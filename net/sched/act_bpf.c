/*
 * Copyright (c) 2015 Jiri Pirko <jiri@resnulli.us>
 *
 * This program is free software; you can redistribute it and/or modify
 * it under the terms of the GNU General Public License as published by
 * the Free Software Foundation; either version 2 of the License, or
 * (at your option) any later version.
 */

#include <linux/module.h>
#include <linux/init.h>
#include <linux/kernel.h>
#include <linux/skbuff.h>
#include <linux/rtnetlink.h>
#include <linux/filter.h>
#include <linux/bpf.h>

#include <net/netlink.h>
#include <net/pkt_sched.h>

#include <linux/tc_act/tc_bpf.h>
#include <net/tc_act/tc_bpf.h>

#define BPF_TAB_MASK		15
#define ACT_BPF_NAME_LEN	256

struct tcf_bpf_cfg {
	struct bpf_prog *filter;
	struct sock_filter *bpf_ops;
	const char *bpf_name;
	u32 bpf_fd;
	u16 bpf_num_ops;
	bool is_ebpf;
};

static int bpf_net_id;
static struct tc_action_ops act_bpf_ops;

static int tcf_bpf(struct sk_buff *skb, const struct tc_action *act,
		   struct tcf_result *res)
{
	bool at_ingress = skb_at_tc_ingress(skb);
	struct tcf_bpf *prog = to_bpf(act);
	struct bpf_prog *filter;
	int action, filter_res;

	tcf_lastuse_update(&prog->tcf_tm);
	bstats_cpu_update(this_cpu_ptr(prog->common.cpu_bstats), skb);

	rcu_read_lock();
	filter = rcu_dereference(prog->filter);
	if (at_ingress) {
		__skb_push(skb, skb->mac_len);
		bpf_compute_data_end(skb);
		filter_res = BPF_PROG_RUN(filter, skb);
		__skb_pull(skb, skb->mac_len);
	} else {
		bpf_compute_data_end(skb);
		filter_res = BPF_PROG_RUN(filter, skb);
	}
	rcu_read_unlock();

	/* A BPF program may overwrite the default action opcode.
	 * Similarly as in cls_bpf, if filter_res == -1 we use the
	 * default action specified from tc.
	 *
	 * In case a different well-known TC_ACT opcode has been
	 * returned, it will overwrite the default one.
	 *
	 * For everything else that is unkown, TC_ACT_UNSPEC is
	 * returned.
	 */
	switch (filter_res) {
	case TC_ACT_PIPE:
	case TC_ACT_RECLASSIFY:
	case TC_ACT_OK:
	case TC_ACT_REDIRECT:
		action = filter_res;
		break;
	case TC_ACT_SHOT:
		action = filter_res;
		qstats_drop_inc(this_cpu_ptr(prog->common.cpu_qstats));
		break;
	case TC_ACT_UNSPEC:
		action = prog->tcf_action;
		break;
	default:
		action = TC_ACT_UNSPEC;
		break;
	}

	return action;
}

static bool tcf_bpf_is_ebpf(const struct tcf_bpf *prog)
{
	return !prog->bpf_ops;
}

static int tcf_bpf_dump_bpf_info(const struct tcf_bpf *prog,
				 struct sk_buff *skb)
{
	struct nlattr *nla;

	if (nla_put_u16(skb, TCA_ACT_BPF_OPS_LEN, prog->bpf_num_ops))
		return -EMSGSIZE;

	nla = nla_reserve(skb, TCA_ACT_BPF_OPS, prog->bpf_num_ops *
			  sizeof(struct sock_filter));
	if (nla == NULL)
		return -EMSGSIZE;

	memcpy(nla_data(nla), prog->bpf_ops, nla_len(nla));

	return 0;
}

static int tcf_bpf_dump_ebpf_info(const struct tcf_bpf *prog,
				  struct sk_buff *skb)
{
	if (nla_put_u32(skb, TCA_ACT_BPF_FD, prog->bpf_fd))
		return -EMSGSIZE;

	if (prog->bpf_name &&
	    nla_put_string(skb, TCA_ACT_BPF_NAME, prog->bpf_name))
		return -EMSGSIZE;

	return 0;
}

static int tcf_bpf_dump(struct sk_buff *skb, struct tc_action *act,
			int bind, int ref)
{
	unsigned char *tp = skb_tail_pointer(skb);
	struct tcf_bpf *prog = to_bpf(act);
	struct tc_act_bpf opt = {
		.index   = prog->tcf_index,
		.refcnt  = prog->tcf_refcnt - ref,
		.bindcnt = prog->tcf_bindcnt - bind,
		.action  = prog->tcf_action,
	};
	struct tcf_t tm;
	int ret;

	if (nla_put(skb, TCA_ACT_BPF_PARMS, sizeof(opt), &opt))
		goto nla_put_failure;

	if (tcf_bpf_is_ebpf(prog))
		ret = tcf_bpf_dump_ebpf_info(prog, skb);
	else
		ret = tcf_bpf_dump_bpf_info(prog, skb);
	if (ret)
		goto nla_put_failure;

	tcf_tm_dump(&tm, &prog->tcf_tm);
	if (nla_put_64bit(skb, TCA_ACT_BPF_TM, sizeof(tm), &tm,
			  TCA_ACT_BPF_PAD))
		goto nla_put_failure;

	return skb->len;

nla_put_failure:
	nlmsg_trim(skb, tp);
	return -1;
}

static const struct nla_policy act_bpf_policy[TCA_ACT_BPF_MAX + 1] = {
	[TCA_ACT_BPF_PARMS]	= { .len = sizeof(struct tc_act_bpf) },
	[TCA_ACT_BPF_FD]	= { .type = NLA_U32 },
	[TCA_ACT_BPF_NAME]	= { .type = NLA_NUL_STRING,
				    .len = ACT_BPF_NAME_LEN },
	[TCA_ACT_BPF_OPS_LEN]	= { .type = NLA_U16 },
	[TCA_ACT_BPF_OPS]	= { .type = NLA_BINARY,
				    .len = sizeof(struct sock_filter) * BPF_MAXINSNS },
};

static int tcf_bpf_init_from_ops(struct nlattr **tb, struct tcf_bpf_cfg *cfg)
{
	struct sock_filter *bpf_ops;
	struct sock_fprog_kern fprog_tmp;
	struct bpf_prog *fp;
	u16 bpf_size, bpf_num_ops;
	int ret;

	bpf_num_ops = nla_get_u16(tb[TCA_ACT_BPF_OPS_LEN]);
	if (bpf_num_ops	> BPF_MAXINSNS || bpf_num_ops == 0)
		return -EINVAL;

	bpf_size = bpf_num_ops * sizeof(*bpf_ops);
	if (bpf_size != nla_len(tb[TCA_ACT_BPF_OPS]))
		return -EINVAL;

	bpf_ops = kzalloc(bpf_size, GFP_KERNEL);
	if (bpf_ops == NULL)
		return -ENOMEM;

	memcpy(bpf_ops, nla_data(tb[TCA_ACT_BPF_OPS]), bpf_size);

	fprog_tmp.len = bpf_num_ops;
	fprog_tmp.filter = bpf_ops;

	ret = bpf_prog_create(&fp, &fprog_tmp);
	if (ret < 0) {
		kfree(bpf_ops);
		return ret;
	}

	cfg->bpf_ops = bpf_ops;
	cfg->bpf_num_ops = bpf_num_ops;
	cfg->filter = fp;
	cfg->is_ebpf = false;

	return 0;
}

static int tcf_bpf_init_from_efd(struct nlattr **tb, struct tcf_bpf_cfg *cfg)
{
	struct bpf_prog *fp;
	char *name = NULL;
	u32 bpf_fd;

	bpf_fd = nla_get_u32(tb[TCA_ACT_BPF_FD]);

	fp = bpf_prog_get_type(bpf_fd, BPF_PROG_TYPE_SCHED_ACT);
	if (IS_ERR(fp))
		return PTR_ERR(fp);

	if (tb[TCA_ACT_BPF_NAME]) {
		name = kmemdup(nla_data(tb[TCA_ACT_BPF_NAME]),
			       nla_len(tb[TCA_ACT_BPF_NAME]),
			       GFP_KERNEL);
		if (!name) {
			bpf_prog_put(fp);
			return -ENOMEM;
		}
	}

	cfg->bpf_fd = bpf_fd;
	cfg->bpf_name = name;
	cfg->filter = fp;
	cfg->is_ebpf = true;

	return 0;
}

static void tcf_bpf_cfg_cleanup(const struct tcf_bpf_cfg *cfg)
{
	struct bpf_prog *filter = cfg->filter;

	if (filter) {
<<<<<<< HEAD
	if (cfg->is_ebpf)
			bpf_prog_put(filter);
	else
=======
		if (cfg->is_ebpf)
			bpf_prog_put(filter);
		else
>>>>>>> c1fac76c
			bpf_prog_destroy(filter);
	}

	kfree(cfg->bpf_ops);
	kfree(cfg->bpf_name);
}

static void tcf_bpf_prog_fill_cfg(const struct tcf_bpf *prog,
				  struct tcf_bpf_cfg *cfg)
{
	cfg->is_ebpf = tcf_bpf_is_ebpf(prog);
	/* updates to prog->filter are prevented, since it's called either
	 * with rtnl lock or during final cleanup in rcu callback
	 */
	cfg->filter = rcu_dereference_protected(prog->filter, 1);

	cfg->bpf_ops = prog->bpf_ops;
	cfg->bpf_name = prog->bpf_name;
}

static int tcf_bpf_init(struct net *net, struct nlattr *nla,
			struct nlattr *est, struct tc_action **act,
			int replace, int bind)
{
	struct tc_action_net *tn = net_generic(net, bpf_net_id);
	struct nlattr *tb[TCA_ACT_BPF_MAX + 1];
	struct tcf_bpf_cfg cfg, old;
	struct tc_act_bpf *parm;
	struct tcf_bpf *prog;
	bool is_bpf, is_ebpf;
	int ret, res = 0;

	if (!nla)
		return -EINVAL;

	ret = nla_parse_nested(tb, TCA_ACT_BPF_MAX, nla, act_bpf_policy);
	if (ret < 0)
		return ret;

	if (!tb[TCA_ACT_BPF_PARMS])
		return -EINVAL;

	parm = nla_data(tb[TCA_ACT_BPF_PARMS]);

	if (!tcf_hash_check(tn, parm->index, act, bind)) {
		ret = tcf_hash_create(tn, parm->index, est, act,
				      &act_bpf_ops, bind, true);
		if (ret < 0)
			return ret;

		res = ACT_P_CREATED;
	} else {
		/* Don't override defaults. */
		if (bind)
			return 0;

		tcf_hash_release(*act, bind);
		if (!replace)
			return -EEXIST;
	}

	is_bpf = tb[TCA_ACT_BPF_OPS_LEN] && tb[TCA_ACT_BPF_OPS];
	is_ebpf = tb[TCA_ACT_BPF_FD];

	if ((!is_bpf && !is_ebpf) || (is_bpf && is_ebpf)) {
		ret = -EINVAL;
		goto out;
	}

	memset(&cfg, 0, sizeof(cfg));

	ret = is_bpf ? tcf_bpf_init_from_ops(tb, &cfg) :
		       tcf_bpf_init_from_efd(tb, &cfg);
	if (ret < 0)
		goto out;

	prog = to_bpf(*act);
	ASSERT_RTNL();

	if (res != ACT_P_CREATED)
		tcf_bpf_prog_fill_cfg(prog, &old);

	prog->bpf_ops = cfg.bpf_ops;
	prog->bpf_name = cfg.bpf_name;

	if (cfg.bpf_num_ops)
		prog->bpf_num_ops = cfg.bpf_num_ops;
	if (cfg.bpf_fd)
		prog->bpf_fd = cfg.bpf_fd;

	prog->tcf_action = parm->action;
	rcu_assign_pointer(prog->filter, cfg.filter);

	if (res == ACT_P_CREATED) {
		tcf_hash_insert(tn, *act);
	} else {
		/* make sure the program being replaced is no longer executing */
		synchronize_rcu();
		tcf_bpf_cfg_cleanup(&old);
	}

	return res;
out:
	if (res == ACT_P_CREATED)
		tcf_hash_cleanup(*act, est);

	return ret;
}

static void tcf_bpf_cleanup(struct tc_action *act, int bind)
{
	struct tcf_bpf_cfg tmp;

	tcf_bpf_prog_fill_cfg(to_bpf(act), &tmp);
	tcf_bpf_cfg_cleanup(&tmp);
}

static int tcf_bpf_walker(struct net *net, struct sk_buff *skb,
			  struct netlink_callback *cb, int type,
			  const struct tc_action_ops *ops)
{
	struct tc_action_net *tn = net_generic(net, bpf_net_id);

	return tcf_generic_walker(tn, skb, cb, type, ops);
}

static int tcf_bpf_search(struct net *net, struct tc_action **a, u32 index)
{
	struct tc_action_net *tn = net_generic(net, bpf_net_id);

	return tcf_hash_search(tn, a, index);
}

static struct tc_action_ops act_bpf_ops __read_mostly = {
	.kind		=	"bpf",
	.type		=	TCA_ACT_BPF,
	.owner		=	THIS_MODULE,
	.act		=	tcf_bpf,
	.dump		=	tcf_bpf_dump,
	.cleanup	=	tcf_bpf_cleanup,
	.init		=	tcf_bpf_init,
	.walk		=	tcf_bpf_walker,
	.lookup		=	tcf_bpf_search,
	.size		=	sizeof(struct tcf_bpf),
};

static __net_init int bpf_init_net(struct net *net)
{
	struct tc_action_net *tn = net_generic(net, bpf_net_id);

	return tc_action_net_init(tn, &act_bpf_ops, BPF_TAB_MASK);
}

static void __net_exit bpf_exit_net(struct net *net)
{
	struct tc_action_net *tn = net_generic(net, bpf_net_id);

	tc_action_net_exit(tn);
}

static struct pernet_operations bpf_net_ops = {
	.init = bpf_init_net,
	.exit = bpf_exit_net,
	.id   = &bpf_net_id,
	.size = sizeof(struct tc_action_net),
};

static int __init bpf_init_module(void)
{
	return tcf_register_action(&act_bpf_ops, &bpf_net_ops);
}

static void __exit bpf_cleanup_module(void)
{
	tcf_unregister_action(&act_bpf_ops, &bpf_net_ops);
}

module_init(bpf_init_module);
module_exit(bpf_cleanup_module);

MODULE_AUTHOR("Jiri Pirko <jiri@resnulli.us>");
MODULE_DESCRIPTION("TC BPF based action");
MODULE_LICENSE("GPL v2");<|MERGE_RESOLUTION|>--- conflicted
+++ resolved
@@ -248,15 +248,9 @@
 	struct bpf_prog *filter = cfg->filter;
 
 	if (filter) {
-<<<<<<< HEAD
-	if (cfg->is_ebpf)
-			bpf_prog_put(filter);
-	else
-=======
 		if (cfg->is_ebpf)
 			bpf_prog_put(filter);
 		else
->>>>>>> c1fac76c
 			bpf_prog_destroy(filter);
 	}
 
