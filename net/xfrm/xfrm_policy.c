--- conflicted
+++ resolved
@@ -130,12 +130,6 @@
 	rcu_read_unlock();
 }
 
-/* Called with rcu_read_lock(). */
-static const struct xfrm_if_cb *xfrm_if_get_cb(void)
-{
-	return rcu_dereference(xfrm_if_cb);
-}
-
 static inline struct dst_entry *__xfrm_dst_lookup(struct net *net,
 						  int tos, int oif,
 						  const xfrm_address_t *saddr,
@@ -796,11 +790,7 @@
 	newpos = NULL;
 	hlist_for_each_entry(pol, chain, bydst) {
 		if (pol->type == policy->type &&
-<<<<<<< HEAD
-			pol->if_id == policy->if_id &&
-=======
 		    pol->if_id == policy->if_id &&
->>>>>>> a0ccc147
 		    !selector_cmp(&pol->selector, &policy->selector) &&
 		    xfrm_policy_mark_match(policy, pol) &&
 		    xfrm_sec_ctx_match(pol->security, policy->security) &&
@@ -868,11 +858,7 @@
 	ret = NULL;
 	hlist_for_each_entry(pol, chain, bydst) {
 		if (pol->type == type &&
-<<<<<<< HEAD
-			pol->if_id == if_id &&
-=======
 		    pol->if_id == if_id &&
->>>>>>> a0ccc147
 		    (mark & pol->mark.m) == pol->mark.v &&
 		    !selector_cmp(sel, &pol->selector) &&
 		    xfrm_sec_ctx_match(ctx, pol->security)) {
@@ -915,11 +901,7 @@
 	ret = NULL;
 	hlist_for_each_entry(pol, chain, byidx) {
 		if (pol->type == type && pol->index == id &&
-<<<<<<< HEAD
-			pol->if_id == if_id &&
-=======
 		    pol->if_id == if_id &&
->>>>>>> a0ccc147
 		    (mark & pol->mark.m) == pol->mark.v) {
 			xfrm_pol_hold(pol);
 			if (delete) {
@@ -1130,11 +1112,7 @@
 	bool match;
 
 	if (pol->family != family ||
-<<<<<<< HEAD
-		pol->if_id != fl->flowi_xfrm.if_id ||
-=======
 	    pol->if_id != fl->flowi_xfrm.if_id ||
->>>>>>> a0ccc147
 	    (fl->flowi_mark & pol->mark.m) != pol->mark.v ||
 	    pol->type != type)
 		return ret;
@@ -2170,10 +2148,6 @@
 			xfrm_pols_put(pols, num_pols);
 			return NULL;
 		}
-<<<<<<< HEAD
-
-=======
->>>>>>> a0ccc147
 		if (err != -EAGAIN)
 			goto error;
 		if (oldflo == NULL)
@@ -2487,11 +2461,7 @@
 int __xfrm_decode_session(struct sk_buff *skb, struct flowi *fl,
 			  unsigned int family, int reverse)
 {
-<<<<<<< HEAD
-	struct xfrm_policy_afinfo *afinfo = xfrm_policy_get_afinfo(family);
-=======
 	const struct xfrm_policy_afinfo *afinfo = xfrm_policy_get_afinfo(family);
->>>>>>> a0ccc147
 	const struct xfrm_if_cb *ifcb = xfrm_if_get_cb();
 	struct xfrm_if *xi;
 	int err;
@@ -2956,21 +2926,6 @@
 }
 EXPORT_SYMBOL(xfrm_policy_unregister_afinfo);
 
-void xfrm_if_register_cb(const struct xfrm_if_cb *ifcb)
-{
-	spin_lock(&xfrm_if_cb_lock);
-	rcu_assign_pointer(xfrm_if_cb, ifcb);
-	spin_unlock(&xfrm_if_cb_lock);
-}
-EXPORT_SYMBOL(xfrm_if_register_cb);
-
-void xfrm_if_unregister_cb(void)
-{
-	RCU_INIT_POINTER(xfrm_if_cb, NULL);
-	synchronize_rcu();
-}
-EXPORT_SYMBOL(xfrm_if_unregister_cb);
-
 static int xfrm_dev_event(struct notifier_block *this, unsigned long event, void *ptr)
 {
 	struct net_device *dev = netdev_notifier_info_to_dev(ptr);
