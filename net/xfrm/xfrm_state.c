--- conflicted
+++ resolved
@@ -34,7 +34,6 @@
 static void xfrm_state_gc_task(struct work_struct *work);
 
 /* Each xfrm_state may be linked to two tables:
-
    1. Hash table by (spi,daddr,ah/esp) to find SA by SPI. (input,ctl)
    2. Hash table by (daddr,family,reqid) to find what SAs exist for given
       destination/tunnel endpoint. (output)
@@ -809,11 +808,7 @@
 		if (x->props.family == encap_family &&
 		    x->props.reqid == tmpl->reqid &&
 		    (mark & x->mark.m) == x->mark.v &&
-<<<<<<< HEAD
-			x->if_id == if_id &&
-=======
 		    x->if_id == if_id &&
->>>>>>> a0ccc147
 		    !(x->props.flags & XFRM_STATE_WILDRECV) &&
 		    xfrm_state_addr_check(x, daddr, saddr, encap_family) &&
 		    tmpl->mode == x->props.mode &&
@@ -830,11 +825,7 @@
 		if (x->props.family == encap_family &&
 		    x->props.reqid == tmpl->reqid &&
 		    (mark & x->mark.m) == x->mark.v &&
-<<<<<<< HEAD
-			x->if_id == if_id &&
-=======
 		    x->if_id == if_id &&
->>>>>>> a0ccc147
 		    !(x->props.flags & XFRM_STATE_WILDRECV) &&
 		    xfrm_addr_equal(&x->id.daddr, daddr, encap_family) &&
 		    tmpl->mode == x->props.mode &&
@@ -945,11 +936,7 @@
 		if (x->props.family == family &&
 		    x->props.reqid == reqid &&
 		    (mark & x->mark.m) == x->mark.v &&
-<<<<<<< HEAD
-			x->if_id == if_id &&
-=======
 		    x->if_id == if_id &&
->>>>>>> a0ccc147
 		    !(x->props.flags & XFRM_STATE_WILDRECV) &&
 		    xfrm_state_addr_check(x, daddr, saddr, family) &&
 		    mode == x->props.mode &&
@@ -1036,11 +1023,7 @@
 	hlist_for_each_entry(x, net->xfrm.state_bydst+h, bydst) {
 		if (x->props.family	== family &&
 		    x->props.reqid	== reqid &&
-<<<<<<< HEAD
-			x->if_id		== if_id &&
-=======
 		    x->if_id		== if_id &&
->>>>>>> a0ccc147
 		    (mark & x->mark.m) == x->mark.v &&
 		    xfrm_addr_equal(&x->id.daddr, &xnew->id.daddr, family) &&
 		    xfrm_addr_equal(&x->props.saddr, &xnew->props.saddr, family))
