/*
 * xfrm_state.c
 *
 * Changes:
 *	Mitsuru KANDA @USAGI
 * 	Kazunori MIYAZAWA @USAGI
 * 	Kunihiro Ishiguro <kunihiro@ipinfusion.com>
 * 		IPv6 support
 * 	YOSHIFUJI Hideaki @USAGI
 * 		Split up af-specific functions
 *	Derek Atkins <derek@ihtfp.com>
 *		Add UDP Encapsulation
 *
 */

#include <linux/workqueue.h>
#include <net/xfrm.h>
#include <linux/pfkeyv2.h>
#include <linux/ipsec.h>
#include <linux/module.h>
#include <linux/cache.h>
#include <linux/audit.h>
#include <asm/uaccess.h>
#include <linux/ktime.h>
#include <linux/slab.h>
#include <linux/interrupt.h>
#include <linux/kernel.h>

#include "xfrm_hash.h"

#define xfrm_state_deref_prot(table, net) \
	rcu_dereference_protected((table), lockdep_is_held(&(net)->xfrm.xfrm_state_lock))

static void xfrm_state_gc_task(struct work_struct *work);

/* Each xfrm_state may be linked to two tables:

   1. Hash table by (spi,daddr,ah/esp) to find SA by SPI. (input,ctl)
   2. Hash table by (daddr,family,reqid) to find what SAs exist for given
      destination/tunnel endpoint. (output)
 */

static unsigned int xfrm_state_hashmax __read_mostly = 1 * 1024 * 1024;
static __read_mostly seqcount_t xfrm_state_hash_generation = SEQCNT_ZERO(xfrm_state_hash_generation);

static DECLARE_WORK(xfrm_state_gc_work, xfrm_state_gc_task);
static HLIST_HEAD(xfrm_state_gc_list);

static inline bool xfrm_state_hold_rcu(struct xfrm_state __rcu *x)
{
	return atomic_inc_not_zero(&x->refcnt);
}

static inline unsigned int xfrm_dst_hash(struct net *net,
					 const xfrm_address_t *daddr,
					 const xfrm_address_t *saddr,
					 u32 reqid,
					 unsigned short family)
{
	return __xfrm_dst_hash(daddr, saddr, reqid, family, net->xfrm.state_hmask);
}

static inline unsigned int xfrm_src_hash(struct net *net,
					 const xfrm_address_t *daddr,
					 const xfrm_address_t *saddr,
					 unsigned short family)
{
	return __xfrm_src_hash(daddr, saddr, family, net->xfrm.state_hmask);
}

static inline unsigned int
xfrm_spi_hash(struct net *net, const xfrm_address_t *daddr,
	      __be32 spi, u8 proto, unsigned short family)
{
	return __xfrm_spi_hash(daddr, spi, proto, family, net->xfrm.state_hmask);
}

static void xfrm_hash_transfer(struct hlist_head *list,
			       struct hlist_head *ndsttable,
			       struct hlist_head *nsrctable,
			       struct hlist_head *nspitable,
			       unsigned int nhashmask)
{
	struct hlist_node *tmp;
	struct xfrm_state *x;

	hlist_for_each_entry_safe(x, tmp, list, bydst) {
		unsigned int h;

		h = __xfrm_dst_hash(&x->id.daddr, &x->props.saddr,
				    x->props.reqid, x->props.family,
				    nhashmask);
		hlist_add_head_rcu(&x->bydst, ndsttable + h);

		h = __xfrm_src_hash(&x->id.daddr, &x->props.saddr,
				    x->props.family,
				    nhashmask);
		hlist_add_head_rcu(&x->bysrc, nsrctable + h);

		if (x->id.spi) {
			h = __xfrm_spi_hash(&x->id.daddr, x->id.spi,
					    x->id.proto, x->props.family,
					    nhashmask);
			hlist_add_head_rcu(&x->byspi, nspitable + h);
		}
	}
}

static unsigned long xfrm_hash_new_size(unsigned int state_hmask)
{
	return ((state_hmask + 1) << 1) * sizeof(struct hlist_head);
}

static void xfrm_hash_resize(struct work_struct *work)
{
	struct net *net = container_of(work, struct net, xfrm.state_hash_work);
	struct hlist_head *ndst, *nsrc, *nspi, *odst, *osrc, *ospi;
	unsigned long nsize, osize;
	unsigned int nhashmask, ohashmask;
	int i;

	nsize = xfrm_hash_new_size(net->xfrm.state_hmask);
	ndst = xfrm_hash_alloc(nsize);
	if (!ndst)
		return;
	nsrc = xfrm_hash_alloc(nsize);
	if (!nsrc) {
		xfrm_hash_free(ndst, nsize);
		return;
	}
	nspi = xfrm_hash_alloc(nsize);
	if (!nspi) {
		xfrm_hash_free(ndst, nsize);
		xfrm_hash_free(nsrc, nsize);
		return;
	}

	spin_lock_bh(&net->xfrm.xfrm_state_lock);
	write_seqcount_begin(&xfrm_state_hash_generation);

	nhashmask = (nsize / sizeof(struct hlist_head)) - 1U;
	odst = xfrm_state_deref_prot(net->xfrm.state_bydst, net);
	for (i = net->xfrm.state_hmask; i >= 0; i--)
		xfrm_hash_transfer(odst + i, ndst, nsrc, nspi, nhashmask);

	osrc = xfrm_state_deref_prot(net->xfrm.state_bysrc, net);
	ospi = xfrm_state_deref_prot(net->xfrm.state_byspi, net);
	ohashmask = net->xfrm.state_hmask;

	rcu_assign_pointer(net->xfrm.state_bydst, ndst);
	rcu_assign_pointer(net->xfrm.state_bysrc, nsrc);
	rcu_assign_pointer(net->xfrm.state_byspi, nspi);
	net->xfrm.state_hmask = nhashmask;

	write_seqcount_end(&xfrm_state_hash_generation);
	spin_unlock_bh(&net->xfrm.xfrm_state_lock);

	osize = (ohashmask + 1) * sizeof(struct hlist_head);

	synchronize_rcu();

	xfrm_hash_free(odst, osize);
	xfrm_hash_free(osrc, osize);
	xfrm_hash_free(ospi, osize);
}

static DEFINE_SPINLOCK(xfrm_state_afinfo_lock);
static struct xfrm_state_afinfo __rcu *xfrm_state_afinfo[NPROTO];

static DEFINE_SPINLOCK(xfrm_state_gc_lock);

int __xfrm_state_delete(struct xfrm_state *x);

int km_query(struct xfrm_state *x, struct xfrm_tmpl *t, struct xfrm_policy *pol);
bool km_is_alive(const struct km_event *c);
void km_state_expired(struct xfrm_state *x, int hard, u32 portid);

static DEFINE_SPINLOCK(xfrm_type_lock);
int xfrm_register_type(const struct xfrm_type *type, unsigned short family)
{
	struct xfrm_state_afinfo *afinfo = xfrm_state_get_afinfo(family);
	const struct xfrm_type **typemap;
	int err = 0;

	if (unlikely(afinfo == NULL))
		return -EAFNOSUPPORT;
	typemap = afinfo->type_map;
	spin_lock_bh(&xfrm_type_lock);

	if (likely(typemap[type->proto] == NULL))
		typemap[type->proto] = type;
	else
		err = -EEXIST;
	spin_unlock_bh(&xfrm_type_lock);
	xfrm_state_put_afinfo(afinfo);
	return err;
}
EXPORT_SYMBOL(xfrm_register_type);

int xfrm_unregister_type(const struct xfrm_type *type, unsigned short family)
{
	struct xfrm_state_afinfo *afinfo = xfrm_state_get_afinfo(family);
	const struct xfrm_type **typemap;
	int err = 0;

	if (unlikely(afinfo == NULL))
		return -EAFNOSUPPORT;
	typemap = afinfo->type_map;
	spin_lock_bh(&xfrm_type_lock);

	if (unlikely(typemap[type->proto] != type))
		err = -ENOENT;
	else
		typemap[type->proto] = NULL;
	spin_unlock_bh(&xfrm_type_lock);
	xfrm_state_put_afinfo(afinfo);
	return err;
}
EXPORT_SYMBOL(xfrm_unregister_type);

static const struct xfrm_type *xfrm_get_type(u8 proto, unsigned short family)
{
	struct xfrm_state_afinfo *afinfo;
	const struct xfrm_type **typemap;
	const struct xfrm_type *type;
	int modload_attempted = 0;

retry:
	afinfo = xfrm_state_get_afinfo(family);
	if (unlikely(afinfo == NULL))
		return NULL;
	typemap = afinfo->type_map;

	type = typemap[proto];
	if (unlikely(type && !try_module_get(type->owner)))
		type = NULL;
	if (!type && !modload_attempted) {
		xfrm_state_put_afinfo(afinfo);
		request_module("xfrm-type-%d-%d", family, proto);
		modload_attempted = 1;
		goto retry;
	}

	xfrm_state_put_afinfo(afinfo);
	return type;
}

static void xfrm_put_type(const struct xfrm_type *type)
{
	module_put(type->owner);
}

static DEFINE_SPINLOCK(xfrm_mode_lock);
int xfrm_register_mode(struct xfrm_mode *mode, int family)
{
	struct xfrm_state_afinfo *afinfo;
	struct xfrm_mode **modemap;
	int err;

	if (unlikely(mode->encap >= XFRM_MODE_MAX))
		return -EINVAL;

	afinfo = xfrm_state_get_afinfo(family);
	if (unlikely(afinfo == NULL))
		return -EAFNOSUPPORT;

	err = -EEXIST;
	modemap = afinfo->mode_map;
	spin_lock_bh(&xfrm_mode_lock);
	if (modemap[mode->encap])
		goto out;

	err = -ENOENT;
	if (!try_module_get(afinfo->owner))
		goto out;

	mode->afinfo = afinfo;
	modemap[mode->encap] = mode;
	err = 0;

out:
	spin_unlock_bh(&xfrm_mode_lock);
	xfrm_state_put_afinfo(afinfo);
	return err;
}
EXPORT_SYMBOL(xfrm_register_mode);

int xfrm_unregister_mode(struct xfrm_mode *mode, int family)
{
	struct xfrm_state_afinfo *afinfo;
	struct xfrm_mode **modemap;
	int err;

	if (unlikely(mode->encap >= XFRM_MODE_MAX))
		return -EINVAL;

	afinfo = xfrm_state_get_afinfo(family);
	if (unlikely(afinfo == NULL))
		return -EAFNOSUPPORT;

	err = -ENOENT;
	modemap = afinfo->mode_map;
	spin_lock_bh(&xfrm_mode_lock);
	if (likely(modemap[mode->encap] == mode)) {
		modemap[mode->encap] = NULL;
		module_put(mode->afinfo->owner);
		err = 0;
	}

	spin_unlock_bh(&xfrm_mode_lock);
	xfrm_state_put_afinfo(afinfo);
	return err;
}
EXPORT_SYMBOL(xfrm_unregister_mode);

static struct xfrm_mode *xfrm_get_mode(unsigned int encap, int family)
{
	struct xfrm_state_afinfo *afinfo;
	struct xfrm_mode *mode;
	int modload_attempted = 0;

	if (unlikely(encap >= XFRM_MODE_MAX))
		return NULL;

retry:
	afinfo = xfrm_state_get_afinfo(family);
	if (unlikely(afinfo == NULL))
		return NULL;

	mode = afinfo->mode_map[encap];
	if (unlikely(mode && !try_module_get(mode->owner)))
		mode = NULL;
	if (!mode && !modload_attempted) {
		xfrm_state_put_afinfo(afinfo);
		request_module("xfrm-mode-%d-%d", family, encap);
		modload_attempted = 1;
		goto retry;
	}

	xfrm_state_put_afinfo(afinfo);
	return mode;
}

static void xfrm_put_mode(struct xfrm_mode *mode)
{
	module_put(mode->owner);
}

static void xfrm_state_gc_destroy(struct xfrm_state *x)
{
	tasklet_hrtimer_cancel(&x->mtimer);
	del_timer_sync(&x->rtimer);
	kfree(x->aead);
	kfree(x->aalg);
	kfree(x->ealg);
	kfree(x->calg);
	kfree(x->encap);
	kfree(x->coaddr);
	kfree(x->replay_esn);
	kfree(x->preplay_esn);
	if (x->inner_mode)
		xfrm_put_mode(x->inner_mode);
	if (x->inner_mode_iaf)
		xfrm_put_mode(x->inner_mode_iaf);
	if (x->outer_mode)
		xfrm_put_mode(x->outer_mode);
	if (x->type) {
		x->type->destructor(x);
		xfrm_put_type(x->type);
	}
	security_xfrm_state_free(x);
	kfree(x);
}

static void xfrm_state_gc_task(struct work_struct *work)
{
	struct xfrm_state *x;
	struct hlist_node *tmp;
	struct hlist_head gc_list;

	spin_lock_bh(&xfrm_state_gc_lock);
	hlist_move_list(&xfrm_state_gc_list, &gc_list);
	spin_unlock_bh(&xfrm_state_gc_lock);

	synchronize_rcu();

	hlist_for_each_entry_safe(x, tmp, &gc_list, gclist)
		xfrm_state_gc_destroy(x);
}

static inline unsigned long make_jiffies(long secs)
{
	if (secs >= (MAX_SCHEDULE_TIMEOUT-1)/HZ)
		return MAX_SCHEDULE_TIMEOUT-1;
	else
		return secs*HZ;
}

static enum hrtimer_restart xfrm_timer_handler(struct hrtimer *me)
{
	struct tasklet_hrtimer *thr = container_of(me, struct tasklet_hrtimer, timer);
	struct xfrm_state *x = container_of(thr, struct xfrm_state, mtimer);
	unsigned long now = get_seconds();
	long next = LONG_MAX;
	int warn = 0;
	int err = 0;

	spin_lock(&x->lock);
	if (x->km.state == XFRM_STATE_DEAD)
		goto out;
	if (x->km.state == XFRM_STATE_EXPIRED)
		goto expired;
	if (x->lft.hard_add_expires_seconds) {
		long tmo = x->lft.hard_add_expires_seconds +
			x->curlft.add_time - now;
		if (tmo <= 0) {
			if (x->xflags & XFRM_SOFT_EXPIRE) {
				/* enter hard expire without soft expire first?!
				 * setting a new date could trigger this.
				 * workarbound: fix x->curflt.add_time by below:
				 */
				x->curlft.add_time = now - x->saved_tmo - 1;
				tmo = x->lft.hard_add_expires_seconds - x->saved_tmo;
			} else
				goto expired;
		}
		if (tmo < next)
			next = tmo;
	}
	if (x->lft.hard_use_expires_seconds) {
		long tmo = x->lft.hard_use_expires_seconds +
			(x->curlft.use_time ? : now) - now;
		if (tmo <= 0)
			goto expired;
		if (tmo < next)
			next = tmo;
	}
	if (x->km.dying)
		goto resched;
	if (x->lft.soft_add_expires_seconds) {
		long tmo = x->lft.soft_add_expires_seconds +
			x->curlft.add_time - now;
		if (tmo <= 0) {
			warn = 1;
			x->xflags &= ~XFRM_SOFT_EXPIRE;
		} else if (tmo < next) {
			next = tmo;
			x->xflags |= XFRM_SOFT_EXPIRE;
			x->saved_tmo = tmo;
		}
	}
	if (x->lft.soft_use_expires_seconds) {
		long tmo = x->lft.soft_use_expires_seconds +
			(x->curlft.use_time ? : now) - now;
		if (tmo <= 0)
			warn = 1;
		else if (tmo < next)
			next = tmo;
	}

	x->km.dying = warn;
	if (warn)
		km_state_expired(x, 0, 0);
resched:
	if (next != LONG_MAX) {
		tasklet_hrtimer_start(&x->mtimer, ktime_set(next, 0), HRTIMER_MODE_REL);
	}

	goto out;

expired:
	if (x->km.state == XFRM_STATE_ACQ && x->id.spi == 0)
		x->km.state = XFRM_STATE_EXPIRED;

	err = __xfrm_state_delete(x);
	if (!err)
		km_state_expired(x, 1, 0);

	xfrm_audit_state_delete(x, err ? 0 : 1, true);

out:
	spin_unlock(&x->lock);
	return HRTIMER_NORESTART;
}

static void xfrm_replay_timer_handler(unsigned long data);

struct xfrm_state *xfrm_state_alloc(struct net *net)
{
	struct xfrm_state *x;

	x = kzalloc(sizeof(struct xfrm_state), GFP_ATOMIC);

	if (x) {
		write_pnet(&x->xs_net, net);
		atomic_set(&x->refcnt, 1);
		atomic_set(&x->tunnel_users, 0);
		INIT_LIST_HEAD(&x->km.all);
		INIT_HLIST_NODE(&x->bydst);
		INIT_HLIST_NODE(&x->bysrc);
		INIT_HLIST_NODE(&x->byspi);
		tasklet_hrtimer_init(&x->mtimer, xfrm_timer_handler,
					CLOCK_BOOTTIME, HRTIMER_MODE_ABS);
		setup_timer(&x->rtimer, xfrm_replay_timer_handler,
				(unsigned long)x);
		x->curlft.add_time = get_seconds();
		x->lft.soft_byte_limit = XFRM_INF;
		x->lft.soft_packet_limit = XFRM_INF;
		x->lft.hard_byte_limit = XFRM_INF;
		x->lft.hard_packet_limit = XFRM_INF;
		x->replay_maxage = 0;
		x->replay_maxdiff = 0;
		x->inner_mode = NULL;
		x->inner_mode_iaf = NULL;
		spin_lock_init(&x->lock);
	}
	return x;
}
EXPORT_SYMBOL(xfrm_state_alloc);

void __xfrm_state_destroy(struct xfrm_state *x)
{
	WARN_ON(x->km.state != XFRM_STATE_DEAD);

	spin_lock_bh(&xfrm_state_gc_lock);
	hlist_add_head(&x->gclist, &xfrm_state_gc_list);
	spin_unlock_bh(&xfrm_state_gc_lock);
	schedule_work(&xfrm_state_gc_work);
}
EXPORT_SYMBOL(__xfrm_state_destroy);

int __xfrm_state_delete(struct xfrm_state *x)
{
	struct net *net = xs_net(x);
	int err = -ESRCH;

	if (x->km.state != XFRM_STATE_DEAD) {
		x->km.state = XFRM_STATE_DEAD;
		spin_lock(&net->xfrm.xfrm_state_lock);
		list_del(&x->km.all);
		hlist_del_rcu(&x->bydst);
		hlist_del_rcu(&x->bysrc);
		if (x->id.spi)
			hlist_del_rcu(&x->byspi);
		net->xfrm.state_num--;
		spin_unlock(&net->xfrm.xfrm_state_lock);

		/* All xfrm_state objects are created by xfrm_state_alloc.
		 * The xfrm_state_alloc call gives a reference, and that
		 * is what we are dropping here.
		 */
		xfrm_state_put(x);
		err = 0;
	}

	return err;
}
EXPORT_SYMBOL(__xfrm_state_delete);

int xfrm_state_delete(struct xfrm_state *x)
{
	int err;

	spin_lock_bh(&x->lock);
	err = __xfrm_state_delete(x);
	spin_unlock_bh(&x->lock);

	return err;
}
EXPORT_SYMBOL(xfrm_state_delete);

#ifdef CONFIG_SECURITY_NETWORK_XFRM
static inline int
xfrm_state_flush_secctx_check(struct net *net, u8 proto, bool task_valid)
{
	int i, err = 0;

	for (i = 0; i <= net->xfrm.state_hmask; i++) {
		struct xfrm_state *x;

		hlist_for_each_entry(x, net->xfrm.state_bydst+i, bydst) {
			if (xfrm_id_proto_match(x->id.proto, proto) &&
			   (err = security_xfrm_state_delete(x)) != 0) {
				xfrm_audit_state_delete(x, 0, task_valid);
				return err;
			}
		}
	}

	return err;
}
#else
static inline int
xfrm_state_flush_secctx_check(struct net *net, u8 proto, bool task_valid)
{
	return 0;
}
#endif

int xfrm_state_flush(struct net *net, u8 proto, bool task_valid)
{
	int i, err = 0, cnt = 0;

	spin_lock_bh(&net->xfrm.xfrm_state_lock);
	err = xfrm_state_flush_secctx_check(net, proto, task_valid);
	if (err)
		goto out;

	err = -ESRCH;
	for (i = 0; i <= net->xfrm.state_hmask; i++) {
		struct xfrm_state *x;
restart:
		hlist_for_each_entry(x, net->xfrm.state_bydst+i, bydst) {
			if (!xfrm_state_kern(x) &&
			    xfrm_id_proto_match(x->id.proto, proto)) {
				xfrm_state_hold(x);
				spin_unlock_bh(&net->xfrm.xfrm_state_lock);

				err = xfrm_state_delete(x);
				xfrm_audit_state_delete(x, err ? 0 : 1,
							task_valid);
				xfrm_state_put(x);
				if (!err)
					cnt++;

				spin_lock_bh(&net->xfrm.xfrm_state_lock);
				goto restart;
			}
		}
	}
	if (cnt)
		err = 0;

out:
	spin_unlock_bh(&net->xfrm.xfrm_state_lock);
	return err;
}
EXPORT_SYMBOL(xfrm_state_flush);

void xfrm_sad_getinfo(struct net *net, struct xfrmk_sadinfo *si)
{
	spin_lock_bh(&net->xfrm.xfrm_state_lock);
	si->sadcnt = net->xfrm.state_num;
	si->sadhcnt = net->xfrm.state_hmask;
	si->sadhmcnt = xfrm_state_hashmax;
	spin_unlock_bh(&net->xfrm.xfrm_state_lock);
}
EXPORT_SYMBOL(xfrm_sad_getinfo);

static int
xfrm_init_tempstate(struct xfrm_state *x, const struct flowi *fl,
		    const struct xfrm_tmpl *tmpl,
		    const xfrm_address_t *daddr, const xfrm_address_t *saddr,
		    unsigned short family)
{
	struct xfrm_state_afinfo *afinfo = xfrm_state_get_afinfo(family);
	if (!afinfo)
		return -1;
	afinfo->init_tempsel(&x->sel, fl);

	if (family != tmpl->encap_family) {
		xfrm_state_put_afinfo(afinfo);
		afinfo = xfrm_state_get_afinfo(tmpl->encap_family);
		if (!afinfo)
			return -1;
	}
	afinfo->init_temprop(x, tmpl, daddr, saddr);
	xfrm_state_put_afinfo(afinfo);
	return 0;
}

static struct xfrm_state *__xfrm_state_lookup(struct net *net, u32 mark,
					      const xfrm_address_t *daddr,
					      __be32 spi, u8 proto,
					      unsigned short family)
{
	unsigned int h = xfrm_spi_hash(net, daddr, spi, proto, family);
	struct xfrm_state *x;

	hlist_for_each_entry_rcu(x, net->xfrm.state_byspi + h, byspi) {
		if (x->props.family != family ||
		    x->id.spi       != spi ||
		    x->id.proto     != proto ||
		    !xfrm_addr_equal(&x->id.daddr, daddr, family))
			continue;

		if ((mark & x->mark.m) != x->mark.v)
			continue;
		if (!xfrm_state_hold_rcu(x))
			continue;
		return x;
	}

	return NULL;
}

static struct xfrm_state *__xfrm_state_lookup_byaddr(struct net *net, u32 mark,
						     const xfrm_address_t *daddr,
						     const xfrm_address_t *saddr,
						     u8 proto, unsigned short family)
{
	unsigned int h = xfrm_src_hash(net, daddr, saddr, family);
	struct xfrm_state *x;

	hlist_for_each_entry_rcu(x, net->xfrm.state_bysrc + h, bysrc) {
		if (x->props.family != family ||
		    x->id.proto     != proto ||
		    !xfrm_addr_equal(&x->id.daddr, daddr, family) ||
		    !xfrm_addr_equal(&x->props.saddr, saddr, family))
			continue;

		if ((mark & x->mark.m) != x->mark.v)
			continue;
		if (!xfrm_state_hold_rcu(x))
			continue;
		return x;
	}

	return NULL;
}

static inline struct xfrm_state *
__xfrm_state_locate(struct xfrm_state *x, int use_spi, int family)
{
	struct net *net = xs_net(x);
	u32 mark = x->mark.v & x->mark.m;

	if (use_spi)
		return __xfrm_state_lookup(net, mark, &x->id.daddr,
					   x->id.spi, x->id.proto, family);
	else
		return __xfrm_state_lookup_byaddr(net, mark,
						  &x->id.daddr,
						  &x->props.saddr,
						  x->id.proto, family);
}

static void xfrm_hash_grow_check(struct net *net, int have_hash_collision)
{
	if (have_hash_collision &&
	    (net->xfrm.state_hmask + 1) < xfrm_state_hashmax &&
	    net->xfrm.state_num > net->xfrm.state_hmask)
		schedule_work(&net->xfrm.state_hash_work);
}

static void xfrm_state_look_at(struct xfrm_policy *pol, struct xfrm_state *x,
			       const struct flowi *fl, unsigned short family,
			       struct xfrm_state **best, int *acq_in_progress,
			       int *error)
{
	/* Resolution logic:
	 * 1. There is a valid state with matching selector. Done.
	 * 2. Valid state with inappropriate selector. Skip.
	 *
	 * Entering area of "sysdeps".
	 *
	 * 3. If state is not valid, selector is temporary, it selects
	 *    only session which triggered previous resolution. Key
	 *    manager will do something to install a state with proper
	 *    selector.
	 */
	if (x->km.state == XFRM_STATE_VALID) {
		if ((x->sel.family &&
		     !xfrm_selector_match(&x->sel, fl, x->sel.family)) ||
		    !security_xfrm_state_pol_flow_match(x, pol, fl))
			return;

		if (!*best ||
		    (*best)->km.dying > x->km.dying ||
		    ((*best)->km.dying == x->km.dying &&
		     (*best)->curlft.add_time < x->curlft.add_time))
			*best = x;
	} else if (x->km.state == XFRM_STATE_ACQ) {
		*acq_in_progress = 1;
	} else if (x->km.state == XFRM_STATE_ERROR ||
		   x->km.state == XFRM_STATE_EXPIRED) {
		if (xfrm_selector_match(&x->sel, fl, x->sel.family) &&
		    security_xfrm_state_pol_flow_match(x, pol, fl))
			*error = -ESRCH;
	}
}

struct xfrm_state *
xfrm_state_find(const xfrm_address_t *daddr, const xfrm_address_t *saddr,
		const struct flowi *fl, struct xfrm_tmpl *tmpl,
		struct xfrm_policy *pol, int *err,
		unsigned short family)
{
	static xfrm_address_t saddr_wildcard = { };
	struct net *net = xp_net(pol);
	unsigned int h, h_wildcard;
	struct xfrm_state *x, *x0, *to_put;
	int acquire_in_progress = 0;
	int error = 0;
	struct xfrm_state *best = NULL;
	u32 mark = pol->mark.v & pol->mark.m;
	unsigned short encap_family = tmpl->encap_family;
	unsigned int sequence;
	struct km_event c;

	to_put = NULL;

	sequence = read_seqcount_begin(&xfrm_state_hash_generation);

	rcu_read_lock();
	h = xfrm_dst_hash(net, daddr, saddr, tmpl->reqid, encap_family);
	hlist_for_each_entry_rcu(x, net->xfrm.state_bydst + h, bydst) {
		if (x->props.family == encap_family &&
		    x->props.reqid == tmpl->reqid &&
		    (mark & x->mark.m) == x->mark.v &&
		    !(x->props.flags & XFRM_STATE_WILDRECV) &&
		    xfrm_state_addr_check(x, daddr, saddr, encap_family) &&
		    tmpl->mode == x->props.mode &&
		    tmpl->id.proto == x->id.proto &&
		    (tmpl->id.spi == x->id.spi || !tmpl->id.spi))
			xfrm_state_look_at(pol, x, fl, encap_family,
					   &best, &acquire_in_progress, &error);
	}
	if (best || acquire_in_progress)
		goto found;

	h_wildcard = xfrm_dst_hash(net, daddr, &saddr_wildcard, tmpl->reqid, encap_family);
	hlist_for_each_entry_rcu(x, net->xfrm.state_bydst + h_wildcard, bydst) {
		if (x->props.family == encap_family &&
		    x->props.reqid == tmpl->reqid &&
		    (mark & x->mark.m) == x->mark.v &&
		    !(x->props.flags & XFRM_STATE_WILDRECV) &&
		    xfrm_addr_equal(&x->id.daddr, daddr, encap_family) &&
		    tmpl->mode == x->props.mode &&
		    tmpl->id.proto == x->id.proto &&
		    (tmpl->id.spi == x->id.spi || !tmpl->id.spi))
			xfrm_state_look_at(pol, x, fl, encap_family,
					   &best, &acquire_in_progress, &error);
	}

found:
	x = best;
	if (!x && !error && !acquire_in_progress) {
		if (tmpl->id.spi &&
		    (x0 = __xfrm_state_lookup(net, mark, daddr, tmpl->id.spi,
					      tmpl->id.proto, encap_family)) != NULL) {
			to_put = x0;
			error = -EEXIST;
			goto out;
		}

		c.net = net;
		/* If the KMs have no listeners (yet...), avoid allocating an SA
		 * for each and every packet - garbage collection might not
		 * handle the flood.
		 */
		if (!km_is_alive(&c)) {
			error = -ESRCH;
			goto out;
		}

		x = xfrm_state_alloc(net);
		if (x == NULL) {
			error = -ENOMEM;
			goto out;
		}
		/* Initialize temporary state matching only
		 * to current session. */
		xfrm_init_tempstate(x, fl, tmpl, daddr, saddr, family);
		memcpy(&x->mark, &pol->mark, sizeof(x->mark));

		error = security_xfrm_state_alloc_acquire(x, pol->security, fl->flowi_secid);
		if (error) {
			x->km.state = XFRM_STATE_DEAD;
			to_put = x;
			x = NULL;
			goto out;
		}

		if (km_query(x, tmpl, pol) == 0) {
			spin_lock_bh(&net->xfrm.xfrm_state_lock);
			x->km.state = XFRM_STATE_ACQ;
			list_add(&x->km.all, &net->xfrm.state_all);
			hlist_add_head_rcu(&x->bydst, net->xfrm.state_bydst + h);
			h = xfrm_src_hash(net, daddr, saddr, encap_family);
			hlist_add_head_rcu(&x->bysrc, net->xfrm.state_bysrc + h);
			if (x->id.spi) {
				h = xfrm_spi_hash(net, &x->id.daddr, x->id.spi, x->id.proto, encap_family);
				hlist_add_head_rcu(&x->byspi, net->xfrm.state_byspi + h);
			}
			x->lft.hard_add_expires_seconds = net->xfrm.sysctl_acq_expires;
			tasklet_hrtimer_start(&x->mtimer, ktime_set(net->xfrm.sysctl_acq_expires, 0), HRTIMER_MODE_REL);
			net->xfrm.state_num++;
			xfrm_hash_grow_check(net, x->bydst.next != NULL);
			spin_unlock_bh(&net->xfrm.xfrm_state_lock);
		} else {
			x->km.state = XFRM_STATE_DEAD;
			to_put = x;
			x = NULL;
			error = -ESRCH;
		}
	}
out:
	if (x) {
		if (!xfrm_state_hold_rcu(x)) {
			*err = -EAGAIN;
			x = NULL;
		}
	} else {
		*err = acquire_in_progress ? -EAGAIN : error;
	}
	rcu_read_unlock();
	if (to_put)
		xfrm_state_put(to_put);

	if (read_seqcount_retry(&xfrm_state_hash_generation, sequence)) {
		*err = -EAGAIN;
		if (x) {
			xfrm_state_put(x);
			x = NULL;
		}
	}

	return x;
}

struct xfrm_state *
xfrm_stateonly_find(struct net *net, u32 mark,
		    xfrm_address_t *daddr, xfrm_address_t *saddr,
		    unsigned short family, u8 mode, u8 proto, u32 reqid)
{
	unsigned int h;
	struct xfrm_state *rx = NULL, *x = NULL;

	spin_lock_bh(&net->xfrm.xfrm_state_lock);
	h = xfrm_dst_hash(net, daddr, saddr, reqid, family);
	hlist_for_each_entry(x, net->xfrm.state_bydst+h, bydst) {
		if (x->props.family == family &&
		    x->props.reqid == reqid &&
		    (mark & x->mark.m) == x->mark.v &&
		    !(x->props.flags & XFRM_STATE_WILDRECV) &&
		    xfrm_state_addr_check(x, daddr, saddr, family) &&
		    mode == x->props.mode &&
		    proto == x->id.proto &&
		    x->km.state == XFRM_STATE_VALID) {
			rx = x;
			break;
		}
	}

	if (rx)
		xfrm_state_hold(rx);
	spin_unlock_bh(&net->xfrm.xfrm_state_lock);


	return rx;
}
EXPORT_SYMBOL(xfrm_stateonly_find);

struct xfrm_state *xfrm_state_lookup_byspi(struct net *net, __be32 spi,
					      unsigned short family)
{
	struct xfrm_state *x;
	struct xfrm_state_walk *w;

	spin_lock_bh(&net->xfrm.xfrm_state_lock);
	list_for_each_entry(w, &net->xfrm.state_all, all) {
		x = container_of(w, struct xfrm_state, km);
		if (x->props.family != family ||
			x->id.spi != spi)
			continue;

		xfrm_state_hold(x);
		spin_unlock_bh(&net->xfrm.xfrm_state_lock);
		return x;
	}
	spin_unlock_bh(&net->xfrm.xfrm_state_lock);
	return NULL;
}
EXPORT_SYMBOL(xfrm_state_lookup_byspi);

static void __xfrm_state_insert(struct xfrm_state *x)
{
	struct net *net = xs_net(x);
	unsigned int h;

	list_add(&x->km.all, &net->xfrm.state_all);

	h = xfrm_dst_hash(net, &x->id.daddr, &x->props.saddr,
			  x->props.reqid, x->props.family);
	hlist_add_head_rcu(&x->bydst, net->xfrm.state_bydst + h);

	h = xfrm_src_hash(net, &x->id.daddr, &x->props.saddr, x->props.family);
	hlist_add_head_rcu(&x->bysrc, net->xfrm.state_bysrc + h);

	if (x->id.spi) {
		h = xfrm_spi_hash(net, &x->id.daddr, x->id.spi, x->id.proto,
				  x->props.family);

		hlist_add_head_rcu(&x->byspi, net->xfrm.state_byspi + h);
	}

	tasklet_hrtimer_start(&x->mtimer, ktime_set(1, 0), HRTIMER_MODE_REL);
	if (x->replay_maxage)
		mod_timer(&x->rtimer, jiffies + x->replay_maxage);

	net->xfrm.state_num++;

	xfrm_hash_grow_check(net, x->bydst.next != NULL);
}

/* net->xfrm.xfrm_state_lock is held */
static void __xfrm_state_bump_genids(struct xfrm_state *xnew)
{
	struct net *net = xs_net(xnew);
	unsigned short family = xnew->props.family;
	u32 reqid = xnew->props.reqid;
	struct xfrm_state *x;
	unsigned int h;
	u32 mark = xnew->mark.v & xnew->mark.m;

	h = xfrm_dst_hash(net, &xnew->id.daddr, &xnew->props.saddr, reqid, family);
	hlist_for_each_entry(x, net->xfrm.state_bydst+h, bydst) {
		if (x->props.family	== family &&
		    x->props.reqid	== reqid &&
		    (mark & x->mark.m) == x->mark.v &&
		    xfrm_addr_equal(&x->id.daddr, &xnew->id.daddr, family) &&
		    xfrm_addr_equal(&x->props.saddr, &xnew->props.saddr, family))
			x->genid++;
	}
}

void xfrm_state_insert(struct xfrm_state *x)
{
	struct net *net = xs_net(x);

	spin_lock_bh(&net->xfrm.xfrm_state_lock);
	__xfrm_state_bump_genids(x);
	__xfrm_state_insert(x);
	spin_unlock_bh(&net->xfrm.xfrm_state_lock);
}
EXPORT_SYMBOL(xfrm_state_insert);

/* net->xfrm.xfrm_state_lock is held */
static struct xfrm_state *__find_acq_core(struct net *net,
					  const struct xfrm_mark *m,
					  unsigned short family, u8 mode,
					  u32 reqid, u8 proto,
					  const xfrm_address_t *daddr,
					  const xfrm_address_t *saddr,
					  int create)
{
	unsigned int h = xfrm_dst_hash(net, daddr, saddr, reqid, family);
	struct xfrm_state *x;
	u32 mark = m->v & m->m;

	hlist_for_each_entry(x, net->xfrm.state_bydst+h, bydst) {
		if (x->props.reqid  != reqid ||
		    x->props.mode   != mode ||
		    x->props.family != family ||
		    x->km.state     != XFRM_STATE_ACQ ||
		    x->id.spi       != 0 ||
		    x->id.proto	    != proto ||
		    (mark & x->mark.m) != x->mark.v ||
		    !xfrm_addr_equal(&x->id.daddr, daddr, family) ||
		    !xfrm_addr_equal(&x->props.saddr, saddr, family))
			continue;

		xfrm_state_hold(x);
		return x;
	}

	if (!create)
		return NULL;

	x = xfrm_state_alloc(net);
	if (likely(x)) {
		switch (family) {
		case AF_INET:
			x->sel.daddr.a4 = daddr->a4;
			x->sel.saddr.a4 = saddr->a4;
			x->sel.prefixlen_d = 32;
			x->sel.prefixlen_s = 32;
			x->props.saddr.a4 = saddr->a4;
			x->id.daddr.a4 = daddr->a4;
			break;

		case AF_INET6:
			x->sel.daddr.in6 = daddr->in6;
			x->sel.saddr.in6 = saddr->in6;
			x->sel.prefixlen_d = 128;
			x->sel.prefixlen_s = 128;
			x->props.saddr.in6 = saddr->in6;
			x->id.daddr.in6 = daddr->in6;
			break;
		}

		x->km.state = XFRM_STATE_ACQ;
		x->id.proto = proto;
		x->props.family = family;
		x->props.mode = mode;
		x->props.reqid = reqid;
		x->mark.v = m->v;
		x->mark.m = m->m;
		x->lft.hard_add_expires_seconds = net->xfrm.sysctl_acq_expires;
		xfrm_state_hold(x);
		tasklet_hrtimer_start(&x->mtimer, ktime_set(net->xfrm.sysctl_acq_expires, 0), HRTIMER_MODE_REL);
		list_add(&x->km.all, &net->xfrm.state_all);
		hlist_add_head_rcu(&x->bydst, net->xfrm.state_bydst + h);
		h = xfrm_src_hash(net, daddr, saddr, family);
		hlist_add_head_rcu(&x->bysrc, net->xfrm.state_bysrc + h);

		net->xfrm.state_num++;

		xfrm_hash_grow_check(net, x->bydst.next != NULL);
	}

	return x;
}

static struct xfrm_state *__xfrm_find_acq_byseq(struct net *net, u32 mark, u32 seq);

int xfrm_state_add(struct xfrm_state *x)
{
	struct net *net = xs_net(x);
	struct xfrm_state *x1, *to_put;
	int family;
	int err;
	u32 mark = x->mark.v & x->mark.m;
	int use_spi = xfrm_id_proto_match(x->id.proto, IPSEC_PROTO_ANY);

	family = x->props.family;

	to_put = NULL;

	spin_lock_bh(&net->xfrm.xfrm_state_lock);

	x1 = __xfrm_state_locate(x, use_spi, family);
	if (x1) {
		to_put = x1;
		x1 = NULL;
		err = -EEXIST;
		goto out;
	}

	if (use_spi && x->km.seq) {
		x1 = __xfrm_find_acq_byseq(net, mark, x->km.seq);
		if (x1 && ((x1->id.proto != x->id.proto) ||
		    !xfrm_addr_equal(&x1->id.daddr, &x->id.daddr, family))) {
			to_put = x1;
			x1 = NULL;
		}
	}

	if (use_spi && !x1)
		x1 = __find_acq_core(net, &x->mark, family, x->props.mode,
				     x->props.reqid, x->id.proto,
				     &x->id.daddr, &x->props.saddr, 0);

	__xfrm_state_bump_genids(x);
	__xfrm_state_insert(x);
	err = 0;

out:
	spin_unlock_bh(&net->xfrm.xfrm_state_lock);

	if (x1) {
		xfrm_state_delete(x1);
		xfrm_state_put(x1);
	}

	if (to_put)
		xfrm_state_put(to_put);

	return err;
}
EXPORT_SYMBOL(xfrm_state_add);

#ifdef CONFIG_XFRM_MIGRATE
static struct xfrm_state *xfrm_state_clone(struct xfrm_state *orig)
{
	struct net *net = xs_net(orig);
	struct xfrm_state *x = xfrm_state_alloc(net);
	if (!x)
		goto out;

	memcpy(&x->id, &orig->id, sizeof(x->id));
	memcpy(&x->sel, &orig->sel, sizeof(x->sel));
	memcpy(&x->lft, &orig->lft, sizeof(x->lft));
	x->props.mode = orig->props.mode;
	x->props.replay_window = orig->props.replay_window;
	x->props.reqid = orig->props.reqid;
	x->props.family = orig->props.family;
	x->props.saddr = orig->props.saddr;

	if (orig->aalg) {
		x->aalg = xfrm_algo_auth_clone(orig->aalg);
		if (!x->aalg)
			goto error;
	}
	x->props.aalgo = orig->props.aalgo;

	if (orig->aead) {
		x->aead = xfrm_algo_aead_clone(orig->aead);
		x->geniv = orig->geniv;
		if (!x->aead)
			goto error;
	}
	if (orig->ealg) {
		x->ealg = xfrm_algo_clone(orig->ealg);
		if (!x->ealg)
			goto error;
	}
	x->props.ealgo = orig->props.ealgo;

	if (orig->calg) {
		x->calg = xfrm_algo_clone(orig->calg);
		if (!x->calg)
			goto error;
	}
	x->props.calgo = orig->props.calgo;

	if (orig->encap) {
		x->encap = kmemdup(orig->encap, sizeof(*x->encap), GFP_KERNEL);
		if (!x->encap)
			goto error;
	}

	if (orig->coaddr) {
		x->coaddr = kmemdup(orig->coaddr, sizeof(*x->coaddr),
				    GFP_KERNEL);
		if (!x->coaddr)
			goto error;
	}

	if (orig->replay_esn) {
		if (xfrm_replay_clone(x, orig))
			goto error;
	}

	memcpy(&x->mark, &orig->mark, sizeof(x->mark));

	if (xfrm_init_state(x) < 0)
		goto error;

	x->props.flags = orig->props.flags;
	x->props.extra_flags = orig->props.extra_flags;

	x->tfcpad = orig->tfcpad;
	x->replay_maxdiff = orig->replay_maxdiff;
	x->replay_maxage = orig->replay_maxage;
	x->curlft.add_time = orig->curlft.add_time;
	x->km.state = orig->km.state;
	x->km.seq = orig->km.seq;
	x->replay = orig->replay;
	x->preplay = orig->preplay;

	return x;

 error:
	xfrm_state_put(x);
out:
	return NULL;
}

struct xfrm_state *xfrm_migrate_state_find(struct xfrm_migrate *m, struct net *net)
{
	unsigned int h;
	struct xfrm_state *x = NULL;

	spin_lock_bh(&net->xfrm.xfrm_state_lock);

	if (m->reqid) {
		h = xfrm_dst_hash(net, &m->old_daddr, &m->old_saddr,
				  m->reqid, m->old_family);
		hlist_for_each_entry(x, net->xfrm.state_bydst+h, bydst) {
			if (x->props.mode != m->mode ||
			    x->id.proto != m->proto)
				continue;
			if (m->reqid && x->props.reqid != m->reqid)
				continue;
			if (!xfrm_addr_equal(&x->id.daddr, &m->old_daddr,
					     m->old_family) ||
			    !xfrm_addr_equal(&x->props.saddr, &m->old_saddr,
					     m->old_family))
				continue;
			xfrm_state_hold(x);
			break;
		}
	} else {
		h = xfrm_src_hash(net, &m->old_daddr, &m->old_saddr,
				  m->old_family);
		hlist_for_each_entry(x, net->xfrm.state_bysrc+h, bysrc) {
			if (x->props.mode != m->mode ||
			    x->id.proto != m->proto)
				continue;
			if (!xfrm_addr_equal(&x->id.daddr, &m->old_daddr,
					     m->old_family) ||
			    !xfrm_addr_equal(&x->props.saddr, &m->old_saddr,
					     m->old_family))
				continue;
			xfrm_state_hold(x);
			break;
		}
	}

	spin_unlock_bh(&net->xfrm.xfrm_state_lock);

	return x;
}
EXPORT_SYMBOL(xfrm_migrate_state_find);

struct xfrm_state *xfrm_state_migrate(struct xfrm_state *x,
				      struct xfrm_migrate *m)
{
	struct xfrm_state *xc;

	xc = xfrm_state_clone(x);
	if (!xc)
		return NULL;

	memcpy(&xc->id.daddr, &m->new_daddr, sizeof(xc->id.daddr));
	memcpy(&xc->props.saddr, &m->new_saddr, sizeof(xc->props.saddr));

	/* add state */
	if (xfrm_addr_equal(&x->id.daddr, &m->new_daddr, m->new_family)) {
		/* a care is needed when the destination address of the
		   state is to be updated as it is a part of triplet */
		xfrm_state_insert(xc);
	} else {
		if (xfrm_state_add(xc) < 0)
			goto error;
	}

	return xc;
error:
	xfrm_state_put(xc);
	return NULL;
}
EXPORT_SYMBOL(xfrm_state_migrate);
#endif

int xfrm_state_update(struct xfrm_state *x)
{
	struct xfrm_state *x1, *to_put;
	int err;
	int use_spi = xfrm_id_proto_match(x->id.proto, IPSEC_PROTO_ANY);
	struct net *net = xs_net(x);

	to_put = NULL;

	spin_lock_bh(&net->xfrm.xfrm_state_lock);
	x1 = __xfrm_state_locate(x, use_spi, x->props.family);

	err = -ESRCH;
	if (!x1)
		goto out;

	if (xfrm_state_kern(x1)) {
		to_put = x1;
		err = -EEXIST;
		goto out;
	}

	if (x1->km.state == XFRM_STATE_ACQ) {
		__xfrm_state_insert(x);
		x = NULL;
	}
	err = 0;

out:
	spin_unlock_bh(&net->xfrm.xfrm_state_lock);

	if (to_put)
		xfrm_state_put(to_put);

	if (err)
		return err;

	if (!x) {
		xfrm_state_delete(x1);
		xfrm_state_put(x1);
		return 0;
	}

	err = -EINVAL;
	spin_lock_bh(&x1->lock);
	if (likely(x1->km.state == XFRM_STATE_VALID)) {
		if (x->encap && x1->encap)
			memcpy(x1->encap, x->encap, sizeof(*x1->encap));
		if (x->coaddr && x1->coaddr) {
			memcpy(x1->coaddr, x->coaddr, sizeof(*x1->coaddr));
		}
		if (!use_spi && memcmp(&x1->sel, &x->sel, sizeof(x1->sel)))
			memcpy(&x1->sel, &x->sel, sizeof(x1->sel));
		memcpy(&x1->lft, &x->lft, sizeof(x1->lft));
		x1->km.dying = 0;

		tasklet_hrtimer_start(&x1->mtimer, ktime_set(1, 0), HRTIMER_MODE_REL);
		if (x1->curlft.use_time)
			xfrm_state_check_expire(x1);

		err = 0;
		x->km.state = XFRM_STATE_DEAD;
		__xfrm_state_put(x);
	}
	spin_unlock_bh(&x1->lock);

	xfrm_state_put(x1);

	return err;
}
EXPORT_SYMBOL(xfrm_state_update);

int xfrm_state_check_expire(struct xfrm_state *x)
{
	if (!x->curlft.use_time)
		x->curlft.use_time = get_seconds();

	if (x->curlft.bytes >= x->lft.hard_byte_limit ||
	    x->curlft.packets >= x->lft.hard_packet_limit) {
		x->km.state = XFRM_STATE_EXPIRED;
		tasklet_hrtimer_start(&x->mtimer, ktime_set(0, 0), HRTIMER_MODE_REL);
		return -EINVAL;
	}

	if (!x->km.dying &&
	    (x->curlft.bytes >= x->lft.soft_byte_limit ||
	     x->curlft.packets >= x->lft.soft_packet_limit)) {
		x->km.dying = 1;
		km_state_expired(x, 0, 0);
	}
	return 0;
}
EXPORT_SYMBOL(xfrm_state_check_expire);

struct xfrm_state *
xfrm_state_lookup(struct net *net, u32 mark, const xfrm_address_t *daddr, __be32 spi,
		  u8 proto, unsigned short family)
{
	struct xfrm_state *x;

	rcu_read_lock();
	x = __xfrm_state_lookup(net, mark, daddr, spi, proto, family);
	rcu_read_unlock();
	return x;
}
EXPORT_SYMBOL(xfrm_state_lookup);

struct xfrm_state *
xfrm_state_lookup_byaddr(struct net *net, u32 mark,
			 const xfrm_address_t *daddr, const xfrm_address_t *saddr,
			 u8 proto, unsigned short family)
{
	struct xfrm_state *x;

	spin_lock_bh(&net->xfrm.xfrm_state_lock);
	x = __xfrm_state_lookup_byaddr(net, mark, daddr, saddr, proto, family);
	spin_unlock_bh(&net->xfrm.xfrm_state_lock);
	return x;
}
EXPORT_SYMBOL(xfrm_state_lookup_byaddr);

struct xfrm_state *
xfrm_find_acq(struct net *net, const struct xfrm_mark *mark, u8 mode, u32 reqid,
	      u8 proto, const xfrm_address_t *daddr,
	      const xfrm_address_t *saddr, int create, unsigned short family)
{
	struct xfrm_state *x;

	spin_lock_bh(&net->xfrm.xfrm_state_lock);
	x = __find_acq_core(net, mark, family, mode, reqid, proto, daddr, saddr, create);
	spin_unlock_bh(&net->xfrm.xfrm_state_lock);

	return x;
}
EXPORT_SYMBOL(xfrm_find_acq);

#ifdef CONFIG_XFRM_SUB_POLICY
int
xfrm_tmpl_sort(struct xfrm_tmpl **dst, struct xfrm_tmpl **src, int n,
	       unsigned short family, struct net *net)
{
	int err = 0;
	struct xfrm_state_afinfo *afinfo = xfrm_state_get_afinfo(family);
	if (!afinfo)
		return -EAFNOSUPPORT;

	spin_lock_bh(&net->xfrm.xfrm_state_lock); /*FIXME*/
	if (afinfo->tmpl_sort)
		err = afinfo->tmpl_sort(dst, src, n);
	spin_unlock_bh(&net->xfrm.xfrm_state_lock);
	xfrm_state_put_afinfo(afinfo);
	return err;
}
EXPORT_SYMBOL(xfrm_tmpl_sort);

int
xfrm_state_sort(struct xfrm_state **dst, struct xfrm_state **src, int n,
		unsigned short family)
{
	int err = 0;
	struct xfrm_state_afinfo *afinfo = xfrm_state_get_afinfo(family);
	struct net *net = xs_net(*src);

	if (!afinfo)
		return -EAFNOSUPPORT;

	spin_lock_bh(&net->xfrm.xfrm_state_lock);
	if (afinfo->state_sort)
		err = afinfo->state_sort(dst, src, n);
	spin_unlock_bh(&net->xfrm.xfrm_state_lock);
	xfrm_state_put_afinfo(afinfo);
	return err;
}
EXPORT_SYMBOL(xfrm_state_sort);
#endif

/* Silly enough, but I'm lazy to build resolution list */

static struct xfrm_state *__xfrm_find_acq_byseq(struct net *net, u32 mark, u32 seq)
{
	int i;

	for (i = 0; i <= net->xfrm.state_hmask; i++) {
		struct xfrm_state *x;

		hlist_for_each_entry(x, net->xfrm.state_bydst+i, bydst) {
			if (x->km.seq == seq &&
			    (mark & x->mark.m) == x->mark.v &&
			    x->km.state == XFRM_STATE_ACQ) {
				xfrm_state_hold(x);
				return x;
			}
		}
	}
	return NULL;
}

struct xfrm_state *xfrm_find_acq_byseq(struct net *net, u32 mark, u32 seq)
{
	struct xfrm_state *x;

	spin_lock_bh(&net->xfrm.xfrm_state_lock);
	x = __xfrm_find_acq_byseq(net, mark, seq);
	spin_unlock_bh(&net->xfrm.xfrm_state_lock);
	return x;
}
EXPORT_SYMBOL(xfrm_find_acq_byseq);

u32 xfrm_get_acqseq(void)
{
	u32 res;
	static atomic_t acqseq;

	do {
		res = atomic_inc_return(&acqseq);
	} while (!res);

	return res;
}
EXPORT_SYMBOL(xfrm_get_acqseq);

int verify_spi_info(u8 proto, u32 min, u32 max)
{
	switch (proto) {
	case IPPROTO_AH:
	case IPPROTO_ESP:
		break;

	case IPPROTO_COMP:
		/* IPCOMP spi is 16-bits. */
		if (max >= 0x10000)
			return -EINVAL;
		break;

	default:
		return -EINVAL;
	}

	if (min > max)
		return -EINVAL;

	return 0;
}
EXPORT_SYMBOL(verify_spi_info);

int xfrm_alloc_spi(struct xfrm_state *x, u32 low, u32 high)
{
	struct net *net = xs_net(x);
	unsigned int h;
	struct xfrm_state *x0;
	int err = -ENOENT;
	__be32 minspi = htonl(low);
	__be32 maxspi = htonl(high);
	u32 mark = x->mark.v & x->mark.m;

	spin_lock_bh(&x->lock);
	if (x->km.state == XFRM_STATE_DEAD)
		goto unlock;

	err = 0;
	if (x->id.spi)
		goto unlock;

	err = -ENOENT;

	if (minspi == maxspi) {
		x0 = xfrm_state_lookup(net, mark, &x->id.daddr, minspi, x->id.proto, x->props.family);
		if (x0) {
			xfrm_state_put(x0);
			goto unlock;
		}
		x->id.spi = minspi;
	} else {
		u32 spi = 0;
		for (h = 0; h < high-low+1; h++) {
			spi = low + prandom_u32()%(high-low+1);
			x0 = xfrm_state_lookup(net, mark, &x->id.daddr, htonl(spi), x->id.proto, x->props.family);
			if (x0 == NULL) {
				x->id.spi = htonl(spi);
				break;
			}
			xfrm_state_put(x0);
		}
	}
	if (x->id.spi) {
		spin_lock_bh(&net->xfrm.xfrm_state_lock);
		h = xfrm_spi_hash(net, &x->id.daddr, x->id.spi, x->id.proto, x->props.family);
		hlist_add_head_rcu(&x->byspi, net->xfrm.state_byspi + h);
		spin_unlock_bh(&net->xfrm.xfrm_state_lock);

		err = 0;
	}

unlock:
	spin_unlock_bh(&x->lock);

	return err;
}
EXPORT_SYMBOL(xfrm_alloc_spi);

static bool __xfrm_state_filter_match(struct xfrm_state *x,
				      struct xfrm_address_filter *filter)
{
	if (filter) {
		if ((filter->family == AF_INET ||
		     filter->family == AF_INET6) &&
		    x->props.family != filter->family)
			return false;

		return addr_match(&x->props.saddr, &filter->saddr,
				  filter->splen) &&
		       addr_match(&x->id.daddr, &filter->daddr,
				  filter->dplen);
	}
	return true;
}

int xfrm_state_walk(struct net *net, struct xfrm_state_walk *walk,
		    int (*func)(struct xfrm_state *, int, void*),
		    void *data)
{
	struct xfrm_state *state;
	struct xfrm_state_walk *x;
	int err = 0;

	if (walk->seq != 0 && list_empty(&walk->all))
		return 0;

	spin_lock_bh(&net->xfrm.xfrm_state_lock);
	if (list_empty(&walk->all))
		x = list_first_entry(&net->xfrm.state_all, struct xfrm_state_walk, all);
	else
		x = list_first_entry(&walk->all, struct xfrm_state_walk, all);
	list_for_each_entry_from(x, &net->xfrm.state_all, all) {
		if (x->state == XFRM_STATE_DEAD)
			continue;
		state = container_of(x, struct xfrm_state, km);
		if (!xfrm_id_proto_match(state->id.proto, walk->proto))
			continue;
		if (!__xfrm_state_filter_match(state, walk->filter))
			continue;
		err = func(state, walk->seq, data);
		if (err) {
			list_move_tail(&walk->all, &x->all);
			goto out;
		}
		walk->seq++;
	}
	if (walk->seq == 0) {
		err = -ENOENT;
		goto out;
	}
	list_del_init(&walk->all);
out:
	spin_unlock_bh(&net->xfrm.xfrm_state_lock);
	return err;
}
EXPORT_SYMBOL(xfrm_state_walk);

void xfrm_state_walk_init(struct xfrm_state_walk *walk, u8 proto,
			  struct xfrm_address_filter *filter)
{
	INIT_LIST_HEAD(&walk->all);
	walk->proto = proto;
	walk->state = XFRM_STATE_DEAD;
	walk->seq = 0;
	walk->filter = filter;
}
EXPORT_SYMBOL(xfrm_state_walk_init);

void xfrm_state_walk_done(struct xfrm_state_walk *walk, struct net *net)
{
	kfree(walk->filter);

	if (list_empty(&walk->all))
		return;

	spin_lock_bh(&net->xfrm.xfrm_state_lock);
	list_del(&walk->all);
	spin_unlock_bh(&net->xfrm.xfrm_state_lock);
}
EXPORT_SYMBOL(xfrm_state_walk_done);

static void xfrm_replay_timer_handler(unsigned long data)
{
	struct xfrm_state *x = (struct xfrm_state *)data;

	spin_lock(&x->lock);

	if (x->km.state == XFRM_STATE_VALID) {
		if (xfrm_aevent_is_on(xs_net(x)))
			x->repl->notify(x, XFRM_REPLAY_TIMEOUT);
		else
			x->xflags |= XFRM_TIME_DEFER;
	}

	spin_unlock(&x->lock);
}

static LIST_HEAD(xfrm_km_list);

void km_policy_notify(struct xfrm_policy *xp, int dir, const struct km_event *c)
{
	struct xfrm_mgr *km;

	rcu_read_lock();
	list_for_each_entry_rcu(km, &xfrm_km_list, list)
		if (km->notify_policy)
			km->notify_policy(xp, dir, c);
	rcu_read_unlock();
}

void km_state_notify(struct xfrm_state *x, const struct km_event *c)
{
	struct xfrm_mgr *km;
	rcu_read_lock();
	list_for_each_entry_rcu(km, &xfrm_km_list, list)
		if (km->notify)
			km->notify(x, c);
	rcu_read_unlock();
}

EXPORT_SYMBOL(km_policy_notify);
EXPORT_SYMBOL(km_state_notify);

void km_state_expired(struct xfrm_state *x, int hard, u32 portid)
{
	struct km_event c;

	c.data.hard = hard;
	c.portid = portid;
	c.event = XFRM_MSG_EXPIRE;
	km_state_notify(x, &c);
}

EXPORT_SYMBOL(km_state_expired);
/*
 * We send to all registered managers regardless of failure
 * We are happy with one success
*/
int km_query(struct xfrm_state *x, struct xfrm_tmpl *t, struct xfrm_policy *pol)
{
	int err = -EINVAL, acqret;
	struct xfrm_mgr *km;

	rcu_read_lock();
	list_for_each_entry_rcu(km, &xfrm_km_list, list) {
		acqret = km->acquire(x, t, pol);
		if (!acqret)
			err = acqret;
	}
	rcu_read_unlock();
	return err;
}
EXPORT_SYMBOL(km_query);

int km_new_mapping(struct xfrm_state *x, xfrm_address_t *ipaddr, __be16 sport)
{
	int err = -EINVAL;
	struct xfrm_mgr *km;

	rcu_read_lock();
	list_for_each_entry_rcu(km, &xfrm_km_list, list) {
		if (km->new_mapping)
			err = km->new_mapping(x, ipaddr, sport);
		if (!err)
			break;
	}
	rcu_read_unlock();
	return err;
}
EXPORT_SYMBOL(km_new_mapping);

void km_policy_expired(struct xfrm_policy *pol, int dir, int hard, u32 portid)
{
	struct km_event c;

	c.data.hard = hard;
	c.portid = portid;
	c.event = XFRM_MSG_POLEXPIRE;
	km_policy_notify(pol, dir, &c);
}
EXPORT_SYMBOL(km_policy_expired);

#ifdef CONFIG_XFRM_MIGRATE
int km_migrate(const struct xfrm_selector *sel, u8 dir, u8 type,
	       const struct xfrm_migrate *m, int num_migrate,
	       const struct xfrm_kmaddress *k)
{
	int err = -EINVAL;
	int ret;
	struct xfrm_mgr *km;

	rcu_read_lock();
	list_for_each_entry_rcu(km, &xfrm_km_list, list) {
		if (km->migrate) {
			ret = km->migrate(sel, dir, type, m, num_migrate, k);
			if (!ret)
				err = ret;
		}
	}
	rcu_read_unlock();
	return err;
}
EXPORT_SYMBOL(km_migrate);
#endif

int km_report(struct net *net, u8 proto, struct xfrm_selector *sel, xfrm_address_t *addr)
{
	int err = -EINVAL;
	int ret;
	struct xfrm_mgr *km;

	rcu_read_lock();
	list_for_each_entry_rcu(km, &xfrm_km_list, list) {
		if (km->report) {
			ret = km->report(net, proto, sel, addr);
			if (!ret)
				err = ret;
		}
	}
	rcu_read_unlock();
	return err;
}
EXPORT_SYMBOL(km_report);

bool km_is_alive(const struct km_event *c)
{
	struct xfrm_mgr *km;
	bool is_alive = false;

	rcu_read_lock();
	list_for_each_entry_rcu(km, &xfrm_km_list, list) {
		if (km->is_alive && km->is_alive(c)) {
			is_alive = true;
			break;
		}
	}
	rcu_read_unlock();

	return is_alive;
}
EXPORT_SYMBOL(km_is_alive);

int xfrm_user_policy(struct sock *sk, int optname, u8 __user *optval, int optlen)
{
	int err;
	u8 *data;
	struct xfrm_mgr *km;
	struct xfrm_policy *pol = NULL;

<<<<<<< HEAD
=======
#ifdef CONFIG_COMPAT
	if (in_compat_syscall())
		return -EOPNOTSUPP;
#endif

>>>>>>> c1fac76c
	if (!optval && !optlen) {
		xfrm_sk_policy_insert(sk, XFRM_POLICY_IN, NULL);
		xfrm_sk_policy_insert(sk, XFRM_POLICY_OUT, NULL);
		__sk_dst_reset(sk);
		return 0;
	}

	if (optlen <= 0 || optlen > PAGE_SIZE)
		return -EMSGSIZE;

	data = kmalloc(optlen, GFP_KERNEL);
	if (!data)
		return -ENOMEM;

	err = -EFAULT;
	if (copy_from_user(data, optval, optlen))
		goto out;

	err = -EINVAL;
	rcu_read_lock();
	list_for_each_entry_rcu(km, &xfrm_km_list, list) {
		pol = km->compile_policy(sk, optname, data,
					 optlen, &err);
		if (err >= 0)
			break;
	}
	rcu_read_unlock();

	if (err >= 0) {
		xfrm_sk_policy_insert(sk, err, pol);
		xfrm_pol_put(pol);
		__sk_dst_reset(sk);
		err = 0;
	}

out:
	kfree(data);
	return err;
}
EXPORT_SYMBOL(xfrm_user_policy);

static DEFINE_SPINLOCK(xfrm_km_lock);

int xfrm_register_km(struct xfrm_mgr *km)
{
	spin_lock_bh(&xfrm_km_lock);
	list_add_tail_rcu(&km->list, &xfrm_km_list);
	spin_unlock_bh(&xfrm_km_lock);
	return 0;
}
EXPORT_SYMBOL(xfrm_register_km);

int xfrm_unregister_km(struct xfrm_mgr *km)
{
	spin_lock_bh(&xfrm_km_lock);
	list_del_rcu(&km->list);
	spin_unlock_bh(&xfrm_km_lock);
	synchronize_rcu();
	return 0;
}
EXPORT_SYMBOL(xfrm_unregister_km);

int xfrm_state_register_afinfo(struct xfrm_state_afinfo *afinfo)
{
	int err = 0;
	if (unlikely(afinfo == NULL))
		return -EINVAL;
	if (unlikely(afinfo->family >= NPROTO))
		return -EAFNOSUPPORT;
	spin_lock_bh(&xfrm_state_afinfo_lock);
	if (unlikely(xfrm_state_afinfo[afinfo->family] != NULL))
		err = -EEXIST;
	else
		rcu_assign_pointer(xfrm_state_afinfo[afinfo->family], afinfo);
	spin_unlock_bh(&xfrm_state_afinfo_lock);
	return err;
}
EXPORT_SYMBOL(xfrm_state_register_afinfo);

int xfrm_state_unregister_afinfo(struct xfrm_state_afinfo *afinfo)
{
	int err = 0;
	if (unlikely(afinfo == NULL))
		return -EINVAL;
	if (unlikely(afinfo->family >= NPROTO))
		return -EAFNOSUPPORT;
	spin_lock_bh(&xfrm_state_afinfo_lock);
	if (likely(xfrm_state_afinfo[afinfo->family] != NULL)) {
		if (unlikely(xfrm_state_afinfo[afinfo->family] != afinfo))
			err = -EINVAL;
		else
			RCU_INIT_POINTER(xfrm_state_afinfo[afinfo->family], NULL);
	}
	spin_unlock_bh(&xfrm_state_afinfo_lock);
	synchronize_rcu();
	return err;
}
EXPORT_SYMBOL(xfrm_state_unregister_afinfo);

struct xfrm_state_afinfo *xfrm_state_get_afinfo(unsigned int family)
{
	struct xfrm_state_afinfo *afinfo;
	if (unlikely(family >= NPROTO))
		return NULL;
	rcu_read_lock();
	afinfo = rcu_dereference(xfrm_state_afinfo[family]);
	if (unlikely(!afinfo))
		rcu_read_unlock();
	return afinfo;
}

void xfrm_state_put_afinfo(struct xfrm_state_afinfo *afinfo)
{
	rcu_read_unlock();
}

/* Temporarily located here until net/xfrm/xfrm_tunnel.c is created */
void xfrm_state_delete_tunnel(struct xfrm_state *x)
{
	if (x->tunnel) {
		struct xfrm_state *t = x->tunnel;

		if (atomic_read(&t->tunnel_users) == 2)
			xfrm_state_delete(t);
		atomic_dec(&t->tunnel_users);
		xfrm_state_put(t);
		x->tunnel = NULL;
	}
}
EXPORT_SYMBOL(xfrm_state_delete_tunnel);

int xfrm_state_mtu(struct xfrm_state *x, int mtu)
{
	int res;

	spin_lock_bh(&x->lock);
	if (x->km.state == XFRM_STATE_VALID &&
	    x->type && x->type->get_mtu)
		res = x->type->get_mtu(x, mtu);
	else
		res = mtu - x->props.header_len;
	spin_unlock_bh(&x->lock);
	return res;
}

int __xfrm_init_state(struct xfrm_state *x, bool init_replay)
{
	struct xfrm_state_afinfo *afinfo;
	struct xfrm_mode *inner_mode;
	int family = x->props.family;
	int err;

	err = -EAFNOSUPPORT;
	afinfo = xfrm_state_get_afinfo(family);
	if (!afinfo)
		goto error;

	err = 0;
	if (afinfo->init_flags)
		err = afinfo->init_flags(x);

	xfrm_state_put_afinfo(afinfo);

	if (err)
		goto error;

	err = -EPROTONOSUPPORT;

	if (x->sel.family != AF_UNSPEC) {
		inner_mode = xfrm_get_mode(x->props.mode, x->sel.family);
		if (inner_mode == NULL)
			goto error;

		if (!(inner_mode->flags & XFRM_MODE_FLAG_TUNNEL) &&
		    family != x->sel.family) {
			xfrm_put_mode(inner_mode);
			goto error;
		}

		x->inner_mode = inner_mode;
	} else {
		struct xfrm_mode *inner_mode_iaf;
		int iafamily = AF_INET;

		inner_mode = xfrm_get_mode(x->props.mode, x->props.family);
		if (inner_mode == NULL)
			goto error;

		if (!(inner_mode->flags & XFRM_MODE_FLAG_TUNNEL)) {
			xfrm_put_mode(inner_mode);
			goto error;
		}
		x->inner_mode = inner_mode;

		if (x->props.family == AF_INET)
			iafamily = AF_INET6;

		inner_mode_iaf = xfrm_get_mode(x->props.mode, iafamily);
		if (inner_mode_iaf) {
			if (inner_mode_iaf->flags & XFRM_MODE_FLAG_TUNNEL)
				x->inner_mode_iaf = inner_mode_iaf;
			else
				xfrm_put_mode(inner_mode_iaf);
		}
	}

	x->type = xfrm_get_type(x->id.proto, family);
	if (x->type == NULL)
		goto error;

	err = x->type->init_state(x);
	if (err)
		goto error;

	x->outer_mode = xfrm_get_mode(x->props.mode, family);
	if (x->outer_mode == NULL) {
		err = -EPROTONOSUPPORT;
		goto error;
	}

	if (init_replay) {
		err = xfrm_init_replay(x);
		if (err)
			goto error;
	}

	x->km.state = XFRM_STATE_VALID;

error:
	return err;
}

EXPORT_SYMBOL(__xfrm_init_state);

int xfrm_init_state(struct xfrm_state *x)
{
	return __xfrm_init_state(x, true);
}

EXPORT_SYMBOL(xfrm_init_state);

int __net_init xfrm_state_init(struct net *net)
{
	unsigned int sz;

	INIT_LIST_HEAD(&net->xfrm.state_all);

	sz = sizeof(struct hlist_head) * 8;

	net->xfrm.state_bydst = xfrm_hash_alloc(sz);
	if (!net->xfrm.state_bydst)
		goto out_bydst;
	net->xfrm.state_bysrc = xfrm_hash_alloc(sz);
	if (!net->xfrm.state_bysrc)
		goto out_bysrc;
	net->xfrm.state_byspi = xfrm_hash_alloc(sz);
	if (!net->xfrm.state_byspi)
		goto out_byspi;
	net->xfrm.state_hmask = ((sz / sizeof(struct hlist_head)) - 1);

	net->xfrm.state_num = 0;
	INIT_WORK(&net->xfrm.state_hash_work, xfrm_hash_resize);
	spin_lock_init(&net->xfrm.xfrm_state_lock);
	return 0;

out_byspi:
	xfrm_hash_free(net->xfrm.state_bysrc, sz);
out_bysrc:
	xfrm_hash_free(net->xfrm.state_bydst, sz);
out_bydst:
	return -ENOMEM;
}

void xfrm_state_fini(struct net *net)
{
	unsigned int sz;

	flush_work(&net->xfrm.state_hash_work);
	xfrm_state_flush(net, IPSEC_PROTO_ANY, false);
	flush_work(&xfrm_state_gc_work);

	WARN_ON(!list_empty(&net->xfrm.state_all));

	sz = (net->xfrm.state_hmask + 1) * sizeof(struct hlist_head);
	WARN_ON(!hlist_empty(net->xfrm.state_byspi));
	xfrm_hash_free(net->xfrm.state_byspi, sz);
	WARN_ON(!hlist_empty(net->xfrm.state_bysrc));
	xfrm_hash_free(net->xfrm.state_bysrc, sz);
	WARN_ON(!hlist_empty(net->xfrm.state_bydst));
	xfrm_hash_free(net->xfrm.state_bydst, sz);
}

// [ SEC_SELINUX_PORTING_COMMON - remove AUDIT_MAC_IPSEC_EVENT audit log, it conflict with security notification
#if 0 // #ifdef CONFIG_AUDITSYSCALL
static void xfrm_audit_helper_sainfo(struct xfrm_state *x,
				     struct audit_buffer *audit_buf)
{
	struct xfrm_sec_ctx *ctx = x->security;
	u32 spi = ntohl(x->id.spi);

	if (ctx)
		audit_log_format(audit_buf, " sec_alg=%u sec_doi=%u sec_obj=%s",
				 ctx->ctx_alg, ctx->ctx_doi, ctx->ctx_str);

	switch (x->props.family) {
	case AF_INET:
		audit_log_format(audit_buf, " src=%pI4 dst=%pI4",
				 &x->props.saddr.a4, &x->id.daddr.a4);
		break;
	case AF_INET6:
		audit_log_format(audit_buf, " src=%pI6 dst=%pI6",
				 x->props.saddr.a6, x->id.daddr.a6);
		break;
	}

	audit_log_format(audit_buf, " spi=%u(0x%x)", spi, spi);
}

static void xfrm_audit_helper_pktinfo(struct sk_buff *skb, u16 family,
				      struct audit_buffer *audit_buf)
{
	const struct iphdr *iph4;
	const struct ipv6hdr *iph6;

	switch (family) {
	case AF_INET:
		iph4 = ip_hdr(skb);
		audit_log_format(audit_buf, " src=%pI4 dst=%pI4",
				 &iph4->saddr, &iph4->daddr);
		break;
	case AF_INET6:
		iph6 = ipv6_hdr(skb);
		audit_log_format(audit_buf,
				 " src=%pI6 dst=%pI6 flowlbl=0x%x%02x%02x",
				 &iph6->saddr, &iph6->daddr,
				 iph6->flow_lbl[0] & 0x0f,
				 iph6->flow_lbl[1],
				 iph6->flow_lbl[2]);
		break;
	}
}

void xfrm_audit_state_add(struct xfrm_state *x, int result, bool task_valid)
{
	struct audit_buffer *audit_buf;

	audit_buf = xfrm_audit_start("SAD-add");
	if (audit_buf == NULL)
		return;
	xfrm_audit_helper_usrinfo(task_valid, audit_buf);
	xfrm_audit_helper_sainfo(x, audit_buf);
	audit_log_format(audit_buf, " res=%u", result);
	audit_log_end(audit_buf);
}
EXPORT_SYMBOL_GPL(xfrm_audit_state_add);

void xfrm_audit_state_delete(struct xfrm_state *x, int result, bool task_valid)
{
	struct audit_buffer *audit_buf;

	audit_buf = xfrm_audit_start("SAD-delete");
	if (audit_buf == NULL)
		return;
	xfrm_audit_helper_usrinfo(task_valid, audit_buf);
	xfrm_audit_helper_sainfo(x, audit_buf);
	audit_log_format(audit_buf, " res=%u", result);
	audit_log_end(audit_buf);
}
EXPORT_SYMBOL_GPL(xfrm_audit_state_delete);

void xfrm_audit_state_replay_overflow(struct xfrm_state *x,
				      struct sk_buff *skb)
{
	struct audit_buffer *audit_buf;
	u32 spi;

	audit_buf = xfrm_audit_start("SA-replay-overflow");
	if (audit_buf == NULL)
		return;
	xfrm_audit_helper_pktinfo(skb, x->props.family, audit_buf);
	/* don't record the sequence number because it's inherent in this kind
	 * of audit message */
	spi = ntohl(x->id.spi);
	audit_log_format(audit_buf, " spi=%u(0x%x)", spi, spi);
	audit_log_end(audit_buf);
}
EXPORT_SYMBOL_GPL(xfrm_audit_state_replay_overflow);

void xfrm_audit_state_replay(struct xfrm_state *x,
			     struct sk_buff *skb, __be32 net_seq)
{
	struct audit_buffer *audit_buf;
	u32 spi;

	audit_buf = xfrm_audit_start("SA-replayed-pkt");
	if (audit_buf == NULL)
		return;
	xfrm_audit_helper_pktinfo(skb, x->props.family, audit_buf);
	spi = ntohl(x->id.spi);
	audit_log_format(audit_buf, " spi=%u(0x%x) seqno=%u",
			 spi, spi, ntohl(net_seq));
	audit_log_end(audit_buf);
}
EXPORT_SYMBOL_GPL(xfrm_audit_state_replay);

void xfrm_audit_state_notfound_simple(struct sk_buff *skb, u16 family)
{
	struct audit_buffer *audit_buf;

	audit_buf = xfrm_audit_start("SA-notfound");
	if (audit_buf == NULL)
		return;
	xfrm_audit_helper_pktinfo(skb, family, audit_buf);
	audit_log_end(audit_buf);
}
EXPORT_SYMBOL_GPL(xfrm_audit_state_notfound_simple);

void xfrm_audit_state_notfound(struct sk_buff *skb, u16 family,
			       __be32 net_spi, __be32 net_seq)
{
	struct audit_buffer *audit_buf;
	u32 spi;

	audit_buf = xfrm_audit_start("SA-notfound");
	if (audit_buf == NULL)
		return;
	xfrm_audit_helper_pktinfo(skb, family, audit_buf);
	spi = ntohl(net_spi);
	audit_log_format(audit_buf, " spi=%u(0x%x) seqno=%u",
			 spi, spi, ntohl(net_seq));
	audit_log_end(audit_buf);
}
EXPORT_SYMBOL_GPL(xfrm_audit_state_notfound);

void xfrm_audit_state_icvfail(struct xfrm_state *x,
			      struct sk_buff *skb, u8 proto)
{
	struct audit_buffer *audit_buf;
	__be32 net_spi;
	__be32 net_seq;

	audit_buf = xfrm_audit_start("SA-icv-failure");
	if (audit_buf == NULL)
		return;
	xfrm_audit_helper_pktinfo(skb, x->props.family, audit_buf);
	if (xfrm_parse_spi(skb, proto, &net_spi, &net_seq) == 0) {
		u32 spi = ntohl(net_spi);
		audit_log_format(audit_buf, " spi=%u(0x%x) seqno=%u",
				 spi, spi, ntohl(net_seq));
	}
	audit_log_end(audit_buf);
}
EXPORT_SYMBOL_GPL(xfrm_audit_state_icvfail);
#endif /* CONFIG_AUDITSYSCALL */
// ] SEC_SELINUX_PORTING_COMMON - remove AUDIT_MAC_IPSEC_EVENT audit log, it conflict with security notification<|MERGE_RESOLUTION|>--- conflicted
+++ resolved
@@ -1886,14 +1886,11 @@
 	struct xfrm_mgr *km;
 	struct xfrm_policy *pol = NULL;
 
-<<<<<<< HEAD
-=======
 #ifdef CONFIG_COMPAT
 	if (in_compat_syscall())
 		return -EOPNOTSUPP;
 #endif
 
->>>>>>> c1fac76c
 	if (!optval && !optlen) {
 		xfrm_sk_policy_insert(sk, XFRM_POLICY_IN, NULL);
 		xfrm_sk_policy_insert(sk, XFRM_POLICY_OUT, NULL);
