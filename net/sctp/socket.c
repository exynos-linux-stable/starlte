--- conflicted
+++ resolved
@@ -4774,12 +4774,6 @@
 
 	/* Do not peel off from one netns to another one. */
 	if (!net_eq(current->nsproxy->net_ns, sock_net(sk)))
-<<<<<<< HEAD
-		return -EINVAL;
-
-	if (!asoc)
-=======
->>>>>>> c1fac76c
 		return -EINVAL;
 
 	if (!asoc)
