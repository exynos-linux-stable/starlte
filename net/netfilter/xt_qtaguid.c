--- conflicted
+++ resolved
@@ -2300,11 +2300,7 @@
 			BUG_ON(tag_ref_entry->num_sock_tags <= 0);
 			tag_ref_entry->num_sock_tags--;
 			free_tag_ref_from_utd_entry(tag_ref_entry,
-<<<<<<< HEAD
-						uid_tag_data_entry);
-=======
 						    uid_tag_data_entry);
->>>>>>> b4b8cc32
 			spin_unlock_bh(&uid_tag_data_tree_lock);
 			spin_unlock_bh(&sock_tag_list_lock);
 			res = -ENOMEM;
