--- conflicted
+++ resolved
@@ -774,13 +774,9 @@
 			min_t(unsigned int, eff_sacks,
 			      (remaining - TCPOLEN_SACK_BASE_ALIGNED) /
 			      TCPOLEN_SACK_PERBLOCK);
-<<<<<<< HEAD
 #ifdef CONFIG_MPTCP
-		if (opts->num_sack_blocks)
-#endif
-=======
 		if (likely(opts->num_sack_blocks))
->>>>>>> a0ccc147
+#endif
 			size += TCPOLEN_SACK_BASE_ALIGNED +
 				opts->num_sack_blocks * TCPOLEN_SACK_PERBLOCK;
 	}
