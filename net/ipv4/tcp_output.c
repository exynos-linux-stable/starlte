--- conflicted
+++ resolved
@@ -1028,16 +1028,11 @@
  * We are working here with either a clone of the original
  * SKB, or a fresh unique copy made by the retransmit engine.
  */
-<<<<<<< HEAD
 #ifndef CONFIG_MPTCP
 static
 #endif
-int tcp_transmit_skb(struct sock *sk, struct sk_buff *skb, int clone_it,
-		     gfp_t gfp_mask)
-=======
-static int __tcp_transmit_skb(struct sock *sk, struct sk_buff *skb,
+int __tcp_transmit_skb(struct sock *sk, struct sk_buff *skb,
 			      int clone_it, gfp_t gfp_mask, u32 rcv_nxt)
->>>>>>> 5def44a2
 {
 	const struct inet_connection_sock *icsk = inet_csk(sk);
 	struct inet_sock *inet;
@@ -1184,7 +1179,10 @@
 	return err;
 }
 
-static int tcp_transmit_skb(struct sock *sk, struct sk_buff *skb, int clone_it,
+#ifndef CONFIG_MPTCP
+static
+#endif
+int tcp_transmit_skb(struct sock *sk, struct sk_buff *skb, int clone_it,
 			    gfp_t gfp_mask)
 {
 	return __tcp_transmit_skb(sk, skb, clone_it, gfp_mask,
