--- conflicted
+++ resolved
@@ -6369,14 +6369,11 @@
 	struct tcp_sock *tp = tcp_sk(sk);
 	struct tcp_fastopen_cookie foc = { .len = -1 };
 	int saved_clamp = tp->rx_opt.mss_clamp;
-<<<<<<< HEAD
+	bool fastopen_fail;
 #ifdef CONFIG_MPTCP
 	struct mptcp_options_received mopt;
 
 	mptcp_init_mp_opt(&mopt);
-=======
-	bool fastopen_fail;
->>>>>>> d32da5bd
 
 	tcp_parse_options(skb, &tp->rx_opt,
 			  mptcp(tp) ? &tp->mptcp->rx_opt : &mopt, 0, &foc, tp);
@@ -6520,7 +6517,12 @@
 		fastopen_fail = (tp->syn_fastopen || tp->syn_data) &&
 				tcp_rcv_fastopen_synack(sk, skb, &foc);
 
-<<<<<<< HEAD
+		if (!sock_flag(sk, SOCK_DEAD)) {
+			sk->sk_state_change(sk);
+			sk_wake_async(sk, SOCK_WAKE_IO, POLL_OUT);
+		}
+		if (fastopen_fail)
+			return -1;
 		/* With MPTCP we cannot send data on the third ack due to the
 		 * lack of option-space to combine with an MP_CAPABLE.
 		 */
@@ -6529,15 +6531,6 @@
 			!mptcp(tp) && (
 #endif
 			sk->sk_write_pending ||
-=======
-		if (!sock_flag(sk, SOCK_DEAD)) {
-			sk->sk_state_change(sk);
-			sk_wake_async(sk, SOCK_WAKE_IO, POLL_OUT);
-		}
-		if (fastopen_fail)
-			return -1;
-		if (sk->sk_write_pending ||
->>>>>>> d32da5bd
 		    icsk->icsk_accept_queue.rskq_defer_accept ||
 		    icsk->icsk_ack.pingpong
 #ifdef CONFIG_MPTCP
