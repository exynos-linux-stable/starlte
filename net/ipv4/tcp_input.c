--- conflicted
+++ resolved
@@ -5732,8 +5732,7 @@
 	if (sock_flag(sk, SOCK_QUEUE_SHRUNK)) {
 		sock_reset_flag(sk, SOCK_QUEUE_SHRUNK);
 		/* pairs with tcp_poll() */
-<<<<<<< HEAD
-		smp_mb__after_atomic();
+		smp_mb();
 		if
 #ifdef CONFIG_MPTCP
 		(mptcp(tcp_sk(sk)) ||
@@ -5743,11 +5742,6 @@
 #ifdef CONFIG_MPTCP
 		)
 #endif
-=======
-		smp_mb();
-		if (sk->sk_socket &&
-		    test_bit(SOCK_NOSPACE, &sk->sk_socket->flags))
->>>>>>> b4b8cc32
 			tcp_new_space(sk);
 	}
 }
@@ -6377,14 +6371,11 @@
 	struct tcp_sock *tp = tcp_sk(sk);
 	struct tcp_fastopen_cookie foc = { .len = -1 };
 	int saved_clamp = tp->rx_opt.mss_clamp;
-<<<<<<< HEAD
+	bool fastopen_fail;
 #ifdef CONFIG_MPTCP
 	struct mptcp_options_received mopt;
 
 	mptcp_init_mp_opt(&mopt);
-=======
-	bool fastopen_fail;
->>>>>>> b4b8cc32
 
 	tcp_parse_options(skb, &tp->rx_opt,
 			  mptcp(tp) ? &tp->mptcp->rx_opt : &mopt, 0, &foc, tp);
@@ -6528,7 +6519,12 @@
 		fastopen_fail = (tp->syn_fastopen || tp->syn_data) &&
 				tcp_rcv_fastopen_synack(sk, skb, &foc);
 
-<<<<<<< HEAD
+		if (!sock_flag(sk, SOCK_DEAD)) {
+			sk->sk_state_change(sk);
+			sk_wake_async(sk, SOCK_WAKE_IO, POLL_OUT);
+		}
+		if (fastopen_fail)
+			return -1;
 		/* With MPTCP we cannot send data on the third ack due to the
 		 * lack of option-space to combine with an MP_CAPABLE.
 		 */
@@ -6537,15 +6533,6 @@
 			!mptcp(tp) && (
 #endif
 			sk->sk_write_pending ||
-=======
-		if (!sock_flag(sk, SOCK_DEAD)) {
-			sk->sk_state_change(sk);
-			sk_wake_async(sk, SOCK_WAKE_IO, POLL_OUT);
-		}
-		if (fastopen_fail)
-			return -1;
-		if (sk->sk_write_pending ||
->>>>>>> b4b8cc32
 		    icsk->icsk_accept_queue.rskq_defer_accept ||
 		    icsk->icsk_ack.pingpong
 #ifdef CONFIG_MPTCP
