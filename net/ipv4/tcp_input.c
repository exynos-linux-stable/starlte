--- conflicted
+++ resolved
@@ -1061,7 +1061,6 @@
 		rcvmem = SKB_TRUESIZE(tp->advmss + MAX_TCP_HEADER);
 		while (tcp_win_from_space(rcvmem) < tp->advmss)
 			rcvmem += 128;
-<<<<<<< HEAD
 #ifdef CONFIG_NETPM
 		if (netpm(tp)) {
 			netpm_rwnd_max_adjustment(tp);
@@ -1073,16 +1072,12 @@
 			}
 		} else {
 #endif
-			rcvbuf = min(rcvwin / tp->advmss * rcvmem, sysctl_tcp_rmem[2]);
-#ifdef CONFIG_NETPM
-		}
-		netpm_debug("%s final rcvbuf %d\n", __func__, rcvbuf);
-#endif
-=======
-
 		do_div(rcvwin, tp->advmss);
 		rcvbuf = min_t(u64, rcvwin * rcvmem, sysctl_tcp_rmem[2]);
->>>>>>> b73d582e
+#ifdef CONFIG_NETPM
+		}
+		netpm_debug("%s final rcvbuf %d\n", __func__, rcvbuf);
+#endif
 		if (rcvbuf > sk->sk_rcvbuf) {
 			sk->sk_rcvbuf = rcvbuf;
 
