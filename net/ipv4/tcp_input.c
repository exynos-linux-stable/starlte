/*
 * INET		An implementation of the TCP/IP protocol suite for the LINUX
 *		operating system.  INET is implemented using the  BSD Socket
 *		interface as the means of communication with the user level.
 *
 *		Implementation of the Transmission Control Protocol(TCP).
 *
 * Authors:	Ross Biro
 *		Fred N. van Kempen, <waltje@uWalt.NL.Mugnet.ORG>
 *		Mark Evans, <evansmp@uhura.aston.ac.uk>
 *		Corey Minyard <wf-rch!minyard@relay.EU.net>
 *		Florian La Roche, <flla@stud.uni-sb.de>
 *		Charles Hedrick, <hedrick@klinzhai.rutgers.edu>
 *		Linus Torvalds, <torvalds@cs.helsinki.fi>
 *		Alan Cox, <gw4pts@gw4pts.ampr.org>
 *		Matthew Dillon, <dillon@apollo.west.oic.com>
 *		Arnt Gulbrandsen, <agulbra@nvg.unit.no>
 *		Jorge Cwik, <jorge@laser.satlink.net>
 */

/*
 * Changes:
 *		Pedro Roque	:	Fast Retransmit/Recovery.
 *					Two receive queues.
 *					Retransmit queue handled by TCP.
 *					Better retransmit timer handling.
 *					New congestion avoidance.
 *					Header prediction.
 *					Variable renaming.
 *
 *		Eric		:	Fast Retransmit.
 *		Randy Scott	:	MSS option defines.
 *		Eric Schenk	:	Fixes to slow start algorithm.
 *		Eric Schenk	:	Yet another double ACK bug.
 *		Eric Schenk	:	Delayed ACK bug fixes.
 *		Eric Schenk	:	Floyd style fast retrans war avoidance.
 *		David S. Miller	:	Don't allow zero congestion window.
 *		Eric Schenk	:	Fix retransmitter so that it sends
 *					next packet on ack of previous packet.
 *		Andi Kleen	:	Moved open_request checking here
 *					and process RSTs for open_requests.
 *		Andi Kleen	:	Better prune_queue, and other fixes.
 *		Andrey Savochkin:	Fix RTT measurements in the presence of
 *					timestamps.
 *		Andrey Savochkin:	Check sequence numbers correctly when
 *					removing SACKs due to in sequence incoming
 *					data segments.
 *		Andi Kleen:		Make sure we never ack data there is not
 *					enough room for. Also make this condition
 *					a fatal error if it might still happen.
 *		Andi Kleen:		Add tcp_measure_rcv_mss to make
 *					connections with MSS<min(MTU,ann. MSS)
 *					work without delayed acks.
 *		Andi Kleen:		Process packets with PSH set in the
 *					fast path.
 *		J Hadi Salim:		ECN support
 *	 	Andrei Gurtov,
 *		Pasi Sarolahti,
 *		Panu Kuhlberg:		Experimental audit of TCP (re)transmission
 *					engine. Lots of bugs are found.
 *		Pasi Sarolahti:		F-RTO for dealing with spurious RTOs
 */

#define pr_fmt(fmt) "TCP: " fmt

#include <linux/mm.h>
#include <linux/slab.h>
#include <linux/module.h>
#include <linux/sysctl.h>
#include <linux/kernel.h>
#include <linux/prefetch.h>
#include <net/dst.h>
#include <net/tcp.h>
#include <net/inet_common.h>
#include <linux/ipsec.h>
#include <asm/unaligned.h>
#include <linux/errqueue.h>
#ifdef CONFIG_NETPM
#include <linux/inetdevice.h>
#endif
#ifdef CONFIG_MPTCP
#include <net/mptcp.h>
#include <net/mptcp_v4.h>
#include <net/mptcp_v6.h>
#endif

int sysctl_tcp_timestamps __read_mostly = 1;
int sysctl_tcp_window_scaling __read_mostly = 1;
int sysctl_tcp_sack __read_mostly = 1;
int sysctl_tcp_fack __read_mostly = 1;
int sysctl_tcp_max_reordering __read_mostly = 300;
int sysctl_tcp_dsack __read_mostly = 1;
int sysctl_tcp_app_win __read_mostly = 31;
int sysctl_tcp_adv_win_scale __read_mostly = 1;
EXPORT_SYMBOL(sysctl_tcp_adv_win_scale);

/* rfc5961 challenge ack rate limiting */
int sysctl_tcp_challenge_ack_limit = 1000;

int sysctl_tcp_stdurg __read_mostly;
int sysctl_tcp_rfc1337 __read_mostly;
int sysctl_tcp_max_orphans __read_mostly = NR_FILE;
int sysctl_tcp_frto __read_mostly = 2;
int sysctl_tcp_min_rtt_wlen __read_mostly = 300;

int sysctl_tcp_thin_dupack __read_mostly;

int sysctl_tcp_moderate_rcvbuf __read_mostly = 1;
int sysctl_tcp_early_retrans __read_mostly = 3;
int sysctl_tcp_invalid_ratelimit __read_mostly = HZ/2;
int sysctl_tcp_default_init_rwnd __read_mostly = TCP_INIT_CWND * 2;

#ifdef CONFIG_NETPM
int sysctl_tcp_netpm[4] __read_mostly;	/* Timestamp, RAT, PHY status, Access TP */
#endif

#ifndef CONFIG_MPTCP
#define FLAG_DATA		0x01 /* Incoming frame contained data.		*/
#define FLAG_WIN_UPDATE		0x02 /* Incoming ACK was a window update.	*/
#define FLAG_DATA_ACKED		0x04 /* This ACK acknowledged new data.		*/
#define FLAG_RETRANS_DATA_ACKED	0x08 /* "" "" some of which was retransmitted.	*/
#define FLAG_SYN_ACKED		0x10 /* This ACK acknowledged SYN.		*/
#define FLAG_DATA_SACKED	0x20 /* New SACK.				*/
#define FLAG_ECE		0x40 /* ECE in this ACK				*/
#define FLAG_LOST_RETRANS	0x80 /* This ACK marks some retransmission lost */
#define FLAG_SLOWPATH		0x100 /* Do not skip RFC checks for window update.*/
#define FLAG_ORIG_SACK_ACKED	0x200 /* Never retransmitted data are (s)acked	*/
#define FLAG_SND_UNA_ADVANCED	0x400 /* Snd_una was changed (!= FLAG_DATA_ACKED) */
#define FLAG_DSACKING_ACK	0x800 /* SACK blocks contained D-SACK info */
#define FLAG_SACK_RENEGING	0x2000 /* snd_una advanced to a sacked seq */
#define FLAG_UPDATE_TS_RECENT	0x4000 /* tcp_replace_ts_recent() */

#define FLAG_ACKED		(FLAG_DATA_ACKED|FLAG_SYN_ACKED)
#define FLAG_NOT_DUP		(FLAG_DATA|FLAG_WIN_UPDATE|FLAG_ACKED)
#define FLAG_CA_ALERT		(FLAG_DATA_SACKED|FLAG_ECE)
#define FLAG_FORWARD_PROGRESS	(FLAG_ACKED|FLAG_DATA_SACKED)
#endif

#define TCP_REMNANT (TCP_FLAG_FIN|TCP_FLAG_URG|TCP_FLAG_SYN|TCP_FLAG_PSH)
#define TCP_HP_BITS (~(TCP_RESERVED_BITS|TCP_FLAG_PSH))

#define REXMIT_NONE	0 /* no loss recovery to do */
#define REXMIT_LOST	1 /* retransmit packets marked lost */
#define REXMIT_NEW	2 /* FRTO-style transmit of unsent/new packets */

#ifdef CONFIG_NETPM
static int netpm_int_log2(u32);
static int netpm_pow(int, int);
static int netpm_piecelinear_logbdp(struct tcp_sock *);

#define NETPM_DEF_ENABLE 1
#define NETPM_DEF_UB max_t(int, sysctl_tcp_rmem[2], 8388608)
#define NETPM_DEF_LB 4194304
#define NETPM_DEF_SRTT_SCALE 10 // it should be equal or larger than 1
#define NETPM_DEF_PA 600000
#define NETPM_DEF_PB 17
#define NETPM_DEF_INC 0
#define NETPM_DEF_INC_TH 1
#define NETPM_DEF_DEC 0
#define NETPM_DEF_DEC_TH 3
#define NETPM_DEF_MP 150
#define NETPM_DEF_GAIN 250
#define NETPM_RTT_MIN_INITIAL_VAL 86400000

static const s8 NetpmLogTable[256] = {
	-1, 0, 1, 1, 2, 2, 2, 2, 3, 3, 3, 3, 3, 3, 3, 3,
	4, 4, 4, 4, 4, 4, 4, 4, 4, 4, 4, 4, 4, 4, 4, 4,
	5, 5, 5, 5, 5, 5, 5, 5, 5, 5, 5, 5, 5, 5, 5, 5,
	5, 5, 5, 5, 5, 5, 5, 5, 5, 5, 5, 5, 5, 5, 5, 5,
	6, 6, 6, 6, 6, 6, 6, 6, 6, 6, 6, 6, 6, 6, 6, 6,
	6, 6, 6, 6, 6, 6, 6, 6, 6, 6, 6, 6, 6, 6, 6, 6,
	6, 6, 6, 6, 6, 6, 6, 6, 6, 6, 6, 6, 6, 6, 6, 6,
	6, 6, 6, 6, 6, 6, 6, 6, 6, 6, 6, 6, 6, 6, 6, 6,
	7, 7, 7, 7, 7, 7, 7, 7, 7, 7, 7, 7, 7, 7, 7, 7,
	7, 7, 7, 7, 7, 7, 7, 7, 7, 7, 7, 7, 7, 7, 7, 7,
	7, 7, 7, 7, 7, 7, 7, 7, 7, 7, 7, 7, 7, 7, 7, 7,
	7, 7, 7, 7, 7, 7, 7, 7, 7, 7, 7, 7, 7, 7, 7, 7,
	7, 7, 7, 7, 7, 7, 7, 7, 7, 7, 7, 7, 7, 7, 7, 7,
	7, 7, 7, 7, 7, 7, 7, 7, 7, 7, 7, 7, 7, 7, 7, 7,
	7, 7, 7, 7, 7, 7, 7, 7, 7, 7, 7, 7, 7, 7, 7, 7,
	7, 7, 7, 7, 7, 7, 7, 7, 7, 7, 7, 7, 7, 7, 7, 7
};

#ifdef SAMSUNG_NETPM_DEBUG
#define netpm_debug(format, ...) pr_debug("<netpm> "format, __VA_ARGS__)
#else
#define netpm_debug(format, ...) do {} while (0)
#endif

static inline bool netpm(struct tcp_sock *tp)
{
	return NETPM_DEF_ENABLE && (sysctl_tcp_netpm[1] == 0x04) &&
		(tp->netpm_netif == 1);
}

static inline int netpm_rmem_max(struct tcp_sock *tp)
{
	if (netpm(tp)) {
		if (sysctl_tcp_netpm[2] == 0x01)
			return tp->netpm_tcp_rmem_max;
		else
			return NETPM_DEF_LB;
	}

	return sysctl_tcp_rmem[2];
}

static struct net_device *netpm_dev_find(struct sock *sk)
{
	struct net_device *dev = NULL;

	if (!sk)
		goto outdev_out;

	if (sk->sk_family == AF_INET) {
		struct rtable *rt = (struct rtable *)__sk_dst_check(sk, 0);

		if (rt)
			dev = rt->dst.dev;

		if (!dev) {
			struct inet_sock *inet = inet_sk(sk);

			dev = __ip_dev_find(sock_net(sk), inet->inet_saddr, false);
		}
	} else if (sk->sk_family == AF_INET6) {
		struct ipv6_pinfo *np = inet6_sk(sk);
		struct rtable *rt = (struct rtable *)__sk_dst_check(sk,
				np->dst_cookie);

		if (rt)
			dev = rt->dst.dev;

		if (!dev)
			dev = ip6_dev_find(sock_net(sk), &np->saddr);
	}
outdev_out:
	return dev;
}

static void netpm_init_buffer_space(struct sock *sk)
{
	struct tcp_sock *tp = tcp_sk(sk);
	struct net_device *dev_out = netpm_dev_find(sk);

	if (!NETPM_DEF_ENABLE || !dev_out)
		return;

	if (dev_out->netpm_use) {
		tp->netpm_netif = 1;

		/* Initialization for NETPM */
		tp->netpm_rtt_min = NETPM_RTT_MIN_INITIAL_VAL;
		tp->netpm_max_tput = 0;
		tp->netpm_srtt = 0;
		tp->netpm_rttvar = 0;
		tp->netpm_cwnd_est = 0;
		tp->netpm_tcp_rmem_max_base = sysctl_tcp_rmem[2];
		tp->netpm_tcp_rmem_max = sysctl_tcp_rmem[2];
		tp->netpm_rwnd_max_adjust = 0;
		tp->netpm_rbuf_flag = 0;

		tp->netpm_rmem_max_curbdp[0] = -1;
		tp->netpm_rmem_max_curbdp[1] = -1;
	} else {
		tp->netpm_netif = 0;
	}
}

static inline u32 netpm_rtt_avg(struct tcp_sock *tp)
{
	return tp->netpm_srtt >> NETPM_DEF_SRTT_SCALE;
}

static inline u32 netpm_rttvar_avg(struct tcp_sock *tp)
{
	return tp->netpm_rttvar >> (NETPM_DEF_SRTT_SCALE - 1);
}
#endif

static void tcp_gro_dev_warn(struct sock *sk, const struct sk_buff *skb)
{
	static bool __once __read_mostly;

	if (!__once) {
		struct net_device *dev;

		__once = true;

		rcu_read_lock();
		dev = dev_get_by_index_rcu(sock_net(sk), skb->skb_iif);
		pr_warn("%s: Driver has suspect GRO implementation, TCP performance may be compromised.\n",
			dev ? dev->name : "Unknown driver");
		rcu_read_unlock();
	}
}

/* Adapt the MSS value used to make delayed ack decision to the
 * real world.
 */
static void tcp_measure_rcv_mss(struct sock *sk, const struct sk_buff *skb)
{
	struct inet_connection_sock *icsk = inet_csk(sk);
	const unsigned int lss = icsk->icsk_ack.last_seg_size;
	unsigned int len;

	icsk->icsk_ack.last_seg_size = 0;

	/* skb->len may jitter because of SACKs, even if peer
	 * sends good full-sized frames.
	 */
	len = skb_shinfo(skb)->gso_size ? : skb->len;
	if (len >= icsk->icsk_ack.rcv_mss) {
		icsk->icsk_ack.rcv_mss = min_t(unsigned int, len,
					       tcp_sk(sk)->advmss);
		if (unlikely(icsk->icsk_ack.rcv_mss != len))
			tcp_gro_dev_warn(sk, skb);
	} else {
		/* Otherwise, we make more careful check taking into account,
		 * that SACKs block is variable.
		 *
		 * "len" is invariant segment length, including TCP header.
		 */
		len += skb->data - skb_transport_header(skb);
		if (len >= TCP_MSS_DEFAULT + sizeof(struct tcphdr) ||
		    /* If PSH is not set, packet should be
		     * full sized, provided peer TCP is not badly broken.
		     * This observation (if it is correct 8)) allows
		     * to handle super-low mtu links fairly.
		     */
		    (len >= TCP_MIN_MSS + sizeof(struct tcphdr) &&
		     !(tcp_flag_word(tcp_hdr(skb)) & TCP_REMNANT))) {
			/* Subtract also invariant (if peer is RFC compliant),
			 * tcp header plus fixed timestamp option length.
			 * Resulting "len" is MSS free of SACK jitter.
			 */
			len -= tcp_sk(sk)->tcp_header_len;
			icsk->icsk_ack.last_seg_size = len;
			if (len == lss) {
				icsk->icsk_ack.rcv_mss = len;
				return;
			}
		}
		if (icsk->icsk_ack.pending & ICSK_ACK_PUSHED)
			icsk->icsk_ack.pending |= ICSK_ACK_PUSHED2;
		icsk->icsk_ack.pending |= ICSK_ACK_PUSHED;
	}
}

static void tcp_incr_quickack(struct sock *sk)
{
	struct inet_connection_sock *icsk = inet_csk(sk);
	unsigned int quickacks = tcp_sk(sk)->rcv_wnd / (2 * icsk->icsk_ack.rcv_mss);

	if (quickacks == 0)
		quickacks = 2;
	if (quickacks > icsk->icsk_ack.quick)
		icsk->icsk_ack.quick = min(quickacks, TCP_MAX_QUICKACKS);
}

#ifndef CONFIG_MPTCP
static
#endif
void tcp_enter_quickack_mode(struct sock *sk)
{
	struct inet_connection_sock *icsk = inet_csk(sk);
	tcp_incr_quickack(sk);
	icsk->icsk_ack.pingpong = 0;
	icsk->icsk_ack.ato = TCP_ATO_MIN;
}

/* Send ACKs quickly, if "quick" count is not exhausted
 * and the session is not interactive.
 */

static bool tcp_in_quickack_mode(struct sock *sk)
{
	const struct inet_connection_sock *icsk = inet_csk(sk);
	const struct dst_entry *dst = __sk_dst_get(sk);

	return (dst && dst_metric(dst, RTAX_QUICKACK)) ||
		(icsk->icsk_ack.quick && !icsk->icsk_ack.pingpong);
}

static void tcp_ecn_queue_cwr(struct tcp_sock *tp)
{
	if (tp->ecn_flags & TCP_ECN_OK)
		tp->ecn_flags |= TCP_ECN_QUEUE_CWR;
}

static void tcp_ecn_accept_cwr(struct tcp_sock *tp, const struct sk_buff *skb)
{
	if (tcp_hdr(skb)->cwr)
		tp->ecn_flags &= ~TCP_ECN_DEMAND_CWR;
}

static void tcp_ecn_withdraw_cwr(struct tcp_sock *tp)
{
	tp->ecn_flags &= ~TCP_ECN_DEMAND_CWR;
}

static void __tcp_ecn_check_ce(struct tcp_sock *tp, const struct sk_buff *skb)
{
	switch (TCP_SKB_CB(skb)->ip_dsfield & INET_ECN_MASK) {
	case INET_ECN_NOT_ECT:
		/* Funny extension: if ECT is not set on a segment,
		 * and we already seen ECT on a previous segment,
		 * it is probably a retransmit.
		 */
		if (tp->ecn_flags & TCP_ECN_SEEN)
			tcp_enter_quickack_mode((struct sock *)tp);
		break;
	case INET_ECN_CE:
		if (tcp_ca_needs_ecn((struct sock *)tp))
			tcp_ca_event((struct sock *)tp, CA_EVENT_ECN_IS_CE);

		if (!(tp->ecn_flags & TCP_ECN_DEMAND_CWR)) {
			/* Better not delay acks, sender can have a very low cwnd */
			tcp_enter_quickack_mode((struct sock *)tp);
			tp->ecn_flags |= TCP_ECN_DEMAND_CWR;
		}
		tp->ecn_flags |= TCP_ECN_SEEN;
		break;
	default:
		if (tcp_ca_needs_ecn((struct sock *)tp))
			tcp_ca_event((struct sock *)tp, CA_EVENT_ECN_NO_CE);
		tp->ecn_flags |= TCP_ECN_SEEN;
		break;
	}
}

static void tcp_ecn_check_ce(struct tcp_sock *tp, const struct sk_buff *skb)
{
	if (tp->ecn_flags & TCP_ECN_OK)
		__tcp_ecn_check_ce(tp, skb);
}

static void tcp_ecn_rcv_synack(struct tcp_sock *tp, const struct tcphdr *th)
{
	if ((tp->ecn_flags & TCP_ECN_OK) && (!th->ece || th->cwr))
		tp->ecn_flags &= ~TCP_ECN_OK;
}

static void tcp_ecn_rcv_syn(struct tcp_sock *tp, const struct tcphdr *th)
{
	if ((tp->ecn_flags & TCP_ECN_OK) && (!th->ece || !th->cwr))
		tp->ecn_flags &= ~TCP_ECN_OK;
}

static bool tcp_ecn_rcv_ecn_echo(const struct tcp_sock *tp, const struct tcphdr *th)
{
	if (th->ece && !th->syn && (tp->ecn_flags & TCP_ECN_OK))
		return true;
	return false;
}

/* Buffer size and advertised window tuning.
 *
 * 1. Tuning sk->sk_sndbuf, when connection enters established state.
 */

static void tcp_sndbuf_expand(struct sock *sk)
{
	const struct tcp_sock *tp = tcp_sk(sk);
	const struct tcp_congestion_ops *ca_ops = inet_csk(sk)->icsk_ca_ops;
	int sndmem, per_mss;
	u32 nr_segs;

	/* Worst case is non GSO/TSO : each frame consumes one skb
	 * and skb->head is kmalloced using power of two area of memory
	 */
	per_mss = max_t(u32, tp->rx_opt.mss_clamp, tp->mss_cache) +
		  MAX_TCP_HEADER +
		  SKB_DATA_ALIGN(sizeof(struct skb_shared_info));

	per_mss = roundup_pow_of_two(per_mss) +
		  SKB_DATA_ALIGN(sizeof(struct sk_buff));

#ifdef CONFIG_MPTCP
	if (mptcp(tp)) {
		nr_segs = mptcp_check_snd_buf(tp);
	} else {
#endif
		nr_segs = max_t(u32, TCP_INIT_CWND, tp->snd_cwnd);
		nr_segs = max_t(u32, nr_segs, tp->reordering + 1);
#ifdef CONFIG_MPTCP
	}
#endif

	/* Fast Recovery (RFC 5681 3.2) :
	 * Cubic needs 1.7 factor, rounded to 2 to include
	 * extra cushion (application might react slowly to POLLOUT)
	 */
	sndmem = ca_ops->sndbuf_expand ? ca_ops->sndbuf_expand(sk) : 2;
	sndmem *= nr_segs * per_mss;

	/* MPTCP: after this sndmem is the new contribution of the
	 * current subflow to the aggregated sndbuf
	 */
	if (sk->sk_sndbuf < sndmem)
#ifdef CONFIG_MPTCP
	{
		int old_sndbuf = sk->sk_sndbuf;
#endif
		sk->sk_sndbuf = min(sndmem, sysctl_tcp_wmem[2]);
#ifdef CONFIG_MPTCP
		/* MPTCP: ok, the subflow sndbuf has grown, reflect
		 * this in the aggregate buffer.
		 */
		if (mptcp(tp) && old_sndbuf != sk->sk_sndbuf)
			mptcp_update_sndbuf(tp);
	}
#endif
}

/* 2. Tuning advertised window (window_clamp, rcv_ssthresh)
 *
 * All tcp_full_space() is split to two parts: "network" buffer, allocated
 * forward and advertised in receiver window (tp->rcv_wnd) and
 * "application buffer", required to isolate scheduling/application
 * latencies from network.
 * window_clamp is maximal advertised window. It can be less than
 * tcp_full_space(), in this case tcp_full_space() - window_clamp
 * is reserved for "application" buffer. The less window_clamp is
 * the smoother our behaviour from viewpoint of network, but the lower
 * throughput and the higher sensitivity of the connection to losses. 8)
 *
 * rcv_ssthresh is more strict window_clamp used at "slow start"
 * phase to predict further behaviour of this connection.
 * It is used for two goals:
 * - to enforce header prediction at sender, even when application
 *   requires some significant "application buffer". It is check #1.
 * - to prevent pruning of receive queue because of misprediction
 *   of receiver window. Check #2.
 *
 * The scheme does not work when sender sends good segments opening
 * window and then starts to feed us spaghetti. But it should work
 * in common situations. Otherwise, we have to rely on queue collapsing.
 */

/* Slow part of check#2. */
static int __tcp_grow_window(const struct sock *sk, const struct sk_buff *skb)
{
	struct tcp_sock *tp = tcp_sk(sk);
	/* Optimize this! */
	int truesize = tcp_win_from_space(skb->truesize) >> 1;
#ifdef CONFIG_NETPM
	int window = tcp_win_from_space(netpm_rmem_max(tp)) >> 1;
#else
	int window = tcp_win_from_space(sysctl_tcp_rmem[2]) >> 1;
#endif

	while (tp->rcv_ssthresh <= window) {
		if (truesize <= skb->len)
			return 2 * inet_csk(sk)->icsk_ack.rcv_mss;

		truesize >>= 1;
		window >>= 1;
	}
	return 0;
}

static void tcp_grow_window(struct sock *sk, const struct sk_buff *skb)
{
	struct tcp_sock *tp = tcp_sk(sk);
#ifdef CONFIG_MPTCP
	struct sock *meta_sk = mptcp(tp) ? mptcp_meta_sk(sk) : sk;
	struct tcp_sock *meta_tp = tcp_sk(meta_sk);
	if (is_meta_sk(sk))
		return;
#endif

	/* Check #1 */
#ifdef CONFIG_MPTCP
	if (meta_tp->rcv_ssthresh < meta_tp->window_clamp &&
	    (int)meta_tp->rcv_ssthresh < tcp_space(meta_sk) &&
	    !tcp_under_memory_pressure(sk)) {
#else
	if (tp->rcv_ssthresh < tp->window_clamp &&
	    (int)tp->rcv_ssthresh < tcp_space(sk) &&
	    !tcp_under_memory_pressure(sk)) {
#endif
		int incr;

		/* Check #2. Increase window, if skb with such overhead
		 * will fit to rcvbuf in future.
		 */
		if (tcp_win_from_space(skb->truesize) <= skb->len)
#ifdef CONFIG_MPTCP
			incr = 2 * meta_tp->advmss;
		else
			incr = __tcp_grow_window(meta_sk, skb);
#else
			incr = 2 * tp->advmss;
		else
			incr = __tcp_grow_window(sk, skb);
#endif
		if (incr) {
			incr = max_t(int, incr, 2 * skb->len);
#ifdef CONFIG_MPTCP
			meta_tp->rcv_ssthresh = min(meta_tp->rcv_ssthresh + incr,
						    meta_tp->window_clamp);
#else
			tp->rcv_ssthresh = min(tp->rcv_ssthresh + incr,
					       tp->window_clamp);
#endif
			inet_csk(sk)->icsk_ack.quick |= 1;
		}
	}
}

/* 3. Tuning rcvbuf, when connection enters established state. */
static void tcp_fixup_rcvbuf(struct sock *sk)
{
	u32 mss = tcp_sk(sk)->advmss;
	int rcvmem;

	rcvmem = 2 * SKB_TRUESIZE(mss + MAX_TCP_HEADER) *
		 tcp_default_init_rwnd(mss);

	/* Dynamic Right Sizing (DRS) has 2 to 3 RTT latency
	 * Allow enough cushion so that sender is not limited by our window
	 */
	if (sysctl_tcp_moderate_rcvbuf)
		rcvmem <<= 2;

	if (sk->sk_rcvbuf < rcvmem)
#ifdef CONFIG_NETPM
		sk->sk_rcvbuf = min(rcvmem, netpm_rmem_max(tcp_sk(sk)));
#else
		sk->sk_rcvbuf = min(rcvmem, sysctl_tcp_rmem[2]);
#endif
}

/* 4. Try to fixup all. It is made immediately after connection enters
 *    established state.
 */
void tcp_init_buffer_space(struct sock *sk)
{
	struct tcp_sock *tp = tcp_sk(sk);
	int maxwin;

#ifdef CONFIG_NETPM
	netpm_init_buffer_space(sk);
#endif
	if (!(sk->sk_userlocks & SOCK_RCVBUF_LOCK))
		tcp_fixup_rcvbuf(sk);
	if (!(sk->sk_userlocks & SOCK_SNDBUF_LOCK))
		tcp_sndbuf_expand(sk);

	tp->rcvq_space.space = tp->rcv_wnd;
	tp->rcvq_space.time = tcp_time_stamp;
	tp->rcvq_space.seq = tp->copied_seq;

	maxwin = tcp_full_space(sk);

	if (tp->window_clamp >= maxwin) {
		tp->window_clamp = maxwin;

		if (sysctl_tcp_app_win && maxwin > 4 * tp->advmss)
			tp->window_clamp = max(maxwin -
					       (maxwin >> sysctl_tcp_app_win),
					       4 * tp->advmss);
	}

	/* Force reservation of one segment. */
	if (sysctl_tcp_app_win &&
	    tp->window_clamp > 2 * tp->advmss &&
	    tp->window_clamp + tp->advmss > maxwin)
		tp->window_clamp = max(2 * tp->advmss, maxwin - tp->advmss);

	tp->rcv_ssthresh = min(tp->rcv_ssthresh, tp->window_clamp);
	tp->snd_cwnd_stamp = tcp_time_stamp;
}

/* 5. Recalculate window clamp after socket hit its memory bounds. */
static void tcp_clamp_window(struct sock *sk)
{
	struct tcp_sock *tp = tcp_sk(sk);
	struct inet_connection_sock *icsk = inet_csk(sk);

	icsk->icsk_ack.quick = 0;

#ifdef CONFIG_NETPM
	if (sk->sk_rcvbuf < netpm_rmem_max(tp) &&
	    !(sk->sk_userlocks & SOCK_RCVBUF_LOCK) &&
	    !tcp_under_memory_pressure(sk) &&
	    sk_memory_allocated(sk) < sk_prot_mem_limits(sk, 0)) {
		sk->sk_rcvbuf = min(atomic_read(&sk->sk_rmem_alloc),
				    netpm_rmem_max(tp));
	}
#else
	if (sk->sk_rcvbuf < sysctl_tcp_rmem[2] &&
	    !(sk->sk_userlocks & SOCK_RCVBUF_LOCK) &&
	    !tcp_under_memory_pressure(sk) &&
	    sk_memory_allocated(sk) < sk_prot_mem_limits(sk, 0)) {
		sk->sk_rcvbuf = min(atomic_read(&sk->sk_rmem_alloc),
				    sysctl_tcp_rmem[2]);
	}
#endif
	if (atomic_read(&sk->sk_rmem_alloc) > sk->sk_rcvbuf)
		tp->rcv_ssthresh = min(tp->window_clamp, 2U * tp->advmss);
}

/* Initialize RCV_MSS value.
 * RCV_MSS is an our guess about MSS used by the peer.
 * We haven't any direct information about the MSS.
 * It's better to underestimate the RCV_MSS rather than overestimate.
 * Overestimations make us ACKing less frequently than needed.
 * Underestimations are more easy to detect and fix by tcp_measure_rcv_mss().
 */
void tcp_initialize_rcv_mss(struct sock *sk)
{
	const struct tcp_sock *tp = tcp_sk(sk);
	unsigned int hint = min_t(unsigned int, tp->advmss, tp->mss_cache);

	hint = min(hint, tp->rcv_wnd / 2);
	hint = min(hint, TCP_MSS_DEFAULT);
	hint = max(hint, TCP_MIN_MSS);

	inet_csk(sk)->icsk_ack.rcv_mss = hint;
}
EXPORT_SYMBOL(tcp_initialize_rcv_mss);

#ifdef CONFIG_NETPM
static void netpm_net_status_estimator(struct tcp_sock *tp)
{
	u32 netpm_rttdiff = 0;

	if (tp->netpm_rtt_min > tp->rcv_rtt_est.rtt)
		tp->netpm_rtt_min = tp->rcv_rtt_est.rtt;

	if (tp->netpm_srtt != 0) {
		tp->netpm_srtt -= netpm_rtt_avg(tp);
		tp->netpm_srtt += tp->rcv_rtt_est.rtt;

		if (tp->rcv_rtt_est.rtt >= netpm_rtt_avg(tp))
			netpm_rttdiff = tp->rcv_rtt_est.rtt - netpm_rtt_avg(tp);
		else
			netpm_rttdiff = netpm_rtt_avg(tp) - tp->rcv_rtt_est.rtt;
	} else {
		tp->netpm_srtt = tp->rcv_rtt_est.rtt << NETPM_DEF_SRTT_SCALE;
	}

	if (tp->netpm_rttvar != 0) {
		tp->netpm_rttvar -= netpm_rttvar_avg(tp);
		tp->netpm_rttvar += netpm_rttdiff;
	} else {
		tp->netpm_rttvar = (tp->rcv_rtt_est.rtt << (NETPM_DEF_SRTT_SCALE - 1)) / 2;
	}

	netpm_debug("%s tp->rcv_rtt_est.rtt = %u\n", __func__, tp->rcv_rtt_est.rtt);
	netpm_debug("%s tp->rtt_min = %u\n", __func__, tp->netpm_rtt_min);
	netpm_debug("%s rtt_min_ms = %u\n", __func__, rtt_min_ms);
	netpm_debug("%s tp->netpm_srtt = %u\n", __func__, netpm_rtt_avg(tp));
	netpm_debug("%s tp->netpm_rttvar = %u\n", __func__, netpm_rttvar_avg(tp));
}
#endif

/* Receiver "autotuning" code.
 *
 * The algorithm for RTT estimation w/o timestamps is based on
 * Dynamic Right-Sizing (DRS) by Wu Feng and Mike Fisk of LANL.
 * <http://public.lanl.gov/radiant/pubs.html#DRS>
 *
 * More detail on this code can be found at
 * <http://staff.psc.edu/jheffner/>,
 * though this reference is out of date.  A new paper
 * is pending.
 */
static void tcp_rcv_rtt_update(struct tcp_sock *tp, u32 sample, int win_dep)
{
	u32 new_sample = tp->rcv_rtt_est.rtt;
	long m = sample;

	if (m == 0)
		m = 1;

	if (new_sample != 0) {
		/* If we sample in larger samples in the non-timestamp
		 * case, we could grossly overestimate the RTT especially
		 * with chatty applications or bulk transfer apps which
		 * are stalled on filesystem I/O.
		 *
		 * Also, since we are only going for a minimum in the
		 * non-timestamp case, we do not smooth things out
		 * else with timestamps disabled convergence takes too
		 * long.
		 */
		if (!win_dep) {
			m -= (new_sample >> 3);
			new_sample += m;
		} else {
			m <<= 3;
			if (m < new_sample)
				new_sample = m;
		}
	} else {
		/* No previous measure. */
		new_sample = m << 3;
	}

	if (tp->rcv_rtt_est.rtt != new_sample)
		tp->rcv_rtt_est.rtt = new_sample;
#ifdef CONFIG_NETPM
	if (netpm(tp))
		netpm_net_status_estimator(tp);
#endif
}

static inline void tcp_rcv_rtt_measure(struct tcp_sock *tp)
{
	if (tp->rcv_rtt_est.time == 0)
		goto new_measure;
	if (before(tp->rcv_nxt, tp->rcv_rtt_est.seq))
		return;
	tcp_rcv_rtt_update(tp, tcp_time_stamp - tp->rcv_rtt_est.time, 1);

new_measure:
	tp->rcv_rtt_est.seq = tp->rcv_nxt + tp->rcv_wnd;
	tp->rcv_rtt_est.time = tcp_time_stamp;
}

static inline void tcp_rcv_rtt_measure_ts(struct sock *sk,
					  const struct sk_buff *skb)
{
	struct tcp_sock *tp = tcp_sk(sk);
	if (tp->rx_opt.rcv_tsecr &&
	    (TCP_SKB_CB(skb)->end_seq -
	     TCP_SKB_CB(skb)->seq >= inet_csk(sk)->icsk_ack.rcv_mss))
		tcp_rcv_rtt_update(tp, tcp_time_stamp - tp->rx_opt.rcv_tsecr, 0);
}

#ifdef CONFIG_NETPM
static int netpm_int_log2(u32 v)
{
	u32 r, t, tt;

	tt = v >> 16;
	if (tt)
		r = ((t = tt >> 8) ? 24 + NetpmLogTable[t] : 16 + NetpmLogTable[tt]);
	else
		r = ((t = v >> 8) ? 8 + NetpmLogTable[t] : NetpmLogTable[v]);

	return r;
}

static int netpm_pow(int base, int n)
{
	int result = 1, i;

	for (i = 0; i < n; i++)
		result *= base;

	return result;
}

/* RWNDmax = a * log(TPaccess,max * RTTmin - b) */
#define NETPM_RWND_CAL(rtt)	\
		(NETPM_DEF_PA * \
		  (netpm_int_log2(tp->netpm_max_tput * rtt * 125) \
		  - NETPM_DEF_PB))

static int netpm_piecelinear_logbdp(struct tcp_sock *tp)
{
	int rtt_min_ms, intlog_lower, intlog_upper, s, i, delta;
	u32 rtt_low, rtt_high;

	rtt_min_ms = jiffies_to_msecs(tp->netpm_rtt_min >> 3);
	s = 0;
	i = 0;
	while (s < rtt_min_ms) {
		i++;
		s = 7 * netpm_pow(2, i);
	}

	rtt_high = s;
	rtt_low = 7 * netpm_pow(2, i - 1);

	tp->netpm_max_tput = sysctl_tcp_netpm[3];

	intlog_lower = NETPM_RWND_CAL(rtt_low);
	intlog_upper = NETPM_RWND_CAL(rtt_high);

	if (intlog_lower < 0)
		return 0;

	delta = (rtt_min_ms - rtt_low) * (intlog_upper - intlog_lower)
		/ (rtt_high - rtt_low);

	return intlog_lower + delta;
}

static inline void netpm_increase_rwnd_max(struct tcp_sock *tp)
{
	tp->netpm_tcp_rmem_max = tp->netpm_tcp_rmem_max * 11 / 10;
}

static inline void netpm_decrease_rwnd_max(struct tcp_sock *tp)
{
	tp->netpm_tcp_rmem_max = tp->netpm_tcp_rmem_max * 8 / 10;
}

static void netpm_rwnd_max_adjustment(struct tcp_sock *tp)
{
	int rtt_min_ms, srtt_ms, rtt_var_ms;

	rtt_min_ms = jiffies_to_msecs(tp->netpm_rtt_min >> 3);
	srtt_ms = jiffies_to_msecs(netpm_rtt_avg(tp) >> 3);
	rtt_var_ms = jiffies_to_msecs(netpm_rttvar_avg(tp) >> 3);

	if (tp->netpm_srtt && tp->netpm_rtt_min != NETPM_RTT_MIN_INITIAL_VAL) {
		/* initial RWND max estimation */
		tp->netpm_rmem_max_curbdp[1] = tp->netpm_rmem_max_curbdp[0];
		if (rtt_min_ms <= NETPM_DEF_MP)
			tp->netpm_rmem_max_curbdp[0] = sysctl_tcp_netpm[3] * rtt_min_ms * NETPM_DEF_GAIN;
		else
			tp->netpm_rmem_max_curbdp[0] = netpm_piecelinear_logbdp(tp);

		if (tp->netpm_rmem_max_curbdp[0] != tp->netpm_rmem_max_curbdp[1])
			tp->netpm_rwnd_max_adjust = 0;

		netpm_debug("%s saddr/sport = %08X/%d\n", __func__,
			    ntohl(tp->inet_conn.icsk_inet.inet_saddr),
			    ntohs(tp->inet_conn.icsk_inet.inet_sport));
		netpm_debug("%s daddr/dport = %08X/%d\n", __func__,
			    ntohl(tp->inet_conn.icsk_inet.inet_daddr),
			    ntohs(tp->inet_conn.icsk_inet.inet_dport));
		netpm_debug("%s netpm_max_tput = %d, rtt_min_ms = %d, srtt_ms = %d, rtt_var_ms = %d\n",
			    __func__, tp->netpm_max_tput, rtt_min_ms, srtt_ms, rtt_var_ms);

		tp->netpm_tcp_rmem_max_base = tcp_space_from_win(tp->netpm_rmem_max_curbdp[0]);

		netpm_debug("%s calculated netpm_tcp_rmem_max_base = %d\n",
			    __func__, tp->netpm_tcp_rmem_max_base);

		if (tp->netpm_tcp_rmem_max_base > NETPM_DEF_UB)
			tp->netpm_tcp_rmem_max_base = NETPM_DEF_UB;
		else if (tp->netpm_tcp_rmem_max_base < NETPM_DEF_LB)
			tp->netpm_tcp_rmem_max_base = NETPM_DEF_LB;

		if (tp->netpm_rwnd_max_adjust == 0)
			tp->netpm_tcp_rmem_max = tp->netpm_tcp_rmem_max_base;
	}

	/* Dynamic RWND increase */
	if (NETPM_DEF_INC && tp->netpm_rtt_min != NETPM_RTT_MIN_INITIAL_VAL &&
	    tp->netpm_cwnd_est > tcp_win_from_space(tp->netpm_tcp_rmem_max) - 100 * tp->advmss &&
	    srtt_ms - rtt_min_ms < NETPM_DEF_INC_TH * rtt_var_ms) {
		/* increasing size calculation */
		netpm_increase_rwnd_max(tp);

		if (tp->netpm_tcp_rmem_max > NETPM_DEF_UB)
			tp->netpm_tcp_rmem_max = NETPM_DEF_UB;

		tp->netpm_rwnd_max_adjust = 1;

		netpm_debug("%s netpm_tcp_rmem_max increased = %d, netpm_cwnd_est = %d\n",
			    __func__, tp->netpm_tcp_rmem_max, tp->netpm_cwnd_est);
	} else if (NETPM_DEF_DEC &&
		   tp->netpm_rwnd_max_adjust == 0 &&
		   tp->netpm_rtt_min != NETPM_RTT_MIN_INITIAL_VAL &&
		   srtt_ms - rtt_min_ms > NETPM_DEF_DEC_TH * rtt_var_ms) {
		/* decreasing size calculation */
		netpm_decrease_rwnd_max(tp);

		if (tp->netpm_tcp_rmem_max < NETPM_DEF_LB)
			tp->netpm_tcp_rmem_max = NETPM_DEF_LB;

		tp->netpm_rwnd_max_adjust = 1;

		netpm_debug("%s netpm_tcp_rmem_max decreased = %d\n",
			    __func__, tp->netpm_tcp_rmem_max);
	}

	netpm_debug("%s filtered netpm_tcp_rmem_max_base = %d\n", __func__,
		    tp->netpm_tcp_rmem_max_base);
	netpm_debug("%s netpm_tcp_rmem_max = %d\n", __func__,
		    tp->netpm_tcp_rmem_max);
}
#endif

/*
 * This function should be called every time data is copied to user space.
 * It calculates the appropriate TCP receive buffer space.
 */
void tcp_rcv_space_adjust(struct sock *sk)
{
	struct tcp_sock *tp = tcp_sk(sk);
	int time;
	int copied;

	time = tcp_time_stamp - tp->rcvq_space.time;
#ifdef CONFIG_MPTCP
	if (mptcp(tp)) {
		if (mptcp_check_rtt(tp, time))
			return;
	} else if (time < (tp->rcv_rtt_est.rtt >> 3) || tp->rcv_rtt_est.rtt == 0)
#else
	if (time < (tp->rcv_rtt_est.rtt >> 3) || tp->rcv_rtt_est.rtt == 0)
#endif
		return;

	/* Number of bytes copied to user in last RTT */
	copied = tp->copied_seq - tp->rcvq_space.seq;
#ifdef CONFIG_NETPM
	if (netpm(tp)) {
		if (tp->netpm_cwnd_est == 0)
			tp->netpm_cwnd_est = copied;
		else
			tp->netpm_cwnd_est = (7 * tp->netpm_cwnd_est + copied) / 8;

		netpm_debug("%s cwnd_est = %d\n", __func__, tp->netpm_cwnd_est);

		if (copied <= tp->rcvq_space.space &&
		    tp->netpm_max_tput == sysctl_tcp_netpm[3])
			goto new_measure;
	} else {
#endif
		if (copied <= tp->rcvq_space.space)
			goto new_measure;
#ifdef CONFIG_NETPM
	}
#endif

	/* A bit of theory :
	 * copied = bytes received in previous RTT, our base window
	 * To cope with packet losses, we need a 2x factor
	 * To cope with slow start, and sender growing its cwin by 100 %
	 * every RTT, we need a 4x factor, because the ACK we are sending
	 * now is for the next RTT, not the current one :
	 * <prev RTT . ><current RTT .. ><next RTT .... >
	 */

	if (sysctl_tcp_moderate_rcvbuf &&
	    !(sk->sk_userlocks & SOCK_RCVBUF_LOCK)) {
		int rcvwin, rcvmem, rcvbuf;

		/* minimal window to cope with packet losses, assuming
		 * steady state. Add some cushion because of small variations.
		 */
		rcvwin = (copied << 1) + 16 * tp->advmss;

		/* If rate increased by 25%,
		 *	assume slow start, rcvwin = 3 * copied
		 * If rate increased by 50%,
		 *	assume sender can use 2x growth, rcvwin = 4 * copied
		 */
		if (copied >=
		    tp->rcvq_space.space + (tp->rcvq_space.space >> 2)) {
			if (copied >=
			    tp->rcvq_space.space + (tp->rcvq_space.space >> 1))
				rcvwin <<= 1;
			else
				rcvwin += (rcvwin >> 1);
		}

		rcvmem = SKB_TRUESIZE(tp->advmss + MAX_TCP_HEADER);
		while (tcp_win_from_space(rcvmem) < tp->advmss)
			rcvmem += 128;
#ifdef CONFIG_NETPM
		if (netpm(tp)) {
			netpm_rwnd_max_adjustment(tp);
			rcvbuf = min(rcvwin / tp->advmss * rcvmem, netpm_rmem_max(tp));
			if (!tp->netpm_rbuf_flag && rcvbuf >= sysctl_tcp_rmem[1]) {
				pr_info("<netpm> %s rtt_min_ms = %d\n", __func__,
					jiffies_to_msecs(tp->netpm_rtt_min >> 3));
				tp->netpm_rbuf_flag = 1;
			}
		} else {
#endif
			rcvbuf = min(rcvwin / tp->advmss * rcvmem, sysctl_tcp_rmem[2]);
#ifdef CONFIG_NETPM
		}
		netpm_debug("%s final rcvbuf %d\n", __func__, rcvbuf);
#endif
		if (rcvbuf > sk->sk_rcvbuf) {
			sk->sk_rcvbuf = rcvbuf;

			/* Make the window clamp follow along.  */
			tp->window_clamp = rcvwin;
		}
#ifdef CONFIG_NETPM
		else if (netpm(tp) && netpm_rmem_max(tp) < sk->sk_rcvbuf) {
			sk->sk_rcvbuf = netpm_rmem_max(tp);

			tp->window_clamp = sk->sk_rcvbuf / rcvmem * tp->advmss;
		}
#endif
	}
	tp->rcvq_space.space = copied;

new_measure:
	tp->rcvq_space.seq = tp->copied_seq;
	tp->rcvq_space.time = tcp_time_stamp;
}

/* There is something which you must keep in mind when you analyze the
 * behavior of the tp->ato delayed ack timeout interval.  When a
 * connection starts up, we want to ack as quickly as possible.  The
 * problem is that "good" TCP's do slow start at the beginning of data
 * transmission.  The means that until we send the first few ACK's the
 * sender will sit on his end and only queue most of his data, because
 * he can only send snd_cwnd unacked packets at any given time.  For
 * each ACK we send, he increments snd_cwnd and transmits more of his
 * queue.  -DaveM
 */
static void tcp_event_data_recv(struct sock *sk, struct sk_buff *skb)
{
	struct tcp_sock *tp = tcp_sk(sk);
	struct inet_connection_sock *icsk = inet_csk(sk);
	u32 now;

	inet_csk_schedule_ack(sk);

	tcp_measure_rcv_mss(sk, skb);

	tcp_rcv_rtt_measure(tp);

	now = tcp_time_stamp;

	if (!icsk->icsk_ack.ato) {
		/* The _first_ data packet received, initialize
		 * delayed ACK engine.
		 */
		tcp_incr_quickack(sk);
		icsk->icsk_ack.ato = TCP_ATO_MIN;
	} else {
		int m = now - icsk->icsk_ack.lrcvtime;

		if (m <= TCP_ATO_MIN / 2) {
			/* The fastest case is the first. */
			icsk->icsk_ack.ato = (icsk->icsk_ack.ato >> 1) + TCP_ATO_MIN / 2;
		} else if (m < icsk->icsk_ack.ato) {
			icsk->icsk_ack.ato = (icsk->icsk_ack.ato >> 1) + m;
			if (icsk->icsk_ack.ato > icsk->icsk_rto)
				icsk->icsk_ack.ato = icsk->icsk_rto;
		} else if (m > icsk->icsk_rto) {
			/* Too long gap. Apparently sender failed to
			 * restart window, so that we send ACKs quickly.
			 */
			tcp_incr_quickack(sk);
			sk_mem_reclaim(sk);
		}
	}
	icsk->icsk_ack.lrcvtime = now;

	tcp_ecn_check_ce(tp, skb);

	if (skb->len >= 128)
		tcp_grow_window(sk, skb);
}

/* Called to compute a smoothed rtt estimate. The data fed to this
 * routine either comes from timestamps, or from segments that were
 * known _not_ to have been retransmitted [see Karn/Partridge
 * Proceedings SIGCOMM 87]. The algorithm is from the SIGCOMM 88
 * piece by Van Jacobson.
 * NOTE: the next three routines used to be one big routine.
 * To save cycles in the RFC 1323 implementation it was better to break
 * it up into three procedures. -- erics
 */
static void tcp_rtt_estimator(struct sock *sk, long mrtt_us)
{
	struct tcp_sock *tp = tcp_sk(sk);
	long m = mrtt_us; /* RTT */
	u32 srtt = tp->srtt_us;

	/*	The following amusing code comes from Jacobson's
	 *	article in SIGCOMM '88.  Note that rtt and mdev
	 *	are scaled versions of rtt and mean deviation.
	 *	This is designed to be as fast as possible
	 *	m stands for "measurement".
	 *
	 *	On a 1990 paper the rto value is changed to:
	 *	RTO = rtt + 4 * mdev
	 *
	 * Funny. This algorithm seems to be very broken.
	 * These formulae increase RTO, when it should be decreased, increase
	 * too slowly, when it should be increased quickly, decrease too quickly
	 * etc. I guess in BSD RTO takes ONE value, so that it is absolutely
	 * does not matter how to _calculate_ it. Seems, it was trap
	 * that VJ failed to avoid. 8)
	 */
	if (srtt != 0) {
		m -= (srtt >> 3);	/* m is now error in rtt est */
		srtt += m;		/* rtt = 7/8 rtt + 1/8 new */
		if (m < 0) {
			m = -m;		/* m is now abs(error) */
			m -= (tp->mdev_us >> 2);   /* similar update on mdev */
			/* This is similar to one of Eifel findings.
			 * Eifel blocks mdev updates when rtt decreases.
			 * This solution is a bit different: we use finer gain
			 * for mdev in this case (alpha*beta).
			 * Like Eifel it also prevents growth of rto,
			 * but also it limits too fast rto decreases,
			 * happening in pure Eifel.
			 */
			if (m > 0)
				m >>= 3;
		} else {
			m -= (tp->mdev_us >> 2);   /* similar update on mdev */
		}
		tp->mdev_us += m;		/* mdev = 3/4 mdev + 1/4 new */
		if (tp->mdev_us > tp->mdev_max_us) {
			tp->mdev_max_us = tp->mdev_us;
			if (tp->mdev_max_us > tp->rttvar_us)
				tp->rttvar_us = tp->mdev_max_us;
		}
		if (after(tp->snd_una, tp->rtt_seq)) {
			if (tp->mdev_max_us < tp->rttvar_us)
				tp->rttvar_us -= (tp->rttvar_us - tp->mdev_max_us) >> 2;
			tp->rtt_seq = tp->snd_nxt;
			tp->mdev_max_us = tcp_rto_min_us(sk);
		}
	} else {
		/* no previous measure. */
		srtt = m << 3;		/* take the measured time to be rtt */
		tp->mdev_us = m << 1;	/* make sure rto = 3*rtt */
		tp->rttvar_us = max(tp->mdev_us, tcp_rto_min_us(sk));
		tp->mdev_max_us = tp->rttvar_us;
		tp->rtt_seq = tp->snd_nxt;
	}
	tp->srtt_us = max(1U, srtt);
}

/* Set the sk_pacing_rate to allow proper sizing of TSO packets.
 * Note: TCP stack does not yet implement pacing.
 * FQ packet scheduler can be used to implement cheap but effective
 * TCP pacing, to smooth the burst on large writes when packets
 * in flight is significantly lower than cwnd (or rwin)
 */
int sysctl_tcp_pacing_ss_ratio __read_mostly = 200;
int sysctl_tcp_pacing_ca_ratio __read_mostly = 120;

static void tcp_update_pacing_rate(struct sock *sk)
{
	const struct tcp_sock *tp = tcp_sk(sk);
	u64 rate;

	/* set sk_pacing_rate to 200 % of current rate (mss * cwnd / srtt) */
	rate = (u64)tp->mss_cache * ((USEC_PER_SEC / 100) << 3);

	/* current rate is (cwnd * mss) / srtt
	 * In Slow Start [1], set sk_pacing_rate to 200 % the current rate.
	 * In Congestion Avoidance phase, set it to 120 % the current rate.
	 *
	 * [1] : Normal Slow Start condition is (tp->snd_cwnd < tp->snd_ssthresh)
	 *	 If snd_cwnd >= (tp->snd_ssthresh / 2), we are approaching
	 *	 end of slow start and should slow down.
	 */
	if (tp->snd_cwnd < tp->snd_ssthresh / 2)
		rate *= sysctl_tcp_pacing_ss_ratio;
	else
		rate *= sysctl_tcp_pacing_ca_ratio;

	rate *= max(tp->snd_cwnd, tp->packets_out);

	if (likely(tp->srtt_us))
		do_div(rate, tp->srtt_us);

	/* ACCESS_ONCE() is needed because sch_fq fetches sk_pacing_rate
	 * without any lock. We want to make sure compiler wont store
	 * intermediate values in this location.
	 */
	ACCESS_ONCE(sk->sk_pacing_rate) = min_t(u64, rate,
						sk->sk_max_pacing_rate);
}

/* Calculate rto without backoff.  This is the second half of Van Jacobson's
 * routine referred to above.
 */
#ifndef CONFIG_MPTCP
static
#endif
void tcp_set_rto(struct sock *sk)
{
	const struct tcp_sock *tp = tcp_sk(sk);
	/* Old crap is replaced with new one. 8)
	 *
	 * More seriously:
	 * 1. If rtt variance happened to be less 50msec, it is hallucination.
	 *    It cannot be less due to utterly erratic ACK generation made
	 *    at least by solaris and freebsd. "Erratic ACKs" has _nothing_
	 *    to do with delayed acks, because at cwnd>2 true delack timeout
	 *    is invisible. Actually, Linux-2.4 also generates erratic
	 *    ACKs in some circumstances.
	 */
	inet_csk(sk)->icsk_rto = __tcp_set_rto(tp);

	/* 2. Fixups made earlier cannot be right.
	 *    If we do not estimate RTO correctly without them,
	 *    all the algo is pure shit and should be replaced
	 *    with correct one. It is exactly, which we pretend to do.
	 */

	/* NOTE: clamping at TCP_RTO_MIN is not required, current algo
	 * guarantees that rto is higher.
	 */
	tcp_bound_rto(sk);
}

__u32 tcp_init_cwnd(const struct tcp_sock *tp, const struct dst_entry *dst)
{
	__u32 cwnd = (dst ? dst_metric(dst, RTAX_INITCWND) : 0);

	if (!cwnd)
		cwnd = TCP_INIT_CWND;
	return min_t(__u32, cwnd, tp->snd_cwnd_clamp);
}

/*
 * Packet counting of FACK is based on in-order assumptions, therefore TCP
 * disables it when reordering is detected
 */
void tcp_disable_fack(struct tcp_sock *tp)
{
	/* RFC3517 uses different metric in lost marker => reset on change */
	if (tcp_is_fack(tp))
		tp->lost_skb_hint = NULL;
	tp->rx_opt.sack_ok &= ~TCP_FACK_ENABLED;
}

/* Take a notice that peer is sending D-SACKs */
static void tcp_dsack_seen(struct tcp_sock *tp)
{
	tp->rx_opt.sack_ok |= TCP_DSACK_SEEN;
}

static void tcp_update_reordering(struct sock *sk, const int metric,
				  const int ts)
{
	struct tcp_sock *tp = tcp_sk(sk);
	if (metric > tp->reordering) {
		int mib_idx;

		tp->reordering = min(sysctl_tcp_max_reordering, metric);

		/* This exciting event is worth to be remembered. 8) */
		if (ts)
			mib_idx = LINUX_MIB_TCPTSREORDER;
		else if (tcp_is_reno(tp))
			mib_idx = LINUX_MIB_TCPRENOREORDER;
		else if (tcp_is_fack(tp))
			mib_idx = LINUX_MIB_TCPFACKREORDER;
		else
			mib_idx = LINUX_MIB_TCPSACKREORDER;

		NET_INC_STATS(sock_net(sk), mib_idx);
#if FASTRETRANS_DEBUG > 1
		pr_debug("Disorder%d %d %u f%u s%u rr%d\n",
			 tp->rx_opt.sack_ok, inet_csk(sk)->icsk_ca_state,
			 tp->reordering,
			 tp->fackets_out,
			 tp->sacked_out,
			 tp->undo_marker ? tp->undo_retrans : 0);
#endif
		tcp_disable_fack(tp);
	}

	if (metric > 0)
		tcp_disable_early_retrans(tp);
	tp->rack.reord = 1;
}

/* This must be called before lost_out is incremented */
static void tcp_verify_retransmit_hint(struct tcp_sock *tp, struct sk_buff *skb)
{
	if (!tp->retransmit_skb_hint ||
	    before(TCP_SKB_CB(skb)->seq,
		   TCP_SKB_CB(tp->retransmit_skb_hint)->seq))
		tp->retransmit_skb_hint = skb;

	if (!tp->lost_out ||
	    after(TCP_SKB_CB(skb)->end_seq, tp->retransmit_high))
		tp->retransmit_high = TCP_SKB_CB(skb)->end_seq;
}

/* Sum the number of packets on the wire we have marked as lost.
 * There are two cases we care about here:
 * a) Packet hasn't been marked lost (nor retransmitted),
 *    and this is the first loss.
 * b) Packet has been marked both lost and retransmitted,
 *    and this means we think it was lost again.
 */
static void tcp_sum_lost(struct tcp_sock *tp, struct sk_buff *skb)
{
	__u8 sacked = TCP_SKB_CB(skb)->sacked;

	if (!(sacked & TCPCB_LOST) ||
	    ((sacked & TCPCB_LOST) && (sacked & TCPCB_SACKED_RETRANS)))
		tp->lost += tcp_skb_pcount(skb);
}

static void tcp_skb_mark_lost(struct tcp_sock *tp, struct sk_buff *skb)
{
	if (!(TCP_SKB_CB(skb)->sacked & (TCPCB_LOST|TCPCB_SACKED_ACKED))) {
		tcp_verify_retransmit_hint(tp, skb);

		tp->lost_out += tcp_skb_pcount(skb);
		tcp_sum_lost(tp, skb);
		TCP_SKB_CB(skb)->sacked |= TCPCB_LOST;
	}
}

void tcp_skb_mark_lost_uncond_verify(struct tcp_sock *tp, struct sk_buff *skb)
{
	tcp_verify_retransmit_hint(tp, skb);

	tcp_sum_lost(tp, skb);
	if (!(TCP_SKB_CB(skb)->sacked & (TCPCB_LOST|TCPCB_SACKED_ACKED))) {
		tp->lost_out += tcp_skb_pcount(skb);
		TCP_SKB_CB(skb)->sacked |= TCPCB_LOST;
	}
}

/* This procedure tags the retransmission queue when SACKs arrive.
 *
 * We have three tag bits: SACKED(S), RETRANS(R) and LOST(L).
 * Packets in queue with these bits set are counted in variables
 * sacked_out, retrans_out and lost_out, correspondingly.
 *
 * Valid combinations are:
 * Tag  InFlight	Description
 * 0	1		- orig segment is in flight.
 * S	0		- nothing flies, orig reached receiver.
 * L	0		- nothing flies, orig lost by net.
 * R	2		- both orig and retransmit are in flight.
 * L|R	1		- orig is lost, retransmit is in flight.
 * S|R  1		- orig reached receiver, retrans is still in flight.
 * (L|S|R is logically valid, it could occur when L|R is sacked,
 *  but it is equivalent to plain S and code short-curcuits it to S.
 *  L|S is logically invalid, it would mean -1 packet in flight 8))
 *
 * These 6 states form finite state machine, controlled by the following events:
 * 1. New ACK (+SACK) arrives. (tcp_sacktag_write_queue())
 * 2. Retransmission. (tcp_retransmit_skb(), tcp_xmit_retransmit_queue())
 * 3. Loss detection event of two flavors:
 *	A. Scoreboard estimator decided the packet is lost.
 *	   A'. Reno "three dupacks" marks head of queue lost.
 *	   A''. Its FACK modification, head until snd.fack is lost.
 *	B. SACK arrives sacking SND.NXT at the moment, when the
 *	   segment was retransmitted.
 * 4. D-SACK added new rule: D-SACK changes any tag to S.
 *
 * It is pleasant to note, that state diagram turns out to be commutative,
 * so that we are allowed not to be bothered by order of our actions,
 * when multiple events arrive simultaneously. (see the function below).
 *
 * Reordering detection.
 * --------------------
 * Reordering metric is maximal distance, which a packet can be displaced
 * in packet stream. With SACKs we can estimate it:
 *
 * 1. SACK fills old hole and the corresponding segment was not
 *    ever retransmitted -> reordering. Alas, we cannot use it
 *    when segment was retransmitted.
 * 2. The last flaw is solved with D-SACK. D-SACK arrives
 *    for retransmitted and already SACKed segment -> reordering..
 * Both of these heuristics are not used in Loss state, when we cannot
 * account for retransmits accurately.
 *
 * SACK block validation.
 * ----------------------
 *
 * SACK block range validation checks that the received SACK block fits to
 * the expected sequence limits, i.e., it is between SND.UNA and SND.NXT.
 * Note that SND.UNA is not included to the range though being valid because
 * it means that the receiver is rather inconsistent with itself reporting
 * SACK reneging when it should advance SND.UNA. Such SACK block this is
 * perfectly valid, however, in light of RFC2018 which explicitly states
 * that "SACK block MUST reflect the newest segment.  Even if the newest
 * segment is going to be discarded ...", not that it looks very clever
 * in case of head skb. Due to potentional receiver driven attacks, we
 * choose to avoid immediate execution of a walk in write queue due to
 * reneging and defer head skb's loss recovery to standard loss recovery
 * procedure that will eventually trigger (nothing forbids us doing this).
 *
 * Implements also blockage to start_seq wrap-around. Problem lies in the
 * fact that though start_seq (s) is before end_seq (i.e., not reversed),
 * there's no guarantee that it will be before snd_nxt (n). The problem
 * happens when start_seq resides between end_seq wrap (e_w) and snd_nxt
 * wrap (s_w):
 *
 *         <- outs wnd ->                          <- wrapzone ->
 *         u     e      n                         u_w   e_w  s n_w
 *         |     |      |                          |     |   |  |
 * |<------------+------+----- TCP seqno space --------------+---------->|
 * ...-- <2^31 ->|                                           |<--------...
 * ...---- >2^31 ------>|                                    |<--------...
 *
 * Current code wouldn't be vulnerable but it's better still to discard such
 * crazy SACK blocks. Doing this check for start_seq alone closes somewhat
 * similar case (end_seq after snd_nxt wrap) as earlier reversed check in
 * snd_nxt wrap -> snd_una region will then become "well defined", i.e.,
 * equal to the ideal case (infinite seqno space without wrap caused issues).
 *
 * With D-SACK the lower bound is extended to cover sequence space below
 * SND.UNA down to undo_marker, which is the last point of interest. Yet
 * again, D-SACK block must not to go across snd_una (for the same reason as
 * for the normal SACK blocks, explained above). But there all simplicity
 * ends, TCP might receive valid D-SACKs below that. As long as they reside
 * fully below undo_marker they do not affect behavior in anyway and can
 * therefore be safely ignored. In rare cases (which are more or less
 * theoretical ones), the D-SACK will nicely cross that boundary due to skb
 * fragmentation and packet reordering past skb's retransmission. To consider
 * them correctly, the acceptable range must be extended even more though
 * the exact amount is rather hard to quantify. However, tp->max_window can
 * be used as an exaggerated estimate.
 */
static bool tcp_is_sackblock_valid(struct tcp_sock *tp, bool is_dsack,
				   u32 start_seq, u32 end_seq)
{
	/* Too far in future, or reversed (interpretation is ambiguous) */
	if (after(end_seq, tp->snd_nxt) || !before(start_seq, end_seq))
		return false;

	/* Nasty start_seq wrap-around check (see comments above) */
	if (!before(start_seq, tp->snd_nxt))
		return false;

	/* In outstanding window? ...This is valid exit for D-SACKs too.
	 * start_seq == snd_una is non-sensical (see comments above)
	 */
	if (after(start_seq, tp->snd_una))
		return true;

	if (!is_dsack || !tp->undo_marker)
		return false;

	/* ...Then it's D-SACK, and must reside below snd_una completely */
	if (after(end_seq, tp->snd_una))
		return false;

	if (!before(start_seq, tp->undo_marker))
		return true;

	/* Too old */
	if (!after(end_seq, tp->undo_marker))
		return false;

	/* Undo_marker boundary crossing (overestimates a lot). Known already:
	 *   start_seq < undo_marker and end_seq >= undo_marker.
	 */
	return !before(start_seq, end_seq - tp->max_window);
}

static bool tcp_check_dsack(struct sock *sk, const struct sk_buff *ack_skb,
			    struct tcp_sack_block_wire *sp, int num_sacks,
			    u32 prior_snd_una)
{
	struct tcp_sock *tp = tcp_sk(sk);
	u32 start_seq_0 = get_unaligned_be32(&sp[0].start_seq);
	u32 end_seq_0 = get_unaligned_be32(&sp[0].end_seq);
	bool dup_sack = false;

	if (before(start_seq_0, TCP_SKB_CB(ack_skb)->ack_seq)) {
		dup_sack = true;
		tcp_dsack_seen(tp);
		NET_INC_STATS(sock_net(sk), LINUX_MIB_TCPDSACKRECV);
	} else if (num_sacks > 1) {
		u32 end_seq_1 = get_unaligned_be32(&sp[1].end_seq);
		u32 start_seq_1 = get_unaligned_be32(&sp[1].start_seq);

		if (!after(end_seq_0, end_seq_1) &&
		    !before(start_seq_0, start_seq_1)) {
			dup_sack = true;
			tcp_dsack_seen(tp);
			NET_INC_STATS(sock_net(sk),
					LINUX_MIB_TCPDSACKOFORECV);
		}
	}

	/* D-SACK for already forgotten data... Do dumb counting. */
	if (dup_sack && tp->undo_marker && tp->undo_retrans > 0 &&
	    !after(end_seq_0, prior_snd_una) &&
	    after(end_seq_0, tp->undo_marker))
		tp->undo_retrans--;

	return dup_sack;
}

struct tcp_sacktag_state {
	int	reord;
	int	fack_count;
	/* Timestamps for earliest and latest never-retransmitted segment
	 * that was SACKed. RTO needs the earliest RTT to stay conservative,
	 * but congestion control should still get an accurate delay signal.
	 */
	struct skb_mstamp first_sackt;
	struct skb_mstamp last_sackt;
	struct rate_sample *rate;
	int	flag;
};

/* Check if skb is fully within the SACK block. In presence of GSO skbs,
 * the incoming SACK may not exactly match but we can find smaller MSS
 * aligned portion of it that matches. Therefore we might need to fragment
 * which may fail and creates some hassle (caller must handle error case
 * returns).
 *
 * FIXME: this could be merged to shift decision code
 */
static int tcp_match_skb_to_sack(struct sock *sk, struct sk_buff *skb,
				  u32 start_seq, u32 end_seq)
{
	int err;
	bool in_sack;
	unsigned int pkt_len;
	unsigned int mss;

	in_sack = !after(start_seq, TCP_SKB_CB(skb)->seq) &&
		  !before(end_seq, TCP_SKB_CB(skb)->end_seq);

	if (tcp_skb_pcount(skb) > 1 && !in_sack &&
	    after(TCP_SKB_CB(skb)->end_seq, start_seq)) {
		mss = tcp_skb_mss(skb);
		in_sack = !after(start_seq, TCP_SKB_CB(skb)->seq);

		if (!in_sack) {
			pkt_len = start_seq - TCP_SKB_CB(skb)->seq;
			if (pkt_len < mss)
				pkt_len = mss;
		} else {
			pkt_len = end_seq - TCP_SKB_CB(skb)->seq;
			if (pkt_len < mss)
				return -EINVAL;
		}

		/* Round if necessary so that SACKs cover only full MSSes
		 * and/or the remaining small portion (if present)
		 */
		if (pkt_len > mss) {
			unsigned int new_len = (pkt_len / mss) * mss;
			if (!in_sack && new_len < pkt_len)
				new_len += mss;
			pkt_len = new_len;
		}

		if (pkt_len >= skb->len && !in_sack)
			return 0;

		err = tcp_fragment(sk, skb, pkt_len, mss, GFP_ATOMIC);
		if (err < 0)
			return err;
	}

	return in_sack;
}

/* Mark the given newly-SACKed range as such, adjusting counters and hints. */
static u8 tcp_sacktag_one(struct sock *sk,
			  struct tcp_sacktag_state *state, u8 sacked,
			  u32 start_seq, u32 end_seq,
			  int dup_sack, int pcount,
			  const struct skb_mstamp *xmit_time)
{
	struct tcp_sock *tp = tcp_sk(sk);
	int fack_count = state->fack_count;

	/* Account D-SACK for retransmitted packet. */
	if (dup_sack && (sacked & TCPCB_RETRANS)) {
		if (tp->undo_marker && tp->undo_retrans > 0 &&
		    after(end_seq, tp->undo_marker))
			tp->undo_retrans--;
		if (sacked & TCPCB_SACKED_ACKED)
			state->reord = min(fack_count, state->reord);
	}

	/* Nothing to do; acked frame is about to be dropped (was ACKed). */
	if (!after(end_seq, tp->snd_una))
		return sacked;

	if (!(sacked & TCPCB_SACKED_ACKED)) {
		tcp_rack_advance(tp, xmit_time, sacked);

		if (sacked & TCPCB_SACKED_RETRANS) {
			/* If the segment is not tagged as lost,
			 * we do not clear RETRANS, believing
			 * that retransmission is still in flight.
			 */
			if (sacked & TCPCB_LOST) {
				sacked &= ~(TCPCB_LOST|TCPCB_SACKED_RETRANS);
				tp->lost_out -= pcount;
				tp->retrans_out -= pcount;
			}
		} else {
			if (!(sacked & TCPCB_RETRANS)) {
				/* New sack for not retransmitted frame,
				 * which was in hole. It is reordering.
				 */
				if (before(start_seq,
					   tcp_highest_sack_seq(tp)))
					state->reord = min(fack_count,
							   state->reord);
				if (!after(end_seq, tp->high_seq))
					state->flag |= FLAG_ORIG_SACK_ACKED;
				if (state->first_sackt.v64 == 0)
					state->first_sackt = *xmit_time;
				state->last_sackt = *xmit_time;
			}

			if (sacked & TCPCB_LOST) {
				sacked &= ~TCPCB_LOST;
				tp->lost_out -= pcount;
			}
		}

		sacked |= TCPCB_SACKED_ACKED;
		state->flag |= FLAG_DATA_SACKED;
		tp->sacked_out += pcount;
		tp->delivered += pcount;  /* Out-of-order packets delivered */

		fack_count += pcount;

		/* Lost marker hint past SACKed? Tweak RFC3517 cnt */
		if (!tcp_is_fack(tp) && tp->lost_skb_hint &&
		    before(start_seq, TCP_SKB_CB(tp->lost_skb_hint)->seq))
			tp->lost_cnt_hint += pcount;

		if (fack_count > tp->fackets_out)
			tp->fackets_out = fack_count;
	}

	/* D-SACK. We can detect redundant retransmission in S|R and plain R
	 * frames and clear it. undo_retrans is decreased above, L|R frames
	 * are accounted above as well.
	 */
	if (dup_sack && (sacked & TCPCB_SACKED_RETRANS)) {
		sacked &= ~TCPCB_SACKED_RETRANS;
		tp->retrans_out -= pcount;
	}

	return sacked;
}

/* Shift newly-SACKed bytes from this skb to the immediately previous
 * already-SACKed sk_buff. Mark the newly-SACKed bytes as such.
 */
static bool tcp_shifted_skb(struct sock *sk, struct sk_buff *skb,
			    struct tcp_sacktag_state *state,
			    unsigned int pcount, int shifted, int mss,
			    bool dup_sack)
{
	struct tcp_sock *tp = tcp_sk(sk);
	struct sk_buff *prev = tcp_write_queue_prev(sk, skb);
	u32 start_seq = TCP_SKB_CB(skb)->seq;	/* start of newly-SACKed */
	u32 end_seq = start_seq + shifted;	/* end of newly-SACKed */

	BUG_ON(!pcount);

	/* Adjust counters and hints for the newly sacked sequence
	 * range but discard the return value since prev is already
	 * marked. We must tag the range first because the seq
	 * advancement below implicitly advances
	 * tcp_highest_sack_seq() when skb is highest_sack.
	 */
	tcp_sacktag_one(sk, state, TCP_SKB_CB(skb)->sacked,
			start_seq, end_seq, dup_sack, pcount,
			&skb->skb_mstamp);
	tcp_rate_skb_delivered(sk, skb, state->rate);

	if (skb == tp->lost_skb_hint)
		tp->lost_cnt_hint += pcount;

	TCP_SKB_CB(prev)->end_seq += shifted;
	TCP_SKB_CB(skb)->seq += shifted;

	tcp_skb_pcount_add(prev, pcount);
	BUG_ON(tcp_skb_pcount(skb) < pcount);
	tcp_skb_pcount_add(skb, -pcount);

	/* When we're adding to gso_segs == 1, gso_size will be zero,
	 * in theory this shouldn't be necessary but as long as DSACK
	 * code can come after this skb later on it's better to keep
	 * setting gso_size to something.
	 */
	if (!TCP_SKB_CB(prev)->tcp_gso_size)
		TCP_SKB_CB(prev)->tcp_gso_size = mss;

	/* CHECKME: To clear or not to clear? Mimics normal skb currently */
	if (tcp_skb_pcount(skb) <= 1)
		TCP_SKB_CB(skb)->tcp_gso_size = 0;

	/* Difference in this won't matter, both ACKed by the same cumul. ACK */
	TCP_SKB_CB(prev)->sacked |= (TCP_SKB_CB(skb)->sacked & TCPCB_EVER_RETRANS);

	if (skb->len > 0) {
		BUG_ON(!tcp_skb_pcount(skb));
		NET_INC_STATS(sock_net(sk), LINUX_MIB_SACKSHIFTED);
		return false;
	}

	/* Whole SKB was eaten :-) */

	if (skb == tp->retransmit_skb_hint)
		tp->retransmit_skb_hint = prev;
	if (skb == tp->lost_skb_hint) {
		tp->lost_skb_hint = prev;
		tp->lost_cnt_hint -= tcp_skb_pcount(prev);
	}

	TCP_SKB_CB(prev)->tcp_flags |= TCP_SKB_CB(skb)->tcp_flags;
	TCP_SKB_CB(prev)->eor = TCP_SKB_CB(skb)->eor;
	if (TCP_SKB_CB(skb)->tcp_flags & TCPHDR_FIN)
		TCP_SKB_CB(prev)->end_seq++;

	if (skb == tcp_highest_sack(sk))
		tcp_advance_highest_sack(sk, skb);

	tcp_skb_collapse_tstamp(prev, skb);
	if (unlikely(TCP_SKB_CB(prev)->tx.delivered_mstamp.v64))
		TCP_SKB_CB(prev)->tx.delivered_mstamp.v64 = 0;

	tcp_unlink_write_queue(skb, sk);
	sk_wmem_free_skb(sk, skb);

	NET_INC_STATS(sock_net(sk), LINUX_MIB_SACKMERGED);

	return true;
}

/* I wish gso_size would have a bit more sane initialization than
 * something-or-zero which complicates things
 */
static int tcp_skb_seglen(const struct sk_buff *skb)
{
	return tcp_skb_pcount(skb) == 1 ? skb->len : tcp_skb_mss(skb);
}

/* Shifting pages past head area doesn't work */
static int skb_can_shift(const struct sk_buff *skb)
{
	return !skb_headlen(skb) && skb_is_nonlinear(skb);
}

/* Try collapsing SACK blocks spanning across multiple skbs to a single
 * skb.
 */
static struct sk_buff *tcp_shift_skb_data(struct sock *sk, struct sk_buff *skb,
					  struct tcp_sacktag_state *state,
					  u32 start_seq, u32 end_seq,
					  bool dup_sack)
{
	struct tcp_sock *tp = tcp_sk(sk);
	struct sk_buff *prev;
	int mss;
	int pcount = 0;
	int len;
	int in_sack;

	/* For MPTCP we cannot shift skb-data and remove one skb from the
	 * send-queue, because this will make us loose the DSS-option (which
	 * is stored in TCP_SKB_CB(skb)->dss) of the skb we are removing.
	 */
	if (!sk_can_gso(sk)
#ifdef CONFIG_MPTCP
			 || mptcp(tp)
#endif
			 )
		goto fallback;

	/* Normally R but no L won't result in plain S */
	if (!dup_sack &&
	    (TCP_SKB_CB(skb)->sacked & (TCPCB_LOST|TCPCB_SACKED_RETRANS)) == TCPCB_SACKED_RETRANS)
		goto fallback;
	if (!skb_can_shift(skb))
		goto fallback;
	/* This frame is about to be dropped (was ACKed). */
	if (!after(TCP_SKB_CB(skb)->end_seq, tp->snd_una))
		goto fallback;

	/* Can only happen with delayed DSACK + discard craziness */
	if (unlikely(skb == tcp_write_queue_head(sk)))
		goto fallback;
	prev = tcp_write_queue_prev(sk, skb);

	if ((TCP_SKB_CB(prev)->sacked & TCPCB_TAGBITS) != TCPCB_SACKED_ACKED)
		goto fallback;

	if (!tcp_skb_can_collapse_to(prev))
		goto fallback;

	in_sack = !after(start_seq, TCP_SKB_CB(skb)->seq) &&
		  !before(end_seq, TCP_SKB_CB(skb)->end_seq);

	if (in_sack) {
		len = skb->len;
		pcount = tcp_skb_pcount(skb);
		mss = tcp_skb_seglen(skb);

		/* TODO: Fix DSACKs to not fragment already SACKed and we can
		 * drop this restriction as unnecessary
		 */
		if (mss != tcp_skb_seglen(prev))
			goto fallback;
	} else {
		if (!after(TCP_SKB_CB(skb)->end_seq, start_seq))
			goto noop;
		/* CHECKME: This is non-MSS split case only?, this will
		 * cause skipped skbs due to advancing loop btw, original
		 * has that feature too
		 */
		if (tcp_skb_pcount(skb) <= 1)
			goto noop;

		in_sack = !after(start_seq, TCP_SKB_CB(skb)->seq);
		if (!in_sack) {
			/* TODO: head merge to next could be attempted here
			 * if (!after(TCP_SKB_CB(skb)->end_seq, end_seq)),
			 * though it might not be worth of the additional hassle
			 *
			 * ...we can probably just fallback to what was done
			 * previously. We could try merging non-SACKed ones
			 * as well but it probably isn't going to buy off
			 * because later SACKs might again split them, and
			 * it would make skb timestamp tracking considerably
			 * harder problem.
			 */
			goto fallback;
		}

		len = end_seq - TCP_SKB_CB(skb)->seq;
		BUG_ON(len < 0);
		BUG_ON(len > skb->len);

		/* MSS boundaries should be honoured or else pcount will
		 * severely break even though it makes things bit trickier.
		 * Optimize common case to avoid most of the divides
		 */
		mss = tcp_skb_mss(skb);

		/* TODO: Fix DSACKs to not fragment already SACKed and we can
		 * drop this restriction as unnecessary
		 */
		if (mss != tcp_skb_seglen(prev))
			goto fallback;

		if (len == mss) {
			pcount = 1;
		} else if (len < mss) {
			goto noop;
		} else {
			pcount = len / mss;
			len = pcount * mss;
		}
	}

	/* tcp_sacktag_one() won't SACK-tag ranges below snd_una */
	if (!after(TCP_SKB_CB(skb)->seq + len, tp->snd_una))
		goto fallback;

	if (!skb_shift(prev, skb, len))
		goto fallback;
	if (!tcp_shifted_skb(sk, skb, state, pcount, len, mss, dup_sack))
		goto out;

	/* Hole filled allows collapsing with the next as well, this is very
	 * useful when hole on every nth skb pattern happens
	 */
	if (prev == tcp_write_queue_tail(sk))
		goto out;
	skb = tcp_write_queue_next(sk, prev);

	if (!skb_can_shift(skb) ||
	    (skb == tcp_send_head(sk)) ||
	    ((TCP_SKB_CB(skb)->sacked & TCPCB_TAGBITS) != TCPCB_SACKED_ACKED) ||
	    (mss != tcp_skb_seglen(skb)))
		goto out;

	len = skb->len;
	if (skb_shift(prev, skb, len)) {
		pcount += tcp_skb_pcount(skb);
		tcp_shifted_skb(sk, skb, state, tcp_skb_pcount(skb), len, mss, 0);
	}

out:
	state->fack_count += pcount;
	return prev;

noop:
	return skb;

fallback:
	NET_INC_STATS(sock_net(sk), LINUX_MIB_SACKSHIFTFALLBACK);
	return NULL;
}

static struct sk_buff *tcp_sacktag_walk(struct sk_buff *skb, struct sock *sk,
					struct tcp_sack_block *next_dup,
					struct tcp_sacktag_state *state,
					u32 start_seq, u32 end_seq,
					bool dup_sack_in)
{
	struct tcp_sock *tp = tcp_sk(sk);
	struct sk_buff *tmp;

	tcp_for_write_queue_from(skb, sk) {
		int in_sack = 0;
		bool dup_sack = dup_sack_in;

		if (skb == tcp_send_head(sk))
			break;

		/* queue is in-order => we can short-circuit the walk early */
		if (!before(TCP_SKB_CB(skb)->seq, end_seq))
			break;

		if (next_dup  &&
		    before(TCP_SKB_CB(skb)->seq, next_dup->end_seq)) {
			in_sack = tcp_match_skb_to_sack(sk, skb,
							next_dup->start_seq,
							next_dup->end_seq);
			if (in_sack > 0)
				dup_sack = true;
		}

		/* skb reference here is a bit tricky to get right, since
		 * shifting can eat and free both this skb and the next,
		 * so not even _safe variant of the loop is enough.
		 */
		if (in_sack <= 0) {
			tmp = tcp_shift_skb_data(sk, skb, state,
						 start_seq, end_seq, dup_sack);
			if (tmp) {
				if (tmp != skb) {
					skb = tmp;
					continue;
				}

				in_sack = 0;
			} else {
				in_sack = tcp_match_skb_to_sack(sk, skb,
								start_seq,
								end_seq);
			}
		}

		if (unlikely(in_sack < 0))
			break;

		if (in_sack) {
			TCP_SKB_CB(skb)->sacked =
				tcp_sacktag_one(sk,
						state,
						TCP_SKB_CB(skb)->sacked,
						TCP_SKB_CB(skb)->seq,
						TCP_SKB_CB(skb)->end_seq,
						dup_sack,
						tcp_skb_pcount(skb),
						&skb->skb_mstamp);
			tcp_rate_skb_delivered(sk, skb, state->rate);

			if (!before(TCP_SKB_CB(skb)->seq,
				    tcp_highest_sack_seq(tp)))
				tcp_advance_highest_sack(sk, skb);
		}

		state->fack_count += tcp_skb_pcount(skb);
	}
	return skb;
}

/* Avoid all extra work that is being done by sacktag while walking in
 * a normal way
 */
static struct sk_buff *tcp_sacktag_skip(struct sk_buff *skb, struct sock *sk,
					struct tcp_sacktag_state *state,
					u32 skip_to_seq)
{
	tcp_for_write_queue_from(skb, sk) {
		if (skb == tcp_send_head(sk))
			break;

		if (after(TCP_SKB_CB(skb)->end_seq, skip_to_seq))
			break;

		state->fack_count += tcp_skb_pcount(skb);
	}
	return skb;
}

static struct sk_buff *tcp_maybe_skipping_dsack(struct sk_buff *skb,
						struct sock *sk,
						struct tcp_sack_block *next_dup,
						struct tcp_sacktag_state *state,
						u32 skip_to_seq)
{
	if (!next_dup)
		return skb;

	if (before(next_dup->start_seq, skip_to_seq)) {
		skb = tcp_sacktag_skip(skb, sk, state, next_dup->start_seq);
		skb = tcp_sacktag_walk(skb, sk, NULL, state,
				       next_dup->start_seq, next_dup->end_seq,
				       1);
	}

	return skb;
}

static int tcp_sack_cache_ok(const struct tcp_sock *tp, const struct tcp_sack_block *cache)
{
	return cache < tp->recv_sack_cache + ARRAY_SIZE(tp->recv_sack_cache);
}

static int
tcp_sacktag_write_queue(struct sock *sk, const struct sk_buff *ack_skb,
			u32 prior_snd_una, struct tcp_sacktag_state *state)
{
	struct tcp_sock *tp = tcp_sk(sk);
	const unsigned char *ptr = (skb_transport_header(ack_skb) +
				    TCP_SKB_CB(ack_skb)->sacked);
	struct tcp_sack_block_wire *sp_wire = (struct tcp_sack_block_wire *)(ptr+2);
	struct tcp_sack_block sp[TCP_NUM_SACKS];
	struct tcp_sack_block *cache;
	struct sk_buff *skb;
	int num_sacks = min(TCP_NUM_SACKS, (ptr[1] - TCPOLEN_SACK_BASE) >> 3);
	int used_sacks;
	bool found_dup_sack = false;
	int i, j;
	int first_sack_index;

	state->flag = 0;
	state->reord = tp->packets_out;

	if (!tp->sacked_out) {
		if (WARN_ON(tp->fackets_out))
			tp->fackets_out = 0;
		tcp_highest_sack_reset(sk);
	}

	found_dup_sack = tcp_check_dsack(sk, ack_skb, sp_wire,
					 num_sacks, prior_snd_una);
	if (found_dup_sack) {
		state->flag |= FLAG_DSACKING_ACK;
		tp->delivered++; /* A spurious retransmission is delivered */
	}

	/* Eliminate too old ACKs, but take into
	 * account more or less fresh ones, they can
	 * contain valid SACK info.
	 */
	if (before(TCP_SKB_CB(ack_skb)->ack_seq, prior_snd_una - tp->max_window))
		return 0;

	if (!tp->packets_out)
		goto out;

	used_sacks = 0;
	first_sack_index = 0;
	for (i = 0; i < num_sacks; i++) {
		bool dup_sack = !i && found_dup_sack;

		sp[used_sacks].start_seq = get_unaligned_be32(&sp_wire[i].start_seq);
		sp[used_sacks].end_seq = get_unaligned_be32(&sp_wire[i].end_seq);

		if (!tcp_is_sackblock_valid(tp, dup_sack,
					    sp[used_sacks].start_seq,
					    sp[used_sacks].end_seq)) {
			int mib_idx;

			if (dup_sack) {
				if (!tp->undo_marker)
					mib_idx = LINUX_MIB_TCPDSACKIGNOREDNOUNDO;
				else
					mib_idx = LINUX_MIB_TCPDSACKIGNOREDOLD;
			} else {
				/* Don't count olds caused by ACK reordering */
				if ((TCP_SKB_CB(ack_skb)->ack_seq != tp->snd_una) &&
				    !after(sp[used_sacks].end_seq, tp->snd_una))
					continue;
				mib_idx = LINUX_MIB_TCPSACKDISCARD;
			}

			NET_INC_STATS(sock_net(sk), mib_idx);
			if (i == 0)
				first_sack_index = -1;
			continue;
		}

		/* Ignore very old stuff early */
		if (!after(sp[used_sacks].end_seq, prior_snd_una))
			continue;

		used_sacks++;
	}

	/* order SACK blocks to allow in order walk of the retrans queue */
	for (i = used_sacks - 1; i > 0; i--) {
		for (j = 0; j < i; j++) {
			if (after(sp[j].start_seq, sp[j + 1].start_seq)) {
				swap(sp[j], sp[j + 1]);

				/* Track where the first SACK block goes to */
				if (j == first_sack_index)
					first_sack_index = j + 1;
			}
		}
	}

	skb = tcp_write_queue_head(sk);
	state->fack_count = 0;
	i = 0;

	if (!tp->sacked_out) {
		/* It's already past, so skip checking against it */
		cache = tp->recv_sack_cache + ARRAY_SIZE(tp->recv_sack_cache);
	} else {
		cache = tp->recv_sack_cache;
		/* Skip empty blocks in at head of the cache */
		while (tcp_sack_cache_ok(tp, cache) && !cache->start_seq &&
		       !cache->end_seq)
			cache++;
	}

	while (i < used_sacks) {
		u32 start_seq = sp[i].start_seq;
		u32 end_seq = sp[i].end_seq;
		bool dup_sack = (found_dup_sack && (i == first_sack_index));
		struct tcp_sack_block *next_dup = NULL;

		if (found_dup_sack && ((i + 1) == first_sack_index))
			next_dup = &sp[i + 1];

		/* Skip too early cached blocks */
		while (tcp_sack_cache_ok(tp, cache) &&
		       !before(start_seq, cache->end_seq))
			cache++;

		/* Can skip some work by looking recv_sack_cache? */
		if (tcp_sack_cache_ok(tp, cache) && !dup_sack &&
		    after(end_seq, cache->start_seq)) {

			/* Head todo? */
			if (before(start_seq, cache->start_seq)) {
				skb = tcp_sacktag_skip(skb, sk, state,
						       start_seq);
				skb = tcp_sacktag_walk(skb, sk, next_dup,
						       state,
						       start_seq,
						       cache->start_seq,
						       dup_sack);
			}

			/* Rest of the block already fully processed? */
			if (!after(end_seq, cache->end_seq))
				goto advance_sp;

			skb = tcp_maybe_skipping_dsack(skb, sk, next_dup,
						       state,
						       cache->end_seq);

			/* ...tail remains todo... */
			if (tcp_highest_sack_seq(tp) == cache->end_seq) {
				/* ...but better entrypoint exists! */
				skb = tcp_highest_sack(sk);
				if (!skb)
					break;
				state->fack_count = tp->fackets_out;
				cache++;
				goto walk;
			}

			skb = tcp_sacktag_skip(skb, sk, state, cache->end_seq);
			/* Check overlap against next cached too (past this one already) */
			cache++;
			continue;
		}

		if (!before(start_seq, tcp_highest_sack_seq(tp))) {
			skb = tcp_highest_sack(sk);
			if (!skb)
				break;
			state->fack_count = tp->fackets_out;
		}
		skb = tcp_sacktag_skip(skb, sk, state, start_seq);

walk:
		skb = tcp_sacktag_walk(skb, sk, next_dup, state,
				       start_seq, end_seq, dup_sack);

advance_sp:
		i++;
	}

	/* Clear the head of the cache sack blocks so we can skip it next time */
	for (i = 0; i < ARRAY_SIZE(tp->recv_sack_cache) - used_sacks; i++) {
		tp->recv_sack_cache[i].start_seq = 0;
		tp->recv_sack_cache[i].end_seq = 0;
	}
	for (j = 0; j < used_sacks; j++)
		tp->recv_sack_cache[i++] = sp[j];

	if ((state->reord < tp->fackets_out) &&
	    ((inet_csk(sk)->icsk_ca_state != TCP_CA_Loss) || tp->undo_marker))
		tcp_update_reordering(sk, tp->fackets_out - state->reord, 0);

	tcp_verify_left_out(tp);
out:

#if FASTRETRANS_DEBUG > 0
	WARN_ON((int)tp->sacked_out < 0);
	WARN_ON((int)tp->lost_out < 0);
	WARN_ON((int)tp->retrans_out < 0);
	WARN_ON((int)tcp_packets_in_flight(tp) < 0);
#endif
	return state->flag;
}

/* Limits sacked_out so that sum with lost_out isn't ever larger than
 * packets_out. Returns false if sacked_out adjustement wasn't necessary.
 */
static bool tcp_limit_reno_sacked(struct tcp_sock *tp)
{
	u32 holes;

	holes = max(tp->lost_out, 1U);
	holes = min(holes, tp->packets_out);

	if ((tp->sacked_out + holes) > tp->packets_out) {
		tp->sacked_out = tp->packets_out - holes;
		return true;
	}
	return false;
}

/* If we receive more dupacks than we expected counting segments
 * in assumption of absent reordering, interpret this as reordering.
 * The only another reason could be bug in receiver TCP.
 */
static void tcp_check_reno_reordering(struct sock *sk, const int addend)
{
	struct tcp_sock *tp = tcp_sk(sk);
	if (tcp_limit_reno_sacked(tp))
		tcp_update_reordering(sk, tp->packets_out + addend, 0);
}

/* Emulate SACKs for SACKless connection: account for a new dupack. */

static void tcp_add_reno_sack(struct sock *sk)
{
	struct tcp_sock *tp = tcp_sk(sk);
	u32 prior_sacked = tp->sacked_out;

	tp->sacked_out++;
	tcp_check_reno_reordering(sk, 0);
	if (tp->sacked_out > prior_sacked)
		tp->delivered++; /* Some out-of-order packet is delivered */
	tcp_verify_left_out(tp);
}

/* Account for ACK, ACKing some data in Reno Recovery phase. */

static void tcp_remove_reno_sacks(struct sock *sk, int acked)
{
	struct tcp_sock *tp = tcp_sk(sk);

	if (acked > 0) {
		/* One ACK acked hole. The rest eat duplicate ACKs. */
		tp->delivered += max_t(int, acked - tp->sacked_out, 1);
		if (acked - 1 >= tp->sacked_out)
			tp->sacked_out = 0;
		else
			tp->sacked_out -= acked - 1;
	}
	tcp_check_reno_reordering(sk, acked);
	tcp_verify_left_out(tp);
}

static inline void tcp_reset_reno_sack(struct tcp_sock *tp)
{
	tp->sacked_out = 0;
}

void tcp_clear_retrans(struct tcp_sock *tp)
{
	tp->retrans_out = 0;
	tp->lost_out = 0;
	tp->undo_marker = 0;
	tp->undo_retrans = -1;
	tp->fackets_out = 0;
	tp->sacked_out = 0;
}

static inline void tcp_init_undo(struct tcp_sock *tp)
{
	tp->undo_marker = tp->snd_una;
	/* Retransmission still in flight may cause DSACKs later. */
	tp->undo_retrans = tp->retrans_out ? : -1;
}

/* Enter Loss state. If we detect SACK reneging, forget all SACK information
 * and reset tags completely, otherwise preserve SACKs. If receiver
 * dropped its ofo queue, we will know this due to reneging detection.
 */
void tcp_enter_loss(struct sock *sk)
{
	const struct inet_connection_sock *icsk = inet_csk(sk);
	struct tcp_sock *tp = tcp_sk(sk);
	struct net *net = sock_net(sk);
	struct sk_buff *skb;
	bool new_recovery = icsk->icsk_ca_state < TCP_CA_Recovery;
	bool is_reneg;			/* is receiver reneging on SACKs? */
	bool mark_lost;

	/* Reduce ssthresh if it has not yet been made inside this window. */
	if (icsk->icsk_ca_state <= TCP_CA_Disorder ||
	    !after(tp->high_seq, tp->snd_una) ||
	    (icsk->icsk_ca_state == TCP_CA_Loss && !icsk->icsk_retransmits)) {
		tp->prior_ssthresh = tcp_current_ssthresh(sk);
		tp->snd_ssthresh = icsk->icsk_ca_ops->ssthresh(sk);
		tcp_ca_event(sk, CA_EVENT_LOSS);
		tcp_init_undo(tp);
	}
	tp->snd_cwnd	   = 1;
	tp->snd_cwnd_cnt   = 0;
	tp->snd_cwnd_stamp = tcp_time_stamp;

	tp->retrans_out = 0;
	tp->lost_out = 0;

	if (tcp_is_reno(tp))
		tcp_reset_reno_sack(tp);

	skb = tcp_write_queue_head(sk);
	is_reneg = skb && (TCP_SKB_CB(skb)->sacked & TCPCB_SACKED_ACKED);
	if (is_reneg) {
		NET_INC_STATS(sock_net(sk), LINUX_MIB_TCPSACKRENEGING);
		tp->sacked_out = 0;
		tp->fackets_out = 0;
		/* Mark SACK reneging until we recover from this loss event. */
		tp->is_sack_reneg = 1;
	}
	tcp_clear_all_retrans_hints(tp);

	tcp_for_write_queue(skb, sk) {
		if (skb == tcp_send_head(sk))
			break;

		mark_lost = (!(TCP_SKB_CB(skb)->sacked & TCPCB_SACKED_ACKED) ||
			     is_reneg);
		if (mark_lost)
			tcp_sum_lost(tp, skb);
		TCP_SKB_CB(skb)->sacked &= (~TCPCB_TAGBITS)|TCPCB_SACKED_ACKED;
		if (mark_lost) {
			TCP_SKB_CB(skb)->sacked &= ~TCPCB_SACKED_ACKED;
			TCP_SKB_CB(skb)->sacked |= TCPCB_LOST;
			tp->lost_out += tcp_skb_pcount(skb);
			tp->retransmit_high = TCP_SKB_CB(skb)->end_seq;
		}
	}
	tcp_verify_left_out(tp);

	/* Timeout in disordered state after receiving substantial DUPACKs
	 * suggests that the degree of reordering is over-estimated.
	 */
	if (icsk->icsk_ca_state <= TCP_CA_Disorder &&
	    tp->sacked_out >= net->ipv4.sysctl_tcp_reordering)
		tp->reordering = min_t(unsigned int, tp->reordering,
				       net->ipv4.sysctl_tcp_reordering);
	tcp_set_ca_state(sk, TCP_CA_Loss);
	tp->high_seq = tp->snd_nxt;
	tcp_ecn_queue_cwr(tp);

	/* F-RTO RFC5682 sec 3.1 step 1: retransmit SND.UNA if no previous
	 * loss recovery is underway except recurring timeout(s) on
	 * the same SND.UNA (sec 3.2). Disable F-RTO on path MTU probing
	 */
	tp->frto = sysctl_tcp_frto &&
		   (new_recovery || icsk->icsk_retransmits) &&
		   !inet_csk(sk)->icsk_mtup.probe_size;
}

/* If ACK arrived pointing to a remembered SACK, it means that our
 * remembered SACKs do not reflect real state of receiver i.e.
 * receiver _host_ is heavily congested (or buggy).
 *
 * To avoid big spurious retransmission bursts due to transient SACK
 * scoreboard oddities that look like reneging, we give the receiver a
 * little time (max(RTT/2, 10ms)) to send us some more ACKs that will
 * restore sanity to the SACK scoreboard. If the apparent reneging
 * persists until this RTO then we'll clear the SACK scoreboard.
 */
static bool tcp_check_sack_reneging(struct sock *sk, int flag)
{
	if (flag & FLAG_SACK_RENEGING) {
		struct tcp_sock *tp = tcp_sk(sk);
		unsigned long delay = max(usecs_to_jiffies(tp->srtt_us >> 4),
					  msecs_to_jiffies(10));

		inet_csk_reset_xmit_timer(sk, ICSK_TIME_RETRANS,
					  delay, TCP_RTO_MAX);
		return true;
	}
	return false;
}

static inline int tcp_fackets_out(const struct tcp_sock *tp)
{
	return tcp_is_reno(tp) ? tp->sacked_out + 1 : tp->fackets_out;
}

/* Heurestics to calculate number of duplicate ACKs. There's no dupACKs
 * counter when SACK is enabled (without SACK, sacked_out is used for
 * that purpose).
 *
 * Instead, with FACK TCP uses fackets_out that includes both SACKed
 * segments up to the highest received SACK block so far and holes in
 * between them.
 *
 * With reordering, holes may still be in flight, so RFC3517 recovery
 * uses pure sacked_out (total number of SACKed segments) even though
 * it violates the RFC that uses duplicate ACKs, often these are equal
 * but when e.g. out-of-window ACKs or packet duplication occurs,
 * they differ. Since neither occurs due to loss, TCP should really
 * ignore them.
 */
static inline int tcp_dupack_heuristics(const struct tcp_sock *tp)
{
	return tcp_is_fack(tp) ? tp->fackets_out : tp->sacked_out + 1;
}

static bool tcp_pause_early_retransmit(struct sock *sk, int flag)
{
	struct tcp_sock *tp = tcp_sk(sk);
	unsigned long delay;

	/* Delay early retransmit and entering fast recovery for
	 * max(RTT/4, 2msec) unless ack has ECE mark, no RTT samples
	 * available, or RTO is scheduled to fire first.
	 */
	if (sysctl_tcp_early_retrans < 2 || sysctl_tcp_early_retrans > 3 ||
	    (flag & FLAG_ECE) || !tp->srtt_us)
		return false;

	delay = max(usecs_to_jiffies(tp->srtt_us >> 5),
		    msecs_to_jiffies(2));

	if (!time_after(inet_csk(sk)->icsk_timeout, (jiffies + delay)))
		return false;

	inet_csk_reset_xmit_timer(sk, ICSK_TIME_EARLY_RETRANS, delay,
				  TCP_RTO_MAX);
	return true;
}

/* Linux NewReno/SACK/FACK/ECN state machine.
 * --------------------------------------
 *
 * "Open"	Normal state, no dubious events, fast path.
 * "Disorder"   In all the respects it is "Open",
 *		but requires a bit more attention. It is entered when
 *		we see some SACKs or dupacks. It is split of "Open"
 *		mainly to move some processing from fast path to slow one.
 * "CWR"	CWND was reduced due to some Congestion Notification event.
 *		It can be ECN, ICMP source quench, local device congestion.
 * "Recovery"	CWND was reduced, we are fast-retransmitting.
 * "Loss"	CWND was reduced due to RTO timeout or SACK reneging.
 *
 * tcp_fastretrans_alert() is entered:
 * - each incoming ACK, if state is not "Open"
 * - when arrived ACK is unusual, namely:
 *	* SACK
 *	* Duplicate ACK.
 *	* ECN ECE.
 *
 * Counting packets in flight is pretty simple.
 *
 *	in_flight = packets_out - left_out + retrans_out
 *
 *	packets_out is SND.NXT-SND.UNA counted in packets.
 *
 *	retrans_out is number of retransmitted segments.
 *
 *	left_out is number of segments left network, but not ACKed yet.
 *
 *		left_out = sacked_out + lost_out
 *
 *     sacked_out: Packets, which arrived to receiver out of order
 *		   and hence not ACKed. With SACKs this number is simply
 *		   amount of SACKed data. Even without SACKs
 *		   it is easy to give pretty reliable estimate of this number,
 *		   counting duplicate ACKs.
 *
 *       lost_out: Packets lost by network. TCP has no explicit
 *		   "loss notification" feedback from network (for now).
 *		   It means that this number can be only _guessed_.
 *		   Actually, it is the heuristics to predict lossage that
 *		   distinguishes different algorithms.
 *
 *	F.e. after RTO, when all the queue is considered as lost,
 *	lost_out = packets_out and in_flight = retrans_out.
 *
 *		Essentially, we have now two algorithms counting
 *		lost packets.
 *
 *		FACK: It is the simplest heuristics. As soon as we decided
 *		that something is lost, we decide that _all_ not SACKed
 *		packets until the most forward SACK are lost. I.e.
 *		lost_out = fackets_out - sacked_out and left_out = fackets_out.
 *		It is absolutely correct estimate, if network does not reorder
 *		packets. And it loses any connection to reality when reordering
 *		takes place. We use FACK by default until reordering
 *		is suspected on the path to this destination.
 *
 *		NewReno: when Recovery is entered, we assume that one segment
 *		is lost (classic Reno). While we are in Recovery and
 *		a partial ACK arrives, we assume that one more packet
 *		is lost (NewReno). This heuristics are the same in NewReno
 *		and SACK.
 *
 *  Imagine, that's all! Forget about all this shamanism about CWND inflation
 *  deflation etc. CWND is real congestion window, never inflated, changes
 *  only according to classic VJ rules.
 *
 * Really tricky (and requiring careful tuning) part of algorithm
 * is hidden in functions tcp_time_to_recover() and tcp_xmit_retransmit_queue().
 * The first determines the moment _when_ we should reduce CWND and,
 * hence, slow down forward transmission. In fact, it determines the moment
 * when we decide that hole is caused by loss, rather than by a reorder.
 *
 * tcp_xmit_retransmit_queue() decides, _what_ we should retransmit to fill
 * holes, caused by lost packets.
 *
 * And the most logically complicated part of algorithm is undo
 * heuristics. We detect false retransmits due to both too early
 * fast retransmit (reordering) and underestimated RTO, analyzing
 * timestamps and D-SACKs. When we detect that some segments were
 * retransmitted by mistake and CWND reduction was wrong, we undo
 * window reduction and abort recovery phase. This logic is hidden
 * inside several functions named tcp_try_undo_<something>.
 */

/* This function decides, when we should leave Disordered state
 * and enter Recovery phase, reducing congestion window.
 *
 * Main question: may we further continue forward transmission
 * with the same cwnd?
 */
static bool tcp_time_to_recover(struct sock *sk, int flag)
{
	struct tcp_sock *tp = tcp_sk(sk);
	__u32 packets_out;
	int tcp_reordering = sock_net(sk)->ipv4.sysctl_tcp_reordering;

	/* Trick#1: The loss is proven. */
	if (tp->lost_out)
		return true;

	/* Not-A-Trick#2 : Classic rule... */
	if (tcp_dupack_heuristics(tp) > tp->reordering)
		return true;

	/* Trick#4: It is still not OK... But will it be useful to delay
	 * recovery more?
	 */
	packets_out = tp->packets_out;
	if (packets_out <= tp->reordering &&
	    tp->sacked_out >= max_t(__u32, packets_out/2, tcp_reordering) &&
	    !tcp_may_send_now(sk)) {
		/* We have nothing to send. This connection is limited
		 * either by receiver window or by application.
		 */
		return true;
	}

	/* If a thin stream is detected, retransmit after first
	 * received dupack. Employ only if SACK is supported in order
	 * to avoid possible corner-case series of spurious retransmissions
	 * Use only if there are no unsent data.
	 */
	if ((tp->thin_dupack || sysctl_tcp_thin_dupack) &&
	    tcp_stream_is_thin(tp) && tcp_dupack_heuristics(tp) > 1 &&
	    tcp_is_sack(tp) && !tcp_send_head(sk))
		return true;

	/* Trick#6: TCP early retransmit, per RFC5827.  To avoid spurious
	 * retransmissions due to small network reorderings, we implement
	 * Mitigation A.3 in the RFC and delay the retransmission for a short
	 * interval if appropriate.
	 */
	if (tp->do_early_retrans && !tp->retrans_out && tp->sacked_out &&
	    (tp->packets_out >= (tp->sacked_out + 1) && tp->packets_out < 4) &&
	    !tcp_may_send_now(sk))
		return !tcp_pause_early_retransmit(sk, flag);

	return false;
}

/* Detect loss in event "A" above by marking head of queue up as lost.
 * For FACK or non-SACK(Reno) senders, the first "packets" number of segments
 * are considered lost. For RFC3517 SACK, a segment is considered lost if it
 * has at least tp->reordering SACKed seqments above it; "packets" refers to
 * the maximum SACKed segments to pass before reaching this limit.
 */
static void tcp_mark_head_lost(struct sock *sk, int packets, int mark_head)
{
	struct tcp_sock *tp = tcp_sk(sk);
	struct sk_buff *skb;
	int cnt, oldcnt, lost;
	unsigned int mss;
	/* Use SACK to deduce losses of new sequences sent during recovery */
	const u32 loss_high = tcp_is_sack(tp) ?  tp->snd_nxt : tp->high_seq;

	WARN_ON(packets > tp->packets_out);
	if (tp->lost_skb_hint) {
		skb = tp->lost_skb_hint;
		cnt = tp->lost_cnt_hint;
		/* Head already handled? */
		if (mark_head && skb != tcp_write_queue_head(sk))
			return;
	} else {
		skb = tcp_write_queue_head(sk);
		cnt = 0;
	}

	tcp_for_write_queue_from(skb, sk) {
		if (skb == tcp_send_head(sk))
			break;
		/* TODO: do this better */
		/* this is not the most efficient way to do this... */
		tp->lost_skb_hint = skb;
		tp->lost_cnt_hint = cnt;

		if (after(TCP_SKB_CB(skb)->end_seq, loss_high))
			break;

		oldcnt = cnt;
		if (tcp_is_fack(tp) || tcp_is_reno(tp) ||
		    (TCP_SKB_CB(skb)->sacked & TCPCB_SACKED_ACKED))
			cnt += tcp_skb_pcount(skb);

		if (cnt > packets) {
			if ((tcp_is_sack(tp) && !tcp_is_fack(tp)) ||
			    (TCP_SKB_CB(skb)->sacked & TCPCB_SACKED_ACKED) ||
			    (oldcnt >= packets))
				break;

			mss = tcp_skb_mss(skb);
			/* If needed, chop off the prefix to mark as lost. */
			lost = (packets - oldcnt) * mss;
			if (lost < skb->len &&
			    tcp_fragment(sk, skb, lost, mss, GFP_ATOMIC) < 0)
				break;
			cnt = packets;
		}

		tcp_skb_mark_lost(tp, skb);

		if (mark_head)
			break;
	}
	tcp_verify_left_out(tp);
}

/* Account newly detected lost packet(s) */

static void tcp_update_scoreboard(struct sock *sk, int fast_rexmit)
{
	struct tcp_sock *tp = tcp_sk(sk);

	if (tcp_is_reno(tp)) {
		tcp_mark_head_lost(sk, 1, 1);
	} else if (tcp_is_fack(tp)) {
		int lost = tp->fackets_out - tp->reordering;
		if (lost <= 0)
			lost = 1;
		tcp_mark_head_lost(sk, lost, 0);
	} else {
		int sacked_upto = tp->sacked_out - tp->reordering;
		if (sacked_upto >= 0)
			tcp_mark_head_lost(sk, sacked_upto, 0);
		else if (fast_rexmit)
			tcp_mark_head_lost(sk, 1, 1);
	}
}

static bool tcp_tsopt_ecr_before(const struct tcp_sock *tp, u32 when)
{
	return tp->rx_opt.saw_tstamp && tp->rx_opt.rcv_tsecr &&
	       before(tp->rx_opt.rcv_tsecr, when);
}

/* skb is spurious retransmitted if the returned timestamp echo
 * reply is prior to the skb transmission time
 */
static bool tcp_skb_spurious_retrans(const struct tcp_sock *tp,
				     const struct sk_buff *skb)
{
	return (TCP_SKB_CB(skb)->sacked & TCPCB_RETRANS) &&
	       tcp_tsopt_ecr_before(tp, tcp_skb_timestamp(skb));
}

/* Nothing was retransmitted or returned timestamp is less
 * than timestamp of the first retransmission.
 */
static inline bool tcp_packet_delayed(const struct tcp_sock *tp)
{
	return !tp->retrans_stamp ||
	       tcp_tsopt_ecr_before(tp, tp->retrans_stamp);
}

/* Undo procedures. */

/* We can clear retrans_stamp when there are no retransmissions in the
 * window. It would seem that it is trivially available for us in
 * tp->retrans_out, however, that kind of assumptions doesn't consider
 * what will happen if errors occur when sending retransmission for the
 * second time. ...It could the that such segment has only
 * TCPCB_EVER_RETRANS set at the present time. It seems that checking
 * the head skb is enough except for some reneging corner cases that
 * are not worth the effort.
 *
 * Main reason for all this complexity is the fact that connection dying
 * time now depends on the validity of the retrans_stamp, in particular,
 * that successive retransmissions of a segment must not advance
 * retrans_stamp under any conditions.
 */
static bool tcp_any_retrans_done(const struct sock *sk)
{
	const struct tcp_sock *tp = tcp_sk(sk);
	struct sk_buff *skb;

	if (tp->retrans_out)
		return true;

	skb = tcp_write_queue_head(sk);
	if (unlikely(skb && TCP_SKB_CB(skb)->sacked & TCPCB_EVER_RETRANS))
		return true;

	return false;
}

#if FASTRETRANS_DEBUG > 1
static void DBGUNDO(struct sock *sk, const char *msg)
{
	struct tcp_sock *tp = tcp_sk(sk);
	struct inet_sock *inet = inet_sk(sk);

	if (sk->sk_family == AF_INET) {
		pr_debug("Undo %s %pI4/%u c%u l%u ss%u/%u p%u\n",
			 msg,
			 &inet->inet_daddr, ntohs(inet->inet_dport),
			 tp->snd_cwnd, tcp_left_out(tp),
			 tp->snd_ssthresh, tp->prior_ssthresh,
			 tp->packets_out);
	}
#if IS_ENABLED(CONFIG_IPV6)
	else if (sk->sk_family == AF_INET6) {
		pr_debug("Undo %s %pI6/%u c%u l%u ss%u/%u p%u\n",
			 msg,
			 &sk->sk_v6_daddr, ntohs(inet->inet_dport),
			 tp->snd_cwnd, tcp_left_out(tp),
			 tp->snd_ssthresh, tp->prior_ssthresh,
			 tp->packets_out);
	}
#endif
}
#else
#define DBGUNDO(x...) do { } while (0)
#endif

static void tcp_undo_cwnd_reduction(struct sock *sk, bool unmark_loss)
{
	struct tcp_sock *tp = tcp_sk(sk);

	if (unmark_loss) {
		struct sk_buff *skb;

		tcp_for_write_queue(skb, sk) {
			if (skb == tcp_send_head(sk))
				break;
			TCP_SKB_CB(skb)->sacked &= ~TCPCB_LOST;
		}
		tp->lost_out = 0;
		tcp_clear_all_retrans_hints(tp);
	}

	if (tp->prior_ssthresh) {
		const struct inet_connection_sock *icsk = inet_csk(sk);

		if (icsk->icsk_ca_ops->undo_cwnd)
			tp->snd_cwnd = icsk->icsk_ca_ops->undo_cwnd(sk);
		else
			tp->snd_cwnd = max(tp->snd_cwnd, tp->snd_ssthresh << 1);

		if (tp->prior_ssthresh > tp->snd_ssthresh) {
			tp->snd_ssthresh = tp->prior_ssthresh;
			tcp_ecn_withdraw_cwr(tp);
		}
	}
	tp->snd_cwnd_stamp = tcp_time_stamp;
	tp->undo_marker = 0;
}

static inline bool tcp_may_undo(const struct tcp_sock *tp)
{
	return tp->undo_marker && (!tp->undo_retrans || tcp_packet_delayed(tp));
}

/* People celebrate: "We love our President!" */
static bool tcp_try_undo_recovery(struct sock *sk)
{
	struct tcp_sock *tp = tcp_sk(sk);

	if (tcp_may_undo(tp)) {
		int mib_idx;

		/* Happy end! We did not retransmit anything
		 * or our original transmission succeeded.
		 */
		DBGUNDO(sk, inet_csk(sk)->icsk_ca_state == TCP_CA_Loss ? "loss" : "retrans");
		tcp_undo_cwnd_reduction(sk, false);
		if (inet_csk(sk)->icsk_ca_state == TCP_CA_Loss)
			mib_idx = LINUX_MIB_TCPLOSSUNDO;
		else
			mib_idx = LINUX_MIB_TCPFULLUNDO;

		NET_INC_STATS(sock_net(sk), mib_idx);
	}
	if (tp->snd_una == tp->high_seq && tcp_is_reno(tp)) {
		/* Hold old state until something *above* high_seq
		 * is ACKed. For Reno it is MUST to prevent false
		 * fast retransmits (RFC2582). SACK TCP is safe. */
		if (!tcp_any_retrans_done(sk))
			tp->retrans_stamp = 0;
		return true;
	}
	tcp_set_ca_state(sk, TCP_CA_Open);
	tp->is_sack_reneg = 0;
	return false;
}

/* Try to undo cwnd reduction, because D-SACKs acked all retransmitted data */
static bool tcp_try_undo_dsack(struct sock *sk)
{
	struct tcp_sock *tp = tcp_sk(sk);

	if (tp->undo_marker && !tp->undo_retrans) {
		DBGUNDO(sk, "D-SACK");
		tcp_undo_cwnd_reduction(sk, false);
		NET_INC_STATS(sock_net(sk), LINUX_MIB_TCPDSACKUNDO);
		return true;
	}
	return false;
}

/* Undo during loss recovery after partial ACK or using F-RTO. */
static bool tcp_try_undo_loss(struct sock *sk, bool frto_undo)
{
	struct tcp_sock *tp = tcp_sk(sk);

	if (frto_undo || tcp_may_undo(tp)) {
		tcp_undo_cwnd_reduction(sk, true);

		DBGUNDO(sk, "partial loss");
		NET_INC_STATS(sock_net(sk), LINUX_MIB_TCPLOSSUNDO);
		if (frto_undo)
			NET_INC_STATS(sock_net(sk),
					LINUX_MIB_TCPSPURIOUSRTOS);
		inet_csk(sk)->icsk_retransmits = 0;
		if (frto_undo || tcp_is_sack(tp)) {
			tcp_set_ca_state(sk, TCP_CA_Open);
			tp->is_sack_reneg = 0;
		}
		return true;
	}
	return false;
}

/* The cwnd reduction in CWR and Recovery uses the PRR algorithm in RFC 6937.
 * It computes the number of packets to send (sndcnt) based on packets newly
 * delivered:
 *   1) If the packets in flight is larger than ssthresh, PRR spreads the
 *	cwnd reductions across a full RTT.
 *   2) Otherwise PRR uses packet conservation to send as much as delivered.
 *      But when the retransmits are acked without further losses, PRR
 *      slow starts cwnd up to ssthresh to speed up the recovery.
 */
static void tcp_init_cwnd_reduction(struct sock *sk)
{
	struct tcp_sock *tp = tcp_sk(sk);

	tp->high_seq = tp->snd_nxt;
	tp->tlp_high_seq = 0;
	tp->snd_cwnd_cnt = 0;
	tp->prior_cwnd = tp->snd_cwnd;
	tp->prr_delivered = 0;
	tp->prr_out = 0;
	tp->snd_ssthresh = inet_csk(sk)->icsk_ca_ops->ssthresh(sk);
	tcp_ecn_queue_cwr(tp);
}

static void tcp_cwnd_reduction(struct sock *sk, int newly_acked_sacked,
			       int flag)
{
	struct tcp_sock *tp = tcp_sk(sk);
	int sndcnt = 0;
	int delta = tp->snd_ssthresh - tcp_packets_in_flight(tp);

	if (newly_acked_sacked <= 0 || WARN_ON_ONCE(!tp->prior_cwnd))
		return;

	tp->prr_delivered += newly_acked_sacked;
	if (delta < 0) {
		u64 dividend = (u64)tp->snd_ssthresh * tp->prr_delivered +
			       tp->prior_cwnd - 1;
		sndcnt = div_u64(dividend, tp->prior_cwnd) - tp->prr_out;
	} else if ((flag & FLAG_RETRANS_DATA_ACKED) &&
		   !(flag & FLAG_LOST_RETRANS)) {
		sndcnt = min_t(int, delta,
			       max_t(int, tp->prr_delivered - tp->prr_out,
				     newly_acked_sacked) + 1);
	} else {
		sndcnt = min(delta, newly_acked_sacked);
	}
	/* Force a fast retransmit upon entering fast recovery */
	sndcnt = max(sndcnt, (tp->prr_out ? 0 : 1));
	tp->snd_cwnd = tcp_packets_in_flight(tp) + sndcnt;
}

static inline void tcp_end_cwnd_reduction(struct sock *sk)
{
	struct tcp_sock *tp = tcp_sk(sk);

	if (inet_csk(sk)->icsk_ca_ops->cong_control)
		return;

	/* Reset cwnd to ssthresh in CWR or Recovery (unless it's undone) */
	if (tp->snd_ssthresh < TCP_INFINITE_SSTHRESH &&
	    (inet_csk(sk)->icsk_ca_state == TCP_CA_CWR || tp->undo_marker)) {
		tp->snd_cwnd = tp->snd_ssthresh;
		tp->snd_cwnd_stamp = tcp_time_stamp;
	}
	tcp_ca_event(sk, CA_EVENT_COMPLETE_CWR);
}

/* Enter CWR state. Disable cwnd undo since congestion is proven with ECN */
void tcp_enter_cwr(struct sock *sk)
{
	struct tcp_sock *tp = tcp_sk(sk);

	tp->prior_ssthresh = 0;
	if (inet_csk(sk)->icsk_ca_state < TCP_CA_CWR) {
		tp->undo_marker = 0;
		tcp_init_cwnd_reduction(sk);
		tcp_set_ca_state(sk, TCP_CA_CWR);
	}
}
EXPORT_SYMBOL(tcp_enter_cwr);

static void tcp_try_keep_open(struct sock *sk)
{
	struct tcp_sock *tp = tcp_sk(sk);
	int state = TCP_CA_Open;

	if (tcp_left_out(tp) || tcp_any_retrans_done(sk))
		state = TCP_CA_Disorder;

	if (inet_csk(sk)->icsk_ca_state != state) {
		tcp_set_ca_state(sk, state);
		tp->high_seq = tp->snd_nxt;
	}
}

static void tcp_try_to_open(struct sock *sk, int flag)
{
	struct tcp_sock *tp = tcp_sk(sk);

	tcp_verify_left_out(tp);

	if (!tcp_any_retrans_done(sk))
		tp->retrans_stamp = 0;

	if (flag & FLAG_ECE)
		tcp_enter_cwr(sk);

	if (inet_csk(sk)->icsk_ca_state != TCP_CA_CWR) {
		tcp_try_keep_open(sk);
	}
}

static void tcp_mtup_probe_failed(struct sock *sk)
{
	struct inet_connection_sock *icsk = inet_csk(sk);

	icsk->icsk_mtup.search_high = icsk->icsk_mtup.probe_size - 1;
	icsk->icsk_mtup.probe_size = 0;
	NET_INC_STATS(sock_net(sk), LINUX_MIB_TCPMTUPFAIL);
}

static void tcp_mtup_probe_success(struct sock *sk)
{
	struct tcp_sock *tp = tcp_sk(sk);
	struct inet_connection_sock *icsk = inet_csk(sk);

	/* FIXME: breaks with very large cwnd */
	tp->prior_ssthresh = tcp_current_ssthresh(sk);
	tp->snd_cwnd = tp->snd_cwnd *
		       tcp_mss_to_mtu(sk, tp->mss_cache) /
		       icsk->icsk_mtup.probe_size;
	tp->snd_cwnd_cnt = 0;
	tp->snd_cwnd_stamp = tcp_time_stamp;
	tp->snd_ssthresh = tcp_current_ssthresh(sk);

	icsk->icsk_mtup.search_low = icsk->icsk_mtup.probe_size;
	icsk->icsk_mtup.probe_size = 0;
	tcp_sync_mss(sk, icsk->icsk_pmtu_cookie);
	NET_INC_STATS(sock_net(sk), LINUX_MIB_TCPMTUPSUCCESS);
}

/* Do a simple retransmit without using the backoff mechanisms in
 * tcp_timer. This is used for path mtu discovery.
 * The socket is already locked here.
 */
void tcp_simple_retransmit(struct sock *sk)
{
	const struct inet_connection_sock *icsk = inet_csk(sk);
	struct tcp_sock *tp = tcp_sk(sk);
	struct sk_buff *skb;
	unsigned int mss = tcp_current_mss(sk);
	u32 prior_lost = tp->lost_out;

	tcp_for_write_queue(skb, sk) {
		if (skb == tcp_send_head(sk))
			break;
		if (tcp_skb_seglen(skb) > mss &&
		    !(TCP_SKB_CB(skb)->sacked & TCPCB_SACKED_ACKED)) {
			if (TCP_SKB_CB(skb)->sacked & TCPCB_SACKED_RETRANS) {
				TCP_SKB_CB(skb)->sacked &= ~TCPCB_SACKED_RETRANS;
				tp->retrans_out -= tcp_skb_pcount(skb);
			}
			tcp_skb_mark_lost_uncond_verify(tp, skb);
		}
	}

	tcp_clear_retrans_hints_partial(tp);

	if (prior_lost == tp->lost_out)
		return;

	if (tcp_is_reno(tp))
		tcp_limit_reno_sacked(tp);

	tcp_verify_left_out(tp);

	/* Don't muck with the congestion window here.
	 * Reason is that we do not increase amount of _data_
	 * in network, but units changed and effective
	 * cwnd/ssthresh really reduced now.
	 */
	if (icsk->icsk_ca_state != TCP_CA_Loss) {
		tp->high_seq = tp->snd_nxt;
		tp->snd_ssthresh = tcp_current_ssthresh(sk);
		tp->prior_ssthresh = 0;
		tp->undo_marker = 0;
		tcp_set_ca_state(sk, TCP_CA_Loss);
	}
	tcp_xmit_retransmit_queue(sk);
}
EXPORT_SYMBOL(tcp_simple_retransmit);

static void tcp_enter_recovery(struct sock *sk, bool ece_ack)
{
	struct tcp_sock *tp = tcp_sk(sk);
	int mib_idx;

	if (tcp_is_reno(tp))
		mib_idx = LINUX_MIB_TCPRENORECOVERY;
	else
		mib_idx = LINUX_MIB_TCPSACKRECOVERY;

	NET_INC_STATS(sock_net(sk), mib_idx);

	tp->prior_ssthresh = 0;
	tcp_init_undo(tp);

	if (!tcp_in_cwnd_reduction(sk)) {
		if (!ece_ack)
			tp->prior_ssthresh = tcp_current_ssthresh(sk);
		tcp_init_cwnd_reduction(sk);
	}
	tcp_set_ca_state(sk, TCP_CA_Recovery);
}

/* Process an ACK in CA_Loss state. Move to CA_Open if lost data are
 * recovered or spurious. Otherwise retransmits more on partial ACKs.
 */
static void tcp_process_loss(struct sock *sk, int flag, bool is_dupack,
			     int *rexmit)
{
	struct tcp_sock *tp = tcp_sk(sk);
	bool recovered = !before(tp->snd_una, tp->high_seq);

	if ((flag & FLAG_SND_UNA_ADVANCED) &&
	    tcp_try_undo_loss(sk, false))
		return;

	if (tp->frto) { /* F-RTO RFC5682 sec 3.1 (sack enhanced version). */
		/* Step 3.b. A timeout is spurious if not all data are
		 * lost, i.e., never-retransmitted data are (s)acked.
		 */
		if ((flag & FLAG_ORIG_SACK_ACKED) &&
		    tcp_try_undo_loss(sk, true))
			return;

		if (after(tp->snd_nxt, tp->high_seq)) {
			if (flag & FLAG_DATA_SACKED || is_dupack)
				tp->frto = 0; /* Step 3.a. loss was real */
		} else if (flag & FLAG_SND_UNA_ADVANCED && !recovered) {
			tp->high_seq = tp->snd_nxt;
			/* Step 2.b. Try send new data (but deferred until cwnd
			 * is updated in tcp_ack()). Otherwise fall back to
			 * the conventional recovery.
			 */
			if (tcp_send_head(sk) &&
			    after(tcp_wnd_end(tp), tp->snd_nxt)) {
				*rexmit = REXMIT_NEW;
				return;
			}
			tp->frto = 0;
		}
	}

	if (recovered) {
		/* F-RTO RFC5682 sec 3.1 step 2.a and 1st part of step 3.a */
		tcp_try_undo_recovery(sk);
		return;
	}
	if (tcp_is_reno(tp)) {
		/* A Reno DUPACK means new data in F-RTO step 2.b above are
		 * delivered. Lower inflight to clock out (re)tranmissions.
		 */
		if (after(tp->snd_nxt, tp->high_seq) && is_dupack)
			tcp_add_reno_sack(sk);
		else if (flag & FLAG_SND_UNA_ADVANCED)
			tcp_reset_reno_sack(tp);
	}
	*rexmit = REXMIT_LOST;
}

/* Undo during fast recovery after partial ACK. */
static bool tcp_try_undo_partial(struct sock *sk, const int acked)
{
	struct tcp_sock *tp = tcp_sk(sk);

	if (tp->undo_marker && tcp_packet_delayed(tp)) {
		/* Plain luck! Hole if filled with delayed
		 * packet, rather than with a retransmit.
		 */
		tcp_update_reordering(sk, tcp_fackets_out(tp) + acked, 1);

		/* We are getting evidence that the reordering degree is higher
		 * than we realized. If there are no retransmits out then we
		 * can undo. Otherwise we clock out new packets but do not
		 * mark more packets lost or retransmit more.
		 */
		if (tp->retrans_out)
			return true;

		if (!tcp_any_retrans_done(sk))
			tp->retrans_stamp = 0;

		DBGUNDO(sk, "partial recovery");
		tcp_undo_cwnd_reduction(sk, true);
		NET_INC_STATS(sock_net(sk), LINUX_MIB_TCPPARTIALUNDO);
		tcp_try_keep_open(sk);
		return true;
	}
	return false;
}

/* Process an event, which can update packets-in-flight not trivially.
 * Main goal of this function is to calculate new estimate for left_out,
 * taking into account both packets sitting in receiver's buffer and
 * packets lost by network.
 *
 * Besides that it updates the congestion state when packet loss or ECN
 * is detected. But it does not reduce the cwnd, it is done by the
 * congestion control later.
 *
 * It does _not_ decide what to send, it is made in function
 * tcp_xmit_retransmit_queue().
 */
static void tcp_fastretrans_alert(struct sock *sk, const int acked,
				  bool is_dupack, int *ack_flag, int *rexmit)
{
	struct inet_connection_sock *icsk = inet_csk(sk);
	struct tcp_sock *tp = tcp_sk(sk);
	int fast_rexmit = 0, flag = *ack_flag;
	bool do_lost = is_dupack || ((flag & FLAG_DATA_SACKED) &&
				    (tcp_fackets_out(tp) > tp->reordering));

	if (WARN_ON(!tp->packets_out && tp->sacked_out))
		tp->sacked_out = 0;
	if (WARN_ON(!tp->sacked_out && tp->fackets_out))
		tp->fackets_out = 0;

	/* Now state machine starts.
	 * A. ECE, hence prohibit cwnd undoing, the reduction is required. */
	if (flag & FLAG_ECE)
		tp->prior_ssthresh = 0;

	/* B. In all the states check for reneging SACKs. */
	if (tcp_check_sack_reneging(sk, flag))
		return;

	/* C. Check consistency of the current state. */
	tcp_verify_left_out(tp);

	/* D. Check state exit conditions. State can be terminated
	 *    when high_seq is ACKed. */
	if (icsk->icsk_ca_state == TCP_CA_Open) {
		WARN_ON(tp->retrans_out != 0);
		tp->retrans_stamp = 0;
	} else if (!before(tp->snd_una, tp->high_seq)) {
		switch (icsk->icsk_ca_state) {
		case TCP_CA_CWR:
			/* CWR is to be held something *above* high_seq
			 * is ACKed for CWR bit to reach receiver. */
			if (tp->snd_una != tp->high_seq) {
				tcp_end_cwnd_reduction(sk);
				tcp_set_ca_state(sk, TCP_CA_Open);
			}
			break;

		case TCP_CA_Recovery:
			if (tcp_is_reno(tp))
				tcp_reset_reno_sack(tp);
			if (tcp_try_undo_recovery(sk))
				return;
			tcp_end_cwnd_reduction(sk);
			break;
		}
	}

	/* Use RACK to detect loss */
	if (sysctl_tcp_recovery & TCP_RACK_LOST_RETRANS &&
	    tcp_rack_mark_lost(sk)) {
		flag |= FLAG_LOST_RETRANS;
		*ack_flag |= FLAG_LOST_RETRANS;
	}

	/* E. Process state. */
	switch (icsk->icsk_ca_state) {
	case TCP_CA_Recovery:
		if (!(flag & FLAG_SND_UNA_ADVANCED)) {
			if (tcp_is_reno(tp) && is_dupack)
				tcp_add_reno_sack(sk);
		} else {
			if (tcp_try_undo_partial(sk, acked))
				return;
			/* Partial ACK arrived. Force fast retransmit. */
			do_lost = tcp_is_reno(tp) ||
				  tcp_fackets_out(tp) > tp->reordering;
		}
		if (tcp_try_undo_dsack(sk)) {
			tcp_try_keep_open(sk);
			return;
		}
		break;
	case TCP_CA_Loss:
		tcp_process_loss(sk, flag, is_dupack, rexmit);
		if (icsk->icsk_ca_state != TCP_CA_Open &&
		    !(flag & FLAG_LOST_RETRANS))
			return;
		/* Change state if cwnd is undone or retransmits are lost */
	default:
		if (tcp_is_reno(tp)) {
			if (flag & FLAG_SND_UNA_ADVANCED)
				tcp_reset_reno_sack(tp);
			if (is_dupack)
				tcp_add_reno_sack(sk);
		}

		if (icsk->icsk_ca_state <= TCP_CA_Disorder)
			tcp_try_undo_dsack(sk);

		if (!tcp_time_to_recover(sk, flag)) {
			tcp_try_to_open(sk, flag);
			return;
		}

		/* MTU probe failure: don't reduce cwnd */
		if (icsk->icsk_ca_state < TCP_CA_CWR &&
		    icsk->icsk_mtup.probe_size &&
		    tp->snd_una == tp->mtu_probe.probe_seq_start) {
			tcp_mtup_probe_failed(sk);
			/* Restores the reduction we did in tcp_mtup_probe() */
			tp->snd_cwnd++;
			tcp_simple_retransmit(sk);
			return;
		}

		/* Otherwise enter Recovery state */
		tcp_enter_recovery(sk, (flag & FLAG_ECE));
		fast_rexmit = 1;
	}

	if (do_lost)
		tcp_update_scoreboard(sk, fast_rexmit);
	*rexmit = REXMIT_LOST;
}

static void tcp_update_rtt_min(struct sock *sk, u32 rtt_us)
{
	struct tcp_sock *tp = tcp_sk(sk);
	u32 wlen = sysctl_tcp_min_rtt_wlen * HZ;

	minmax_running_min(&tp->rtt_min, wlen, tcp_time_stamp,
			   rtt_us ? : jiffies_to_usecs(1));
}

static inline bool tcp_ack_update_rtt(struct sock *sk, const int flag,
				      long seq_rtt_us, long sack_rtt_us,
				      long ca_rtt_us)
{
	const struct tcp_sock *tp = tcp_sk(sk);

	/* Prefer RTT measured from ACK's timing to TS-ECR. This is because
	 * broken middle-boxes or peers may corrupt TS-ECR fields. But
	 * Karn's algorithm forbids taking RTT if some retransmitted data
	 * is acked (RFC6298).
	 */
	if (seq_rtt_us < 0)
		seq_rtt_us = sack_rtt_us;

	/* RTTM Rule: A TSecr value received in a segment is used to
	 * update the averaged RTT measurement only if the segment
	 * acknowledges some new data, i.e., only if it advances the
	 * left edge of the send window.
	 * See draft-ietf-tcplw-high-performance-00, section 3.3.
	 */
	if (seq_rtt_us < 0 && tp->rx_opt.saw_tstamp && tp->rx_opt.rcv_tsecr &&
	    flag & FLAG_ACKED)
		seq_rtt_us = ca_rtt_us = jiffies_to_usecs(tcp_time_stamp -
							  tp->rx_opt.rcv_tsecr);
	if (seq_rtt_us < 0)
		return false;

	/* ca_rtt_us >= 0 is counting on the invariant that ca_rtt_us is
	 * always taken together with ACK, SACK, or TS-opts. Any negative
	 * values will be skipped with the seq_rtt_us < 0 check above.
	 */
	tcp_update_rtt_min(sk, ca_rtt_us);
	tcp_rtt_estimator(sk, seq_rtt_us);
#ifdef CONFIG_MPTCP
	tp->ops->set_rto(sk);
#else
	tcp_set_rto(sk);
#endif

	/* RFC6298: only reset backoff on valid RTT measurement. */
	inet_csk(sk)->icsk_backoff = 0;
	return true;
}

/* Compute time elapsed between (last) SYNACK and the ACK completing 3WHS. */
void tcp_synack_rtt_meas(struct sock *sk, struct request_sock *req)
{
	long rtt_us = -1L;

	if (req && !req->num_retrans && tcp_rsk(req)->snt_synack.v64) {
		struct skb_mstamp now;

		skb_mstamp_get(&now);
		rtt_us = skb_mstamp_us_delta(&now, &tcp_rsk(req)->snt_synack);
	}

	tcp_ack_update_rtt(sk, FLAG_SYN_ACKED, rtt_us, -1L, rtt_us);
}


static void tcp_cong_avoid(struct sock *sk, u32 ack, u32 acked)
{
	const struct inet_connection_sock *icsk = inet_csk(sk);

	icsk->icsk_ca_ops->cong_avoid(sk, ack, acked);
	tcp_sk(sk)->snd_cwnd_stamp = tcp_time_stamp;
}

/* Restart timer after forward progress on connection.
 * RFC2988 recommends to restart timer to now+rto.
 */
void tcp_rearm_rto(struct sock *sk)
{
	const struct inet_connection_sock *icsk = inet_csk(sk);
	struct tcp_sock *tp = tcp_sk(sk);

	/* If the retrans timer is currently being used by Fast Open
	 * for SYN-ACK retrans purpose, stay put.
	 */
	if (tp->fastopen_rsk)
		return;

	if (!tp->packets_out) {
		inet_csk_clear_xmit_timer(sk, ICSK_TIME_RETRANS);
	} else {
		u32 rto = inet_csk(sk)->icsk_rto;
		/* Offset the time elapsed after installing regular RTO */
		if (icsk->icsk_pending == ICSK_TIME_EARLY_RETRANS ||
		    icsk->icsk_pending == ICSK_TIME_LOSS_PROBE) {
			struct sk_buff *skb = tcp_write_queue_head(sk);
			const u32 rto_time_stamp =
				tcp_skb_timestamp(skb) + rto;
			s32 delta = (s32)(rto_time_stamp - tcp_time_stamp);
			/* delta may not be positive if the socket is locked
			 * when the retrans timer fires and is rescheduled.
			 */
			rto = max(delta, 1);
		}
		inet_csk_reset_xmit_timer(sk, ICSK_TIME_RETRANS, rto,
					  TCP_RTO_MAX);
	}
}

/* This function is called when the delayed ER timer fires. TCP enters
 * fast recovery and performs fast-retransmit.
 */
void tcp_resume_early_retransmit(struct sock *sk)
{
	struct tcp_sock *tp = tcp_sk(sk);

	tcp_rearm_rto(sk);

	/* Stop if ER is disabled after the delayed ER timer is scheduled */
	if (!tp->do_early_retrans)
		return;

	tcp_enter_recovery(sk, false);
	tcp_update_scoreboard(sk, 1);
	tcp_xmit_retransmit_queue(sk);
}

/* If we get here, the whole TSO packet has not been acked. */
#ifndef CONFIG_MPTCP
static
#endif
u32 tcp_tso_acked(struct sock *sk, struct sk_buff *skb)
{
	struct tcp_sock *tp = tcp_sk(sk);
	u32 packets_acked;

	BUG_ON(!after(TCP_SKB_CB(skb)->end_seq, tp->snd_una));

	packets_acked = tcp_skb_pcount(skb);
	if (tcp_trim_head(sk, skb, tp->snd_una - TCP_SKB_CB(skb)->seq))
		return 0;
	packets_acked -= tcp_skb_pcount(skb);

	if (packets_acked) {
		BUG_ON(tcp_skb_pcount(skb) == 0);
		BUG_ON(!before(TCP_SKB_CB(skb)->seq, TCP_SKB_CB(skb)->end_seq));
	}

	return packets_acked;
}

static void tcp_ack_tstamp(struct sock *sk, struct sk_buff *skb,
			   u32 prior_snd_una)
{
	const struct skb_shared_info *shinfo;

	/* Avoid cache line misses to get skb_shinfo() and shinfo->tx_flags */
	if (likely(!TCP_SKB_CB(skb)->txstamp_ack))
		return;

	shinfo = skb_shinfo(skb);
	if (!before(shinfo->tskey, prior_snd_una) &&
	    before(shinfo->tskey, tcp_sk(sk)->snd_una))
		__skb_tstamp_tx(skb, NULL, sk, SCM_TSTAMP_ACK);
}

/* Remove acknowledged frames from the retransmission queue. If our packet
 * is before the ack sequence we can discard it as it's confirmed to have
 * arrived at the other end.
 */
static int tcp_clean_rtx_queue(struct sock *sk, int prior_fackets,
			       u32 prior_snd_una, int *acked,
			       struct tcp_sacktag_state *sack,
			       struct skb_mstamp *now)
{
	const struct inet_connection_sock *icsk = inet_csk(sk);
	struct skb_mstamp first_ackt, last_ackt;
	struct tcp_sock *tp = tcp_sk(sk);
	u32 prior_sacked = tp->sacked_out;
	u32 reord = tp->packets_out;
	bool fully_acked = true;
	long sack_rtt_us = -1L;
	long seq_rtt_us = -1L;
	long ca_rtt_us = -1L;
	struct sk_buff *skb;
	u32 pkts_acked = 0;
	u32 last_in_flight = 0;
	bool rtt_update;
	int flag = 0;

	first_ackt.v64 = 0;

	while ((skb = tcp_write_queue_head(sk)) && skb != tcp_send_head(sk)) {
		struct tcp_skb_cb *scb = TCP_SKB_CB(skb);
		u8 sacked = scb->sacked;
		u32 acked_pcount;

		tcp_ack_tstamp(sk, skb, prior_snd_una);

		/* Determine how many packets and what bytes were acked, tso and else */
		if (after(scb->end_seq, tp->snd_una)) {
			if (tcp_skb_pcount(skb) == 1 ||
			    !after(tp->snd_una, scb->seq))
				break;

			acked_pcount = tcp_tso_acked(sk, skb);
			if (!acked_pcount)
				break;
			fully_acked = false;
		} else {
			/* Speedup tcp_unlink_write_queue() and next loop */
			prefetchw(skb->next);
			acked_pcount = tcp_skb_pcount(skb);
		}

		if (unlikely(sacked & TCPCB_RETRANS)) {
			if (sacked & TCPCB_SACKED_RETRANS)
				tp->retrans_out -= acked_pcount;
			flag |= FLAG_RETRANS_DATA_ACKED;
		} else if (!(sacked & TCPCB_SACKED_ACKED)) {
			last_ackt = skb->skb_mstamp;
			WARN_ON_ONCE(last_ackt.v64 == 0);
			if (!first_ackt.v64)
				first_ackt = last_ackt;

			last_in_flight = TCP_SKB_CB(skb)->tx.in_flight;
			reord = min(pkts_acked, reord);
			if (!after(scb->end_seq, tp->high_seq))
				flag |= FLAG_ORIG_SACK_ACKED;
		}

		if (sacked & TCPCB_SACKED_ACKED) {
			tp->sacked_out -= acked_pcount;
		} else if (tcp_is_sack(tp)) {
			tp->delivered += acked_pcount;
			if (!tcp_skb_spurious_retrans(tp, skb))
				tcp_rack_advance(tp, &skb->skb_mstamp, sacked);
		}
		if (sacked & TCPCB_LOST)
			tp->lost_out -= acked_pcount;

		tp->packets_out -= acked_pcount;
		pkts_acked += acked_pcount;
		tcp_rate_skb_delivered(sk, skb, sack->rate);

		/* Initial outgoing SYN's get put onto the write_queue
		 * just like anything else we transmit.  It is not
		 * true data, and if we misinform our callers that
		 * this ACK acks real data, we will erroneously exit
		 * connection startup slow start one packet too
		 * quickly.  This is severely frowned upon behavior.
		 */
		if (likely(!(scb->tcp_flags & TCPHDR_SYN))) {
			flag |= FLAG_DATA_ACKED;
#ifdef CONFIG_MPTCP
			if (mptcp(tp) && mptcp_is_data_seq(skb))
				flag |= MPTCP_FLAG_DATA_ACKED;
#endif
		} else {
			flag |= FLAG_SYN_ACKED;
			tp->retrans_stamp = 0;
		}

		if (!fully_acked)
			break;

		tcp_unlink_write_queue(skb, sk);
		sk_wmem_free_skb(sk, skb);
		if (unlikely(skb == tp->retransmit_skb_hint))
			tp->retransmit_skb_hint = NULL;
		if (unlikely(skb == tp->lost_skb_hint))
			tp->lost_skb_hint = NULL;
	}

	if (likely(between(tp->snd_up, prior_snd_una, tp->snd_una)))
		tp->snd_up = tp->snd_una;

	if (skb && (TCP_SKB_CB(skb)->sacked & TCPCB_SACKED_ACKED))
		flag |= FLAG_SACK_RENEGING;

	if (likely(first_ackt.v64) && !(flag & FLAG_RETRANS_DATA_ACKED)) {
		seq_rtt_us = skb_mstamp_us_delta(now, &first_ackt);
		ca_rtt_us = skb_mstamp_us_delta(now, &last_ackt);
	}
	if (sack->first_sackt.v64) {
		sack_rtt_us = skb_mstamp_us_delta(now, &sack->first_sackt);
		ca_rtt_us = skb_mstamp_us_delta(now, &sack->last_sackt);
	}
	sack->rate->rtt_us = ca_rtt_us; /* RTT of last (S)ACKed packet, or -1 */
	rtt_update = tcp_ack_update_rtt(sk, flag, seq_rtt_us, sack_rtt_us,
					ca_rtt_us);

	if (flag & FLAG_ACKED) {
		tcp_rearm_rto(sk);
		if (unlikely(icsk->icsk_mtup.probe_size &&
			     !after(tp->mtu_probe.probe_seq_end, tp->snd_una))) {
			tcp_mtup_probe_success(sk);
		}

		if (tcp_is_reno(tp)) {
			tcp_remove_reno_sacks(sk, pkts_acked);
		} else {
			int delta;

			/* Non-retransmitted hole got filled? That's reordering */
			if (reord < prior_fackets && reord <= tp->fackets_out)
				tcp_update_reordering(sk, tp->fackets_out - reord, 0);

			delta = tcp_is_fack(tp) ? pkts_acked :
						  prior_sacked - tp->sacked_out;
			tp->lost_cnt_hint -= min(tp->lost_cnt_hint, delta);
		}

		tp->fackets_out -= min(pkts_acked, tp->fackets_out);

	} else if (skb && rtt_update && sack_rtt_us >= 0 &&
		   sack_rtt_us > skb_mstamp_us_delta(now, &skb->skb_mstamp)) {
		/* Do not re-arm RTO if the sack RTT is measured from data sent
		 * after when the head was last (re)transmitted. Otherwise the
		 * timeout may continue to extend in loss recovery.
		 */
		tcp_rearm_rto(sk);
	}

	if (icsk->icsk_ca_ops->pkts_acked) {
		struct ack_sample sample = { .pkts_acked = pkts_acked,
					     .rtt_us = ca_rtt_us,
					     .in_flight = last_in_flight };

		icsk->icsk_ca_ops->pkts_acked(sk, &sample);
	}

#if FASTRETRANS_DEBUG > 0
	WARN_ON((int)tp->sacked_out < 0);
	WARN_ON((int)tp->lost_out < 0);
	WARN_ON((int)tp->retrans_out < 0);
	if (!tp->packets_out && tcp_is_sack(tp)) {
		icsk = inet_csk(sk);
		if (tp->lost_out) {
			pr_debug("Leak l=%u %d\n",
				 tp->lost_out, icsk->icsk_ca_state);
			tp->lost_out = 0;
		}
		if (tp->sacked_out) {
			pr_debug("Leak s=%u %d\n",
				 tp->sacked_out, icsk->icsk_ca_state);
			tp->sacked_out = 0;
		}
		if (tp->retrans_out) {
			pr_debug("Leak r=%u %d\n",
				 tp->retrans_out, icsk->icsk_ca_state);
			tp->retrans_out = 0;
		}
	}
#endif
	*acked = pkts_acked;
	return flag;
}

#ifndef CONFIG_MPTCP
static
#endif
void tcp_ack_probe(struct sock *sk)
{
	const struct tcp_sock *tp = tcp_sk(sk);
	struct inet_connection_sock *icsk = inet_csk(sk);

	/* Was it a usable window open? */

	if (!after(TCP_SKB_CB(tcp_send_head(sk))->end_seq, tcp_wnd_end(tp))) {
		icsk->icsk_backoff = 0;
		inet_csk_clear_xmit_timer(sk, ICSK_TIME_PROBE0);
		/* Socket must be waked up by subsequent tcp_data_snd_check().
		 * This function is not for random using!
		 */
	} else {
		unsigned long when = tcp_probe0_when(sk, TCP_RTO_MAX);

		inet_csk_reset_xmit_timer(sk, ICSK_TIME_PROBE0,
					  when, TCP_RTO_MAX);
	}
}

static inline bool tcp_ack_is_dubious(const struct sock *sk, const int flag)
{
	return !(flag & FLAG_NOT_DUP) || (flag & FLAG_CA_ALERT) ||
		inet_csk(sk)->icsk_ca_state != TCP_CA_Open;
}

/* Decide wheather to run the increase function of congestion control. */
static inline bool tcp_may_raise_cwnd(const struct sock *sk, const int flag)
{
	/* If reordering is high then always grow cwnd whenever data is
	 * delivered regardless of its ordering. Otherwise stay conservative
	 * and only grow cwnd on in-order delivery (RFC5681). A stretched ACK w/
	 * new SACK or ECE mark may first advance cwnd here and later reduce
	 * cwnd in tcp_fastretrans_alert() based on more states.
	 */
	if (tcp_sk(sk)->reordering > sock_net(sk)->ipv4.sysctl_tcp_reordering)
		return flag & FLAG_FORWARD_PROGRESS;

	return flag & FLAG_DATA_ACKED;
}

/* The "ultimate" congestion control function that aims to replace the rigid
 * cwnd increase and decrease control (tcp_cong_avoid,tcp_*cwnd_reduction).
 * It's called toward the end of processing an ACK with precise rate
 * information. All transmission or retransmission are delayed afterwards.
 */
static void tcp_cong_control(struct sock *sk, u32 ack, u32 acked_sacked,
			     int flag, const struct rate_sample *rs)
{
	const struct inet_connection_sock *icsk = inet_csk(sk);

	if (icsk->icsk_ca_ops->cong_control) {
		icsk->icsk_ca_ops->cong_control(sk, rs);
		return;
	}

	if (tcp_in_cwnd_reduction(sk)) {
		/* Reduce cwnd if state mandates */
		tcp_cwnd_reduction(sk, acked_sacked, flag);
	} else if (tcp_may_raise_cwnd(sk, flag)) {
		/* Advance cwnd if state allows */
		tcp_cong_avoid(sk, ack, acked_sacked);
	}
	tcp_update_pacing_rate(sk);
}

/* Check that window update is acceptable.
 * The function assumes that snd_una<=ack<=snd_next.
 */
#ifdef CONFIG_MPTCP
bool tcp_may_update_window(const struct tcp_sock *tp, const u32 ack,
			   const u32 ack_seq, const u32 nwin)
#else
static inline bool tcp_may_update_window(const struct tcp_sock *tp,
					const u32 ack, const u32 ack_seq,
					const u32 nwin)
#endif
{
	return	after(ack, tp->snd_una) ||
		after(ack_seq, tp->snd_wl1) ||
		(ack_seq == tp->snd_wl1 && nwin > tp->snd_wnd);
}

/* If we update tp->snd_una, also update tp->bytes_acked */
static void tcp_snd_una_update(struct tcp_sock *tp, u32 ack)
{
	u32 delta = ack - tp->snd_una;

	sock_owned_by_me((struct sock *)tp);
	u64_stats_update_begin_raw(&tp->syncp);
	tp->bytes_acked += delta;
	u64_stats_update_end_raw(&tp->syncp);
	tp->snd_una = ack;
}

/* If we update tp->rcv_nxt, also update tp->bytes_received */
static void tcp_rcv_nxt_update(struct tcp_sock *tp, u32 seq)
{
	u32 delta = seq - tp->rcv_nxt;

	sock_owned_by_me((struct sock *)tp);
	u64_stats_update_begin_raw(&tp->syncp);
	tp->bytes_received += delta;
	u64_stats_update_end_raw(&tp->syncp);
	tp->rcv_nxt = seq;
}

/* Update our send window.
 *
 * Window update algorithm, described in RFC793/RFC1122 (used in linux-2.2
 * and in FreeBSD. NetBSD's one is even worse.) is wrong.
 */
static int tcp_ack_update_window(struct sock *sk, const struct sk_buff *skb, u32 ack,
				 u32 ack_seq)
{
	struct tcp_sock *tp = tcp_sk(sk);
	int flag = 0;
	u32 nwin = ntohs(tcp_hdr(skb)->window);

	if (likely(!tcp_hdr(skb)->syn))
		nwin <<= tp->rx_opt.snd_wscale;

	if (tcp_may_update_window(tp, ack, ack_seq, nwin)) {
		flag |= FLAG_WIN_UPDATE;
		tcp_update_wl(tp, ack_seq);

		if (tp->snd_wnd != nwin) {
			tp->snd_wnd = nwin;

			/* Note, it is the only place, where
			 * fast path is recovered for sending TCP.
			 */
			tp->pred_flags = 0;
			tcp_fast_path_check(sk);

			if (tcp_send_head(sk))
				tcp_slow_start_after_idle_check(sk);

			if (nwin > tp->max_window) {
				tp->max_window = nwin;
				tcp_sync_mss(sk, inet_csk(sk)->icsk_pmtu_cookie);
			}
		}
	}

	tcp_snd_una_update(tp, ack);

	return flag;
}

static bool __tcp_oow_rate_limited(struct net *net, int mib_idx,
				   u32 *last_oow_ack_time)
{
	if (*last_oow_ack_time) {
		s32 elapsed = (s32)(tcp_time_stamp - *last_oow_ack_time);

		if (0 <= elapsed && elapsed < sysctl_tcp_invalid_ratelimit) {
			NET_INC_STATS(net, mib_idx);
			return true;	/* rate-limited: don't send yet! */
		}
	}

	*last_oow_ack_time = tcp_time_stamp;

	return false;	/* not rate-limited: go ahead, send dupack now! */
}

/* Return true if we're currently rate-limiting out-of-window ACKs and
 * thus shouldn't send a dupack right now. We rate-limit dupacks in
 * response to out-of-window SYNs or ACKs to mitigate ACK loops or DoS
 * attacks that send repeated SYNs or ACKs for the same connection. To
 * do this, we do not send a duplicate SYNACK or ACK if the remote
 * endpoint is sending out-of-window SYNs or pure ACKs at a high rate.
 */
bool tcp_oow_rate_limited(struct net *net, const struct sk_buff *skb,
			  int mib_idx, u32 *last_oow_ack_time)
{
	/* Data packets without SYNs are not likely part of an ACK loop. */
	if ((TCP_SKB_CB(skb)->seq != TCP_SKB_CB(skb)->end_seq) &&
	    !tcp_hdr(skb)->syn)
		return false;

	return __tcp_oow_rate_limited(net, mib_idx, last_oow_ack_time);
}

/* RFC 5961 7 [ACK Throttling] */
static void tcp_send_challenge_ack(struct sock *sk, const struct sk_buff *skb)
{
	/* unprotected vars, we dont care of overwrites */
	static u32 challenge_timestamp;
	static unsigned int challenge_count;
	struct tcp_sock *tp = tcp_sk(sk);
	u32 count, now;

	/* First check our per-socket dupack rate limit. */
	if (__tcp_oow_rate_limited(sock_net(sk),
				   LINUX_MIB_TCPACKSKIPPEDCHALLENGE,
				   &tp->last_oow_ack_time))
		return;

	/* Then check host-wide RFC 5961 rate limit. */
	now = jiffies / HZ;
	if (now != challenge_timestamp) {
		u32 half = (sysctl_tcp_challenge_ack_limit + 1) >> 1;

		challenge_timestamp = now;
		WRITE_ONCE(challenge_count, half +
			   prandom_u32_max(sysctl_tcp_challenge_ack_limit));
	}
	count = READ_ONCE(challenge_count);
	if (count > 0) {
		WRITE_ONCE(challenge_count, count - 1);
		NET_INC_STATS(sock_net(sk), LINUX_MIB_TCPCHALLENGEACK);
		tcp_send_ack(sk);
	}
}

static void tcp_store_ts_recent(struct tcp_sock *tp)
{
	tp->rx_opt.ts_recent = tp->rx_opt.rcv_tsval;
	tp->rx_opt.ts_recent_stamp = get_seconds();
}

static void tcp_replace_ts_recent(struct tcp_sock *tp, u32 seq)
{
	if (tp->rx_opt.saw_tstamp && !after(seq, tp->rcv_wup)) {
		/* PAWS bug workaround wrt. ACK frames, the PAWS discard
		 * extra check below makes sure this can only happen
		 * for pure ACK frames.  -DaveM
		 *
		 * Not only, also it occurs for expired timestamps.
		 */

		if (tcp_paws_check(&tp->rx_opt, 0))
			tcp_store_ts_recent(tp);
	}
}

/* This routine deals with acks during a TLP episode.
 * We mark the end of a TLP episode on receiving TLP dupack or when
 * ack is after tlp_high_seq.
 * Ref: loss detection algorithm in draft-dukkipati-tcpm-tcp-loss-probe.
 */
static void tcp_process_tlp_ack(struct sock *sk, u32 ack, int flag)
{
	struct tcp_sock *tp = tcp_sk(sk);

	if (before(ack, tp->tlp_high_seq))
		return;

	if (flag & FLAG_DSACKING_ACK) {
		/* This DSACK means original and TLP probe arrived; no loss */
		tp->tlp_high_seq = 0;
	} else if (after(ack, tp->tlp_high_seq)) {
		/* ACK advances: there was a loss, so reduce cwnd. Reset
		 * tlp_high_seq in tcp_init_cwnd_reduction()
		 */
		tcp_init_cwnd_reduction(sk);
		tcp_set_ca_state(sk, TCP_CA_CWR);
		tcp_end_cwnd_reduction(sk);
		tcp_try_keep_open(sk);
		NET_INC_STATS(sock_net(sk),
				LINUX_MIB_TCPLOSSPROBERECOVERY);
	} else if (!(flag & (FLAG_SND_UNA_ADVANCED |
			     FLAG_NOT_DUP | FLAG_DATA_SACKED))) {
		/* Pure dupack: original and TLP probe arrived; no loss */
		tp->tlp_high_seq = 0;
	}
}

static inline void tcp_in_ack_event(struct sock *sk, u32 flags)
{
	const struct inet_connection_sock *icsk = inet_csk(sk);

	if (icsk->icsk_ca_ops->in_ack_event)
		icsk->icsk_ca_ops->in_ack_event(sk, flags);
}

/* Congestion control has updated the cwnd already. So if we're in
 * loss recovery then now we do any new sends (for FRTO) or
 * retransmits (for CA_Loss or CA_recovery) that make sense.
 */
static void tcp_xmit_recovery(struct sock *sk, int rexmit)
{
	struct tcp_sock *tp = tcp_sk(sk);

	if (rexmit == REXMIT_NONE)
		return;

	if (unlikely(rexmit == 2)) {
		__tcp_push_pending_frames(sk, tcp_current_mss(sk),
					  TCP_NAGLE_OFF);
		if (after(tp->snd_nxt, tp->high_seq))
			return;
		tp->frto = 0;
	}
	tcp_xmit_retransmit_queue(sk);
}

/* This routine deals with incoming acks, but not outgoing ones. */
#ifdef CONFIG_MPTCP
static int tcp_ack(struct sock *sk, struct sk_buff *skb, int flag)
#else
static int tcp_ack(struct sock *sk, const struct sk_buff *skb, int flag)
#endif
{
	struct inet_connection_sock *icsk = inet_csk(sk);
	struct tcp_sock *tp = tcp_sk(sk);
	struct tcp_sacktag_state sack_state;
	struct rate_sample rs = { .prior_delivered = 0 };
	u32 prior_snd_una = tp->snd_una;
	bool is_sack_reneg = tp->is_sack_reneg;
	u32 ack_seq = TCP_SKB_CB(skb)->seq;
	u32 ack = TCP_SKB_CB(skb)->ack_seq;
	bool is_dupack = false;
	u32 prior_fackets;
	int prior_packets = tp->packets_out;
	u32 delivered = tp->delivered;
	u32 lost = tp->lost;
	int acked = 0; /* Number of packets newly acked */
	int rexmit = REXMIT_NONE; /* Flag to (re)transmit to recover losses */
	struct skb_mstamp now;

	sack_state.first_sackt.v64 = 0;
	sack_state.rate = &rs;

	/* We very likely will need to access write queue head. */
	prefetchw(sk->sk_write_queue.next);

	/* If the ack is older than previous acks
	 * then we can probably ignore it.
	 */
	if (before(ack, prior_snd_una)) {
		/* RFC 5961 5.2 [Blind Data Injection Attack].[Mitigation] */
		if (before(ack, prior_snd_una - tp->max_window)) {
			tcp_send_challenge_ack(sk, skb);
			return -1;
		}
		goto old_ack;
	}

	/* If the ack includes data we haven't sent yet, discard
	 * this segment (RFC793 Section 3.9).
	 */
	if (after(ack, tp->snd_nxt))
		goto invalid_ack;

	skb_mstamp_get(&now);

	if (icsk->icsk_pending == ICSK_TIME_EARLY_RETRANS ||
	    icsk->icsk_pending == ICSK_TIME_LOSS_PROBE)
		tcp_rearm_rto(sk);

	if (after(ack, prior_snd_una)) {
		flag |= FLAG_SND_UNA_ADVANCED;
		icsk->icsk_retransmits = 0;
	}

	prior_fackets = tp->fackets_out;
	rs.prior_in_flight = tcp_packets_in_flight(tp);

	/* ts_recent update must be made after we are sure that the packet
	 * is in window.
	 */
	if (flag & FLAG_UPDATE_TS_RECENT)
		tcp_replace_ts_recent(tp, TCP_SKB_CB(skb)->seq);

	if (!(flag & FLAG_SLOWPATH) && after(ack, prior_snd_una)) {
		/* Window is constant, pure forward advance.
		 * No more checks are required.
		 * Note, we use the fact that SND.UNA>=SND.WL2.
		 */
		tcp_update_wl(tp, ack_seq);
		tcp_snd_una_update(tp, ack);
		flag |= FLAG_WIN_UPDATE;

		tcp_in_ack_event(sk, CA_ACK_WIN_UPDATE);

		NET_INC_STATS(sock_net(sk), LINUX_MIB_TCPHPACKS);
	} else {
		u32 ack_ev_flags = CA_ACK_SLOWPATH;

		if (ack_seq != TCP_SKB_CB(skb)->end_seq)
			flag |= FLAG_DATA;
		else
			NET_INC_STATS(sock_net(sk), LINUX_MIB_TCPPUREACKS);

		flag |= tcp_ack_update_window(sk, skb, ack, ack_seq);

		if (TCP_SKB_CB(skb)->sacked)
			flag |= tcp_sacktag_write_queue(sk, skb, prior_snd_una,
							&sack_state);

		if (tcp_ecn_rcv_ecn_echo(tp, tcp_hdr(skb))) {
			flag |= FLAG_ECE;
			ack_ev_flags |= CA_ACK_ECE;
		}

		if (flag & FLAG_WIN_UPDATE)
			ack_ev_flags |= CA_ACK_WIN_UPDATE;

		tcp_in_ack_event(sk, ack_ev_flags);
	}

	/* We passed data and got it acked, remove any soft error
	 * log. Something worked...
	 */
	sk->sk_err_soft = 0;
	icsk->icsk_probes_out = 0;
	tp->rcv_tstamp = tcp_time_stamp;
	if (!prior_packets)
		goto no_queue;

	/* See if we can take anything off of the retransmit queue. */
	flag |= tcp_clean_rtx_queue(sk, prior_fackets, prior_snd_una, &acked,
				    &sack_state, &now);
#ifdef CONFIG_MPTCP
	if (mptcp(tp)) {
		if (mptcp_fallback_infinite(sk, flag)) {
			pr_err("%s resetting flow\n", __func__);
			mptcp_send_reset(sk);
			goto invalid_ack;
		}

		mptcp_clean_rtx_infinite(skb, sk);
	}
#endif

	if (tcp_ack_is_dubious(sk, flag)) {
		is_dupack = !(flag & (FLAG_SND_UNA_ADVANCED | FLAG_NOT_DUP));
		tcp_fastretrans_alert(sk, acked, is_dupack, &flag, &rexmit);
	}
	if (tp->tlp_high_seq)
		tcp_process_tlp_ack(sk, ack, flag);

	if ((flag & FLAG_FORWARD_PROGRESS) || !(flag & FLAG_NOT_DUP)) {
		struct dst_entry *dst = __sk_dst_get(sk);
		if (dst)
			dst_confirm(dst);
	}

	if (icsk->icsk_pending == ICSK_TIME_RETRANS)
		tcp_schedule_loss_probe(sk);
	delivered = tp->delivered - delivered;	/* freshly ACKed or SACKed */
	lost = tp->lost - lost;			/* freshly marked lost */
	tcp_rate_gen(sk, delivered, lost, is_sack_reneg, &now, &rs);
	tcp_cong_control(sk, ack, delivered, flag, &rs);
	tcp_xmit_recovery(sk, rexmit);
	return 1;

no_queue:
	/* If data was DSACKed, see if we can undo a cwnd reduction. */
	if (flag & FLAG_DSACKING_ACK)
		tcp_fastretrans_alert(sk, acked, is_dupack, &flag, &rexmit);
	/* If this ack opens up a zero window, clear backoff.  It was
	 * being used to time the probes, and is probably far higher than
	 * it needs to be for normal retransmission.
	 */
	if (tcp_send_head(sk))
		tcp_ack_probe(sk);

	if (tp->tlp_high_seq)
		tcp_process_tlp_ack(sk, ack, flag);
	return 1;

invalid_ack:
	SOCK_DEBUG(sk, "Ack %u after %u:%u\n", ack, tp->snd_una, tp->snd_nxt);
	return -1;

old_ack:
	/* If data was SACKed, tag it and see if we should send more data.
	 * If data was DSACKed, see if we can undo a cwnd reduction.
	 */
	if (TCP_SKB_CB(skb)->sacked) {
		flag |= tcp_sacktag_write_queue(sk, skb, prior_snd_una,
						&sack_state);
		tcp_fastretrans_alert(sk, acked, is_dupack, &flag, &rexmit);
		tcp_xmit_recovery(sk, rexmit);
	}

	SOCK_DEBUG(sk, "Ack %u before %u:%u\n", ack, tp->snd_una, tp->snd_nxt);
	return 0;
}

static void tcp_parse_fastopen_option(int len, const unsigned char *cookie,
				      bool syn, struct tcp_fastopen_cookie *foc,
				      bool exp_opt)
{
	/* Valid only in SYN or SYN-ACK with an even length.  */
	if (!foc || !syn || len < 0 || (len & 1))
		return;

	if (len >= TCP_FASTOPEN_COOKIE_MIN &&
	    len <= TCP_FASTOPEN_COOKIE_MAX)
		memcpy(foc->val, cookie, len);
	else if (len != 0)
		len = -1;
	foc->len = len;
	foc->exp = exp_opt;
}

/* Look for tcp options. Normally only called on SYN and SYNACK packets.
 * But, this can also be called on packets in the established flow when
 * the fast version below fails.
 */
void tcp_parse_options(const struct sk_buff *skb,
		       struct tcp_options_received *opt_rx,
#ifdef CONFIG_MPTCP
		       struct mptcp_options_received *mopt,
#endif
		       int estab, struct tcp_fastopen_cookie *foc
#ifdef CONFIG_MPTCP
				, struct tcp_sock *tp
#endif
		      )
{
	const unsigned char *ptr;
	const struct tcphdr *th = tcp_hdr(skb);
	int length = (th->doff * 4) - sizeof(struct tcphdr);

	ptr = (const unsigned char *)(th + 1);
	opt_rx->saw_tstamp = 0;

	while (length > 0) {
		int opcode = *ptr++;
		int opsize;

		switch (opcode) {
		case TCPOPT_EOL:
			return;
		case TCPOPT_NOP:	/* Ref: RFC 793 section 3.1 */
			length--;
			continue;
		default:
			opsize = *ptr++;
			if (opsize < 2) /* "silly options" */
				return;
			if (opsize > length)
				return;	/* don't parse partial options */
			switch (opcode) {
			case TCPOPT_MSS:
				if (opsize == TCPOLEN_MSS && th->syn && !estab) {
					u16 in_mss = get_unaligned_be16(ptr);
					if (in_mss) {
						if (opt_rx->user_mss &&
						    opt_rx->user_mss < in_mss)
							in_mss = opt_rx->user_mss;
						opt_rx->mss_clamp = in_mss;
					}
				}
				break;
			case TCPOPT_WINDOW:
				if (opsize == TCPOLEN_WINDOW && th->syn &&
				    !estab && sysctl_tcp_window_scaling) {
					__u8 snd_wscale = *(__u8 *)ptr;
					opt_rx->wscale_ok = 1;
					if (snd_wscale > 14) {
						net_info_ratelimited("%s: Illegal window scaling value %d >14 received\n",
								     __func__,
								     snd_wscale);
						snd_wscale = 14;
					}
					opt_rx->snd_wscale = snd_wscale;
				}
				break;
			case TCPOPT_TIMESTAMP:
				if ((opsize == TCPOLEN_TIMESTAMP) &&
				    ((estab && opt_rx->tstamp_ok) ||
				     (!estab && sysctl_tcp_timestamps))) {
					opt_rx->saw_tstamp = 1;
					opt_rx->rcv_tsval = get_unaligned_be32(ptr);
					opt_rx->rcv_tsecr = get_unaligned_be32(ptr + 4);
				}
				break;
			case TCPOPT_SACK_PERM:
				if (opsize == TCPOLEN_SACK_PERM && th->syn &&
				    !estab && sysctl_tcp_sack) {
					opt_rx->sack_ok = TCP_SACK_SEEN;
					tcp_sack_reset(opt_rx);
				}
				break;

			case TCPOPT_SACK:
				if ((opsize >= (TCPOLEN_SACK_BASE + TCPOLEN_SACK_PERBLOCK)) &&
				   !((opsize - TCPOLEN_SACK_BASE) % TCPOLEN_SACK_PERBLOCK) &&
				   opt_rx->sack_ok) {
					TCP_SKB_CB(skb)->sacked = (ptr - 2) - (unsigned char *)th;
				}
				break;
#ifdef CONFIG_TCP_MD5SIG
			case TCPOPT_MD5SIG:
				/*
				 * The MD5 Hash has already been
				 * checked (see tcp_v{4,6}_do_rcv()).
				 */
				break;
#endif
#ifdef CONFIG_MPTCP
			case TCPOPT_MPTCP:
				mptcp_parse_options(ptr - 2, opsize, mopt, skb, tp);
				break;
#endif
			case TCPOPT_FASTOPEN:
				tcp_parse_fastopen_option(
					opsize - TCPOLEN_FASTOPEN_BASE,
					ptr, th->syn, foc, false);
				break;

			case TCPOPT_EXP:
				/* Fast Open option shares code 254 using a
				 * 16 bits magic number.
				 */
				if (opsize >= TCPOLEN_EXP_FASTOPEN_BASE &&
				    get_unaligned_be16(ptr) ==
				    TCPOPT_FASTOPEN_MAGIC)
					tcp_parse_fastopen_option(opsize -
						TCPOLEN_EXP_FASTOPEN_BASE,
						ptr + 2, th->syn, foc, true);
				break;

			}
			ptr += opsize-2;
			length -= opsize;
		}
	}
}
EXPORT_SYMBOL(tcp_parse_options);

static bool tcp_parse_aligned_timestamp(struct tcp_sock *tp, const struct tcphdr *th)
{
	const __be32 *ptr = (const __be32 *)(th + 1);

	if (*ptr == htonl((TCPOPT_NOP << 24) | (TCPOPT_NOP << 16)
			  | (TCPOPT_TIMESTAMP << 8) | TCPOLEN_TIMESTAMP)) {
		tp->rx_opt.saw_tstamp = 1;
		++ptr;
		tp->rx_opt.rcv_tsval = ntohl(*ptr);
		++ptr;
		if (*ptr)
			tp->rx_opt.rcv_tsecr = ntohl(*ptr) - tp->tsoffset;
		else
			tp->rx_opt.rcv_tsecr = 0;
		return true;
	}
	return false;
}

/* Fast parse options. This hopes to only see timestamps.
 * If it is wrong it falls back on tcp_parse_options().
 */
static bool tcp_fast_parse_options(const struct sk_buff *skb,
				   const struct tcphdr *th, struct tcp_sock *tp)
{
	/* In the spirit of fast parsing, compare doff directly to constant
	 * values.  Because equality is used, short doff can be ignored here.
	 */
	if (th->doff == (sizeof(*th) / 4)) {
		tp->rx_opt.saw_tstamp = 0;
		return false;
	} else if (tp->rx_opt.tstamp_ok &&
		   th->doff == ((sizeof(*th) + TCPOLEN_TSTAMP_ALIGNED) / 4)) {
		if (tcp_parse_aligned_timestamp(tp, th))
			return true;
	}

#ifdef CONFIG_MPTCP
	tcp_parse_options(skb, &tp->rx_opt,
			  mptcp(tp) ? &tp->mptcp->rx_opt : NULL, 1, NULL, tp);
#else
	tcp_parse_options(skb, &tp->rx_opt, 1, NULL);
#endif
	if (tp->rx_opt.saw_tstamp && tp->rx_opt.rcv_tsecr)
		tp->rx_opt.rcv_tsecr -= tp->tsoffset;

	return true;
}

#ifdef CONFIG_TCP_MD5SIG
/*
 * Parse MD5 Signature option
 */
const u8 *tcp_parse_md5sig_option(const struct tcphdr *th)
{
	int length = (th->doff << 2) - sizeof(*th);
	const u8 *ptr = (const u8 *)(th + 1);

	/* If the TCP option is too short, we can short cut */
	if (length < TCPOLEN_MD5SIG)
		return NULL;

	while (length > 0) {
		int opcode = *ptr++;
		int opsize;

		switch (opcode) {
		case TCPOPT_EOL:
			return NULL;
		case TCPOPT_NOP:
			length--;
			continue;
		default:
			opsize = *ptr++;
			if (opsize < 2 || opsize > length)
				return NULL;
			if (opcode == TCPOPT_MD5SIG)
				return opsize == TCPOLEN_MD5SIG ? ptr : NULL;
		}
		ptr += opsize - 2;
		length -= opsize;
	}
	return NULL;
}
EXPORT_SYMBOL(tcp_parse_md5sig_option);
#endif

/* Sorry, PAWS as specified is broken wrt. pure-ACKs -DaveM
 *
 * It is not fatal. If this ACK does _not_ change critical state (seqs, window)
 * it can pass through stack. So, the following predicate verifies that
 * this segment is not used for anything but congestion avoidance or
 * fast retransmit. Moreover, we even are able to eliminate most of such
 * second order effects, if we apply some small "replay" window (~RTO)
 * to timestamp space.
 *
 * All these measures still do not guarantee that we reject wrapped ACKs
 * on networks with high bandwidth, when sequence space is recycled fastly,
 * but it guarantees that such events will be very rare and do not affect
 * connection seriously. This doesn't look nice, but alas, PAWS is really
 * buggy extension.
 *
 * [ Later note. Even worse! It is buggy for segments _with_ data. RFC
 * states that events when retransmit arrives after original data are rare.
 * It is a blatant lie. VJ forgot about fast retransmit! 8)8) It is
 * the biggest problem on large power networks even with minor reordering.
 * OK, let's give it small replay window. If peer clock is even 1hz, it is safe
 * up to bandwidth of 18Gigabit/sec. 8) ]
 */

static int tcp_disordered_ack(const struct sock *sk, const struct sk_buff *skb)
{
	const struct tcp_sock *tp = tcp_sk(sk);
	const struct tcphdr *th = tcp_hdr(skb);
	u32 seq = TCP_SKB_CB(skb)->seq;
	u32 ack = TCP_SKB_CB(skb)->ack_seq;

	return (/* 1. Pure ACK with correct sequence number. */
		(th->ack && seq == TCP_SKB_CB(skb)->end_seq && seq == tp->rcv_nxt) &&

		/* 2. ... and duplicate ACK. */
		ack == tp->snd_una &&

		/* 3. ... and does not update window. */
		!tcp_may_update_window(tp, ack, seq, ntohs(th->window) << tp->rx_opt.snd_wscale) &&

		/* 4. ... and sits in replay window. */
		(s32)(tp->rx_opt.ts_recent - tp->rx_opt.rcv_tsval) <= (inet_csk(sk)->icsk_rto * 1024) / HZ);
}

static inline bool tcp_paws_discard(const struct sock *sk,
				   const struct sk_buff *skb)
{
	const struct tcp_sock *tp = tcp_sk(sk);

	return !tcp_paws_check(&tp->rx_opt, TCP_PAWS_WINDOW) &&
	       !tcp_disordered_ack(sk, skb);
}

/* Check segment sequence number for validity.
 *
 * Segment controls are considered valid, if the segment
 * fits to the window after truncation to the window. Acceptability
 * of data (and SYN, FIN, of course) is checked separately.
 * See tcp_data_queue(), for example.
 *
 * Also, controls (RST is main one) are accepted using RCV.WUP instead
 * of RCV.NXT. Peer still did not advance his SND.UNA when we
 * delayed ACK, so that hisSND.UNA<=ourRCV.WUP.
 * (borrowed from freebsd)
 */

static inline bool tcp_sequence(const struct tcp_sock *tp, u32 seq, u32 end_seq)
{
	return	!before(end_seq, tp->rcv_wup) &&
		!after(seq, tp->rcv_nxt + tcp_receive_window(tp));
}

/* When we get a reset we do this. */
void tcp_reset(struct sock *sk)
{
	/* We want the right error as BSD sees it (and indeed as we do). */
	switch (sk->sk_state) {
	case TCP_SYN_SENT:
		sk->sk_err = ECONNREFUSED;
		break;
	case TCP_CLOSE_WAIT:
		sk->sk_err = EPIPE;
		break;
	case TCP_CLOSE:
		return;
	default:
		sk->sk_err = ECONNRESET;
	}
	/* This barrier is coupled with smp_rmb() in tcp_poll() */
	smp_wmb();

	if (!sock_flag(sk, SOCK_DEAD))
		sk->sk_error_report(sk);

	tcp_done(sk);
}

/*
 * 	Process the FIN bit. This now behaves as it is supposed to work
 *	and the FIN takes effect when it is validly part of sequence
 *	space. Not before when we get holes.
 *
 *	If we are ESTABLISHED, a received fin moves us to CLOSE-WAIT
 *	(and thence onto LAST-ACK and finally, CLOSE, we never enter
 *	TIME-WAIT)
 *
 *	If we are in FINWAIT-1, a received FIN indicates simultaneous
 *	close and we go into CLOSING (and later onto TIME-WAIT)
 *
 *	If we are in FINWAIT-2, a received FIN moves us to TIME-WAIT.
 */
void tcp_fin(struct sock *sk)
{
	struct tcp_sock *tp = tcp_sk(sk);

#ifdef CONFIG_MPTCP
	if (is_meta_sk(sk)) {
		mptcp_fin(sk);
		return;
	}
#endif

	inet_csk_schedule_ack(sk);

	sk->sk_shutdown |= RCV_SHUTDOWN;
	sock_set_flag(sk, SOCK_DONE);

	switch (sk->sk_state) {
	case TCP_SYN_RECV:
	case TCP_ESTABLISHED:
		/* Move to CLOSE_WAIT */
		tcp_set_state(sk, TCP_CLOSE_WAIT);

#ifdef CONFIG_MPTCP
		if (mptcp(tp))
			mptcp_sub_close_passive(sk);
#endif
		inet_csk(sk)->icsk_ack.pingpong = 1;
		break;

	case TCP_CLOSE_WAIT:
	case TCP_CLOSING:
		/* Received a retransmission of the FIN, do
		 * nothing.
		 */
		break;
	case TCP_LAST_ACK:
		/* RFC793: Remain in the LAST-ACK state. */
		break;

	case TCP_FIN_WAIT1:
		/* This case occurs when a simultaneous close
		 * happens, we must ack the received FIN and
		 * enter the CLOSING state.
		 */
		tcp_send_ack(sk);
		tcp_set_state(sk, TCP_CLOSING);
		break;
	case TCP_FIN_WAIT2:
#ifdef CONFIG_MPTCP
		if (mptcp(tp)) {
			/* The socket will get closed by mptcp_data_ready.
			 * We first have to process all data-sequences.
			 */
			tp->close_it = 1;
			break;
		}
#endif
		/* Received a FIN -- send ACK and enter TIME_WAIT. */
		tcp_send_ack(sk);
#ifdef CONFIG_MPTCP
		tp->ops->time_wait(sk, TCP_TIME_WAIT, 0);
#else
		tcp_time_wait(sk, TCP_TIME_WAIT, 0);
#endif
		break;
	default:
		/* Only TCP_LISTEN and TCP_CLOSE are left, in these
		 * cases we should never reach this piece of code.
		 */
		pr_err("%s: Impossible, sk->sk_state=%d\n",
		       __func__, sk->sk_state);
		break;
	}

	/* It _is_ possible, that we have something out-of-order _after_ FIN.
	 * Probably, we should reset in this case. For now drop them.
	 */
	skb_rbtree_purge(&tp->out_of_order_queue);
	if (tcp_is_sack(tp))
		tcp_sack_reset(&tp->rx_opt);
	sk_mem_reclaim(sk);

	if (!sock_flag(sk, SOCK_DEAD)) {
		sk->sk_state_change(sk);
#ifdef CONFIG_MPTCP
		/* Don't wake up MPTCP-subflows */
		if (mptcp(tp))
			return;
#endif

		/* Do not send POLL_HUP for half duplex close. */
		if (sk->sk_shutdown == SHUTDOWN_MASK ||
		    sk->sk_state == TCP_CLOSE)
			sk_wake_async(sk, SOCK_WAKE_WAITD, POLL_HUP);
		else
			sk_wake_async(sk, SOCK_WAKE_WAITD, POLL_IN);
	}
}

static inline bool tcp_sack_extend(struct tcp_sack_block *sp, u32 seq,
				  u32 end_seq)
{
	if (!after(seq, sp->end_seq) && !after(sp->start_seq, end_seq)) {
		if (before(seq, sp->start_seq))
			sp->start_seq = seq;
		if (after(end_seq, sp->end_seq))
			sp->end_seq = end_seq;
		return true;
	}
	return false;
}

static void tcp_dsack_set(struct sock *sk, u32 seq, u32 end_seq)
{
	struct tcp_sock *tp = tcp_sk(sk);

	if (tcp_is_sack(tp) && sysctl_tcp_dsack) {
		int mib_idx;

		if (before(seq, tp->rcv_nxt))
			mib_idx = LINUX_MIB_TCPDSACKOLDSENT;
		else
			mib_idx = LINUX_MIB_TCPDSACKOFOSENT;

		NET_INC_STATS(sock_net(sk), mib_idx);

		tp->rx_opt.dsack = 1;
		tp->duplicate_sack[0].start_seq = seq;
		tp->duplicate_sack[0].end_seq = end_seq;
	}
}

static void tcp_dsack_extend(struct sock *sk, u32 seq, u32 end_seq)
{
	struct tcp_sock *tp = tcp_sk(sk);

	if (!tp->rx_opt.dsack)
		tcp_dsack_set(sk, seq, end_seq);
	else
		tcp_sack_extend(tp->duplicate_sack, seq, end_seq);
}

static void tcp_send_dupack(struct sock *sk, const struct sk_buff *skb)
{
	struct tcp_sock *tp = tcp_sk(sk);

	if (TCP_SKB_CB(skb)->end_seq != TCP_SKB_CB(skb)->seq &&
	    before(TCP_SKB_CB(skb)->seq, tp->rcv_nxt)) {
		NET_INC_STATS(sock_net(sk), LINUX_MIB_DELAYEDACKLOST);
		tcp_enter_quickack_mode(sk);

		if (tcp_is_sack(tp) && sysctl_tcp_dsack) {
			u32 end_seq = TCP_SKB_CB(skb)->end_seq;

			if (after(TCP_SKB_CB(skb)->end_seq, tp->rcv_nxt))
				end_seq = tp->rcv_nxt;
			tcp_dsack_set(sk, TCP_SKB_CB(skb)->seq, end_seq);
		}
	}

	tcp_send_ack(sk);
}

/* These routines update the SACK block as out-of-order packets arrive or
 * in-order packets close up the sequence space.
 */
static void tcp_sack_maybe_coalesce(struct tcp_sock *tp)
{
	int this_sack;
	struct tcp_sack_block *sp = &tp->selective_acks[0];
	struct tcp_sack_block *swalk = sp + 1;

	/* See if the recent change to the first SACK eats into
	 * or hits the sequence space of other SACK blocks, if so coalesce.
	 */
	for (this_sack = 1; this_sack < tp->rx_opt.num_sacks;) {
		if (tcp_sack_extend(sp, swalk->start_seq, swalk->end_seq)) {
			int i;

			/* Zap SWALK, by moving every further SACK up by one slot.
			 * Decrease num_sacks.
			 */
			tp->rx_opt.num_sacks--;
			for (i = this_sack; i < tp->rx_opt.num_sacks; i++)
				sp[i] = sp[i + 1];
			continue;
		}
		this_sack++, swalk++;
	}
}

static void tcp_sack_new_ofo_skb(struct sock *sk, u32 seq, u32 end_seq)
{
	struct tcp_sock *tp = tcp_sk(sk);
	struct tcp_sack_block *sp = &tp->selective_acks[0];
	int cur_sacks = tp->rx_opt.num_sacks;
	int this_sack;

	if (!cur_sacks)
		goto new_sack;

	for (this_sack = 0; this_sack < cur_sacks; this_sack++, sp++) {
		if (tcp_sack_extend(sp, seq, end_seq)) {
			/* Rotate this_sack to the first one. */
			for (; this_sack > 0; this_sack--, sp--)
				swap(*sp, *(sp - 1));
			if (cur_sacks > 1)
				tcp_sack_maybe_coalesce(tp);
			return;
		}
	}

	/* Could not find an adjacent existing SACK, build a new one,
	 * put it at the front, and shift everyone else down.  We
	 * always know there is at least one SACK present already here.
	 *
	 * If the sack array is full, forget about the last one.
	 */
	if (this_sack >= TCP_NUM_SACKS) {
		this_sack--;
		tp->rx_opt.num_sacks--;
		sp--;
	}
	for (; this_sack > 0; this_sack--, sp--)
		*sp = *(sp - 1);

new_sack:
	/* Build the new head SACK, and we're done. */
	sp->start_seq = seq;
	sp->end_seq = end_seq;
	tp->rx_opt.num_sacks++;
}

/* RCV.NXT advances, some SACKs should be eaten. */

static void tcp_sack_remove(struct tcp_sock *tp)
{
	struct tcp_sack_block *sp = &tp->selective_acks[0];
	int num_sacks = tp->rx_opt.num_sacks;
	int this_sack;

	/* Empty ofo queue, hence, all the SACKs are eaten. Clear. */
	if (RB_EMPTY_ROOT(&tp->out_of_order_queue)) {
		tp->rx_opt.num_sacks = 0;
		return;
	}

	for (this_sack = 0; this_sack < num_sacks;) {
		/* Check if the start of the sack is covered by RCV.NXT. */
		if (!before(tp->rcv_nxt, sp->start_seq)) {
			int i;

			/* RCV.NXT must cover all the block! */
			WARN_ON(before(tp->rcv_nxt, sp->end_seq));

			/* Zap this SACK, by moving forward any other SACKS. */
			for (i = this_sack+1; i < num_sacks; i++)
				tp->selective_acks[i-1] = tp->selective_acks[i];
			num_sacks--;
			continue;
		}
		this_sack++;
		sp++;
	}
	tp->rx_opt.num_sacks = num_sacks;
}

/**
 * tcp_try_coalesce - try to merge skb to prior one
 * @sk: socket
 * @to: prior buffer
 * @from: buffer to add in queue
 * @fragstolen: pointer to boolean
 *
 * Before queueing skb @from after @to, try to merge them
 * to reduce overall memory use and queue lengths, if cost is small.
 * Packets in ofo or receive queues can stay a long time.
 * Better try to coalesce them right now to avoid future collapses.
 * Returns true if caller should free @from instead of queueing it
 */
#ifndef CONFIG_MPTCP
static
#endif
bool tcp_try_coalesce(struct sock *sk,
		      struct sk_buff *to,
		      struct sk_buff *from,
		      bool *fragstolen)
{
	int delta;

	*fragstolen = false;

#ifdef CONFIG_MPTCP
	if (mptcp(tcp_sk(sk)) && !is_meta_sk(sk))
		return false;
#endif

	/* Its possible this segment overlaps with prior segment in queue */
	if (TCP_SKB_CB(from)->seq != TCP_SKB_CB(to)->end_seq)
		return false;

	if (!skb_try_coalesce(to, from, fragstolen, &delta))
		return false;

	atomic_add(delta, &sk->sk_rmem_alloc);
	sk_mem_charge(sk, delta);
	NET_INC_STATS(sock_net(sk), LINUX_MIB_TCPRCVCOALESCE);
	TCP_SKB_CB(to)->end_seq = TCP_SKB_CB(from)->end_seq;
	TCP_SKB_CB(to)->ack_seq = TCP_SKB_CB(from)->ack_seq;
	TCP_SKB_CB(to)->tcp_flags |= TCP_SKB_CB(from)->tcp_flags;
	return true;
}

static void tcp_drop(struct sock *sk, struct sk_buff *skb)
{
	sk_drops_add(sk, skb);
	__kfree_skb(skb);
}

/* This one checks to see if we can put data from the
 * out_of_order queue into the receive_queue.
 */
#ifndef CONFIG_MPTCP
static
#endif
void tcp_ofo_queue(struct sock *sk)
{
	struct tcp_sock *tp = tcp_sk(sk);
	__u32 dsack_high = tp->rcv_nxt;
	bool fin, fragstolen, eaten;
	struct sk_buff *skb, *tail;
	struct rb_node *p;

	p = rb_first(&tp->out_of_order_queue);
	while (p) {
		skb = rb_entry(p, struct sk_buff, rbnode);
		if (after(TCP_SKB_CB(skb)->seq, tp->rcv_nxt))
			break;

		if (before(TCP_SKB_CB(skb)->seq, dsack_high)) {
			__u32 dsack = dsack_high;
			if (before(TCP_SKB_CB(skb)->end_seq, dsack_high))
				dsack_high = TCP_SKB_CB(skb)->end_seq;
			tcp_dsack_extend(sk, TCP_SKB_CB(skb)->seq, dsack);
		}
		p = rb_next(p);
		rb_erase(&skb->rbnode, &tp->out_of_order_queue);

		/* In case of MPTCP, the segment may be empty if it's a
		 * non-data DATA_FIN. (see beginning of tcp_data_queue)
		 *
		 * But this only holds true for subflows, not for the
		 * meta-socket.
		 */
#ifdef CONFIG_MPTCP
		if (unlikely(!after(TCP_SKB_CB(skb)->end_seq, tp->rcv_nxt) &&
			     (is_meta_sk(sk) || !mptcp(tp) || TCP_SKB_CB(skb)->end_seq != TCP_SKB_CB(skb)->seq))) {
#else
		if (unlikely(!after(TCP_SKB_CB(skb)->end_seq, tp->rcv_nxt))) {
#endif
			SOCK_DEBUG(sk, "ofo packet was already received\n");
			tcp_drop(sk, skb);
			continue;
		}
		SOCK_DEBUG(sk, "ofo requeuing : rcv_next %X seq %X - %X\n",
			   tp->rcv_nxt, TCP_SKB_CB(skb)->seq,
			   TCP_SKB_CB(skb)->end_seq);

		tail = skb_peek_tail(&sk->sk_receive_queue);
		eaten = tail && tcp_try_coalesce(sk, tail, skb, &fragstolen);
		tcp_rcv_nxt_update(tp, TCP_SKB_CB(skb)->end_seq);
		fin = TCP_SKB_CB(skb)->tcp_flags & TCPHDR_FIN;
		if (!eaten)
			__skb_queue_tail(&sk->sk_receive_queue, skb);
		else
			kfree_skb_partial(skb, fragstolen);

		if (unlikely(fin)) {
			tcp_fin(sk);
			/* tcp_fin() purges tp->out_of_order_queue,
			 * so we must end this loop right now.
			 */
			break;
		}
	}
}

static bool tcp_prune_ofo_queue(struct sock *sk);
static int tcp_prune_queue(struct sock *sk);

static int tcp_try_rmem_schedule(struct sock *sk, struct sk_buff *skb,
				 unsigned int size)
{
#ifdef CONFIG_MPTCP
	if (mptcp(tcp_sk(sk)))
		sk = mptcp_meta_sk(sk);
#endif
	if (atomic_read(&sk->sk_rmem_alloc) > sk->sk_rcvbuf ||
	    !sk_rmem_schedule(sk, skb, size)) {

		if (tcp_prune_queue(sk) < 0)
			return -1;

		while (!sk_rmem_schedule(sk, skb, size)) {
			if (!tcp_prune_ofo_queue(sk))
				return -1;
		}
	}
	return 0;
}

#ifndef CONFIG_MPTCP
static
#endif
void tcp_data_queue_ofo(struct sock *sk, struct sk_buff *skb)
{
	struct tcp_sock *tp = tcp_sk(sk);
	struct rb_node **p, *q, *parent;
	struct sk_buff *skb1;
	u32 seq, end_seq;
	bool fragstolen;

	tcp_ecn_check_ce(tp, skb);

	if (unlikely(tcp_try_rmem_schedule(sk, skb, skb->truesize))) {
		NET_INC_STATS(sock_net(sk), LINUX_MIB_TCPOFODROP);
		tcp_drop(sk, skb);
		return;
	}

	/* Disable header prediction. */
	tp->pred_flags = 0;
	inet_csk_schedule_ack(sk);

	NET_INC_STATS(sock_net(sk), LINUX_MIB_TCPOFOQUEUE);
	seq = TCP_SKB_CB(skb)->seq;
	end_seq = TCP_SKB_CB(skb)->end_seq;
	SOCK_DEBUG(sk, "out of order segment: rcv_next %X seq %X - %X\n",
		   tp->rcv_nxt, seq, end_seq);

	p = &tp->out_of_order_queue.rb_node;
	if (RB_EMPTY_ROOT(&tp->out_of_order_queue)) {
		/* Initial out of order segment, build 1 SACK. */
		if (tcp_is_sack(tp)) {
			tp->rx_opt.num_sacks = 1;
			tp->selective_acks[0].start_seq = seq;
			tp->selective_acks[0].end_seq = end_seq;
		}
		rb_link_node(&skb->rbnode, NULL, p);
		rb_insert_color(&skb->rbnode, &tp->out_of_order_queue);
		tp->ooo_last_skb = skb;
		goto end;
	}

	/* In the typical case, we are adding an skb to the end of the list.
	 * Use of ooo_last_skb avoids the O(Log(N)) rbtree lookup.
	 */
	if (tcp_try_coalesce(sk, tp->ooo_last_skb, skb, &fragstolen)) {
coalesce_done:
		tcp_grow_window(sk, skb);
		kfree_skb_partial(skb, fragstolen);
		skb = NULL;
		goto add_sack;
	}
	/* Can avoid an rbtree lookup if we are adding skb after ooo_last_skb */
	if (!before(seq, TCP_SKB_CB(tp->ooo_last_skb)->end_seq)) {
		parent = &tp->ooo_last_skb->rbnode;
		p = &parent->rb_right;
		goto insert;
	}

	/* Find place to insert this segment. Handle overlaps on the way. */
	parent = NULL;
	while (*p) {
		parent = *p;
		skb1 = rb_entry(parent, struct sk_buff, rbnode);
		if (before(seq, TCP_SKB_CB(skb1)->seq)) {
			p = &parent->rb_left;
			continue;
		}
		if (before(seq, TCP_SKB_CB(skb1)->end_seq)) {
			if (!after(end_seq, TCP_SKB_CB(skb1)->end_seq)
#ifdef CONFIG_MPTCP
				&& (is_meta_sk(sk) || !mptcp(tp) || end_seq != seq)
#endif
		) {
				/* All the bits are present. Drop. */
				NET_INC_STATS(sock_net(sk),
					      LINUX_MIB_TCPOFOMERGE);
				__kfree_skb(skb);
				skb = NULL;
				tcp_dsack_set(sk, seq, end_seq);
				goto add_sack;
			}
			if (after(seq, TCP_SKB_CB(skb1)->seq)) {
				/* Partial overlap. */
				tcp_dsack_set(sk, seq, TCP_SKB_CB(skb1)->end_seq);
			} else {
				/* skb's seq == skb1's seq and skb covers skb1.
				 * Replace skb1 with skb.
				 */
				rb_replace_node(&skb1->rbnode, &skb->rbnode,
						&tp->out_of_order_queue);
				tcp_dsack_extend(sk,
						 TCP_SKB_CB(skb1)->seq,
						 TCP_SKB_CB(skb1)->end_seq);
				NET_INC_STATS(sock_net(sk),
					      LINUX_MIB_TCPOFOMERGE);
				__kfree_skb(skb1);
				goto merge_right;
			}
		} else if (tcp_try_coalesce(sk, skb1, skb, &fragstolen)) {
			goto coalesce_done;
		}
		p = &parent->rb_right;
	}
insert:
	/* Insert segment into RB tree. */
	rb_link_node(&skb->rbnode, parent, p);
	rb_insert_color(&skb->rbnode, &tp->out_of_order_queue);

merge_right:
	/* Remove other segments covered by skb. */
	while ((q = rb_next(&skb->rbnode)) != NULL) {
		skb1 = rb_entry(q, struct sk_buff, rbnode);

		if (!after(end_seq, TCP_SKB_CB(skb1)->seq))
			break;
		if (before(end_seq, TCP_SKB_CB(skb1)->end_seq)) {
			tcp_dsack_extend(sk, TCP_SKB_CB(skb1)->seq,
					 end_seq);
			break;
		}
#ifdef CONFIG_MPTCP
		/* MPTCP allows non-data data-fin to be in the ofo-queue */
		if (mptcp(tp) && !is_meta_sk(sk) && TCP_SKB_CB(skb1)->seq == TCP_SKB_CB(skb1)->end_seq) {
			skb = skb1;
			continue;
		}
#endif
		rb_erase(&skb1->rbnode, &tp->out_of_order_queue);
		tcp_dsack_extend(sk, TCP_SKB_CB(skb1)->seq,
				 TCP_SKB_CB(skb1)->end_seq);
		NET_INC_STATS(sock_net(sk), LINUX_MIB_TCPOFOMERGE);
		tcp_drop(sk, skb1);
	}
	/* If there is no skb after us, we are the last_skb ! */
	if (!q)
		tp->ooo_last_skb = skb;

add_sack:
#ifdef CONFIG_MPTCP
	if (tcp_is_sack(tp) && seq != end_seq)
#else
	if (tcp_is_sack(tp))
#endif
		tcp_sack_new_ofo_skb(sk, seq, end_seq);
end:
	if (skb) {
		tcp_grow_window(sk, skb);
		skb_set_owner_r(skb, sk);
	}
}

#ifndef CONFIG_MPTCP
static
#endif
int __must_check tcp_queue_rcv(struct sock *sk, struct sk_buff *skb, int hdrlen,
			       bool *fragstolen)
{
	int eaten;
	struct sk_buff *tail = skb_peek_tail(&sk->sk_receive_queue);

	__skb_pull(skb, hdrlen);
	eaten = (tail &&
		 tcp_try_coalesce(sk, tail, skb, fragstolen)) ? 1 : 0;
	tcp_rcv_nxt_update(tcp_sk(sk), TCP_SKB_CB(skb)->end_seq);
	if (!eaten) {
		__skb_queue_tail(&sk->sk_receive_queue, skb);
		skb_set_owner_r(skb, sk);
	}
	return eaten;
}

int tcp_send_rcvq(struct sock *sk, struct msghdr *msg, size_t size)
{
	struct sk_buff *skb;
	int err = -ENOMEM;
	int data_len = 0;
	bool fragstolen;

	if (size == 0)
		return 0;

	if (size > PAGE_SIZE) {
		int npages = min_t(size_t, size >> PAGE_SHIFT, MAX_SKB_FRAGS);

		data_len = npages << PAGE_SHIFT;
		size = data_len + (size & ~PAGE_MASK);
	}
	skb = alloc_skb_with_frags(size - data_len, data_len,
				   PAGE_ALLOC_COSTLY_ORDER,
				   &err, sk->sk_allocation);
	if (!skb)
		goto err;

	skb_put(skb, size - data_len);
	skb->data_len = data_len;
	skb->len = size;

	if (tcp_try_rmem_schedule(sk, skb, skb->truesize))
		goto err_free;

	err = skb_copy_datagram_from_iter(skb, 0, &msg->msg_iter, size);
	if (err)
		goto err_free;

	TCP_SKB_CB(skb)->seq = tcp_sk(sk)->rcv_nxt;
	TCP_SKB_CB(skb)->end_seq = TCP_SKB_CB(skb)->seq + size;
	TCP_SKB_CB(skb)->ack_seq = tcp_sk(sk)->snd_una - 1;

	if (tcp_queue_rcv(sk, skb, 0, &fragstolen)) {
		WARN_ON_ONCE(fragstolen); /* should not happen */
		__kfree_skb(skb);
	}
	return size;

err_free:
	kfree_skb(skb);
err:
	return err;

}

static void tcp_data_queue(struct sock *sk, struct sk_buff *skb)
{
	struct tcp_sock *tp = tcp_sk(sk);
	bool fragstolen = false;
	int eaten = -1;

	/* If no data is present, but a data_fin is in the options, we still
	 * have to call mptcp_queue_skb later on.
	 */
	if (TCP_SKB_CB(skb)->seq == TCP_SKB_CB(skb)->end_seq
#ifdef CONFIG_MPTCP
	&& !(mptcp(tp) && mptcp_is_data_fin(skb))
#endif
	   ) {
		__kfree_skb(skb);
		return;
	}

	skb_dst_drop(skb);
	__skb_pull(skb, tcp_hdr(skb)->doff * 4);

	tcp_ecn_accept_cwr(tp, skb);

	tp->rx_opt.dsack = 0;

	/*  Queue data for delivery to the user.
	 *  Packets in sequence go to the receive queue.
	 *  Out of sequence packets to the out_of_order_queue.
	 */
	if (TCP_SKB_CB(skb)->seq == tp->rcv_nxt) {
		if (tcp_receive_window(tp) == 0)
			goto out_of_window;

		/* Ok. In sequence. In window. */
		if (tp->ucopy.task == current &&
		    tp->copied_seq == tp->rcv_nxt && tp->ucopy.len &&
		    sock_owned_by_user(sk) && !tp->urg_data) {
			int chunk = min_t(unsigned int, skb->len,
					  tp->ucopy.len);

			__set_current_state(TASK_RUNNING);

			if (!skb_copy_datagram_msg(skb, 0, tp->ucopy.msg, chunk)) {
				tp->ucopy.len -= chunk;
				tp->copied_seq += chunk;
				eaten = (chunk == skb->len);
				tcp_rcv_space_adjust(sk);
			}
		}

		if (eaten <= 0) {
queue_and_out:
			if (eaten < 0) {
				if (skb_queue_len(&sk->sk_receive_queue) == 0)
					sk_forced_mem_schedule(sk, skb->truesize);
				else if (tcp_try_rmem_schedule(sk, skb, skb->truesize))
					goto drop;
			}
			eaten = tcp_queue_rcv(sk, skb, 0, &fragstolen);
		}
		tcp_rcv_nxt_update(tp, TCP_SKB_CB(skb)->end_seq);
		if (skb->len
#ifdef CONFIG_MPTCP
			|| mptcp_is_data_fin(skb)
#endif
		)
			tcp_event_data_recv(sk, skb);
		if (TCP_SKB_CB(skb)->tcp_flags & TCPHDR_FIN)
			tcp_fin(sk);

		if (!RB_EMPTY_ROOT(&tp->out_of_order_queue)) {
			tcp_ofo_queue(sk);

			/* RFC2581. 4.2. SHOULD send immediate ACK, when
			 * gap in queue is filled.
			 */
			if (RB_EMPTY_ROOT(&tp->out_of_order_queue))
				inet_csk(sk)->icsk_ack.pingpong = 0;
		}

		if (tp->rx_opt.num_sacks)
			tcp_sack_remove(tp);

		tcp_fast_path_check(sk);

		if (eaten > 0)
			kfree_skb_partial(skb, fragstolen);
		if (!sock_flag(sk, SOCK_DEAD)
#ifdef CONFIG_MPTCP
		 || mptcp(tp)
#endif
		 )
			/* MPTCP: we always have to call data_ready, because
			 * we may be about to receive a data-fin, which still
			 * must get queued.
			 */
			sk->sk_data_ready(sk);
		return;
	}

	if (!after(TCP_SKB_CB(skb)->end_seq, tp->rcv_nxt)) {
		/* A retransmit, 2nd most common case.  Force an immediate ack. */
		NET_INC_STATS(sock_net(sk), LINUX_MIB_DELAYEDACKLOST);
		tcp_dsack_set(sk, TCP_SKB_CB(skb)->seq, TCP_SKB_CB(skb)->end_seq);

out_of_window:
		tcp_enter_quickack_mode(sk);
		inet_csk_schedule_ack(sk);
drop:
		tcp_drop(sk, skb);
		return;
	}

	/* Out of window. F.e. zero window probe. */
	if (!before(TCP_SKB_CB(skb)->seq, tp->rcv_nxt + tcp_receive_window(tp)))
		goto out_of_window;

	tcp_enter_quickack_mode(sk);

	if (before(TCP_SKB_CB(skb)->seq, tp->rcv_nxt)) {
		/* Partial packet, seq < rcv_next < end_seq */
		SOCK_DEBUG(sk, "partial packet: rcv_next %X seq %X - %X\n",
			   tp->rcv_nxt, TCP_SKB_CB(skb)->seq,
			   TCP_SKB_CB(skb)->end_seq);

		tcp_dsack_set(sk, TCP_SKB_CB(skb)->seq, tp->rcv_nxt);

		/* If window is closed, drop tail of packet. But after
		 * remembering D-SACK for its head made in previous line.
		 */
		if (!tcp_receive_window(tp))
			goto out_of_window;
		goto queue_and_out;
	}

	tcp_data_queue_ofo(sk, skb);
}

static struct sk_buff *tcp_skb_next(struct sk_buff *skb, struct sk_buff_head *list)
{
	if (list)
		return !skb_queue_is_last(list, skb) ? skb->next : NULL;

	return rb_entry_safe(rb_next(&skb->rbnode), struct sk_buff, rbnode);
}

static struct sk_buff *tcp_collapse_one(struct sock *sk, struct sk_buff *skb,
					struct sk_buff_head *list,
					struct rb_root *root)
{
	struct sk_buff *next = tcp_skb_next(skb, list);

	if (list)
		__skb_unlink(skb, list);
	else
		rb_erase(&skb->rbnode, root);

	__kfree_skb(skb);
	NET_INC_STATS(sock_net(sk), LINUX_MIB_TCPRCVCOLLAPSED);

	return next;
}

/* Insert skb into rb tree, ordered by TCP_SKB_CB(skb)->seq */
static void tcp_rbtree_insert(struct rb_root *root, struct sk_buff *skb)
{
	struct rb_node **p = &root->rb_node;
	struct rb_node *parent = NULL;
	struct sk_buff *skb1;

	while (*p) {
		parent = *p;
		skb1 = rb_entry(parent, struct sk_buff, rbnode);
		if (before(TCP_SKB_CB(skb)->seq, TCP_SKB_CB(skb1)->seq))
			p = &parent->rb_left;
		else
			p = &parent->rb_right;
	}
	rb_link_node(&skb->rbnode, parent, p);
	rb_insert_color(&skb->rbnode, root);
}

/* Collapse contiguous sequence of skbs head..tail with
 * sequence numbers start..end.
 *
 * If tail is NULL, this means until the end of the queue.
 *
 * Segments with FIN/SYN are not collapsed (only because this
 * simplifies code)
 */
static void
tcp_collapse(struct sock *sk, struct sk_buff_head *list, struct rb_root *root,
	     struct sk_buff *head, struct sk_buff *tail, u32 start, u32 end)
{
	struct sk_buff *skb = head, *n;
	struct sk_buff_head tmp;
	bool end_of_skbs;

	/* First, check that queue is collapsible and find
	 * the point where collapsing can be useful.
	 */
restart:
	for (end_of_skbs = true; skb != NULL && skb != tail; skb = n) {
		n = tcp_skb_next(skb, list);

		/* No new bits? It is possible on ofo queue. */
		if (!before(start, TCP_SKB_CB(skb)->end_seq)) {
			skb = tcp_collapse_one(sk, skb, list, root);
			if (!skb)
				break;
			goto restart;
		}

		/* The first skb to collapse is:
		 * - not SYN/FIN and
		 * - bloated or contains data before "start" or
		 *   overlaps to the next one.
		 */
		if (!(TCP_SKB_CB(skb)->tcp_flags & (TCPHDR_SYN | TCPHDR_FIN)) &&
		    (tcp_win_from_space(skb->truesize) > skb->len ||
		     before(TCP_SKB_CB(skb)->seq, start))) {
			end_of_skbs = false;
			break;
		}

		if (n && n != tail &&
		    TCP_SKB_CB(skb)->end_seq != TCP_SKB_CB(n)->seq) {
			end_of_skbs = false;
			break;
		}

		/* Decided to skip this, advance start seq. */
		start = TCP_SKB_CB(skb)->end_seq;
	}
	if (end_of_skbs ||
	    (TCP_SKB_CB(skb)->tcp_flags & (TCPHDR_SYN | TCPHDR_FIN)))
		return;

	__skb_queue_head_init(&tmp);

	while (before(start, end)) {
		int copy = min_t(int, SKB_MAX_ORDER(0, 0), end - start);
		struct sk_buff *nskb;

		nskb = alloc_skb(copy, GFP_ATOMIC);
		if (!nskb)
			break;

		memcpy(nskb->cb, skb->cb, sizeof(skb->cb));
		TCP_SKB_CB(nskb)->seq = TCP_SKB_CB(nskb)->end_seq = start;
		if (list)
			__skb_queue_before(list, skb, nskb);
		else
			__skb_queue_tail(&tmp, nskb); /* defer rbtree insertion */
		skb_set_owner_r(nskb, sk);

		/* Copy data, releasing collapsed skbs. */
		while (copy > 0) {
			int offset = start - TCP_SKB_CB(skb)->seq;
			int size = TCP_SKB_CB(skb)->end_seq - start;

			BUG_ON(offset < 0);
			if (size > 0) {
				size = min(copy, size);
				if (skb_copy_bits(skb, offset, skb_put(nskb, size), size))
					BUG();
				TCP_SKB_CB(nskb)->end_seq += size;
				copy -= size;
				start += size;
			}
			if (!before(start, TCP_SKB_CB(skb)->end_seq)) {
				skb = tcp_collapse_one(sk, skb, list, root);
				if (!skb ||
				    skb == tail ||
				    (TCP_SKB_CB(skb)->tcp_flags & (TCPHDR_SYN | TCPHDR_FIN)))
					goto end;
			}
		}
	}
end:
	skb_queue_walk_safe(&tmp, skb, n)
		tcp_rbtree_insert(root, skb);
}

/* Collapse ofo queue. Algorithm: select contiguous sequence of skbs
 * and tcp_collapse() them until all the queue is collapsed.
 */
static void tcp_collapse_ofo_queue(struct sock *sk)
{
	struct tcp_sock *tp = tcp_sk(sk);
	struct sk_buff *skb, *head;
	struct rb_node *p;
	u32 start, end;

	p = rb_first(&tp->out_of_order_queue);
	skb = rb_entry_safe(p, struct sk_buff, rbnode);
new_range:
	if (!skb) {
		p = rb_last(&tp->out_of_order_queue);
		/* Note: This is possible p is NULL here. We do not
		 * use rb_entry_safe(), as ooo_last_skb is valid only
		 * if rbtree is not empty.
		 */
		tp->ooo_last_skb = rb_entry(p, struct sk_buff, rbnode);
		return;
	}
	start = TCP_SKB_CB(skb)->seq;
	end = TCP_SKB_CB(skb)->end_seq;

	for (head = skb;;) {
		skb = tcp_skb_next(skb, NULL);

		/* Range is terminated when we see a gap or when
		 * we are at the queue end.
		 */
		if (!skb ||
		    after(TCP_SKB_CB(skb)->seq, end) ||
		    before(TCP_SKB_CB(skb)->end_seq, start)) {
			tcp_collapse(sk, NULL, &tp->out_of_order_queue,
				     head, skb, start, end);
			goto new_range;
		}

		if (unlikely(before(TCP_SKB_CB(skb)->seq, start)))
			start = TCP_SKB_CB(skb)->seq;
		if (after(TCP_SKB_CB(skb)->end_seq, end))
			end = TCP_SKB_CB(skb)->end_seq;
	}
}

/*
 * Clean the out-of-order queue to make room.
 * We drop high sequences packets to :
 * 1) Let a chance for holes to be filled.
 * 2) not add too big latencies if thousands of packets sit there.
 *    (But if application shrinks SO_RCVBUF, we could still end up
 *     freeing whole queue here)
 *
 * Return true if queue has shrunk.
 */
static bool tcp_prune_ofo_queue(struct sock *sk)
{
	struct tcp_sock *tp = tcp_sk(sk);
	struct rb_node *node, *prev;

	if (RB_EMPTY_ROOT(&tp->out_of_order_queue))
		return false;

	NET_INC_STATS(sock_net(sk), LINUX_MIB_OFOPRUNED);
	node = &tp->ooo_last_skb->rbnode;
	do {
		prev = rb_prev(node);
		rb_erase(node, &tp->out_of_order_queue);
		tcp_drop(sk, rb_entry(node, struct sk_buff, rbnode));
		sk_mem_reclaim(sk);
		if (atomic_read(&sk->sk_rmem_alloc) <= sk->sk_rcvbuf &&
		    !tcp_under_memory_pressure(sk))
			break;
		node = prev;
	} while (node);
	tp->ooo_last_skb = rb_entry(prev, struct sk_buff, rbnode);

	/* Reset SACK state.  A conforming SACK implementation will
	 * do the same at a timeout based retransmit.  When a connection
	 * is in a sad state like this, we care only about integrity
	 * of the connection not performance.
	 */
	if (tp->rx_opt.sack_ok)
		tcp_sack_reset(&tp->rx_opt);
	return true;
}

/* Reduce allocated memory if we can, trying to get
 * the socket within its memory limits again.
 *
 * Return less than zero if we should start dropping frames
 * until the socket owning process reads some of the data
 * to stabilize the situation.
 */
static int tcp_prune_queue(struct sock *sk)
{
	struct tcp_sock *tp = tcp_sk(sk);

	SOCK_DEBUG(sk, "prune_queue: c=%x\n", tp->copied_seq);

	NET_INC_STATS(sock_net(sk), LINUX_MIB_PRUNECALLED);

	if (atomic_read(&sk->sk_rmem_alloc) >= sk->sk_rcvbuf)
		tcp_clamp_window(sk);
	else if (tcp_under_memory_pressure(sk))
		tp->rcv_ssthresh = min(tp->rcv_ssthresh, 4U * tp->advmss);

	tcp_collapse_ofo_queue(sk);
	if (!skb_queue_empty(&sk->sk_receive_queue))
		tcp_collapse(sk, &sk->sk_receive_queue, NULL,
			     skb_peek(&sk->sk_receive_queue),
			     NULL,
			     tp->copied_seq, tp->rcv_nxt);
	sk_mem_reclaim(sk);

	if (atomic_read(&sk->sk_rmem_alloc) <= sk->sk_rcvbuf)
		return 0;

	/* Collapsing did not help, destructive actions follow.
	 * This must not ever occur. */

	tcp_prune_ofo_queue(sk);

	if (atomic_read(&sk->sk_rmem_alloc) <= sk->sk_rcvbuf)
		return 0;

	/* If we are really being abused, tell the caller to silently
	 * drop receive data on the floor.  It will get retransmitted
	 * and hopefully then we'll have sufficient space.
	 */
	NET_INC_STATS(sock_net(sk), LINUX_MIB_RCVPRUNED);

	/* Massive buffer overcommit. */
	tp->pred_flags = 0;
	return -1;
}

#ifdef CONFIG_MPTCP
/* RFC2861, slow part. Adjust cwnd, after it was not full during one rto.
 * As additional protections, we do not touch cwnd in retransmission phases,
 * and if application hit its sndbuf limit recently.
 */
void tcp_cwnd_application_limited(struct sock *sk)
{
	struct tcp_sock *tp = tcp_sk(sk);

	if (inet_csk(sk)->icsk_ca_state == TCP_CA_Open &&
	    sk->sk_socket && !test_bit(SOCK_NOSPACE, &sk->sk_socket->flags)) {
		/* Limited by application or receiver window. */
		u32 init_win = tcp_init_cwnd(tp, __sk_dst_get(sk));
		u32 win_used = max(tp->snd_cwnd_used, init_win);

		if (win_used < tp->snd_cwnd) {
			tp->snd_ssthresh = tcp_current_ssthresh(sk);
			tp->snd_cwnd = (tp->snd_cwnd + win_used) >> 1;
		}
		tp->snd_cwnd_used = 0;
	}
	tp->snd_cwnd_stamp = tcp_time_stamp;
}
#endif

#ifndef CONFIG_MPTCP
static
#endif
bool tcp_should_expand_sndbuf(const struct sock *sk)
{
	const struct tcp_sock *tp = tcp_sk(sk);

	/* If the user specified a specific send buffer setting, do
	 * not modify it.
	 */
	if (sk->sk_userlocks & SOCK_SNDBUF_LOCK)
		return false;

	/* If we are under global TCP memory pressure, do not expand.  */
	if (tcp_under_memory_pressure(sk))
		return false;

	/* If we are under soft global TCP memory pressure, do not expand.  */
	if (sk_memory_allocated(sk) >= sk_prot_mem_limits(sk, 0))
		return false;

	/* If we filled the congestion window, do not expand.  */
	if (tcp_packets_in_flight(tp) >= tp->snd_cwnd)
		return false;

	return true;
}

/* When incoming ACK allowed to free some skb from write_queue,
 * we remember this event in flag SOCK_QUEUE_SHRUNK and wake up socket
 * on the exit from tcp input handler.
 *
 * PROBLEM: sndbuf expansion does not work well with largesend.
 */
static void tcp_new_space(struct sock *sk)
{
	struct tcp_sock *tp = tcp_sk(sk);

#ifdef CONFIG_MPTCP
	if (tp->ops->should_expand_sndbuf(sk)) {
#else
	if (tcp_should_expand_sndbuf(sk)) {
#endif
		tcp_sndbuf_expand(sk);
		tp->snd_cwnd_stamp = tcp_time_stamp;
	}

	sk->sk_write_space(sk);
}

static void tcp_check_space(struct sock *sk)
{
	if (sock_flag(sk, SOCK_QUEUE_SHRUNK)) {
		sock_reset_flag(sk, SOCK_QUEUE_SHRUNK);
		/* pairs with tcp_poll() */
<<<<<<< HEAD
		smp_mb__after_atomic();
		if
#ifdef CONFIG_MPTCP
		(mptcp(tcp_sk(sk)) ||
#endif
		  (sk->sk_socket &&
		test_bit(SOCK_NOSPACE, &sk->sk_socket->flags))
#ifdef CONFIG_MPTCP
		)
#endif
=======
		smp_mb();
		if (sk->sk_socket &&
		    test_bit(SOCK_NOSPACE, &sk->sk_socket->flags))
>>>>>>> a779add5
			tcp_new_space(sk);
	}
}

static inline void tcp_data_snd_check(struct sock *sk)
{
	tcp_push_pending_frames(sk);
	tcp_check_space(sk);
}

/*
 * Check if sending an ack is needed.
 */
static void __tcp_ack_snd_check(struct sock *sk, int ofo_possible)
{
	struct tcp_sock *tp = tcp_sk(sk);

	    /* More than one full frame received... */
	if (((tp->rcv_nxt - tp->rcv_wup) > (inet_csk(sk)->icsk_ack.rcv_mss) *
	    sysctl_tcp_delack_seg &&
	     /* ... and right edge of window advances far enough.
	      * (tcp_recvmsg() will send ACK otherwise). Or...
	      */
#ifdef CONFIG_MPTCP
	     tp->ops->__select_window(sk) >= tp->rcv_wnd) ||
#else
	     __tcp_select_window(sk) >= tp->rcv_wnd) ||
#endif
	    /* We ACK each frame or... */
	    tcp_in_quickack_mode(sk) ||
	    /* We have out of order data. */
	    (ofo_possible && !RB_EMPTY_ROOT(&tp->out_of_order_queue))) {
		/* Then ack it now */
		tcp_send_ack(sk);
	} else {
		/* Else, send delayed ack. */
		tcp_send_delayed_ack(sk);
	}
}

static inline void tcp_ack_snd_check(struct sock *sk)
{
	if (!inet_csk_ack_scheduled(sk)) {
		/* We sent a data segment already. */
		return;
	}
	__tcp_ack_snd_check(sk, 1);
}

/*
 *	This routine is only called when we have urgent data
 *	signaled. Its the 'slow' part of tcp_urg. It could be
 *	moved inline now as tcp_urg is only called from one
 *	place. We handle URGent data wrong. We have to - as
 *	BSD still doesn't use the correction from RFC961.
 *	For 1003.1g we should support a new option TCP_STDURG to permit
 *	either form (or just set the sysctl tcp_stdurg).
 */

static void tcp_check_urg(struct sock *sk, const struct tcphdr *th)
{
	struct tcp_sock *tp = tcp_sk(sk);
	u32 ptr = ntohs(th->urg_ptr);

	if (ptr && !sysctl_tcp_stdurg)
		ptr--;
	ptr += ntohl(th->seq);

	/* Ignore urgent data that we've already seen and read. */
	if (after(tp->copied_seq, ptr))
		return;

	/* Do not replay urg ptr.
	 *
	 * NOTE: interesting situation not covered by specs.
	 * Misbehaving sender may send urg ptr, pointing to segment,
	 * which we already have in ofo queue. We are not able to fetch
	 * such data and will stay in TCP_URG_NOTYET until will be eaten
	 * by recvmsg(). Seems, we are not obliged to handle such wicked
	 * situations. But it is worth to think about possibility of some
	 * DoSes using some hypothetical application level deadlock.
	 */
	if (before(ptr, tp->rcv_nxt))
		return;

	/* Do we already have a newer (or duplicate) urgent pointer? */
	if (tp->urg_data && !after(ptr, tp->urg_seq))
		return;

	/* Tell the world about our new urgent pointer. */
	sk_send_sigurg(sk);

	/* We may be adding urgent data when the last byte read was
	 * urgent. To do this requires some care. We cannot just ignore
	 * tp->copied_seq since we would read the last urgent byte again
	 * as data, nor can we alter copied_seq until this data arrives
	 * or we break the semantics of SIOCATMARK (and thus sockatmark())
	 *
	 * NOTE. Double Dutch. Rendering to plain English: author of comment
	 * above did something sort of 	send("A", MSG_OOB); send("B", MSG_OOB);
	 * and expect that both A and B disappear from stream. This is _wrong_.
	 * Though this happens in BSD with high probability, this is occasional.
	 * Any application relying on this is buggy. Note also, that fix "works"
	 * only in this artificial test. Insert some normal data between A and B and we will
	 * decline of BSD again. Verdict: it is better to remove to trap
	 * buggy users.
	 */
	if (tp->urg_seq == tp->copied_seq && tp->urg_data &&
	    !sock_flag(sk, SOCK_URGINLINE) && tp->copied_seq != tp->rcv_nxt) {
		struct sk_buff *skb = skb_peek(&sk->sk_receive_queue);
		tp->copied_seq++;
		if (skb && !before(tp->copied_seq, TCP_SKB_CB(skb)->end_seq)) {
			__skb_unlink(skb, &sk->sk_receive_queue);
			__kfree_skb(skb);
		}
	}

	tp->urg_data = TCP_URG_NOTYET;
	tp->urg_seq = ptr;

	/* Disable header prediction. */
	tp->pred_flags = 0;
}

/* This is the 'fast' part of urgent handling. */
static void tcp_urg(struct sock *sk, struct sk_buff *skb, const struct tcphdr *th)
{
	struct tcp_sock *tp = tcp_sk(sk);
#ifdef CONFIG_MPTCP
	/* MPTCP urgent data is not yet supported */
	if (mptcp(tp))
		return;
#endif

	/* Check if we get a new urgent pointer - normally not. */
	if (th->urg)
		tcp_check_urg(sk, th);

	/* Do we wait for any urgent data? - normally not... */
	if (tp->urg_data == TCP_URG_NOTYET) {
		u32 ptr = tp->urg_seq - ntohl(th->seq) + (th->doff * 4) -
			  th->syn;

		/* Is the urgent pointer pointing into this packet? */
		if (ptr < skb->len) {
			u8 tmp;
			if (skb_copy_bits(skb, ptr, &tmp, 1))
				BUG();
			tp->urg_data = TCP_URG_VALID | tmp;
			if (!sock_flag(sk, SOCK_DEAD))
				sk->sk_data_ready(sk);
		}
	}
}

static int tcp_copy_to_iovec(struct sock *sk, struct sk_buff *skb, int hlen)
{
	struct tcp_sock *tp = tcp_sk(sk);
	int chunk = skb->len - hlen;
	int err;

	if (skb_csum_unnecessary(skb))
		err = skb_copy_datagram_msg(skb, hlen, tp->ucopy.msg, chunk);
	else
		err = skb_copy_and_csum_datagram_msg(skb, hlen, tp->ucopy.msg);

	if (!err) {
		tp->ucopy.len -= chunk;
		tp->copied_seq += chunk;
		tcp_rcv_space_adjust(sk);
	}

	return err;
}

/* Does PAWS and seqno based validation of an incoming segment, flags will
 * play significant role here.
 */
static bool tcp_validate_incoming(struct sock *sk, struct sk_buff *skb,
				  const struct tcphdr *th, int syn_inerr)
{
	struct tcp_sock *tp = tcp_sk(sk);
	bool rst_seq_match = false;

	/* RFC1323: H1. Apply PAWS check first. */
	if (tcp_fast_parse_options(skb, th, tp) && tp->rx_opt.saw_tstamp &&
	    tcp_paws_discard(sk, skb)) {
		if (!th->rst) {
			NET_INC_STATS(sock_net(sk), LINUX_MIB_PAWSESTABREJECTED);
			if (!tcp_oow_rate_limited(sock_net(sk), skb,
						  LINUX_MIB_TCPACKSKIPPEDPAWS,
						  &tp->last_oow_ack_time))
				tcp_send_dupack(sk, skb);
			goto discard;
		}
		/* Reset is accepted even if it did not pass PAWS. */
	}

	/* Step 1: check sequence number */
	if (!tcp_sequence(tp, TCP_SKB_CB(skb)->seq, TCP_SKB_CB(skb)->end_seq)) {
		/* RFC793, page 37: "In all states except SYN-SENT, all reset
		 * (RST) segments are validated by checking their SEQ-fields."
		 * And page 69: "If an incoming segment is not acceptable,
		 * an acknowledgment should be sent in reply (unless the RST
		 * bit is set, if so drop the segment and return)".
		 */
		if (!th->rst) {
			if (th->syn)
				goto syn_challenge;
			if (!tcp_oow_rate_limited(sock_net(sk), skb,
						  LINUX_MIB_TCPACKSKIPPEDSEQ,
						  &tp->last_oow_ack_time))
				tcp_send_dupack(sk, skb);
		}
		goto discard;
	}

	/* Step 2: check RST bit */
	if (th->rst) {
		/* RFC 5961 3.2 (extend to match against SACK too if available):
		 * If seq num matches RCV.NXT or the right-most SACK block,
		 * then
		 *     RESET the connection
		 * else
		 *     Send a challenge ACK
		 */
		if (TCP_SKB_CB(skb)->seq == tp->rcv_nxt) {
			rst_seq_match = true;
		} else if (tcp_is_sack(tp) && tp->rx_opt.num_sacks > 0) {
			struct tcp_sack_block *sp = &tp->selective_acks[0];
			int max_sack = sp[0].end_seq;
			int this_sack;

			for (this_sack = 1; this_sack < tp->rx_opt.num_sacks;
			     ++this_sack) {
				max_sack = after(sp[this_sack].end_seq,
						 max_sack) ?
					sp[this_sack].end_seq : max_sack;
			}

			if (TCP_SKB_CB(skb)->seq == max_sack)
				rst_seq_match = true;
		}

		if (rst_seq_match)
			tcp_reset(sk);
		else
			tcp_send_challenge_ack(sk, skb);
		goto discard;
	}

	/* step 3: check security and precedence [ignored] */

	/* step 4: Check for a SYN
	 * RFC 5961 4.2 : Send a challenge ack
	 */
	if (th->syn) {
syn_challenge:
		if (syn_inerr)
			TCP_INC_STATS(sock_net(sk), TCP_MIB_INERRS);
		NET_INC_STATS(sock_net(sk), LINUX_MIB_TCPSYNCHALLENGE);
		tcp_send_challenge_ack(sk, skb);
		goto discard;
	}

#ifdef CONFIG_MPTCP
	/* If valid: post process the received MPTCP options. */
	if (mptcp(tp) && mptcp_handle_options(sk, th, skb))
		goto discard;
#endif
	return true;

discard:
#ifdef CONFIG_MPTCP
	if (mptcp(tp))
		mptcp_reset_mopt(tp);
#endif
	tcp_drop(sk, skb);
	return false;
}

/*
 *	TCP receive function for the ESTABLISHED state.
 *
 *	It is split into a fast path and a slow path. The fast path is
 * 	disabled when:
 *	- A zero window was announced from us - zero window probing
 *        is only handled properly in the slow path.
 *	- Out of order segments arrived.
 *	- Urgent data is expected.
 *	- There is no buffer space left
 *	- Unexpected TCP flags/window values/header lengths are received
 *	  (detected by checking the TCP header against pred_flags)
 *	- Data is sent in both directions. Fast path only supports pure senders
 *	  or pure receivers (this means either the sequence number or the ack
 *	  value must stay constant)
 *	- Unexpected TCP option.
 *
 *	When these conditions are not satisfied it drops into a standard
 *	receive procedure patterned after RFC793 to handle all cases.
 *	The first three cases are guaranteed by proper pred_flags setting,
 *	the rest is checked inline. Fast processing is turned on in
 *	tcp_data_queue when everything is OK.
 */
void tcp_rcv_established(struct sock *sk, struct sk_buff *skb,
			 const struct tcphdr *th, unsigned int len)
{
	struct tcp_sock *tp = tcp_sk(sk);

	if (unlikely(!sk->sk_rx_dst))
		inet_csk(sk)->icsk_af_ops->sk_rx_dst_set(sk, skb);
	/*
	 *	Header prediction.
	 *	The code loosely follows the one in the famous
	 *	"30 instruction TCP receive" Van Jacobson mail.
	 *
	 *	Van's trick is to deposit buffers into socket queue
	 *	on a device interrupt, to call tcp_recv function
	 *	on the receive process context and checksum and copy
	 *	the buffer to user space. smart...
	 *
	 *	Our current scheme is not silly either but we take the
	 *	extra cost of the net_bh soft interrupt processing...
	 *	We do checksum and copy also but from device to kernel.
	 */

	tp->rx_opt.saw_tstamp = 0;
#ifdef CONFIG_MPTCP
	/* MPTCP: force slowpath. */
	if (mptcp(tp))
		goto slow_path;
#endif

	/*	pred_flags is 0xS?10 << 16 + snd_wnd
	 *	if header_prediction is to be made
	 *	'S' will always be tp->tcp_header_len >> 2
	 *	'?' will be 0 for the fast path, otherwise pred_flags is 0 to
	 *  turn it off	(when there are holes in the receive
	 *	 space for instance)
	 *	PSH flag is ignored.
	 */

	if ((tcp_flag_word(th) & TCP_HP_BITS) == tp->pred_flags &&
	    TCP_SKB_CB(skb)->seq == tp->rcv_nxt &&
	    !after(TCP_SKB_CB(skb)->ack_seq, tp->snd_nxt)) {
		int tcp_header_len = tp->tcp_header_len;

		/* Timestamp header prediction: tcp_header_len
		 * is automatically equal to th->doff*4 due to pred_flags
		 * match.
		 */

		/* Check timestamp */
		if (tcp_header_len == sizeof(struct tcphdr) + TCPOLEN_TSTAMP_ALIGNED) {
			/* No? Slow path! */
			if (!tcp_parse_aligned_timestamp(tp, th))
				goto slow_path;

			/* If PAWS failed, check it more carefully in slow path */
			if ((s32)(tp->rx_opt.rcv_tsval - tp->rx_opt.ts_recent) < 0)
				goto slow_path;

			/* DO NOT update ts_recent here, if checksum fails
			 * and timestamp was corrupted part, it will result
			 * in a hung connection since we will drop all
			 * future packets due to the PAWS test.
			 */
		}

		if (len <= tcp_header_len) {
			/* Bulk data transfer: sender */
			if (len == tcp_header_len) {
				/* Predicted packet is in window by definition.
				 * seq == rcv_nxt and rcv_wup <= rcv_nxt.
				 * Hence, check seq<=rcv_wup reduces to:
				 */
				if (tcp_header_len ==
				    (sizeof(struct tcphdr) + TCPOLEN_TSTAMP_ALIGNED) &&
				    tp->rcv_nxt == tp->rcv_wup)
					tcp_store_ts_recent(tp);

				/* We know that such packets are checksummed
				 * on entry.
				 */
				tcp_ack(sk, skb, 0);
				__kfree_skb(skb);
				tcp_data_snd_check(sk);
				return;
			} else { /* Header too small */
				TCP_INC_STATS(sock_net(sk), TCP_MIB_INERRS);
				goto discard;
			}
		} else {
			int eaten = 0;
			bool fragstolen = false;

			if (tp->ucopy.task == current &&
			    tp->copied_seq == tp->rcv_nxt &&
			    len - tcp_header_len <= tp->ucopy.len &&
			    sock_owned_by_user(sk)) {
				__set_current_state(TASK_RUNNING);

				if (!tcp_copy_to_iovec(sk, skb, tcp_header_len)) {
					/* Predicted packet is in window by definition.
					 * seq == rcv_nxt and rcv_wup <= rcv_nxt.
					 * Hence, check seq<=rcv_wup reduces to:
					 */
					if (tcp_header_len ==
					    (sizeof(struct tcphdr) +
					     TCPOLEN_TSTAMP_ALIGNED) &&
					    tp->rcv_nxt == tp->rcv_wup)
						tcp_store_ts_recent(tp);

					tcp_rcv_rtt_measure_ts(sk, skb);

					__skb_pull(skb, tcp_header_len);
					tcp_rcv_nxt_update(tp, TCP_SKB_CB(skb)->end_seq);
					NET_INC_STATS(sock_net(sk),
							LINUX_MIB_TCPHPHITSTOUSER);
					eaten = 1;
				}
			}
			if (!eaten) {
				if (tcp_checksum_complete(skb))
					goto csum_error;

				if ((int)skb->truesize > sk->sk_forward_alloc)
					goto step5;

				/* Predicted packet is in window by definition.
				 * seq == rcv_nxt and rcv_wup <= rcv_nxt.
				 * Hence, check seq<=rcv_wup reduces to:
				 */
				if (tcp_header_len ==
				    (sizeof(struct tcphdr) + TCPOLEN_TSTAMP_ALIGNED) &&
				    tp->rcv_nxt == tp->rcv_wup)
					tcp_store_ts_recent(tp);

				tcp_rcv_rtt_measure_ts(sk, skb);

				NET_INC_STATS(sock_net(sk), LINUX_MIB_TCPHPHITS);

				/* Bulk data transfer: receiver */
				eaten = tcp_queue_rcv(sk, skb, tcp_header_len,
						      &fragstolen);
			}

			tcp_event_data_recv(sk, skb);

			if (TCP_SKB_CB(skb)->ack_seq != tp->snd_una) {
				/* Well, only one small jumplet in fast path... */
				tcp_ack(sk, skb, FLAG_DATA);
				tcp_data_snd_check(sk);
				if (!inet_csk_ack_scheduled(sk))
					goto no_ack;
			}

			__tcp_ack_snd_check(sk, 0);
no_ack:
			if (eaten)
				kfree_skb_partial(skb, fragstolen);
			sk->sk_data_ready(sk);
			return;
		}
	}

slow_path:
	if (len < (th->doff << 2) || tcp_checksum_complete(skb))
		goto csum_error;

	if (!th->ack && !th->rst && !th->syn)
		goto discard;

	/*
	 *	Standard slow path.
	 */

	if (!tcp_validate_incoming(sk, skb, th, 1))
		return;

step5:
	if (tcp_ack(sk, skb, FLAG_SLOWPATH | FLAG_UPDATE_TS_RECENT) < 0)
		goto discard;

	tcp_rcv_rtt_measure_ts(sk, skb);

	/* Process urgent data. */
	tcp_urg(sk, skb, th);

	/* step 7: process the segment text */
	tcp_data_queue(sk, skb);

	tcp_data_snd_check(sk);
	tcp_ack_snd_check(sk);
	return;

csum_error:
	TCP_INC_STATS(sock_net(sk), TCP_MIB_CSUMERRORS);
	TCP_INC_STATS(sock_net(sk), TCP_MIB_INERRS);

discard:
	tcp_drop(sk, skb);
}
EXPORT_SYMBOL(tcp_rcv_established);

void tcp_finish_connect(struct sock *sk, struct sk_buff *skb)
{
	struct tcp_sock *tp = tcp_sk(sk);
	struct inet_connection_sock *icsk = inet_csk(sk);

	tcp_set_state(sk, TCP_ESTABLISHED);
	icsk->icsk_ack.lrcvtime = tcp_time_stamp;

	if (skb) {
		icsk->icsk_af_ops->sk_rx_dst_set(sk, skb);
		security_inet_conn_established(sk, skb);
	}

	/* Make sure socket is routed, for correct metrics.  */
	icsk->icsk_af_ops->rebuild_header(sk);

	tcp_init_metrics(sk);

	tcp_init_congestion_control(sk);

	/* Prevent spurious tcp_cwnd_restart() on first data
	 * packet.
	 */
	tp->lsndtime = tcp_time_stamp;

#ifdef CONFIG_MPTCP
	tp->ops->init_buffer_space(sk);
#else
	tcp_init_buffer_space(sk);
#endif

	if (sock_flag(sk, SOCK_KEEPOPEN))
		inet_csk_reset_keepalive_timer(sk, keepalive_time_when(tp));

	if (!tp->rx_opt.snd_wscale)
		__tcp_fast_path_on(tp, tp->snd_wnd);
	else
		tp->pred_flags = 0;

	if (!sock_flag(sk, SOCK_DEAD)) {
		sk->sk_state_change(sk);
		sk_wake_async(sk, SOCK_WAKE_IO, POLL_OUT);
	}
}

static bool tcp_rcv_fastopen_synack(struct sock *sk, struct sk_buff *synack,
				    struct tcp_fastopen_cookie *cookie)
{
	struct tcp_sock *tp = tcp_sk(sk);
#ifdef CONFIG_MPTCP
	struct sock *meta_sk = mptcp(tp) ? mptcp_meta_sk(sk) : sk;
	struct sk_buff *data = tp->syn_data ? tcp_write_queue_head(meta_sk) : NULL;
#else
	struct sk_buff *data = tp->syn_data ? tcp_write_queue_head(sk) : NULL;
#endif
	u16 mss = tp->rx_opt.mss_clamp, try_exp = 0;
	bool syn_drop = false;

	if (mss == tp->rx_opt.user_mss) {
		struct tcp_options_received opt;

		/* Get original SYNACK MSS value if user MSS sets mss_clamp */
		tcp_clear_options(&opt);
		opt.user_mss = opt.mss_clamp = 0;
#ifdef CONFIG_MPTCP
		tcp_parse_options(synack, &opt, NULL, 0, NULL, NULL);
#else
		tcp_parse_options(synack, &opt, 0, NULL);
#endif
		mss = opt.mss_clamp;
	}

	if (!tp->syn_fastopen) {
		/* Ignore an unsolicited cookie */
		cookie->len = -1;
	} else if (tp->total_retrans) {
		/* SYN timed out and the SYN-ACK neither has a cookie nor
		 * acknowledges data. Presumably the remote received only
		 * the retransmitted (regular) SYNs: either the original
		 * SYN-data or the corresponding SYN-ACK was dropped.
		 */
		syn_drop = (cookie->len < 0 && data);
	} else if (cookie->len < 0 && !tp->syn_data) {
		/* We requested a cookie but didn't get it. If we did not use
		 * the (old) exp opt format then try so next time (try_exp=1).
		 * Otherwise we go back to use the RFC7413 opt (try_exp=2).
		 */
		try_exp = tp->syn_fastopen_exp ? 2 : 1;
	}

	tcp_fastopen_cache_set(sk, mss, cookie, syn_drop, try_exp);

	/* In mptcp case, we do not rely on "retransmit", but instead on
	 * "transmit", because if fastopen data is not acked, the retransmission
	 * becomes the first MPTCP data (see mptcp_rcv_synsent_fastopen).
	 */
	if (data
#ifdef CONFIG_MPTCP
		&& !mptcp(tp)
#endif
		) { /* Retransmit unacked data in SYN */
		tcp_for_write_queue_from(data, sk) {
			if (data == tcp_send_head(sk) ||
			    __tcp_retransmit_skb(sk, data, 1))
				break;
		}
		tcp_rearm_rto(sk);
		NET_INC_STATS(sock_net(sk),
				LINUX_MIB_TCPFASTOPENACTIVEFAIL);
		return true;
	}
	tp->syn_data_acked = tp->syn_data;
	if (tp->syn_data_acked)
		NET_INC_STATS(sock_net(sk),
				LINUX_MIB_TCPFASTOPENACTIVE);

	tcp_fastopen_add_skb(sk, synack);

	return false;
}

static int tcp_rcv_synsent_state_process(struct sock *sk, struct sk_buff *skb,
					 const struct tcphdr *th)
{
	struct inet_connection_sock *icsk = inet_csk(sk);
	struct tcp_sock *tp = tcp_sk(sk);
	struct tcp_fastopen_cookie foc = { .len = -1 };
	int saved_clamp = tp->rx_opt.mss_clamp;
#ifdef CONFIG_MPTCP
	struct mptcp_options_received mopt;

	mptcp_init_mp_opt(&mopt);

	tcp_parse_options(skb, &tp->rx_opt,
			  mptcp(tp) ? &tp->mptcp->rx_opt : &mopt, 0, &foc, tp);
#else
	tcp_parse_options(skb, &tp->rx_opt, 0, &foc);
#endif
	if (tp->rx_opt.saw_tstamp && tp->rx_opt.rcv_tsecr)
		tp->rx_opt.rcv_tsecr -= tp->tsoffset;

	if (th->ack) {
		/* rfc793:
		 * "If the state is SYN-SENT then
		 *    first check the ACK bit
		 *      If the ACK bit is set
		 *	  If SEG.ACK =< ISS, or SEG.ACK > SND.NXT, send
		 *        a reset (unless the RST bit is set, if so drop
		 *        the segment and return)"
		 */
		if (!after(TCP_SKB_CB(skb)->ack_seq, tp->snd_una) ||
		    after(TCP_SKB_CB(skb)->ack_seq, tp->snd_nxt))
			goto reset_and_undo;

		if (tp->rx_opt.saw_tstamp && tp->rx_opt.rcv_tsecr &&
		    !between(tp->rx_opt.rcv_tsecr, tp->retrans_stamp,
			     tcp_time_stamp)) {
			NET_INC_STATS(sock_net(sk),
					LINUX_MIB_PAWSACTIVEREJECTED);
			goto reset_and_undo;
		}

		/* Now ACK is acceptable.
		 *
		 * "If the RST bit is set
		 *    If the ACK was acceptable then signal the user "error:
		 *    connection reset", drop the segment, enter CLOSED state,
		 *    delete TCB, and return."
		 */

		if (th->rst) {
			tcp_reset(sk);
			goto discard;
		}

		/* rfc793:
		 *   "fifth, if neither of the SYN or RST bits is set then
		 *    drop the segment and return."
		 *
		 *    See note below!
		 *                                        --ANK(990513)
		 */
		if (!th->syn)
			goto discard_and_undo;

		/* rfc793:
		 *   "If the SYN bit is on ...
		 *    are acceptable then ...
		 *    (our SYN has been ACKed), change the connection
		 *    state to ESTABLISHED..."
		 */

		tcp_ecn_rcv_synack(tp, th);

		tcp_init_wl(tp, TCP_SKB_CB(skb)->seq);
		tcp_ack(sk, skb, FLAG_SLOWPATH);

#ifdef CONFIG_MPTCP
		if (tp->request_mptcp || mptcp(tp)) {
			int ret;

			ret = mptcp_rcv_synsent_state_process(sk, &sk,
							      skb, &mopt);

			/* May have changed if we support MPTCP */
			tp = tcp_sk(sk);
			icsk = inet_csk(sk);

			if (ret == 1)
				goto reset_and_undo;
			if (ret == 2)
				goto discard;
		}

		if (mptcp(tp) && !is_master_tp(tp)) {
			/* Timer for repeating the ACK until an answer
			 * arrives. Used only when establishing an additional
			 * subflow inside of an MPTCP connection.
			 */
			sk_reset_timer(sk, &tp->mptcp->mptcp_ack_timer,
				       jiffies + icsk->icsk_rto);
		}
#endif
		/* Ok.. it's good. Set up sequence numbers and
		 * move to established.
		 */
		tp->rcv_nxt = TCP_SKB_CB(skb)->seq + 1;
		tp->rcv_wup = TCP_SKB_CB(skb)->seq + 1;

		/* RFC1323: The window in SYN & SYN/ACK segments is
		 * never scaled.
		 */
		tp->snd_wnd = ntohs(th->window);

		if (!tp->rx_opt.wscale_ok) {
			tp->rx_opt.snd_wscale = tp->rx_opt.rcv_wscale = 0;
			tp->window_clamp = min(tp->window_clamp, 65535U);
		}

		if (tp->rx_opt.saw_tstamp) {
			tp->rx_opt.tstamp_ok	   = 1;
			tp->tcp_header_len =
				sizeof(struct tcphdr) + TCPOLEN_TSTAMP_ALIGNED;
			tp->advmss	    -= TCPOLEN_TSTAMP_ALIGNED;
			tcp_store_ts_recent(tp);
		} else {
			tp->tcp_header_len = sizeof(struct tcphdr);
		}

#ifdef CONFIG_MPTCP
		if (mptcp(tp)) {
			tp->tcp_header_len += MPTCP_SUB_LEN_DSM_ALIGN;
			tp->advmss -= MPTCP_SUB_LEN_DSM_ALIGN;
		}
#endif

		if (tcp_is_sack(tp) && sysctl_tcp_fack)
			tcp_enable_fack(tp);

		tcp_mtup_init(sk);
		tcp_sync_mss(sk, icsk->icsk_pmtu_cookie);
		tcp_initialize_rcv_mss(sk);

		/* Remember, tcp_poll() does not lock socket!
		 * Change state from SYN-SENT only after copied_seq
		 * is initialized. */
		tp->copied_seq = tp->rcv_nxt;

		smp_mb();

		tcp_finish_connect(sk, skb);

		if ((tp->syn_fastopen || tp->syn_data) &&
		    tcp_rcv_fastopen_synack(sk, skb, &foc))
			return -1;

		/* With MPTCP we cannot send data on the third ack due to the
		 * lack of option-space to combine with an MP_CAPABLE.
		 */
		if (
#ifdef CONFIG_MPTCP
			!mptcp(tp) && (
#endif
			sk->sk_write_pending ||
		    icsk->icsk_accept_queue.rskq_defer_accept ||
		    icsk->icsk_ack.pingpong
#ifdef CONFIG_MPTCP
			)
#endif
			) {
			/* Save one ACK. Data will be ready after
			 * several ticks, if write_pending is set.
			 *
			 * It may be deleted, but with this feature tcpdumps
			 * look so _wonderfully_ clever, that I was not able
			 * to stand against the temptation 8)     --ANK
			 */
			inet_csk_schedule_ack(sk);
			tcp_enter_quickack_mode(sk);
			inet_csk_reset_xmit_timer(sk, ICSK_TIME_DACK,
						  TCP_DELACK_MAX, TCP_RTO_MAX);

discard:
			tcp_drop(sk, skb);
			return 0;
		} else {
			tcp_send_ack(sk);
		}
		return -1;
	}

	/* No ACK in the segment */

	if (th->rst) {
		/* rfc793:
		 * "If the RST bit is set
		 *
		 *      Otherwise (no ACK) drop the segment and return."
		 */

		goto discard_and_undo;
	}

	/* PAWS check. */
	if (tp->rx_opt.ts_recent_stamp && tp->rx_opt.saw_tstamp &&
	    tcp_paws_reject(&tp->rx_opt, 0))
		goto discard_and_undo;

	/* TODO - check this here for MPTCP */
	if (th->syn) {
		/* We see SYN without ACK. It is attempt of
		 * simultaneous connect with crossed SYNs.
		 * Particularly, it can be connect to self.
		 */
		tcp_set_state(sk, TCP_SYN_RECV);

		if (tp->rx_opt.saw_tstamp) {
			tp->rx_opt.tstamp_ok = 1;
			tcp_store_ts_recent(tp);
			tp->tcp_header_len =
				sizeof(struct tcphdr) + TCPOLEN_TSTAMP_ALIGNED;
		} else {
			tp->tcp_header_len = sizeof(struct tcphdr);
		}

#ifdef CONFIG_MPTCP
		if (mptcp(tp)) {
			tp->tcp_header_len += MPTCP_SUB_LEN_DSM_ALIGN;
			tp->advmss -= MPTCP_SUB_LEN_DSM_ALIGN;
		}
#endif
		tp->rcv_nxt = TCP_SKB_CB(skb)->seq + 1;
		tp->copied_seq = tp->rcv_nxt;
		tp->rcv_wup = TCP_SKB_CB(skb)->seq + 1;

		/* RFC1323: The window in SYN & SYN/ACK segments is
		 * never scaled.
		 */
		tp->snd_wnd    = ntohs(th->window);
		tp->snd_wl1    = TCP_SKB_CB(skb)->seq;
		tp->max_window = tp->snd_wnd;

		tcp_ecn_rcv_syn(tp, th);

		tcp_mtup_init(sk);
		tcp_sync_mss(sk, icsk->icsk_pmtu_cookie);
		tcp_initialize_rcv_mss(sk);

		tcp_send_synack(sk);
#if 0
		/* Note, we could accept data and URG from this segment.
		 * There are no obstacles to make this (except that we must
		 * either change tcp_recvmsg() to prevent it from returning data
		 * before 3WHS completes per RFC793, or employ TCP Fast Open).
		 *
		 * However, if we ignore data in ACKless segments sometimes,
		 * we have no reasons to accept it sometimes.
		 * Also, seems the code doing it in step6 of tcp_rcv_state_process
		 * is not flawless. So, discard packet for sanity.
		 * Uncomment this return to process the data.
		 */
		return -1;
#else
		goto discard;
#endif
	}
	/* "fifth, if neither of the SYN or RST bits is set then
	 * drop the segment and return."
	 */

discard_and_undo:
	tcp_clear_options(&tp->rx_opt);
	tp->rx_opt.mss_clamp = saved_clamp;
	goto discard;

reset_and_undo:
	tcp_clear_options(&tp->rx_opt);
	tp->rx_opt.mss_clamp = saved_clamp;
	return 1;
}

/*
 *	This function implements the receiving procedure of RFC 793 for
 *	all states except ESTABLISHED and TIME_WAIT.
 *	It's called from both tcp_v4_rcv and tcp_v6_rcv and should be
 *	address independent.
 */

int tcp_rcv_state_process(struct sock *sk, struct sk_buff *skb)
#ifdef CONFIG_MPTCP
	__releases(&sk->sk_lock.slock)
#endif
{
	struct tcp_sock *tp = tcp_sk(sk);
	struct inet_connection_sock *icsk = inet_csk(sk);
	const struct tcphdr *th = tcp_hdr(skb);
	struct request_sock *req;
	int queued = 0;
	bool acceptable;

	switch (sk->sk_state) {
	case TCP_CLOSE:
		goto discard;

	case TCP_LISTEN:
		if (th->ack)
			return 1;

		if (th->rst)
			goto discard;

		if (th->syn) {
			if (th->fin)
				goto discard;
			/* It is possible that we process SYN packets from backlog,
			 * so we need to make sure to disable BH right there.
			 */
			local_bh_disable();
			acceptable = icsk->icsk_af_ops->conn_request(sk, skb) >= 0;
			local_bh_enable();

			if (!acceptable)
				return 1;
			consume_skb(skb);
			return 0;
		}
		goto discard;

	case TCP_SYN_SENT:
		tp->rx_opt.saw_tstamp = 0;
		queued = tcp_rcv_synsent_state_process(sk, skb, th);
#ifdef CONFIG_MPTCP
		if (is_meta_sk(sk)) {
			sk = tcp_sk(sk)->mpcb->master_sk;
			tp = tcp_sk(sk);

			/* Need to call it here, because it will announce new
			 * addresses, which can only be done after the third ack
			 * of the 3-way handshake.
			 */
			mptcp_update_metasocket(tp->meta_sk);
		}
#endif
		if (queued >= 0)
			return queued;

		/* Do step6 onward by hand. */
		tcp_urg(sk, skb, th);
		__kfree_skb(skb);
		tcp_data_snd_check(sk);
#ifdef CONFIG_MPTCP
		if (mptcp(tp) && is_master_tp(tp))
			bh_unlock_sock(sk);
#endif
		return 0;
	}

	tp->rx_opt.saw_tstamp = 0;
	req = tp->fastopen_rsk;
	if (req) {
		WARN_ON_ONCE(sk->sk_state != TCP_SYN_RECV &&
		    sk->sk_state != TCP_FIN_WAIT1);

		if (!tcp_check_req(sk, skb, req, true))
			goto discard;
	}

	if (!th->ack && !th->rst && !th->syn)
		goto discard;

	if (!tcp_validate_incoming(sk, skb, th, 0))
		return 0;

	/* step 5: check the ACK field */
	acceptable = tcp_ack(sk, skb, FLAG_SLOWPATH |
				      FLAG_UPDATE_TS_RECENT) > 0;

	switch (sk->sk_state) {
	case TCP_SYN_RECV:
		if (!acceptable)
			return 1;

		if (!tp->srtt_us)
			tcp_synack_rtt_meas(sk, req);

		/* Once we leave TCP_SYN_RECV, we no longer need req
		 * so release it.
		 */
		if (req) {
			inet_csk(sk)->icsk_retransmits = 0;
			reqsk_fastopen_remove(sk, req, false);
		} else {
			/* Make sure socket is routed, for correct metrics. */
			icsk->icsk_af_ops->rebuild_header(sk);
			tcp_init_congestion_control(sk);

			tcp_mtup_init(sk);
			tp->copied_seq = tp->rcv_nxt;
#ifdef CONFIG_MPTCP
			tp->ops->init_buffer_space(sk);
#else
			tcp_init_buffer_space(sk);
#endif
		}
		smp_mb();
		tcp_set_state(sk, TCP_ESTABLISHED);
		sk->sk_state_change(sk);

		/* Note, that this wakeup is only for marginal crossed SYN case.
		 * Passively open sockets are not waked up, because
		 * sk->sk_sleep == NULL and sk->sk_socket == NULL.
		 */
		if (sk->sk_socket)
			sk_wake_async(sk, SOCK_WAKE_IO, POLL_OUT);

		tp->snd_una = TCP_SKB_CB(skb)->ack_seq;
		tp->snd_wnd = ntohs(th->window) << tp->rx_opt.snd_wscale;
		tcp_init_wl(tp, TCP_SKB_CB(skb)->seq);

		if (tp->rx_opt.tstamp_ok)
			tp->advmss -= TCPOLEN_TSTAMP_ALIGNED;
#ifdef CONFIG_MPTCP
		if (mptcp(tp))
			tp->advmss -= MPTCP_SUB_LEN_DSM_ALIGN;
#endif

		if (req) {
			/* Re-arm the timer because data may have been sent out.
			 * This is similar to the regular data transmission case
			 * when new data has just been ack'ed.
			 *
			 * (TFO) - we could try to be more aggressive and
			 * retransmitting any data sooner based on when they
			 * are sent out.
			 */
			tcp_rearm_rto(sk);
		} else
			tcp_init_metrics(sk);

		if (!inet_csk(sk)->icsk_ca_ops->cong_control)
			tcp_update_pacing_rate(sk);

		/* Prevent spurious tcp_cwnd_restart() on first data packet */
		tp->lsndtime = tcp_time_stamp;

		tcp_initialize_rcv_mss(sk);
		tcp_fast_path_on(tp);
#ifdef CONFIG_MPTCP

		/* Send an ACK when establishing a new  MPTCP subflow, i.e.
		 * using an MP_JOIN subtype.
		 */
		if (mptcp(tp)) {
			if (is_master_tp(tp))
				mptcp_update_metasocket(mptcp_meta_sk(sk));
			else
				tcp_send_ack(sk);
		}
#endif
		break;

	case TCP_FIN_WAIT1: {
		struct dst_entry *dst;
		int tmo;

		/* If we enter the TCP_FIN_WAIT1 state and we are a
		 * Fast Open socket and this is the first acceptable
		 * ACK we have received, this would have acknowledged
		 * our SYNACK so stop the SYNACK timer.
		 */
		if (req) {
			/* Return RST if ack_seq is invalid.
			 * Note that RFC793 only says to generate a
			 * DUPACK for it but for TCP Fast Open it seems
			 * better to treat this case like TCP_SYN_RECV
			 * above.
			 */
			if (!acceptable)
				return 1;
			/* We no longer need the request sock. */
			reqsk_fastopen_remove(sk, req, false);
			tcp_rearm_rto(sk);
		}
		if (tp->snd_una != tp->write_seq)
			break;

		tcp_set_state(sk, TCP_FIN_WAIT2);
		sk->sk_shutdown |= SEND_SHUTDOWN;

		dst = __sk_dst_get(sk);
		if (dst)
			dst_confirm(dst);

		if (!sock_flag(sk, SOCK_DEAD)) {
			/* Wake up lingering close() */
			sk->sk_state_change(sk);
			break;
		}

		if (tp->linger2 < 0 ||
		    (TCP_SKB_CB(skb)->end_seq != TCP_SKB_CB(skb)->seq &&
		     after(TCP_SKB_CB(skb)->end_seq - th->fin, tp->rcv_nxt))) {
			tcp_done(sk);
			NET_INC_STATS(sock_net(sk), LINUX_MIB_TCPABORTONDATA);
			return 1;
		}

		tmo = tcp_fin_time(sk);
		if (tmo > TCP_TIMEWAIT_LEN) {
			inet_csk_reset_keepalive_timer(sk, tmo - TCP_TIMEWAIT_LEN);
		} else if (th->fin ||
#ifdef CONFIG_MPTCP
		mptcp_is_data_fin(skb) ||
#endif
		sock_owned_by_user(sk)) {
			/* Bad case. We could lose such FIN otherwise.
			 * It is not a big problem, but it looks confusing
			 * and not so rare event. We still can lose it now,
			 * if it spins in bh_lock_sock(), but it is really
			 * marginal case.
			 */
			inet_csk_reset_keepalive_timer(sk, tmo);
		} else {
#ifdef CONFIG_MPTCP
			tp->ops->time_wait(sk, TCP_FIN_WAIT2, tmo);
#else
			tcp_time_wait(sk, TCP_FIN_WAIT2, tmo);
#endif
			goto discard;
		}
		break;
	}

	case TCP_CLOSING:
		if (tp->snd_una == tp->write_seq) {
#ifdef CONFIG_MPTCP
			tp->ops->time_wait(sk, TCP_TIME_WAIT, 0);
#else
			tcp_time_wait(sk, TCP_TIME_WAIT, 0);
#endif
			goto discard;
		}
		break;

	case TCP_LAST_ACK:
		if (tp->snd_una == tp->write_seq) {
			tcp_update_metrics(sk);
			tcp_done(sk);
			goto discard;
		}
		break;
#ifdef CONFIG_MPTCP
	case TCP_CLOSE:
		if (tp->mp_killed)
			goto discard;
#endif
	}

	/* step 6: check the URG bit */
	tcp_urg(sk, skb, th);

	/* step 7: process the segment text */
	switch (sk->sk_state) {
	case TCP_CLOSE_WAIT:
	case TCP_CLOSING:
	case TCP_LAST_ACK:
		if (!before(TCP_SKB_CB(skb)->seq, tp->rcv_nxt))
			break;
	case TCP_FIN_WAIT1:
	case TCP_FIN_WAIT2:
		/* RFC 793 says to queue data in these states,
		 * RFC 1122 says we MUST send a reset.
		 * BSD 4.4 also does reset.
		 */
		if (sk->sk_shutdown & RCV_SHUTDOWN) {
			if (TCP_SKB_CB(skb)->end_seq != TCP_SKB_CB(skb)->seq &&
			    after(TCP_SKB_CB(skb)->end_seq - th->fin, tp->rcv_nxt)
#ifdef CONFIG_MPTCP
				&& !mptcp(tp)
#endif
			) {
				NET_INC_STATS(sock_net(sk), LINUX_MIB_TCPABORTONDATA);
				tcp_reset(sk);
				return 1;
			}
		}
		/* Fall through */
	case TCP_ESTABLISHED:
		tcp_data_queue(sk, skb);
		queued = 1;
		break;
	}

	/* tcp_data could move socket to TIME-WAIT */
	if (sk->sk_state != TCP_CLOSE) {
		tcp_data_snd_check(sk);
		tcp_ack_snd_check(sk);
	}

	if (!queued) {
discard:
		tcp_drop(sk, skb);
	}
	return 0;
}
EXPORT_SYMBOL(tcp_rcv_state_process);

static inline void pr_drop_req(struct request_sock *req, __u16 port, int family)
{
	struct inet_request_sock *ireq = inet_rsk(req);

	if (family == AF_INET)
		net_dbg_ratelimited("drop open request from %pI4/%u\n",
				    &ireq->ir_rmt_addr, port);
#if IS_ENABLED(CONFIG_IPV6)
	else if (family == AF_INET6)
		net_dbg_ratelimited("drop open request from %pI6/%u\n",
				    &ireq->ir_v6_rmt_addr, port);
#endif
}

/* RFC3168 : 6.1.1 SYN packets must not have ECT/ECN bits set
 *
 * If we receive a SYN packet with these bits set, it means a
 * network is playing bad games with TOS bits. In order to
 * avoid possible false congestion notifications, we disable
 * TCP ECN negotiation.
 *
 * Exception: tcp_ca wants ECN. This is required for DCTCP
 * congestion control: Linux DCTCP asserts ECT on all packets,
 * including SYN, which is most optimal solution; however,
 * others, such as FreeBSD do not.
 */
static void tcp_ecn_create_request(struct request_sock *req,
				   const struct sk_buff *skb,
				   const struct sock *listen_sk,
				   const struct dst_entry *dst)
{
	const struct tcphdr *th = tcp_hdr(skb);
	const struct net *net = sock_net(listen_sk);
	bool th_ecn = th->ece && th->cwr;
	bool ect, ecn_ok;
	u32 ecn_ok_dst;

	if (!th_ecn)
		return;

	ect = !INET_ECN_is_not_ect(TCP_SKB_CB(skb)->ip_dsfield);
	ecn_ok_dst = dst_feature(dst, DST_FEATURE_ECN_MASK);
	ecn_ok = net->ipv4.sysctl_tcp_ecn || ecn_ok_dst;

	if ((!ect && ecn_ok) || tcp_ca_needs_ecn(listen_sk) ||
	    (ecn_ok_dst & DST_FEATURE_ECN_CA))
		inet_rsk(req)->ecn_ok = 1;
}

static void tcp_openreq_init(struct request_sock *req,
			     const struct tcp_options_received *rx_opt,
			     struct sk_buff *skb, const struct sock *sk)
{
	struct inet_request_sock *ireq = inet_rsk(req);

	req->rsk_rcv_wnd = 0;		/* So that tcp_send_synack() knows! */
	req->cookie_ts = 0;
	tcp_rsk(req)->rcv_isn = TCP_SKB_CB(skb)->seq;
	tcp_rsk(req)->rcv_nxt = TCP_SKB_CB(skb)->seq + 1;
	skb_mstamp_get(&tcp_rsk(req)->snt_synack);
	tcp_rsk(req)->last_oow_ack_time = 0;
	req->mss = rx_opt->mss_clamp;
	req->ts_recent = rx_opt->saw_tstamp ? rx_opt->rcv_tsval : 0;
	ireq->tstamp_ok = rx_opt->tstamp_ok;
	ireq->sack_ok = rx_opt->sack_ok;
	ireq->snd_wscale = rx_opt->snd_wscale;
	ireq->wscale_ok = rx_opt->wscale_ok;
	ireq->acked = 0;
	ireq->ecn_ok = 0;
#ifdef CONFIG_MPTCP
	ireq->mptcp_rqsk = 0;
	ireq->saw_mpc = 0;
#endif
	ireq->ir_rmt_port = tcp_hdr(skb)->source;
	ireq->ir_num = ntohs(tcp_hdr(skb)->dest);
	ireq->ir_mark = inet_request_mark(sk, skb);
}

struct request_sock *inet_reqsk_alloc(const struct request_sock_ops *ops,
				      struct sock *sk_listener,
				      bool attach_listener)
{
	struct request_sock *req = reqsk_alloc(ops, sk_listener,
					       attach_listener);

	if (req) {
		struct inet_request_sock *ireq = inet_rsk(req);

		kmemcheck_annotate_bitfield(ireq, flags);
		ireq->ireq_opt = NULL;
#if IS_ENABLED(CONFIG_IPV6)
		ireq->pktopts = NULL;
#endif
		atomic64_set(&ireq->ir_cookie, 0);
		ireq->ireq_state = TCP_NEW_SYN_RECV;
		write_pnet(&ireq->ireq_net, sock_net(sk_listener));
		ireq->ireq_family = sk_listener->sk_family;
	}

	return req;
}
EXPORT_SYMBOL(inet_reqsk_alloc);

/*
 * Return true if a syncookie should be sent
 */
static bool tcp_syn_flood_action(const struct sock *sk,
				 const struct sk_buff *skb,
				 const char *proto)
{
	struct request_sock_queue *queue = &inet_csk(sk)->icsk_accept_queue;
	const char *msg = "Dropping request";
	bool want_cookie = false;
	struct net *net = sock_net(sk);

#ifdef CONFIG_SYN_COOKIES
	if (net->ipv4.sysctl_tcp_syncookies) {
		msg = "Sending cookies";
		want_cookie = true;
		__NET_INC_STATS(sock_net(sk), LINUX_MIB_TCPREQQFULLDOCOOKIES);
	} else
#endif
		__NET_INC_STATS(sock_net(sk), LINUX_MIB_TCPREQQFULLDROP);

	if (!queue->synflood_warned &&
	    net->ipv4.sysctl_tcp_syncookies != 2 &&
	    xchg(&queue->synflood_warned, 1) == 0)
		pr_info("%s: Possible SYN flooding on port %d. %s.  Check SNMP counters.\n",
			proto, ntohs(tcp_hdr(skb)->dest), msg);

	return want_cookie;
}

static void tcp_reqsk_record_syn(const struct sock *sk,
				 struct request_sock *req,
				 const struct sk_buff *skb)
{
	if (tcp_sk(sk)->save_syn) {
		u32 len = skb_network_header_len(skb) + tcp_hdrlen(skb);
		u32 *copy;

		copy = kmalloc(len + sizeof(u32), GFP_ATOMIC);
		if (copy) {
			copy[0] = len;
			memcpy(&copy[1], skb_network_header(skb), len);
			req->saved_syn = copy;
		}
	}
}

int tcp_conn_request(struct request_sock_ops *rsk_ops,
		     const struct tcp_request_sock_ops *af_ops,
		     struct sock *sk, struct sk_buff *skb)
{
	struct tcp_fastopen_cookie foc = { .len = -1 };
	__u32 isn = TCP_SKB_CB(skb)->tcp_tw_isn;
	struct tcp_options_received tmp_opt;
	struct tcp_sock *tp = tcp_sk(sk);
	struct net *net = sock_net(sk);
	struct sock *fastopen_sk = NULL;
	struct dst_entry *dst = NULL;
	struct request_sock *req;
	bool want_cookie = false;
	struct flowi fl;

	/* TW buckets are converted to open requests without
	 * limitations, they conserve resources and peer is
	 * evidently real one.
	 *
	 * MPTCP: new subflows cannot be established in a stateless manner.
	 */
#ifdef CONFIG_MPTCP
	if (((!is_meta_sk(sk) && net->ipv4.sysctl_tcp_syncookies == 2) ||
	     inet_csk_reqsk_queue_is_full(sk)) && !isn) {
#else
	if ((net->ipv4.sysctl_tcp_syncookies == 2 ||
	     inet_csk_reqsk_queue_is_full(sk)) && !isn) {
#endif
		want_cookie = tcp_syn_flood_action(sk, skb, rsk_ops->slab_name);
		if (!want_cookie)
			goto drop;
#ifdef CONFIG_MPTCP
		if (is_meta_sk(sk))
			goto drop;
#endif
	}


	/* Accept backlog is full. If we have already queued enough
	 * of warm entries in syn queue, drop request. It is better than
	 * clogging syn queue with openreqs with exponentially increasing
	 * timeout.
	 */
	if (sk_acceptq_is_full(sk) && inet_csk_reqsk_queue_young(sk) > 1) {
		NET_INC_STATS(sock_net(sk), LINUX_MIB_LISTENOVERFLOWS);
		goto drop;
	}

	req = inet_reqsk_alloc(rsk_ops, sk, !want_cookie);
	if (!req)
		goto drop;

	tcp_rsk(req)->af_specific = af_ops;

	tcp_clear_options(&tmp_opt);
	tmp_opt.mss_clamp = af_ops->mss_clamp;
	tmp_opt.user_mss  = tp->rx_opt.user_mss;
#ifdef CONFIG_MPTCP
	tcp_parse_options(skb, &tmp_opt, NULL, 0, want_cookie ? NULL : &foc, NULL);
#else
	tcp_parse_options(skb, &tmp_opt, 0, want_cookie ? NULL : &foc);
#endif

	if (want_cookie && !tmp_opt.saw_tstamp)
		tcp_clear_options(&tmp_opt);

	tmp_opt.tstamp_ok = tmp_opt.saw_tstamp;
	tcp_openreq_init(req, &tmp_opt, skb, sk);
	inet_rsk(req)->no_srccheck = inet_sk(sk)->transparent;

	/* Note: tcp_v6_init_req() might override ir_iif for link locals */
	inet_rsk(req)->ir_iif = inet_request_bound_dev_if(sk, skb);

#ifdef CONFIG_MPTCP
	if (af_ops->init_req(req, sk, skb, want_cookie))
		goto drop_and_free;
#else
	af_ops->init_req(req, sk, skb);
#endif

	if (security_inet_conn_request(sk, skb, req))
		goto drop_and_free;

	if (!want_cookie && !isn) {
		/* VJ's idea. We save last timestamp seen
		 * from the destination in peer table, when entering
		 * state TIME-WAIT, and check against it before
		 * accepting new connection request.
		 *
		 * If "isn" is not zero, this request hit alive
		 * timewait bucket, so that all the necessary checks
		 * are made in the function processing timewait state.
		 */
		if (tcp_death_row.sysctl_tw_recycle) {
			bool strict;

			dst = af_ops->route_req(sk, &fl, req, &strict);

			if (dst && strict &&
			    !tcp_peer_is_proven(req, dst, true,
						tmp_opt.saw_tstamp)) {
				NET_INC_STATS(sock_net(sk), LINUX_MIB_PAWSPASSIVEREJECTED);
				goto drop_and_release;
			}
		}
		/* Kill the following clause, if you dislike this way. */
		else if (!net->ipv4.sysctl_tcp_syncookies &&
			 (sysctl_max_syn_backlog - inet_csk_reqsk_queue_len(sk) <
			  (sysctl_max_syn_backlog >> 2)) &&
			 !tcp_peer_is_proven(req, dst, false,
					     tmp_opt.saw_tstamp)) {
			/* Without syncookies last quarter of
			 * backlog is filled with destinations,
			 * proven to be alive.
			 * It means that we continue to communicate
			 * to destinations, already remembered
			 * to the moment of synflood.
			 */
			pr_drop_req(req, ntohs(tcp_hdr(skb)->source),
				    rsk_ops->family);
			goto drop_and_release;
		}

		isn = af_ops->init_seq(skb);
	}
	if (!dst) {
		dst = af_ops->route_req(sk, &fl, req, NULL);
		if (!dst)
			goto drop_and_free;
	}

	tcp_ecn_create_request(req, skb, sk, dst);

	if (want_cookie) {
#ifdef CONFIG_MPTCP
		isn = cookie_init_sequence(af_ops, req, sk, skb, &req->mss);
#else
		isn = cookie_init_sequence(af_ops, sk, skb, &req->mss);
#endif
		req->cookie_ts = tmp_opt.tstamp_ok;
		if (!tmp_opt.tstamp_ok)
			inet_rsk(req)->ecn_ok = 0;
	}

	tcp_rsk(req)->snt_isn = isn;
	tcp_rsk(req)->txhash = net_tx_rndhash();
	tcp_openreq_init_rwin(req, sk, dst);
	if (!want_cookie) {
		tcp_reqsk_record_syn(sk, req, skb);
		fastopen_sk = tcp_try_fastopen(sk, skb, req, &foc, dst);
	}
	if (fastopen_sk) {
#ifdef CONFIG_MPTCP
		struct sock *meta_sk = fastopen_sk;

		if (mptcp(tcp_sk(fastopen_sk)))
			meta_sk = mptcp_meta_sk(fastopen_sk);
#endif
		af_ops->send_synack(fastopen_sk, dst, &fl, req,
				    &foc, TCP_SYNACK_FASTOPEN);
		/* Add the child socket directly into the accept queue */
#ifdef CONFIG_MPTCP
		inet_csk_reqsk_queue_add(sk, req, meta_sk);
#else
		inet_csk_reqsk_queue_add(sk, req, fastopen_sk);
#endif
		sk->sk_data_ready(sk);
		bh_unlock_sock(fastopen_sk);
#ifdef CONFIG_MPTCP
		if (meta_sk != fastopen_sk)
			bh_unlock_sock(meta_sk);
#endif
		sock_put(fastopen_sk);
	} else {
		tcp_rsk(req)->tfo_listener = false;
		if (!want_cookie)
			inet_csk_reqsk_queue_hash_add(sk, req, TCP_TIMEOUT_INIT);
		af_ops->send_synack(sk, dst, &fl, req, &foc,
				    !want_cookie ? TCP_SYNACK_NORMAL :
						   TCP_SYNACK_COOKIE);
		if (want_cookie) {
			reqsk_free(req);
			return 0;
		}
	}
	reqsk_put(req);
	return 0;

drop_and_release:
	dst_release(dst);
drop_and_free:
	reqsk_free(req);
drop:
	tcp_listendrop(sk);
	return 0;
}
EXPORT_SYMBOL(tcp_conn_request);<|MERGE_RESOLUTION|>--- conflicted
+++ resolved
@@ -5730,8 +5730,7 @@
 	if (sock_flag(sk, SOCK_QUEUE_SHRUNK)) {
 		sock_reset_flag(sk, SOCK_QUEUE_SHRUNK);
 		/* pairs with tcp_poll() */
-<<<<<<< HEAD
-		smp_mb__after_atomic();
+		smp_mb();
 		if
 #ifdef CONFIG_MPTCP
 		(mptcp(tcp_sk(sk)) ||
@@ -5741,11 +5740,6 @@
 #ifdef CONFIG_MPTCP
 		)
 #endif
-=======
-		smp_mb();
-		if (sk->sk_socket &&
-		    test_bit(SOCK_NOSPACE, &sk->sk_socket->flags))
->>>>>>> a779add5
 			tcp_new_space(sk);
 	}
 }
