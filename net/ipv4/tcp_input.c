/*
 * INET		An implementation of the TCP/IP protocol suite for the LINUX
 *		operating system.  INET is implemented using the  BSD Socket
 *		interface as the means of communication with the user level.
 *
 *		Implementation of the Transmission Control Protocol(TCP).
 *
 * Authors:	Ross Biro
 *		Fred N. van Kempen, <waltje@uWalt.NL.Mugnet.ORG>
 *		Mark Evans, <evansmp@uhura.aston.ac.uk>
 *		Corey Minyard <wf-rch!minyard@relay.EU.net>
 *		Florian La Roche, <flla@stud.uni-sb.de>
 *		Charles Hedrick, <hedrick@klinzhai.rutgers.edu>
 *		Linus Torvalds, <torvalds@cs.helsinki.fi>
 *		Alan Cox, <gw4pts@gw4pts.ampr.org>
 *		Matthew Dillon, <dillon@apollo.west.oic.com>
 *		Arnt Gulbrandsen, <agulbra@nvg.unit.no>
 *		Jorge Cwik, <jorge@laser.satlink.net>
 */

/*
 * Changes:
 *		Pedro Roque	:	Fast Retransmit/Recovery.
 *					Two receive queues.
 *					Retransmit queue handled by TCP.
 *					Better retransmit timer handling.
 *					New congestion avoidance.
 *					Header prediction.
 *					Variable renaming.
 *
 *		Eric		:	Fast Retransmit.
 *		Randy Scott	:	MSS option defines.
 *		Eric Schenk	:	Fixes to slow start algorithm.
 *		Eric Schenk	:	Yet another double ACK bug.
 *		Eric Schenk	:	Delayed ACK bug fixes.
 *		Eric Schenk	:	Floyd style fast retrans war avoidance.
 *		David S. Miller	:	Don't allow zero congestion window.
 *		Eric Schenk	:	Fix retransmitter so that it sends
 *					next packet on ack of previous packet.
 *		Andi Kleen	:	Moved open_request checking here
 *					and process RSTs for open_requests.
 *		Andi Kleen	:	Better prune_queue, and other fixes.
 *		Andrey Savochkin:	Fix RTT measurements in the presence of
 *					timestamps.
 *		Andrey Savochkin:	Check sequence numbers correctly when
 *					removing SACKs due to in sequence incoming
 *					data segments.
 *		Andi Kleen:		Make sure we never ack data there is not
 *					enough room for. Also make this condition
 *					a fatal error if it might still happen.
 *		Andi Kleen:		Add tcp_measure_rcv_mss to make
 *					connections with MSS<min(MTU,ann. MSS)
 *					work without delayed acks.
 *		Andi Kleen:		Process packets with PSH set in the
 *					fast path.
 *		J Hadi Salim:		ECN support
 *	 	Andrei Gurtov,
 *		Pasi Sarolahti,
 *		Panu Kuhlberg:		Experimental audit of TCP (re)transmission
 *					engine. Lots of bugs are found.
 *		Pasi Sarolahti:		F-RTO for dealing with spurious RTOs
 */

#define pr_fmt(fmt) "TCP: " fmt

#include <linux/mm.h>
#include <linux/slab.h>
#include <linux/module.h>
#include <linux/sysctl.h>
#include <linux/kernel.h>
#include <linux/prefetch.h>
#include <net/dst.h>
#include <net/tcp.h>
#include <net/inet_common.h>
#include <linux/ipsec.h>
#include <asm/unaligned.h>
#include <linux/errqueue.h>
#ifdef CONFIG_NETPM
#include <linux/inetdevice.h>
#endif
#ifdef CONFIG_MPTCP
#include <net/mptcp.h>
#include <net/mptcp_v4.h>
#include <net/mptcp_v6.h>
#endif

int sysctl_tcp_timestamps __read_mostly = 1;
int sysctl_tcp_window_scaling __read_mostly = 1;
int sysctl_tcp_sack __read_mostly = 1;
int sysctl_tcp_fack __read_mostly = 1;
int sysctl_tcp_max_reordering __read_mostly = 300;
int sysctl_tcp_dsack __read_mostly = 1;
int sysctl_tcp_app_win __read_mostly = 31;
int sysctl_tcp_adv_win_scale __read_mostly = 1;
EXPORT_SYMBOL(sysctl_tcp_adv_win_scale);

/* rfc5961 challenge ack rate limiting */
int sysctl_tcp_challenge_ack_limit = 1000;

int sysctl_tcp_stdurg __read_mostly;
int sysctl_tcp_rfc1337 __read_mostly;
int sysctl_tcp_max_orphans __read_mostly = NR_FILE;
int sysctl_tcp_frto __read_mostly = 2;
int sysctl_tcp_min_rtt_wlen __read_mostly = 300;

int sysctl_tcp_thin_dupack __read_mostly;

int sysctl_tcp_moderate_rcvbuf __read_mostly = 1;
int sysctl_tcp_early_retrans __read_mostly = 3;
int sysctl_tcp_invalid_ratelimit __read_mostly = HZ/2;
int sysctl_tcp_default_init_rwnd __read_mostly = TCP_INIT_CWND * 2;

#ifdef CONFIG_NETPM
int sysctl_tcp_netpm[4] __read_mostly;	/* Timestamp, RAT, PHY status, Access TP */
#endif

#ifndef CONFIG_MPTCP
#define FLAG_DATA		0x01 /* Incoming frame contained data.		*/
#define FLAG_WIN_UPDATE		0x02 /* Incoming ACK was a window update.	*/
#define FLAG_DATA_ACKED		0x04 /* This ACK acknowledged new data.		*/
#define FLAG_RETRANS_DATA_ACKED	0x08 /* "" "" some of which was retransmitted.	*/
#define FLAG_SYN_ACKED		0x10 /* This ACK acknowledged SYN.		*/
#define FLAG_DATA_SACKED	0x20 /* New SACK.				*/
#define FLAG_ECE		0x40 /* ECE in this ACK				*/
#define FLAG_LOST_RETRANS	0x80 /* This ACK marks some retransmission lost */
#define FLAG_SLOWPATH		0x100 /* Do not skip RFC checks for window update.*/
#define FLAG_ORIG_SACK_ACKED	0x200 /* Never retransmitted data are (s)acked	*/
#define FLAG_SND_UNA_ADVANCED	0x400 /* Snd_una was changed (!= FLAG_DATA_ACKED) */
#define FLAG_DSACKING_ACK	0x800 /* SACK blocks contained D-SACK info */
#define FLAG_SACK_RENEGING	0x2000 /* snd_una advanced to a sacked seq */
#define FLAG_UPDATE_TS_RECENT	0x4000 /* tcp_replace_ts_recent() */
#define FLAG_NO_CHALLENGE_ACK	0x8000 /* do not call tcp_send_challenge_ack()	*/

#define FLAG_ACKED		(FLAG_DATA_ACKED|FLAG_SYN_ACKED)
#define FLAG_NOT_DUP		(FLAG_DATA|FLAG_WIN_UPDATE|FLAG_ACKED)
#define FLAG_CA_ALERT		(FLAG_DATA_SACKED|FLAG_ECE)
#define FLAG_FORWARD_PROGRESS	(FLAG_ACKED|FLAG_DATA_SACKED)
#endif

#define TCP_REMNANT (TCP_FLAG_FIN|TCP_FLAG_URG|TCP_FLAG_SYN|TCP_FLAG_PSH)
#define TCP_HP_BITS (~(TCP_RESERVED_BITS|TCP_FLAG_PSH))

#define REXMIT_NONE	0 /* no loss recovery to do */
#define REXMIT_LOST	1 /* retransmit packets marked lost */
#define REXMIT_NEW	2 /* FRTO-style transmit of unsent/new packets */

<<<<<<< HEAD
#ifdef CONFIG_NETPM
static int netpm_int_log2(u32);
static int netpm_pow(int, int);
static int netpm_piecelinear_logbdp(struct tcp_sock *);

#define NETPM_DEF_ENABLE 1
#define NETPM_DEF_UB sysctl_tcp_rmem[2]
#define NETPM_DEF_LB 2560000
#define NETPM_DEF_SRTT_SCALE 10 // it should be equal or larger than 1
#define NETPM_DEF_PA 600000
#define NETPM_DEF_PB 17
#define NETPM_DEF_RTT_MIN_LB 20
#define NETPM_DEF_MP 150
#define NETPM_DEF_GAIN 250
#define NETPM_RTT_MIN_INITIAL_VAL 86400000

static const s8 NetpmLogTable[256] = {
	-1, 0, 1, 1, 2, 2, 2, 2, 3, 3, 3, 3, 3, 3, 3, 3,
	4, 4, 4, 4, 4, 4, 4, 4, 4, 4, 4, 4, 4, 4, 4, 4,
	5, 5, 5, 5, 5, 5, 5, 5, 5, 5, 5, 5, 5, 5, 5, 5,
	5, 5, 5, 5, 5, 5, 5, 5, 5, 5, 5, 5, 5, 5, 5, 5,
	6, 6, 6, 6, 6, 6, 6, 6, 6, 6, 6, 6, 6, 6, 6, 6,
	6, 6, 6, 6, 6, 6, 6, 6, 6, 6, 6, 6, 6, 6, 6, 6,
	6, 6, 6, 6, 6, 6, 6, 6, 6, 6, 6, 6, 6, 6, 6, 6,
	6, 6, 6, 6, 6, 6, 6, 6, 6, 6, 6, 6, 6, 6, 6, 6,
	7, 7, 7, 7, 7, 7, 7, 7, 7, 7, 7, 7, 7, 7, 7, 7,
	7, 7, 7, 7, 7, 7, 7, 7, 7, 7, 7, 7, 7, 7, 7, 7,
	7, 7, 7, 7, 7, 7, 7, 7, 7, 7, 7, 7, 7, 7, 7, 7,
	7, 7, 7, 7, 7, 7, 7, 7, 7, 7, 7, 7, 7, 7, 7, 7,
	7, 7, 7, 7, 7, 7, 7, 7, 7, 7, 7, 7, 7, 7, 7, 7,
	7, 7, 7, 7, 7, 7, 7, 7, 7, 7, 7, 7, 7, 7, 7, 7,
	7, 7, 7, 7, 7, 7, 7, 7, 7, 7, 7, 7, 7, 7, 7, 7,
	7, 7, 7, 7, 7, 7, 7, 7, 7, 7, 7, 7, 7, 7, 7, 7
};

#ifdef SAMSUNG_NETPM_DEBUG
#define netpm_debug(format, ...) pr_debug("<netpm> "format, __VA_ARGS__)
#else
#define netpm_debug(format, ...) do {} while (0)
#endif

static inline bool netpm(struct tcp_sock *tp)
{
	return NETPM_DEF_ENABLE && (sysctl_tcp_netpm[1] == 0x04) &&
		(tp->netpm_netif == 1);
}

static inline int netpm_rmem_max(struct tcp_sock *tp)
{
	if (netpm(tp)) {
		if (sysctl_tcp_netpm[2] == 0x01)
			return tp->netpm_tcp_rmem_max;
		else
			return NETPM_DEF_LB;
	}

	return sysctl_tcp_rmem[2];
}

static inline int netpm_rtt_min(struct tcp_sock *tp)
{
	if (jiffies_to_msecs(tp->netpm_rtt_min >> 3) > NETPM_DEF_RTT_MIN_LB)
		return jiffies_to_msecs(tp->netpm_rtt_min >> 3);
	else
		return NETPM_DEF_RTT_MIN_LB;
}

static struct net_device *netpm_dev_find(struct sock *sk)
{
	struct net_device *dev = NULL;

	if (!sk)
		goto outdev_out;

	if (sk->sk_family == AF_INET) {
		struct rtable *rt = (struct rtable *)__sk_dst_check(sk, 0);

		if (rt)
			dev = rt->dst.dev;

		if (!dev) {
			struct inet_sock *inet = inet_sk(sk);

			dev = __ip_dev_find(sock_net(sk), inet->inet_saddr, false);
		}
	} else if (sk->sk_family == AF_INET6) {
		struct ipv6_pinfo *np = inet6_sk(sk);
		struct rtable *rt = (struct rtable *)__sk_dst_check(sk,
				np->dst_cookie);

		if (rt)
			dev = rt->dst.dev;

		if (!dev)
			dev = ip6_dev_find(sock_net(sk), &np->saddr);
	}
outdev_out:
	return dev;
}

static void netpm_init_buffer_space(struct sock *sk)
{
	struct tcp_sock *tp = tcp_sk(sk);
	struct net_device *dev_out = netpm_dev_find(sk);

	if (!NETPM_DEF_ENABLE || !dev_out)
		return;

	if (dev_out->netpm_use) {
		tp->netpm_netif = 1;

		/* Initialization for NETPM */
		tp->netpm_rtt_min = NETPM_RTT_MIN_INITIAL_VAL;
		tp->netpm_max_tput = 0;
		tp->netpm_srtt = 0;
		tp->netpm_rttvar = 0;
		tp->netpm_cwnd_est = 0;
		tp->netpm_tcp_rmem_max = sysctl_tcp_rmem[2];
		tp->netpm_rbuf_flag = 0;
		tp->netpm_rmem_max_curbdp = -1;
	} else {
		tp->netpm_netif = 0;
	}
}

static inline u32 netpm_rtt_avg(struct tcp_sock *tp)
{
	return tp->netpm_srtt >> NETPM_DEF_SRTT_SCALE;
}

static inline u32 netpm_rttvar_avg(struct tcp_sock *tp)
{
	return tp->netpm_rttvar >> (NETPM_DEF_SRTT_SCALE - 1);
}
#endif

static void tcp_gro_dev_warn(struct sock *sk, const struct sk_buff *skb)
=======
static void tcp_gro_dev_warn(struct sock *sk, const struct sk_buff *skb,
			     unsigned int len)
>>>>>>> a0ccc147
{
	static bool __once __read_mostly;

	if (!__once) {
		struct net_device *dev;

		__once = true;

		rcu_read_lock();
		dev = dev_get_by_index_rcu(sock_net(sk), skb->skb_iif);
		if (!dev || len >= dev->mtu)
			pr_warn("%s: Driver has suspect GRO implementation, TCP performance may be compromised.\n",
				dev ? dev->name : "Unknown driver");
		rcu_read_unlock();
	}
}

/* Adapt the MSS value used to make delayed ack decision to the
 * real world.
 */
static void tcp_measure_rcv_mss(struct sock *sk, const struct sk_buff *skb)
{
	struct inet_connection_sock *icsk = inet_csk(sk);
	const unsigned int lss = icsk->icsk_ack.last_seg_size;
	unsigned int len;

	icsk->icsk_ack.last_seg_size = 0;

	/* skb->len may jitter because of SACKs, even if peer
	 * sends good full-sized frames.
	 */
	len = skb_shinfo(skb)->gso_size ? : skb->len;
	if (len >= icsk->icsk_ack.rcv_mss) {
		icsk->icsk_ack.rcv_mss = min_t(unsigned int, len,
					       tcp_sk(sk)->advmss);
		/* Account for possibly-removed options */
		if (unlikely(len > icsk->icsk_ack.rcv_mss +
				   MAX_TCP_OPTION_SPACE))
			tcp_gro_dev_warn(sk, skb, len);
	} else {
		/* Otherwise, we make more careful check taking into account,
		 * that SACKs block is variable.
		 *
		 * "len" is invariant segment length, including TCP header.
		 */
		len += skb->data - skb_transport_header(skb);
		if (len >= TCP_MSS_DEFAULT + sizeof(struct tcphdr) ||
		    /* If PSH is not set, packet should be
		     * full sized, provided peer TCP is not badly broken.
		     * This observation (if it is correct 8)) allows
		     * to handle super-low mtu links fairly.
		     */
		    (len >= TCP_MIN_MSS + sizeof(struct tcphdr) &&
		     !(tcp_flag_word(tcp_hdr(skb)) & TCP_REMNANT))) {
			/* Subtract also invariant (if peer is RFC compliant),
			 * tcp header plus fixed timestamp option length.
			 * Resulting "len" is MSS free of SACK jitter.
			 */
			len -= tcp_sk(sk)->tcp_header_len;
			icsk->icsk_ack.last_seg_size = len;
			if (len == lss) {
				icsk->icsk_ack.rcv_mss = len;
				return;
			}
		}
		if (icsk->icsk_ack.pending & ICSK_ACK_PUSHED)
			icsk->icsk_ack.pending |= ICSK_ACK_PUSHED2;
		icsk->icsk_ack.pending |= ICSK_ACK_PUSHED;
	}
}

static void tcp_incr_quickack(struct sock *sk, unsigned int max_quickacks)
{
	struct inet_connection_sock *icsk = inet_csk(sk);
	unsigned int quickacks = tcp_sk(sk)->rcv_wnd / (2 * icsk->icsk_ack.rcv_mss);

	if (quickacks == 0)
		quickacks = 2;
	quickacks = min(quickacks, max_quickacks);
	if (quickacks > icsk->icsk_ack.quick)
		icsk->icsk_ack.quick = quickacks;
}

void tcp_enter_quickack_mode(struct sock *sk, unsigned int max_quickacks)
{
	struct inet_connection_sock *icsk = inet_csk(sk);

	tcp_incr_quickack(sk, max_quickacks);
	icsk->icsk_ack.pingpong = 0;
	icsk->icsk_ack.ato = TCP_ATO_MIN;
}
EXPORT_SYMBOL(tcp_enter_quickack_mode);

/* Send ACKs quickly, if "quick" count is not exhausted
 * and the session is not interactive.
 */

static bool tcp_in_quickack_mode(struct sock *sk)
{
	const struct inet_connection_sock *icsk = inet_csk(sk);
	const struct dst_entry *dst = __sk_dst_get(sk);

	return (dst && dst_metric(dst, RTAX_QUICKACK)) ||
		(icsk->icsk_ack.quick && !icsk->icsk_ack.pingpong);
}

static void tcp_ecn_queue_cwr(struct tcp_sock *tp)
{
	if (tp->ecn_flags & TCP_ECN_OK)
		tp->ecn_flags |= TCP_ECN_QUEUE_CWR;
}

static void tcp_ecn_accept_cwr(struct tcp_sock *tp, const struct sk_buff *skb)
{
	if (tcp_hdr(skb)->cwr)
		tp->ecn_flags &= ~TCP_ECN_DEMAND_CWR;
}

static void tcp_ecn_withdraw_cwr(struct tcp_sock *tp)
{
	tp->ecn_flags &= ~TCP_ECN_QUEUE_CWR;
}

static void __tcp_ecn_check_ce(struct sock *sk, const struct sk_buff *skb)
{
	struct tcp_sock *tp = tcp_sk(sk);

	switch (TCP_SKB_CB(skb)->ip_dsfield & INET_ECN_MASK) {
	case INET_ECN_NOT_ECT:
		/* Funny extension: if ECT is not set on a segment,
		 * and we already seen ECT on a previous segment,
		 * it is probably a retransmit.
		 */
		if (tp->ecn_flags & TCP_ECN_SEEN)
			tcp_enter_quickack_mode(sk, 2);
		break;
	case INET_ECN_CE:
		if (tcp_ca_needs_ecn(sk))
			tcp_ca_event(sk, CA_EVENT_ECN_IS_CE);

		if (!(tp->ecn_flags & TCP_ECN_DEMAND_CWR)) {
			/* Better not delay acks, sender can have a very low cwnd */
			tcp_enter_quickack_mode(sk, 2);
			tp->ecn_flags |= TCP_ECN_DEMAND_CWR;
		}
		tp->ecn_flags |= TCP_ECN_SEEN;
		break;
	default:
		if (tcp_ca_needs_ecn(sk))
			tcp_ca_event(sk, CA_EVENT_ECN_NO_CE);
		tp->ecn_flags |= TCP_ECN_SEEN;
		break;
	}
}

static void tcp_ecn_check_ce(struct sock *sk, const struct sk_buff *skb)
{
	if (tcp_sk(sk)->ecn_flags & TCP_ECN_OK)
		__tcp_ecn_check_ce(sk, skb);
}

static void tcp_ecn_rcv_synack(struct tcp_sock *tp, const struct tcphdr *th)
{
	if ((tp->ecn_flags & TCP_ECN_OK) && (!th->ece || th->cwr))
		tp->ecn_flags &= ~TCP_ECN_OK;
}

static void tcp_ecn_rcv_syn(struct tcp_sock *tp, const struct tcphdr *th)
{
	if ((tp->ecn_flags & TCP_ECN_OK) && (!th->ece || !th->cwr))
		tp->ecn_flags &= ~TCP_ECN_OK;
}

static bool tcp_ecn_rcv_ecn_echo(const struct tcp_sock *tp, const struct tcphdr *th)
{
	if (th->ece && !th->syn && (tp->ecn_flags & TCP_ECN_OK))
		return true;
	return false;
}

/* Buffer size and advertised window tuning.
 *
 * 1. Tuning sk->sk_sndbuf, when connection enters established state.
 */

static void tcp_sndbuf_expand(struct sock *sk)
{
	const struct tcp_sock *tp = tcp_sk(sk);
	const struct tcp_congestion_ops *ca_ops = inet_csk(sk)->icsk_ca_ops;
	int sndmem, per_mss;
	u32 nr_segs;

	/* Worst case is non GSO/TSO : each frame consumes one skb
	 * and skb->head is kmalloced using power of two area of memory
	 */
	per_mss = max_t(u32, tp->rx_opt.mss_clamp, tp->mss_cache) +
		  MAX_TCP_HEADER +
		  SKB_DATA_ALIGN(sizeof(struct skb_shared_info));

	per_mss = roundup_pow_of_two(per_mss) +
		  SKB_DATA_ALIGN(sizeof(struct sk_buff));

#ifdef CONFIG_MPTCP
	if (mptcp(tp)) {
		nr_segs = mptcp_check_snd_buf(tp);
	} else {
#endif
		nr_segs = max_t(u32, TCP_INIT_CWND, tp->snd_cwnd);
		nr_segs = max_t(u32, nr_segs, tp->reordering + 1);
#ifdef CONFIG_MPTCP
	}
#endif

	/* Fast Recovery (RFC 5681 3.2) :
	 * Cubic needs 1.7 factor, rounded to 2 to include
	 * extra cushion (application might react slowly to POLLOUT)
	 */
	sndmem = ca_ops->sndbuf_expand ? ca_ops->sndbuf_expand(sk) : 2;
	sndmem *= nr_segs * per_mss;

	/* MPTCP: after this sndmem is the new contribution of the
	 * current subflow to the aggregated sndbuf
	 */
	if (sk->sk_sndbuf < sndmem)
#ifdef CONFIG_MPTCP
	{
		int old_sndbuf = sk->sk_sndbuf;
#endif
		sk->sk_sndbuf = min(sndmem, sysctl_tcp_wmem[2]);
#ifdef CONFIG_MPTCP
		/* MPTCP: ok, the subflow sndbuf has grown, reflect
		 * this in the aggregate buffer.
		 */
		if (mptcp(tp) && old_sndbuf != sk->sk_sndbuf)
			mptcp_update_sndbuf(tp);
	}
#endif
}

/* 2. Tuning advertised window (window_clamp, rcv_ssthresh)
 *
 * All tcp_full_space() is split to two parts: "network" buffer, allocated
 * forward and advertised in receiver window (tp->rcv_wnd) and
 * "application buffer", required to isolate scheduling/application
 * latencies from network.
 * window_clamp is maximal advertised window. It can be less than
 * tcp_full_space(), in this case tcp_full_space() - window_clamp
 * is reserved for "application" buffer. The less window_clamp is
 * the smoother our behaviour from viewpoint of network, but the lower
 * throughput and the higher sensitivity of the connection to losses. 8)
 *
 * rcv_ssthresh is more strict window_clamp used at "slow start"
 * phase to predict further behaviour of this connection.
 * It is used for two goals:
 * - to enforce header prediction at sender, even when application
 *   requires some significant "application buffer". It is check #1.
 * - to prevent pruning of receive queue because of misprediction
 *   of receiver window. Check #2.
 *
 * The scheme does not work when sender sends good segments opening
 * window and then starts to feed us spaghetti. But it should work
 * in common situations. Otherwise, we have to rely on queue collapsing.
 */

/* Slow part of check#2. */
static int __tcp_grow_window(const struct sock *sk, const struct sk_buff *skb)
{
	struct tcp_sock *tp = tcp_sk(sk);
	/* Optimize this! */
	int truesize = tcp_win_from_space(skb->truesize) >> 1;
#ifdef CONFIG_NETPM
	int window = tcp_win_from_space(netpm_rmem_max(tp)) >> 1;
#else
	int window = tcp_win_from_space(sysctl_tcp_rmem[2]) >> 1;
#endif

	while (tp->rcv_ssthresh <= window) {
		if (truesize <= skb->len)
			return 2 * inet_csk(sk)->icsk_ack.rcv_mss;

		truesize >>= 1;
		window >>= 1;
	}
	return 0;
}

static void tcp_grow_window(struct sock *sk, const struct sk_buff *skb)
{
	struct tcp_sock *tp = tcp_sk(sk);
<<<<<<< HEAD
#ifdef CONFIG_MPTCP
	struct sock *meta_sk = mptcp(tp) ? mptcp_meta_sk(sk) : sk;
	struct tcp_sock *meta_tp = tcp_sk(meta_sk);
	if (is_meta_sk(sk))
		return;
#endif

	/* Check #1 */
#ifdef CONFIG_MPTCP
	if (meta_tp->rcv_ssthresh < meta_tp->window_clamp &&
	    (int)meta_tp->rcv_ssthresh < tcp_space(meta_sk) &&
	    !tcp_under_memory_pressure(sk)) {
#else
	if (tp->rcv_ssthresh < tp->window_clamp &&
	    (int)tp->rcv_ssthresh < tcp_space(sk) &&
	    !tcp_under_memory_pressure(sk)) {
#endif
=======
	int room;

	room = min_t(int, tp->window_clamp, tcp_space(sk)) - tp->rcv_ssthresh;

	/* Check #1 */
	if (room > 0 && !tcp_under_memory_pressure(sk)) {
>>>>>>> a0ccc147
		int incr;

		/* Check #2. Increase window, if skb with such overhead
		 * will fit to rcvbuf in future.
		 */
		if (tcp_win_from_space(skb->truesize) <= skb->len)
#ifdef CONFIG_MPTCP
			incr = 2 * meta_tp->advmss;
		else
			incr = __tcp_grow_window(meta_sk, skb);
#else
			incr = 2 * tp->advmss;
		else
			incr = __tcp_grow_window(sk, skb);
#endif
		if (incr) {
			incr = max_t(int, incr, 2 * skb->len);
<<<<<<< HEAD
#ifdef CONFIG_MPTCP
			meta_tp->rcv_ssthresh = min(meta_tp->rcv_ssthresh + incr,
						    meta_tp->window_clamp);
#else
			tp->rcv_ssthresh = min(tp->rcv_ssthresh + incr,
					       tp->window_clamp);
#endif
=======
			tp->rcv_ssthresh += min(room, incr);
>>>>>>> a0ccc147
			inet_csk(sk)->icsk_ack.quick |= 1;
		}
	}
}

/* 3. Tuning rcvbuf, when connection enters established state. */
static void tcp_fixup_rcvbuf(struct sock *sk)
{
	u32 mss = tcp_sk(sk)->advmss;
	int rcvmem;

	rcvmem = 2 * SKB_TRUESIZE(mss + MAX_TCP_HEADER) *
		 tcp_default_init_rwnd(mss);

	/* Dynamic Right Sizing (DRS) has 2 to 3 RTT latency
	 * Allow enough cushion so that sender is not limited by our window
	 */
	if (sysctl_tcp_moderate_rcvbuf)
		rcvmem <<= 2;

	if (sk->sk_rcvbuf < rcvmem)
#ifdef CONFIG_NETPM
		sk->sk_rcvbuf = min(rcvmem, netpm_rmem_max(tcp_sk(sk)));
#else
		sk->sk_rcvbuf = min(rcvmem, sysctl_tcp_rmem[2]);
#endif
}

/* 4. Try to fixup all. It is made immediately after connection enters
 *    established state.
 */
void tcp_init_buffer_space(struct sock *sk)
{
	struct tcp_sock *tp = tcp_sk(sk);
	int maxwin;

#ifdef CONFIG_NETPM
	netpm_init_buffer_space(sk);
#endif
	if (!(sk->sk_userlocks & SOCK_RCVBUF_LOCK))
		tcp_fixup_rcvbuf(sk);
	if (!(sk->sk_userlocks & SOCK_SNDBUF_LOCK))
		tcp_sndbuf_expand(sk);

	tp->rcvq_space.space = tp->rcv_wnd;
	tp->rcvq_space.time = tcp_time_stamp;
	tp->rcvq_space.seq = tp->copied_seq;

	maxwin = tcp_full_space(sk);

	if (tp->window_clamp >= maxwin) {
		tp->window_clamp = maxwin;

		if (sysctl_tcp_app_win && maxwin > 4 * tp->advmss)
			tp->window_clamp = max(maxwin -
					       (maxwin >> sysctl_tcp_app_win),
					       4 * tp->advmss);
	}

	/* Force reservation of one segment. */
	if (sysctl_tcp_app_win &&
	    tp->window_clamp > 2 * tp->advmss &&
	    tp->window_clamp + tp->advmss > maxwin)
		tp->window_clamp = max(2 * tp->advmss, maxwin - tp->advmss);

	tp->rcv_ssthresh = min(tp->rcv_ssthresh, tp->window_clamp);
	tp->snd_cwnd_stamp = tcp_time_stamp;
}

/* 5. Recalculate window clamp after socket hit its memory bounds. */
static void tcp_clamp_window(struct sock *sk)
{
	struct tcp_sock *tp = tcp_sk(sk);
	struct inet_connection_sock *icsk = inet_csk(sk);

	icsk->icsk_ack.quick = 0;

#ifdef CONFIG_NETPM
	if (sk->sk_rcvbuf < netpm_rmem_max(tp) &&
	    !(sk->sk_userlocks & SOCK_RCVBUF_LOCK) &&
	    !tcp_under_memory_pressure(sk) &&
	    sk_memory_allocated(sk) < sk_prot_mem_limits(sk, 0)) {
		sk->sk_rcvbuf = min(atomic_read(&sk->sk_rmem_alloc),
				    netpm_rmem_max(tp));
	}
#else
	if (sk->sk_rcvbuf < sysctl_tcp_rmem[2] &&
	    !(sk->sk_userlocks & SOCK_RCVBUF_LOCK) &&
	    !tcp_under_memory_pressure(sk) &&
	    sk_memory_allocated(sk) < sk_prot_mem_limits(sk, 0)) {
		sk->sk_rcvbuf = min(atomic_read(&sk->sk_rmem_alloc),
				    sysctl_tcp_rmem[2]);
	}
#endif
	if (atomic_read(&sk->sk_rmem_alloc) > sk->sk_rcvbuf)
		tp->rcv_ssthresh = min(tp->window_clamp, 2U * tp->advmss);
}

/* Initialize RCV_MSS value.
 * RCV_MSS is an our guess about MSS used by the peer.
 * We haven't any direct information about the MSS.
 * It's better to underestimate the RCV_MSS rather than overestimate.
 * Overestimations make us ACKing less frequently than needed.
 * Underestimations are more easy to detect and fix by tcp_measure_rcv_mss().
 */
void tcp_initialize_rcv_mss(struct sock *sk)
{
	const struct tcp_sock *tp = tcp_sk(sk);
	unsigned int hint = min_t(unsigned int, tp->advmss, tp->mss_cache);

	hint = min(hint, tp->rcv_wnd / 2);
	hint = min(hint, TCP_MSS_DEFAULT);
	hint = max(hint, TCP_MIN_MSS);

	inet_csk(sk)->icsk_ack.rcv_mss = hint;
}
EXPORT_SYMBOL(tcp_initialize_rcv_mss);

#ifdef CONFIG_NETPM
static void netpm_net_status_estimator(struct tcp_sock *tp)
{
	u32 netpm_rttdiff = 0;

	if (tp->netpm_rtt_min > tp->rcv_rtt_est.rtt)
		tp->netpm_rtt_min = tp->rcv_rtt_est.rtt;

	if (tp->netpm_srtt != 0) {
		tp->netpm_srtt -= netpm_rtt_avg(tp);
		tp->netpm_srtt += tp->rcv_rtt_est.rtt;

		if (tp->rcv_rtt_est.rtt >= netpm_rtt_avg(tp))
			netpm_rttdiff = tp->rcv_rtt_est.rtt - netpm_rtt_avg(tp);
		else
			netpm_rttdiff = netpm_rtt_avg(tp) - tp->rcv_rtt_est.rtt;
	} else {
		tp->netpm_srtt = tp->rcv_rtt_est.rtt << NETPM_DEF_SRTT_SCALE;
	}

	if (tp->netpm_rttvar != 0) {
		tp->netpm_rttvar -= netpm_rttvar_avg(tp);
		tp->netpm_rttvar += netpm_rttdiff;
	} else {
		tp->netpm_rttvar = (tp->rcv_rtt_est.rtt << (NETPM_DEF_SRTT_SCALE - 1)) / 2;
	}

	netpm_debug("%s tp->rcv_rtt_est.rtt = %u\n", __func__, tp->rcv_rtt_est.rtt);
	netpm_debug("%s tp->rtt_min = %u\n", __func__, tp->netpm_rtt_min);
	netpm_debug("%s tp->netpm_srtt = %u\n", __func__, netpm_rtt_avg(tp));
	netpm_debug("%s tp->netpm_rttvar = %u\n", __func__, netpm_rttvar_avg(tp));
}
#endif

/* Receiver "autotuning" code.
 *
 * The algorithm for RTT estimation w/o timestamps is based on
 * Dynamic Right-Sizing (DRS) by Wu Feng and Mike Fisk of LANL.
 * <http://public.lanl.gov/radiant/pubs.html#DRS>
 *
 * More detail on this code can be found at
 * <http://staff.psc.edu/jheffner/>,
 * though this reference is out of date.  A new paper
 * is pending.
 */
static void tcp_rcv_rtt_update(struct tcp_sock *tp, u32 sample, int win_dep)
{
	u32 new_sample = tp->rcv_rtt_est.rtt;
	long m = sample;

	if (m == 0)
		m = 1;

	if (new_sample != 0) {
		/* If we sample in larger samples in the non-timestamp
		 * case, we could grossly overestimate the RTT especially
		 * with chatty applications or bulk transfer apps which
		 * are stalled on filesystem I/O.
		 *
		 * Also, since we are only going for a minimum in the
		 * non-timestamp case, we do not smooth things out
		 * else with timestamps disabled convergence takes too
		 * long.
		 */
		if (!win_dep) {
			m -= (new_sample >> 3);
			new_sample += m;
		} else {
			m <<= 3;
			if (m < new_sample)
				new_sample = m;
		}
	} else {
		/* No previous measure. */
		new_sample = m << 3;
	}

	if (tp->rcv_rtt_est.rtt != new_sample)
		tp->rcv_rtt_est.rtt = new_sample;
#ifdef CONFIG_NETPM
	if (netpm(tp))
		netpm_net_status_estimator(tp);
#endif
}

static inline void tcp_rcv_rtt_measure(struct tcp_sock *tp)
{
	if (tp->rcv_rtt_est.time == 0)
		goto new_measure;
	if (before(tp->rcv_nxt, tp->rcv_rtt_est.seq))
		return;
	tcp_rcv_rtt_update(tp, tcp_time_stamp - tp->rcv_rtt_est.time, 1);

new_measure:
	tp->rcv_rtt_est.seq = tp->rcv_nxt + tp->rcv_wnd;
	tp->rcv_rtt_est.time = tcp_time_stamp;
}

static inline void tcp_rcv_rtt_measure_ts(struct sock *sk,
					  const struct sk_buff *skb)
{
	struct tcp_sock *tp = tcp_sk(sk);
	if (tp->rx_opt.rcv_tsecr &&
	    (TCP_SKB_CB(skb)->end_seq -
	     TCP_SKB_CB(skb)->seq >= inet_csk(sk)->icsk_ack.rcv_mss))
		tcp_rcv_rtt_update(tp, tcp_time_stamp - tp->rx_opt.rcv_tsecr, 0);
}

#ifdef CONFIG_NETPM
static int netpm_int_log2(u32 v)
{
	u32 r, t, tt;

	tt = v >> 16;
	if (tt)
		r = ((t = tt >> 8) ? 24 + NetpmLogTable[t] : 16 + NetpmLogTable[tt]);
	else
		r = ((t = v >> 8) ? 8 + NetpmLogTable[t] : NetpmLogTable[v]);

	return r;
}

static int netpm_pow(int base, int n)
{
	int result = 1, i;

	for (i = 0; i < n; i++)
		result *= base;

	return result;
}

/* RWNDmax = a * log(TPaccess,max * RTTmin - b) */
#define NETPM_RWND_CAL(rtt)	\
		(NETPM_DEF_PA * \
		  (netpm_int_log2(tp->netpm_max_tput * rtt * 125) \
		  - NETPM_DEF_PB))

static int netpm_piecelinear_logbdp(struct tcp_sock *tp)
{
	int rtt_min_ms, intlog_lower, intlog_upper, s, i, delta;
	u32 rtt_low, rtt_high;

	rtt_min_ms = netpm_rtt_min(tp);
	s = 0;
	i = 0;
	while (s < rtt_min_ms) {
		i++;
		s = 7 * netpm_pow(2, i);
	}

	rtt_high = s;
	rtt_low = 7 * netpm_pow(2, i - 1);

	tp->netpm_max_tput = sysctl_tcp_netpm[3];

	intlog_lower = NETPM_RWND_CAL(rtt_low);
	intlog_upper = NETPM_RWND_CAL(rtt_high);

	if (intlog_lower < 0)
		return 0;

	delta = (rtt_min_ms - rtt_low) * (intlog_upper - intlog_lower)
		/ (rtt_high - rtt_low);

	return intlog_lower + delta;
}

static void netpm_rwnd_max_adjustment(struct tcp_sock *tp)
{
	int rtt_min_ms, srtt_ms, rtt_var_ms;

	rtt_min_ms = netpm_rtt_min(tp);
	srtt_ms = jiffies_to_msecs(netpm_rtt_avg(tp) >> 3);
	rtt_var_ms = jiffies_to_msecs(netpm_rttvar_avg(tp) >> 3);

	if (tp->netpm_srtt && tp->netpm_rtt_min != NETPM_RTT_MIN_INITIAL_VAL) {
		/* initial RWND max estimation */
		if (rtt_min_ms <= NETPM_DEF_MP)
			tp->netpm_rmem_max_curbdp = sysctl_tcp_netpm[3] * rtt_min_ms * NETPM_DEF_GAIN;
		else
			tp->netpm_rmem_max_curbdp = netpm_piecelinear_logbdp(tp);

		netpm_debug("%s saddr/sport = %08X/%d\n", __func__,
			    ntohl(tp->inet_conn.icsk_inet.inet_saddr),
			    ntohs(tp->inet_conn.icsk_inet.inet_sport));
		netpm_debug("%s daddr/dport = %08X/%d\n", __func__,
			    ntohl(tp->inet_conn.icsk_inet.inet_daddr),
			    ntohs(tp->inet_conn.icsk_inet.inet_dport));
		netpm_debug("%s netpm_max_tput = %d, rtt_min_ms = %d, srtt_ms = %d, rtt_var_ms = %d\n",
			    __func__, tp->netpm_max_tput, rtt_min_ms, srtt_ms, rtt_var_ms);

		tp->netpm_tcp_rmem_max = tcp_space_from_win(tp->netpm_rmem_max_curbdp);

		netpm_debug("%s calculated netpm_tcp_rmem_max = %d\n",
			    __func__, tp->netpm_tcp_rmem_max);

		if (tp->netpm_tcp_rmem_max < NETPM_DEF_LB)
			tp->netpm_tcp_rmem_max = NETPM_DEF_LB;
		if (tp->netpm_tcp_rmem_max > NETPM_DEF_UB)
			tp->netpm_tcp_rmem_max = NETPM_DEF_UB;
	}

	netpm_debug("%s filtered netpm_tcp_rmem_max = %d\n", __func__,
		    tp->netpm_tcp_rmem_max);
}
#endif

/*
 * This function should be called every time data is copied to user space.
 * It calculates the appropriate TCP receive buffer space.
 */
void tcp_rcv_space_adjust(struct sock *sk)
{
	struct tcp_sock *tp = tcp_sk(sk);
	u32 copied;
	int time;

	time = tcp_time_stamp - tp->rcvq_space.time;
#ifdef CONFIG_MPTCP
	if (mptcp(tp)) {
		if (mptcp_check_rtt(tp, time))
			return;
	} else if (time < (tp->rcv_rtt_est.rtt >> 3) || tp->rcv_rtt_est.rtt == 0)
#else
	if (time < (tp->rcv_rtt_est.rtt >> 3) || tp->rcv_rtt_est.rtt == 0)
#endif
		return;

	/* Number of bytes copied to user in last RTT */
	copied = tp->copied_seq - tp->rcvq_space.seq;
#ifdef CONFIG_NETPM
	if (netpm(tp)) {
		if (tp->netpm_cwnd_est == 0)
			tp->netpm_cwnd_est = copied;
		else
			tp->netpm_cwnd_est = (7 * tp->netpm_cwnd_est + copied) / 8;

		netpm_debug("%s cwnd_est = %d\n", __func__, tp->netpm_cwnd_est);

		if (copied <= tp->rcvq_space.space &&
		    tp->netpm_max_tput == sysctl_tcp_netpm[3])
			goto new_measure;
	} else {
#endif
		if (copied <= tp->rcvq_space.space)
			goto new_measure;
#ifdef CONFIG_NETPM
	}
#endif

	/* A bit of theory :
	 * copied = bytes received in previous RTT, our base window
	 * To cope with packet losses, we need a 2x factor
	 * To cope with slow start, and sender growing its cwin by 100 %
	 * every RTT, we need a 4x factor, because the ACK we are sending
	 * now is for the next RTT, not the current one :
	 * <prev RTT . ><current RTT .. ><next RTT .... >
	 */

	if (sysctl_tcp_moderate_rcvbuf &&
	    !(sk->sk_userlocks & SOCK_RCVBUF_LOCK)) {
		int rcvmem, rcvbuf;
		u64 rcvwin;

		/* minimal window to cope with packet losses, assuming
		 * steady state. Add some cushion because of small variations.
		 */
		rcvwin = ((u64)copied << 1) + 16 * tp->advmss;

		/* If rate increased by 25%,
		 *	assume slow start, rcvwin = 3 * copied
		 * If rate increased by 50%,
		 *	assume sender can use 2x growth, rcvwin = 4 * copied
		 */
		if (copied >=
		    tp->rcvq_space.space + (tp->rcvq_space.space >> 2)) {
			if (copied >=
			    tp->rcvq_space.space + (tp->rcvq_space.space >> 1))
				rcvwin <<= 1;
			else
				rcvwin += (rcvwin >> 1);
		}

		rcvmem = SKB_TRUESIZE(tp->advmss + MAX_TCP_HEADER);
		while (tcp_win_from_space(rcvmem) < tp->advmss)
			rcvmem += 128;

#ifdef CONFIG_NETPM
		if (netpm(tp)) {
			netpm_rwnd_max_adjustment(tp);
			do_div(rcvwin, tp->advmss);
			rcvbuf = min_t(u64, rcvwin * rcvmem, netpm_rmem_max(tp));
			if (!tp->netpm_rbuf_flag && (rcvbuf >= sysctl_tcp_rmem[1] || rcvbuf == netpm_rmem_max(tp))) {
				pr_info("<netpm> %s rtt_min_ms = %d\n", __func__,
					jiffies_to_msecs(tp->netpm_rtt_min >> 3));
				tp->netpm_rbuf_flag = 1;
			}
		} else {
			do_div(rcvwin, tp->advmss);
			rcvbuf = min_t(u64, rcvwin * rcvmem, sysctl_tcp_rmem[2]);
			netpm_debug("%s final rcvbuf %d\n", __func__, rcvbuf);
		}	
#else
			do_div(rcvwin, tp->advmss);
			rcvbuf = min_t(u64, rcvwin * rcvmem, sysctl_tcp_rmem[2]);
#endif
		if (rcvbuf > sk->sk_rcvbuf) {
			sk->sk_rcvbuf = rcvbuf;

			/* Make the window clamp follow along.  */
			tp->window_clamp = tcp_win_from_space(rcvbuf);
		}
#ifdef CONFIG_NETPM
		else if (netpm(tp) && netpm_rmem_max(tp) < sk->sk_rcvbuf) {
			sk->sk_rcvbuf = netpm_rmem_max(tp);

			tp->window_clamp = sk->sk_rcvbuf / rcvmem * tp->advmss;
		}
#endif
	}
	tp->rcvq_space.space = copied;

new_measure:
	tp->rcvq_space.seq = tp->copied_seq;
	tp->rcvq_space.time = tcp_time_stamp;
}

/* There is something which you must keep in mind when you analyze the
 * behavior of the tp->ato delayed ack timeout interval.  When a
 * connection starts up, we want to ack as quickly as possible.  The
 * problem is that "good" TCP's do slow start at the beginning of data
 * transmission.  The means that until we send the first few ACK's the
 * sender will sit on his end and only queue most of his data, because
 * he can only send snd_cwnd unacked packets at any given time.  For
 * each ACK we send, he increments snd_cwnd and transmits more of his
 * queue.  -DaveM
 */
static void tcp_event_data_recv(struct sock *sk, struct sk_buff *skb)
{
	struct tcp_sock *tp = tcp_sk(sk);
	struct inet_connection_sock *icsk = inet_csk(sk);
	u32 now;

	inet_csk_schedule_ack(sk);

	tcp_measure_rcv_mss(sk, skb);

	tcp_rcv_rtt_measure(tp);

	now = tcp_time_stamp;

	if (!icsk->icsk_ack.ato) {
		/* The _first_ data packet received, initialize
		 * delayed ACK engine.
		 */
		tcp_incr_quickack(sk, TCP_MAX_QUICKACKS);
		icsk->icsk_ack.ato = TCP_ATO_MIN;
	} else {
		int m = now - icsk->icsk_ack.lrcvtime;

		if (m <= TCP_ATO_MIN / 2) {
			/* The fastest case is the first. */
			icsk->icsk_ack.ato = (icsk->icsk_ack.ato >> 1) + TCP_ATO_MIN / 2;
		} else if (m < icsk->icsk_ack.ato) {
			icsk->icsk_ack.ato = (icsk->icsk_ack.ato >> 1) + m;
			if (icsk->icsk_ack.ato > icsk->icsk_rto)
				icsk->icsk_ack.ato = icsk->icsk_rto;
		} else if (m > icsk->icsk_rto) {
			/* Too long gap. Apparently sender failed to
			 * restart window, so that we send ACKs quickly.
			 */
			tcp_incr_quickack(sk, TCP_MAX_QUICKACKS);
			sk_mem_reclaim(sk);
		}
	}
	icsk->icsk_ack.lrcvtime = now;

	tcp_ecn_check_ce(sk, skb);

	if (skb->len >= 128)
		tcp_grow_window(sk, skb);
}

/* Called to compute a smoothed rtt estimate. The data fed to this
 * routine either comes from timestamps, or from segments that were
 * known _not_ to have been retransmitted [see Karn/Partridge
 * Proceedings SIGCOMM 87]. The algorithm is from the SIGCOMM 88
 * piece by Van Jacobson.
 * NOTE: the next three routines used to be one big routine.
 * To save cycles in the RFC 1323 implementation it was better to break
 * it up into three procedures. -- erics
 */
static void tcp_rtt_estimator(struct sock *sk, long mrtt_us)
{
	struct tcp_sock *tp = tcp_sk(sk);
	long m = mrtt_us; /* RTT */
	u32 srtt = tp->srtt_us;

	/*	The following amusing code comes from Jacobson's
	 *	article in SIGCOMM '88.  Note that rtt and mdev
	 *	are scaled versions of rtt and mean deviation.
	 *	This is designed to be as fast as possible
	 *	m stands for "measurement".
	 *
	 *	On a 1990 paper the rto value is changed to:
	 *	RTO = rtt + 4 * mdev
	 *
	 * Funny. This algorithm seems to be very broken.
	 * These formulae increase RTO, when it should be decreased, increase
	 * too slowly, when it should be increased quickly, decrease too quickly
	 * etc. I guess in BSD RTO takes ONE value, so that it is absolutely
	 * does not matter how to _calculate_ it. Seems, it was trap
	 * that VJ failed to avoid. 8)
	 */
	if (srtt != 0) {
		m -= (srtt >> 3);	/* m is now error in rtt est */
		srtt += m;		/* rtt = 7/8 rtt + 1/8 new */
		if (m < 0) {
			m = -m;		/* m is now abs(error) */
			m -= (tp->mdev_us >> 2);   /* similar update on mdev */
			/* This is similar to one of Eifel findings.
			 * Eifel blocks mdev updates when rtt decreases.
			 * This solution is a bit different: we use finer gain
			 * for mdev in this case (alpha*beta).
			 * Like Eifel it also prevents growth of rto,
			 * but also it limits too fast rto decreases,
			 * happening in pure Eifel.
			 */
			if (m > 0)
				m >>= 3;
		} else {
			m -= (tp->mdev_us >> 2);   /* similar update on mdev */
		}
		tp->mdev_us += m;		/* mdev = 3/4 mdev + 1/4 new */
		if (tp->mdev_us > tp->mdev_max_us) {
			tp->mdev_max_us = tp->mdev_us;
			if (tp->mdev_max_us > tp->rttvar_us)
				tp->rttvar_us = tp->mdev_max_us;
		}
		if (after(tp->snd_una, tp->rtt_seq)) {
			if (tp->mdev_max_us < tp->rttvar_us)
				tp->rttvar_us -= (tp->rttvar_us - tp->mdev_max_us) >> 2;
			tp->rtt_seq = tp->snd_nxt;
			tp->mdev_max_us = tcp_rto_min_us(sk);
		}
	} else {
		/* no previous measure. */
		srtt = m << 3;		/* take the measured time to be rtt */
		tp->mdev_us = m << 1;	/* make sure rto = 3*rtt */
		tp->rttvar_us = max(tp->mdev_us, tcp_rto_min_us(sk));
		tp->mdev_max_us = tp->rttvar_us;
		tp->rtt_seq = tp->snd_nxt;
	}
	tp->srtt_us = max(1U, srtt);
}

/* Set the sk_pacing_rate to allow proper sizing of TSO packets.
 * Note: TCP stack does not yet implement pacing.
 * FQ packet scheduler can be used to implement cheap but effective
 * TCP pacing, to smooth the burst on large writes when packets
 * in flight is significantly lower than cwnd (or rwin)
 */
int sysctl_tcp_pacing_ss_ratio __read_mostly = 200;
int sysctl_tcp_pacing_ca_ratio __read_mostly = 120;

static void tcp_update_pacing_rate(struct sock *sk)
{
	const struct tcp_sock *tp = tcp_sk(sk);
	u64 rate;

	/* set sk_pacing_rate to 200 % of current rate (mss * cwnd / srtt) */
	rate = (u64)tp->mss_cache * ((USEC_PER_SEC / 100) << 3);

	/* current rate is (cwnd * mss) / srtt
	 * In Slow Start [1], set sk_pacing_rate to 200 % the current rate.
	 * In Congestion Avoidance phase, set it to 120 % the current rate.
	 *
	 * [1] : Normal Slow Start condition is (tp->snd_cwnd < tp->snd_ssthresh)
	 *	 If snd_cwnd >= (tp->snd_ssthresh / 2), we are approaching
	 *	 end of slow start and should slow down.
	 */
	if (tp->snd_cwnd < tp->snd_ssthresh / 2)
		rate *= sysctl_tcp_pacing_ss_ratio;
	else
		rate *= sysctl_tcp_pacing_ca_ratio;

	rate *= max(tp->snd_cwnd, tp->packets_out);

	if (likely(tp->srtt_us))
		do_div(rate, tp->srtt_us);

	/* ACCESS_ONCE() is needed because sch_fq fetches sk_pacing_rate
	 * without any lock. We want to make sure compiler wont store
	 * intermediate values in this location.
	 */
	ACCESS_ONCE(sk->sk_pacing_rate) = min_t(u64, rate,
						sk->sk_max_pacing_rate);
}

/* Calculate rto without backoff.  This is the second half of Van Jacobson's
 * routine referred to above.
 */
#ifndef CONFIG_MPTCP
static
#endif
void tcp_set_rto(struct sock *sk)
{
	const struct tcp_sock *tp = tcp_sk(sk);
	/* Old crap is replaced with new one. 8)
	 *
	 * More seriously:
	 * 1. If rtt variance happened to be less 50msec, it is hallucination.
	 *    It cannot be less due to utterly erratic ACK generation made
	 *    at least by solaris and freebsd. "Erratic ACKs" has _nothing_
	 *    to do with delayed acks, because at cwnd>2 true delack timeout
	 *    is invisible. Actually, Linux-2.4 also generates erratic
	 *    ACKs in some circumstances.
	 */
	inet_csk(sk)->icsk_rto = __tcp_set_rto(tp);

	/* 2. Fixups made earlier cannot be right.
	 *    If we do not estimate RTO correctly without them,
	 *    all the algo is pure shit and should be replaced
	 *    with correct one. It is exactly, which we pretend to do.
	 */

	/* NOTE: clamping at TCP_RTO_MIN is not required, current algo
	 * guarantees that rto is higher.
	 */
	tcp_bound_rto(sk);
}

__u32 tcp_init_cwnd(const struct tcp_sock *tp, const struct dst_entry *dst)
{
	__u32 cwnd = (dst ? dst_metric(dst, RTAX_INITCWND) : 0);

	if (!cwnd)
		cwnd = TCP_INIT_CWND;
	return min_t(__u32, cwnd, tp->snd_cwnd_clamp);
}

/*
 * Packet counting of FACK is based on in-order assumptions, therefore TCP
 * disables it when reordering is detected
 */
void tcp_disable_fack(struct tcp_sock *tp)
{
	/* RFC3517 uses different metric in lost marker => reset on change */
	if (tcp_is_fack(tp))
		tp->lost_skb_hint = NULL;
	tp->rx_opt.sack_ok &= ~TCP_FACK_ENABLED;
}

/* Take a notice that peer is sending D-SACKs */
static void tcp_dsack_seen(struct tcp_sock *tp)
{
	tp->rx_opt.sack_ok |= TCP_DSACK_SEEN;
}

static void tcp_update_reordering(struct sock *sk, const int metric,
				  const int ts)
{
	struct tcp_sock *tp = tcp_sk(sk);
	if (metric > tp->reordering) {
		int mib_idx;

		tp->reordering = min(sysctl_tcp_max_reordering, metric);

		/* This exciting event is worth to be remembered. 8) */
		if (ts)
			mib_idx = LINUX_MIB_TCPTSREORDER;
		else if (tcp_is_reno(tp))
			mib_idx = LINUX_MIB_TCPRENOREORDER;
		else if (tcp_is_fack(tp))
			mib_idx = LINUX_MIB_TCPFACKREORDER;
		else
			mib_idx = LINUX_MIB_TCPSACKREORDER;

		NET_INC_STATS(sock_net(sk), mib_idx);
#if FASTRETRANS_DEBUG > 1
		pr_debug("Disorder%d %d %u f%u s%u rr%d\n",
			 tp->rx_opt.sack_ok, inet_csk(sk)->icsk_ca_state,
			 tp->reordering,
			 tp->fackets_out,
			 tp->sacked_out,
			 tp->undo_marker ? tp->undo_retrans : 0);
#endif
		tcp_disable_fack(tp);
	}

	if (metric > 0)
		tcp_disable_early_retrans(tp);
	tp->rack.reord = 1;
}

/* This must be called before lost_out is incremented */
static void tcp_verify_retransmit_hint(struct tcp_sock *tp, struct sk_buff *skb)
{
	if ((!tp->retransmit_skb_hint && tp->retrans_out >= tp->lost_out) ||
	    (tp->retransmit_skb_hint &&
	     before(TCP_SKB_CB(skb)->seq,
		    TCP_SKB_CB(tp->retransmit_skb_hint)->seq)))
		tp->retransmit_skb_hint = skb;

	if (!tp->lost_out ||
	    after(TCP_SKB_CB(skb)->end_seq, tp->retransmit_high))
		tp->retransmit_high = TCP_SKB_CB(skb)->end_seq;
}

/* Sum the number of packets on the wire we have marked as lost.
 * There are two cases we care about here:
 * a) Packet hasn't been marked lost (nor retransmitted),
 *    and this is the first loss.
 * b) Packet has been marked both lost and retransmitted,
 *    and this means we think it was lost again.
 */
static void tcp_sum_lost(struct tcp_sock *tp, struct sk_buff *skb)
{
	__u8 sacked = TCP_SKB_CB(skb)->sacked;

	if (!(sacked & TCPCB_LOST) ||
	    ((sacked & TCPCB_LOST) && (sacked & TCPCB_SACKED_RETRANS)))
		tp->lost += tcp_skb_pcount(skb);
}

static void tcp_skb_mark_lost(struct tcp_sock *tp, struct sk_buff *skb)
{
	if (!(TCP_SKB_CB(skb)->sacked & (TCPCB_LOST|TCPCB_SACKED_ACKED))) {
		tcp_verify_retransmit_hint(tp, skb);

		tp->lost_out += tcp_skb_pcount(skb);
		tcp_sum_lost(tp, skb);
		TCP_SKB_CB(skb)->sacked |= TCPCB_LOST;
	}
}

void tcp_skb_mark_lost_uncond_verify(struct tcp_sock *tp, struct sk_buff *skb)
{
	tcp_verify_retransmit_hint(tp, skb);

	tcp_sum_lost(tp, skb);
	if (!(TCP_SKB_CB(skb)->sacked & (TCPCB_LOST|TCPCB_SACKED_ACKED))) {
		tp->lost_out += tcp_skb_pcount(skb);
		TCP_SKB_CB(skb)->sacked |= TCPCB_LOST;
	}
}

/* This procedure tags the retransmission queue when SACKs arrive.
 *
 * We have three tag bits: SACKED(S), RETRANS(R) and LOST(L).
 * Packets in queue with these bits set are counted in variables
 * sacked_out, retrans_out and lost_out, correspondingly.
 *
 * Valid combinations are:
 * Tag  InFlight	Description
 * 0	1		- orig segment is in flight.
 * S	0		- nothing flies, orig reached receiver.
 * L	0		- nothing flies, orig lost by net.
 * R	2		- both orig and retransmit are in flight.
 * L|R	1		- orig is lost, retransmit is in flight.
 * S|R  1		- orig reached receiver, retrans is still in flight.
 * (L|S|R is logically valid, it could occur when L|R is sacked,
 *  but it is equivalent to plain S and code short-curcuits it to S.
 *  L|S is logically invalid, it would mean -1 packet in flight 8))
 *
 * These 6 states form finite state machine, controlled by the following events:
 * 1. New ACK (+SACK) arrives. (tcp_sacktag_write_queue())
 * 2. Retransmission. (tcp_retransmit_skb(), tcp_xmit_retransmit_queue())
 * 3. Loss detection event of two flavors:
 *	A. Scoreboard estimator decided the packet is lost.
 *	   A'. Reno "three dupacks" marks head of queue lost.
 *	   A''. Its FACK modification, head until snd.fack is lost.
 *	B. SACK arrives sacking SND.NXT at the moment, when the
 *	   segment was retransmitted.
 * 4. D-SACK added new rule: D-SACK changes any tag to S.
 *
 * It is pleasant to note, that state diagram turns out to be commutative,
 * so that we are allowed not to be bothered by order of our actions,
 * when multiple events arrive simultaneously. (see the function below).
 *
 * Reordering detection.
 * --------------------
 * Reordering metric is maximal distance, which a packet can be displaced
 * in packet stream. With SACKs we can estimate it:
 *
 * 1. SACK fills old hole and the corresponding segment was not
 *    ever retransmitted -> reordering. Alas, we cannot use it
 *    when segment was retransmitted.
 * 2. The last flaw is solved with D-SACK. D-SACK arrives
 *    for retransmitted and already SACKed segment -> reordering..
 * Both of these heuristics are not used in Loss state, when we cannot
 * account for retransmits accurately.
 *
 * SACK block validation.
 * ----------------------
 *
 * SACK block range validation checks that the received SACK block fits to
 * the expected sequence limits, i.e., it is between SND.UNA and SND.NXT.
 * Note that SND.UNA is not included to the range though being valid because
 * it means that the receiver is rather inconsistent with itself reporting
 * SACK reneging when it should advance SND.UNA. Such SACK block this is
 * perfectly valid, however, in light of RFC2018 which explicitly states
 * that "SACK block MUST reflect the newest segment.  Even if the newest
 * segment is going to be discarded ...", not that it looks very clever
 * in case of head skb. Due to potentional receiver driven attacks, we
 * choose to avoid immediate execution of a walk in write queue due to
 * reneging and defer head skb's loss recovery to standard loss recovery
 * procedure that will eventually trigger (nothing forbids us doing this).
 *
 * Implements also blockage to start_seq wrap-around. Problem lies in the
 * fact that though start_seq (s) is before end_seq (i.e., not reversed),
 * there's no guarantee that it will be before snd_nxt (n). The problem
 * happens when start_seq resides between end_seq wrap (e_w) and snd_nxt
 * wrap (s_w):
 *
 *         <- outs wnd ->                          <- wrapzone ->
 *         u     e      n                         u_w   e_w  s n_w
 *         |     |      |                          |     |   |  |
 * |<------------+------+----- TCP seqno space --------------+---------->|
 * ...-- <2^31 ->|                                           |<--------...
 * ...---- >2^31 ------>|                                    |<--------...
 *
 * Current code wouldn't be vulnerable but it's better still to discard such
 * crazy SACK blocks. Doing this check for start_seq alone closes somewhat
 * similar case (end_seq after snd_nxt wrap) as earlier reversed check in
 * snd_nxt wrap -> snd_una region will then become "well defined", i.e.,
 * equal to the ideal case (infinite seqno space without wrap caused issues).
 *
 * With D-SACK the lower bound is extended to cover sequence space below
 * SND.UNA down to undo_marker, which is the last point of interest. Yet
 * again, D-SACK block must not to go across snd_una (for the same reason as
 * for the normal SACK blocks, explained above). But there all simplicity
 * ends, TCP might receive valid D-SACKs below that. As long as they reside
 * fully below undo_marker they do not affect behavior in anyway and can
 * therefore be safely ignored. In rare cases (which are more or less
 * theoretical ones), the D-SACK will nicely cross that boundary due to skb
 * fragmentation and packet reordering past skb's retransmission. To consider
 * them correctly, the acceptable range must be extended even more though
 * the exact amount is rather hard to quantify. However, tp->max_window can
 * be used as an exaggerated estimate.
 */
static bool tcp_is_sackblock_valid(struct tcp_sock *tp, bool is_dsack,
				   u32 start_seq, u32 end_seq)
{
	/* Too far in future, or reversed (interpretation is ambiguous) */
	if (after(end_seq, tp->snd_nxt) || !before(start_seq, end_seq))
		return false;

	/* Nasty start_seq wrap-around check (see comments above) */
	if (!before(start_seq, tp->snd_nxt))
		return false;

	/* In outstanding window? ...This is valid exit for D-SACKs too.
	 * start_seq == snd_una is non-sensical (see comments above)
	 */
	if (after(start_seq, tp->snd_una))
		return true;

	if (!is_dsack || !tp->undo_marker)
		return false;

	/* ...Then it's D-SACK, and must reside below snd_una completely */
	if (after(end_seq, tp->snd_una))
		return false;

	if (!before(start_seq, tp->undo_marker))
		return true;

	/* Too old */
	if (!after(end_seq, tp->undo_marker))
		return false;

	/* Undo_marker boundary crossing (overestimates a lot). Known already:
	 *   start_seq < undo_marker and end_seq >= undo_marker.
	 */
	return !before(start_seq, end_seq - tp->max_window);
}

static bool tcp_check_dsack(struct sock *sk, const struct sk_buff *ack_skb,
			    struct tcp_sack_block_wire *sp, int num_sacks,
			    u32 prior_snd_una)
{
	struct tcp_sock *tp = tcp_sk(sk);
	u32 start_seq_0 = get_unaligned_be32(&sp[0].start_seq);
	u32 end_seq_0 = get_unaligned_be32(&sp[0].end_seq);
	bool dup_sack = false;

	if (before(start_seq_0, TCP_SKB_CB(ack_skb)->ack_seq)) {
		dup_sack = true;
		tcp_dsack_seen(tp);
		NET_INC_STATS(sock_net(sk), LINUX_MIB_TCPDSACKRECV);
	} else if (num_sacks > 1) {
		u32 end_seq_1 = get_unaligned_be32(&sp[1].end_seq);
		u32 start_seq_1 = get_unaligned_be32(&sp[1].start_seq);

		if (!after(end_seq_0, end_seq_1) &&
		    !before(start_seq_0, start_seq_1)) {
			dup_sack = true;
			tcp_dsack_seen(tp);
			NET_INC_STATS(sock_net(sk),
					LINUX_MIB_TCPDSACKOFORECV);
		}
	}

	/* D-SACK for already forgotten data... Do dumb counting. */
	if (dup_sack && tp->undo_marker && tp->undo_retrans > 0 &&
	    !after(end_seq_0, prior_snd_una) &&
	    after(end_seq_0, tp->undo_marker))
		tp->undo_retrans--;

	return dup_sack;
}

struct tcp_sacktag_state {
	int	reord;
	int	fack_count;
	/* Timestamps for earliest and latest never-retransmitted segment
	 * that was SACKed. RTO needs the earliest RTT to stay conservative,
	 * but congestion control should still get an accurate delay signal.
	 */
	struct skb_mstamp first_sackt;
	struct skb_mstamp last_sackt;
	struct rate_sample *rate;
	int	flag;
};

/* Check if skb is fully within the SACK block. In presence of GSO skbs,
 * the incoming SACK may not exactly match but we can find smaller MSS
 * aligned portion of it that matches. Therefore we might need to fragment
 * which may fail and creates some hassle (caller must handle error case
 * returns).
 *
 * FIXME: this could be merged to shift decision code
 */
static int tcp_match_skb_to_sack(struct sock *sk, struct sk_buff *skb,
				  u32 start_seq, u32 end_seq)
{
	int err;
	bool in_sack;
	unsigned int pkt_len;
	unsigned int mss;

	in_sack = !after(start_seq, TCP_SKB_CB(skb)->seq) &&
		  !before(end_seq, TCP_SKB_CB(skb)->end_seq);

	if (tcp_skb_pcount(skb) > 1 && !in_sack &&
	    after(TCP_SKB_CB(skb)->end_seq, start_seq)) {
		mss = tcp_skb_mss(skb);
		in_sack = !after(start_seq, TCP_SKB_CB(skb)->seq);

		if (!in_sack) {
			pkt_len = start_seq - TCP_SKB_CB(skb)->seq;
			if (pkt_len < mss)
				pkt_len = mss;
		} else {
			pkt_len = end_seq - TCP_SKB_CB(skb)->seq;
			if (pkt_len < mss)
				return -EINVAL;
		}

		/* Round if necessary so that SACKs cover only full MSSes
		 * and/or the remaining small portion (if present)
		 */
		if (pkt_len > mss) {
			unsigned int new_len = (pkt_len / mss) * mss;
			if (!in_sack && new_len < pkt_len)
				new_len += mss;
			pkt_len = new_len;
		}

		if (pkt_len >= skb->len && !in_sack)
			return 0;

		err = tcp_fragment(sk, skb, pkt_len, mss, GFP_ATOMIC);
		if (err < 0)
			return err;
	}

	return in_sack;
}

/* Mark the given newly-SACKed range as such, adjusting counters and hints. */
static u8 tcp_sacktag_one(struct sock *sk,
			  struct tcp_sacktag_state *state, u8 sacked,
			  u32 start_seq, u32 end_seq,
			  int dup_sack, int pcount,
			  const struct skb_mstamp *xmit_time)
{
	struct tcp_sock *tp = tcp_sk(sk);
	int fack_count = state->fack_count;

	/* Account D-SACK for retransmitted packet. */
	if (dup_sack && (sacked & TCPCB_RETRANS)) {
		if (tp->undo_marker && tp->undo_retrans > 0 &&
		    after(end_seq, tp->undo_marker))
			tp->undo_retrans--;
		if (sacked & TCPCB_SACKED_ACKED)
			state->reord = min(fack_count, state->reord);
	}

	/* Nothing to do; acked frame is about to be dropped (was ACKed). */
	if (!after(end_seq, tp->snd_una))
		return sacked;

	if (!(sacked & TCPCB_SACKED_ACKED)) {
		tcp_rack_advance(tp, xmit_time, sacked);

		if (sacked & TCPCB_SACKED_RETRANS) {
			/* If the segment is not tagged as lost,
			 * we do not clear RETRANS, believing
			 * that retransmission is still in flight.
			 */
			if (sacked & TCPCB_LOST) {
				sacked &= ~(TCPCB_LOST|TCPCB_SACKED_RETRANS);
				tp->lost_out -= pcount;
				tp->retrans_out -= pcount;
			}
		} else {
			if (!(sacked & TCPCB_RETRANS)) {
				/* New sack for not retransmitted frame,
				 * which was in hole. It is reordering.
				 */
				if (before(start_seq,
					   tcp_highest_sack_seq(tp)))
					state->reord = min(fack_count,
							   state->reord);
				if (!after(end_seq, tp->high_seq))
					state->flag |= FLAG_ORIG_SACK_ACKED;
				if (state->first_sackt.v64 == 0)
					state->first_sackt = *xmit_time;
				state->last_sackt = *xmit_time;
			}

			if (sacked & TCPCB_LOST) {
				sacked &= ~TCPCB_LOST;
				tp->lost_out -= pcount;
			}
		}

		sacked |= TCPCB_SACKED_ACKED;
		state->flag |= FLAG_DATA_SACKED;
		tp->sacked_out += pcount;
		tp->delivered += pcount;  /* Out-of-order packets delivered */

		fack_count += pcount;

		/* Lost marker hint past SACKed? Tweak RFC3517 cnt */
		if (!tcp_is_fack(tp) && tp->lost_skb_hint &&
		    before(start_seq, TCP_SKB_CB(tp->lost_skb_hint)->seq))
			tp->lost_cnt_hint += pcount;

		if (fack_count > tp->fackets_out)
			tp->fackets_out = fack_count;
	}

	/* D-SACK. We can detect redundant retransmission in S|R and plain R
	 * frames and clear it. undo_retrans is decreased above, L|R frames
	 * are accounted above as well.
	 */
	if (dup_sack && (sacked & TCPCB_SACKED_RETRANS)) {
		sacked &= ~TCPCB_SACKED_RETRANS;
		tp->retrans_out -= pcount;
	}

	return sacked;
}

/* Shift newly-SACKed bytes from this skb to the immediately previous
 * already-SACKed sk_buff. Mark the newly-SACKed bytes as such.
 */
static bool tcp_shifted_skb(struct sock *sk, struct sk_buff *skb,
			    struct tcp_sacktag_state *state,
			    unsigned int pcount, int shifted, int mss,
			    bool dup_sack)
{
	struct tcp_sock *tp = tcp_sk(sk);
	struct sk_buff *prev = tcp_write_queue_prev(sk, skb);
	u32 start_seq = TCP_SKB_CB(skb)->seq;	/* start of newly-SACKed */
	u32 end_seq = start_seq + shifted;	/* end of newly-SACKed */

	BUG_ON(!pcount);

	/* Adjust counters and hints for the newly sacked sequence
	 * range but discard the return value since prev is already
	 * marked. We must tag the range first because the seq
	 * advancement below implicitly advances
	 * tcp_highest_sack_seq() when skb is highest_sack.
	 */
	tcp_sacktag_one(sk, state, TCP_SKB_CB(skb)->sacked,
			start_seq, end_seq, dup_sack, pcount,
			&skb->skb_mstamp);
	tcp_rate_skb_delivered(sk, skb, state->rate);

	if (skb == tp->lost_skb_hint)
		tp->lost_cnt_hint += pcount;

	TCP_SKB_CB(prev)->end_seq += shifted;
	TCP_SKB_CB(skb)->seq += shifted;

	tcp_skb_pcount_add(prev, pcount);
	WARN_ON_ONCE(tcp_skb_pcount(skb) < pcount);
	tcp_skb_pcount_add(skb, -pcount);

	/* When we're adding to gso_segs == 1, gso_size will be zero,
	 * in theory this shouldn't be necessary but as long as DSACK
	 * code can come after this skb later on it's better to keep
	 * setting gso_size to something.
	 */
	if (!TCP_SKB_CB(prev)->tcp_gso_size)
		TCP_SKB_CB(prev)->tcp_gso_size = mss;

	/* CHECKME: To clear or not to clear? Mimics normal skb currently */
	if (tcp_skb_pcount(skb) <= 1)
		TCP_SKB_CB(skb)->tcp_gso_size = 0;

	/* Difference in this won't matter, both ACKed by the same cumul. ACK */
	TCP_SKB_CB(prev)->sacked |= (TCP_SKB_CB(skb)->sacked & TCPCB_EVER_RETRANS);

	if (skb->len > 0) {
		BUG_ON(!tcp_skb_pcount(skb));
		NET_INC_STATS(sock_net(sk), LINUX_MIB_SACKSHIFTED);
		return false;
	}

	/* Whole SKB was eaten :-) */

	if (skb == tp->retransmit_skb_hint)
		tp->retransmit_skb_hint = prev;
	if (skb == tp->lost_skb_hint) {
		tp->lost_skb_hint = prev;
		tp->lost_cnt_hint -= tcp_skb_pcount(prev);
	}

	TCP_SKB_CB(prev)->tcp_flags |= TCP_SKB_CB(skb)->tcp_flags;
	TCP_SKB_CB(prev)->eor = TCP_SKB_CB(skb)->eor;
	if (TCP_SKB_CB(skb)->tcp_flags & TCPHDR_FIN)
		TCP_SKB_CB(prev)->end_seq++;

	if (skb == tcp_highest_sack(sk))
		tcp_advance_highest_sack(sk, skb);

	tcp_skb_collapse_tstamp(prev, skb);
	if (unlikely(TCP_SKB_CB(prev)->tx.delivered_mstamp.v64))
		TCP_SKB_CB(prev)->tx.delivered_mstamp.v64 = 0;

	tcp_unlink_write_queue(skb, sk);
	sk_wmem_free_skb(sk, skb);

	NET_INC_STATS(sock_net(sk), LINUX_MIB_SACKMERGED);

	return true;
}

/* I wish gso_size would have a bit more sane initialization than
 * something-or-zero which complicates things
 */
static int tcp_skb_seglen(const struct sk_buff *skb)
{
	return tcp_skb_pcount(skb) == 1 ? skb->len : tcp_skb_mss(skb);
}

/* Shifting pages past head area doesn't work */
static int skb_can_shift(const struct sk_buff *skb)
{
	return !skb_headlen(skb) && skb_is_nonlinear(skb);
}

int tcp_skb_shift(struct sk_buff *to, struct sk_buff *from,
		  int pcount, int shiftlen)
{
	/* TCP min gso_size is 8 bytes (TCP_MIN_GSO_SIZE)
	 * Since TCP_SKB_CB(skb)->tcp_gso_segs is 16 bits, we need
	 * to make sure not storing more than 65535 * 8 bytes per skb,
	 * even if current MSS is bigger.
	 */
	if (unlikely(to->len + shiftlen >= 65535 * TCP_MIN_GSO_SIZE))
		return 0;
	if (unlikely(tcp_skb_pcount(to) + pcount > 65535))
		return 0;
	return skb_shift(to, from, shiftlen);
}

/* Try collapsing SACK blocks spanning across multiple skbs to a single
 * skb.
 */
static struct sk_buff *tcp_shift_skb_data(struct sock *sk, struct sk_buff *skb,
					  struct tcp_sacktag_state *state,
					  u32 start_seq, u32 end_seq,
					  bool dup_sack)
{
	struct tcp_sock *tp = tcp_sk(sk);
	struct sk_buff *prev;
	int mss;
	int next_pcount;
	int pcount = 0;
	int len;
	int in_sack;

	/* For MPTCP we cannot shift skb-data and remove one skb from the
	 * send-queue, because this will make us loose the DSS-option (which
	 * is stored in TCP_SKB_CB(skb)->dss) of the skb we are removing.
	 */
	if (!sk_can_gso(sk)
#ifdef CONFIG_MPTCP
			 || mptcp(tp)
#endif
			 )
		goto fallback;

	/* Normally R but no L won't result in plain S */
	if (!dup_sack &&
	    (TCP_SKB_CB(skb)->sacked & (TCPCB_LOST|TCPCB_SACKED_RETRANS)) == TCPCB_SACKED_RETRANS)
		goto fallback;
	if (!skb_can_shift(skb))
		goto fallback;
	/* This frame is about to be dropped (was ACKed). */
	if (!after(TCP_SKB_CB(skb)->end_seq, tp->snd_una))
		goto fallback;

	/* Can only happen with delayed DSACK + discard craziness */
	if (unlikely(skb == tcp_write_queue_head(sk)))
		goto fallback;
	prev = tcp_write_queue_prev(sk, skb);

	if ((TCP_SKB_CB(prev)->sacked & TCPCB_TAGBITS) != TCPCB_SACKED_ACKED)
		goto fallback;

	if (!tcp_skb_can_collapse_to(prev))
		goto fallback;

	in_sack = !after(start_seq, TCP_SKB_CB(skb)->seq) &&
		  !before(end_seq, TCP_SKB_CB(skb)->end_seq);

	if (in_sack) {
		len = skb->len;
		pcount = tcp_skb_pcount(skb);
		mss = tcp_skb_seglen(skb);

		/* TODO: Fix DSACKs to not fragment already SACKed and we can
		 * drop this restriction as unnecessary
		 */
		if (mss != tcp_skb_seglen(prev))
			goto fallback;
	} else {
		if (!after(TCP_SKB_CB(skb)->end_seq, start_seq))
			goto noop;
		/* CHECKME: This is non-MSS split case only?, this will
		 * cause skipped skbs due to advancing loop btw, original
		 * has that feature too
		 */
		if (tcp_skb_pcount(skb) <= 1)
			goto noop;

		in_sack = !after(start_seq, TCP_SKB_CB(skb)->seq);
		if (!in_sack) {
			/* TODO: head merge to next could be attempted here
			 * if (!after(TCP_SKB_CB(skb)->end_seq, end_seq)),
			 * though it might not be worth of the additional hassle
			 *
			 * ...we can probably just fallback to what was done
			 * previously. We could try merging non-SACKed ones
			 * as well but it probably isn't going to buy off
			 * because later SACKs might again split them, and
			 * it would make skb timestamp tracking considerably
			 * harder problem.
			 */
			goto fallback;
		}

		len = end_seq - TCP_SKB_CB(skb)->seq;
		BUG_ON(len < 0);
		BUG_ON(len > skb->len);

		/* MSS boundaries should be honoured or else pcount will
		 * severely break even though it makes things bit trickier.
		 * Optimize common case to avoid most of the divides
		 */
		mss = tcp_skb_mss(skb);

		/* TODO: Fix DSACKs to not fragment already SACKed and we can
		 * drop this restriction as unnecessary
		 */
		if (mss != tcp_skb_seglen(prev))
			goto fallback;

		if (len == mss) {
			pcount = 1;
		} else if (len < mss) {
			goto noop;
		} else {
			pcount = len / mss;
			len = pcount * mss;
		}
	}

	/* tcp_sacktag_one() won't SACK-tag ranges below snd_una */
	if (!after(TCP_SKB_CB(skb)->seq + len, tp->snd_una))
		goto fallback;

	if (!tcp_skb_shift(prev, skb, pcount, len))
		goto fallback;
	if (!tcp_shifted_skb(sk, skb, state, pcount, len, mss, dup_sack))
		goto out;

	/* Hole filled allows collapsing with the next as well, this is very
	 * useful when hole on every nth skb pattern happens
	 */
	if (prev == tcp_write_queue_tail(sk))
		goto out;
	skb = tcp_write_queue_next(sk, prev);

	if (!skb_can_shift(skb) ||
	    (skb == tcp_send_head(sk)) ||
	    ((TCP_SKB_CB(skb)->sacked & TCPCB_TAGBITS) != TCPCB_SACKED_ACKED) ||
	    (mss != tcp_skb_seglen(skb)))
		goto out;

	len = skb->len;
	next_pcount = tcp_skb_pcount(skb);
	if (tcp_skb_shift(prev, skb, next_pcount, len)) {
		pcount += next_pcount;
		tcp_shifted_skb(sk, skb, state, next_pcount, len, mss, 0);
	}
out:
	state->fack_count += pcount;
	return prev;

noop:
	return skb;

fallback:
	NET_INC_STATS(sock_net(sk), LINUX_MIB_SACKSHIFTFALLBACK);
	return NULL;
}

static struct sk_buff *tcp_sacktag_walk(struct sk_buff *skb, struct sock *sk,
					struct tcp_sack_block *next_dup,
					struct tcp_sacktag_state *state,
					u32 start_seq, u32 end_seq,
					bool dup_sack_in)
{
	struct tcp_sock *tp = tcp_sk(sk);
	struct sk_buff *tmp;

	tcp_for_write_queue_from(skb, sk) {
		int in_sack = 0;
		bool dup_sack = dup_sack_in;

		if (skb == tcp_send_head(sk))
			break;

		/* queue is in-order => we can short-circuit the walk early */
		if (!before(TCP_SKB_CB(skb)->seq, end_seq))
			break;

		if (next_dup  &&
		    before(TCP_SKB_CB(skb)->seq, next_dup->end_seq)) {
			in_sack = tcp_match_skb_to_sack(sk, skb,
							next_dup->start_seq,
							next_dup->end_seq);
			if (in_sack > 0)
				dup_sack = true;
		}

		/* skb reference here is a bit tricky to get right, since
		 * shifting can eat and free both this skb and the next,
		 * so not even _safe variant of the loop is enough.
		 */
		if (in_sack <= 0) {
			tmp = tcp_shift_skb_data(sk, skb, state,
						 start_seq, end_seq, dup_sack);
			if (tmp) {
				if (tmp != skb) {
					skb = tmp;
					continue;
				}

				in_sack = 0;
			} else {
				in_sack = tcp_match_skb_to_sack(sk, skb,
								start_seq,
								end_seq);
			}
		}

		if (unlikely(in_sack < 0))
			break;

		if (in_sack) {
			TCP_SKB_CB(skb)->sacked =
				tcp_sacktag_one(sk,
						state,
						TCP_SKB_CB(skb)->sacked,
						TCP_SKB_CB(skb)->seq,
						TCP_SKB_CB(skb)->end_seq,
						dup_sack,
						tcp_skb_pcount(skb),
						&skb->skb_mstamp);
			tcp_rate_skb_delivered(sk, skb, state->rate);

			if (!before(TCP_SKB_CB(skb)->seq,
				    tcp_highest_sack_seq(tp)))
				tcp_advance_highest_sack(sk, skb);
		}

		state->fack_count += tcp_skb_pcount(skb);
	}
	return skb;
}

/* Avoid all extra work that is being done by sacktag while walking in
 * a normal way
 */
static struct sk_buff *tcp_sacktag_skip(struct sk_buff *skb, struct sock *sk,
					struct tcp_sacktag_state *state,
					u32 skip_to_seq)
{
	tcp_for_write_queue_from(skb, sk) {
		if (skb == tcp_send_head(sk))
			break;

		if (after(TCP_SKB_CB(skb)->end_seq, skip_to_seq))
			break;

		state->fack_count += tcp_skb_pcount(skb);
	}
	return skb;
}

static struct sk_buff *tcp_maybe_skipping_dsack(struct sk_buff *skb,
						struct sock *sk,
						struct tcp_sack_block *next_dup,
						struct tcp_sacktag_state *state,
						u32 skip_to_seq)
{
	if (!next_dup)
		return skb;

	if (before(next_dup->start_seq, skip_to_seq)) {
		skb = tcp_sacktag_skip(skb, sk, state, next_dup->start_seq);
		skb = tcp_sacktag_walk(skb, sk, NULL, state,
				       next_dup->start_seq, next_dup->end_seq,
				       1);
	}

	return skb;
}

static int tcp_sack_cache_ok(const struct tcp_sock *tp, const struct tcp_sack_block *cache)
{
	return cache < tp->recv_sack_cache + ARRAY_SIZE(tp->recv_sack_cache);
}

static int
tcp_sacktag_write_queue(struct sock *sk, const struct sk_buff *ack_skb,
			u32 prior_snd_una, struct tcp_sacktag_state *state)
{
	struct tcp_sock *tp = tcp_sk(sk);
	const unsigned char *ptr = (skb_transport_header(ack_skb) +
				    TCP_SKB_CB(ack_skb)->sacked);
	struct tcp_sack_block_wire *sp_wire = (struct tcp_sack_block_wire *)(ptr+2);
	struct tcp_sack_block sp[TCP_NUM_SACKS];
	struct tcp_sack_block *cache;
	struct sk_buff *skb;
	int num_sacks = min(TCP_NUM_SACKS, (ptr[1] - TCPOLEN_SACK_BASE) >> 3);
	int used_sacks;
	bool found_dup_sack = false;
	int i, j;
	int first_sack_index;

	state->flag = 0;
	state->reord = tp->packets_out;

	if (!tp->sacked_out) {
		if (WARN_ON(tp->fackets_out))
			tp->fackets_out = 0;
		tcp_highest_sack_reset(sk);
	}

	found_dup_sack = tcp_check_dsack(sk, ack_skb, sp_wire,
					 num_sacks, prior_snd_una);
	if (found_dup_sack) {
		state->flag |= FLAG_DSACKING_ACK;
		tp->delivered++; /* A spurious retransmission is delivered */
	}

	/* Eliminate too old ACKs, but take into
	 * account more or less fresh ones, they can
	 * contain valid SACK info.
	 */
	if (before(TCP_SKB_CB(ack_skb)->ack_seq, prior_snd_una - tp->max_window))
		return 0;

	if (!tp->packets_out)
		goto out;

	used_sacks = 0;
	first_sack_index = 0;
	for (i = 0; i < num_sacks; i++) {
		bool dup_sack = !i && found_dup_sack;

		sp[used_sacks].start_seq = get_unaligned_be32(&sp_wire[i].start_seq);
		sp[used_sacks].end_seq = get_unaligned_be32(&sp_wire[i].end_seq);

		if (!tcp_is_sackblock_valid(tp, dup_sack,
					    sp[used_sacks].start_seq,
					    sp[used_sacks].end_seq)) {
			int mib_idx;

			if (dup_sack) {
				if (!tp->undo_marker)
					mib_idx = LINUX_MIB_TCPDSACKIGNOREDNOUNDO;
				else
					mib_idx = LINUX_MIB_TCPDSACKIGNOREDOLD;
			} else {
				/* Don't count olds caused by ACK reordering */
				if ((TCP_SKB_CB(ack_skb)->ack_seq != tp->snd_una) &&
				    !after(sp[used_sacks].end_seq, tp->snd_una))
					continue;
				mib_idx = LINUX_MIB_TCPSACKDISCARD;
			}

			NET_INC_STATS(sock_net(sk), mib_idx);
			if (i == 0)
				first_sack_index = -1;
			continue;
		}

		/* Ignore very old stuff early */
		if (!after(sp[used_sacks].end_seq, prior_snd_una)) {
			if (i == 0)
				first_sack_index = -1;
			continue;
		}

		used_sacks++;
	}

	/* order SACK blocks to allow in order walk of the retrans queue */
	for (i = used_sacks - 1; i > 0; i--) {
		for (j = 0; j < i; j++) {
			if (after(sp[j].start_seq, sp[j + 1].start_seq)) {
				swap(sp[j], sp[j + 1]);

				/* Track where the first SACK block goes to */
				if (j == first_sack_index)
					first_sack_index = j + 1;
			}
		}
	}

	skb = tcp_write_queue_head(sk);
	state->fack_count = 0;
	i = 0;

	if (!tp->sacked_out) {
		/* It's already past, so skip checking against it */
		cache = tp->recv_sack_cache + ARRAY_SIZE(tp->recv_sack_cache);
	} else {
		cache = tp->recv_sack_cache;
		/* Skip empty blocks in at head of the cache */
		while (tcp_sack_cache_ok(tp, cache) && !cache->start_seq &&
		       !cache->end_seq)
			cache++;
	}

	while (i < used_sacks) {
		u32 start_seq = sp[i].start_seq;
		u32 end_seq = sp[i].end_seq;
		bool dup_sack = (found_dup_sack && (i == first_sack_index));
		struct tcp_sack_block *next_dup = NULL;

		if (found_dup_sack && ((i + 1) == first_sack_index))
			next_dup = &sp[i + 1];

		/* Skip too early cached blocks */
		while (tcp_sack_cache_ok(tp, cache) &&
		       !before(start_seq, cache->end_seq))
			cache++;

		/* Can skip some work by looking recv_sack_cache? */
		if (tcp_sack_cache_ok(tp, cache) && !dup_sack &&
		    after(end_seq, cache->start_seq)) {

			/* Head todo? */
			if (before(start_seq, cache->start_seq)) {
				skb = tcp_sacktag_skip(skb, sk, state,
						       start_seq);
				skb = tcp_sacktag_walk(skb, sk, next_dup,
						       state,
						       start_seq,
						       cache->start_seq,
						       dup_sack);
			}

			/* Rest of the block already fully processed? */
			if (!after(end_seq, cache->end_seq))
				goto advance_sp;

			skb = tcp_maybe_skipping_dsack(skb, sk, next_dup,
						       state,
						       cache->end_seq);

			/* ...tail remains todo... */
			if (tcp_highest_sack_seq(tp) == cache->end_seq) {
				/* ...but better entrypoint exists! */
				skb = tcp_highest_sack(sk);
				if (!skb)
					break;
				state->fack_count = tp->fackets_out;
				cache++;
				goto walk;
			}

			skb = tcp_sacktag_skip(skb, sk, state, cache->end_seq);
			/* Check overlap against next cached too (past this one already) */
			cache++;
			continue;
		}

		if (!before(start_seq, tcp_highest_sack_seq(tp))) {
			skb = tcp_highest_sack(sk);
			if (!skb)
				break;
			state->fack_count = tp->fackets_out;
		}
		skb = tcp_sacktag_skip(skb, sk, state, start_seq);

walk:
		skb = tcp_sacktag_walk(skb, sk, next_dup, state,
				       start_seq, end_seq, dup_sack);

advance_sp:
		i++;
	}

	/* Clear the head of the cache sack blocks so we can skip it next time */
	for (i = 0; i < ARRAY_SIZE(tp->recv_sack_cache) - used_sacks; i++) {
		tp->recv_sack_cache[i].start_seq = 0;
		tp->recv_sack_cache[i].end_seq = 0;
	}
	for (j = 0; j < used_sacks; j++)
		tp->recv_sack_cache[i++] = sp[j];

	if ((state->reord < tp->fackets_out) &&
	    ((inet_csk(sk)->icsk_ca_state != TCP_CA_Loss) || tp->undo_marker))
		tcp_update_reordering(sk, tp->fackets_out - state->reord, 0);

	tcp_verify_left_out(tp);
out:

#if FASTRETRANS_DEBUG > 0
	WARN_ON((int)tp->sacked_out < 0);
	WARN_ON((int)tp->lost_out < 0);
	WARN_ON((int)tp->retrans_out < 0);
	WARN_ON((int)tcp_packets_in_flight(tp) < 0);
#endif
	return state->flag;
}

/* Limits sacked_out so that sum with lost_out isn't ever larger than
 * packets_out. Returns false if sacked_out adjustement wasn't necessary.
 */
static bool tcp_limit_reno_sacked(struct tcp_sock *tp)
{
	u32 holes;

	holes = max(tp->lost_out, 1U);
	holes = min(holes, tp->packets_out);

	if ((tp->sacked_out + holes) > tp->packets_out) {
		tp->sacked_out = tp->packets_out - holes;
		return true;
	}
	return false;
}

/* If we receive more dupacks than we expected counting segments
 * in assumption of absent reordering, interpret this as reordering.
 * The only another reason could be bug in receiver TCP.
 */
static void tcp_check_reno_reordering(struct sock *sk, const int addend)
{
	struct tcp_sock *tp = tcp_sk(sk);
	if (tcp_limit_reno_sacked(tp))
		tcp_update_reordering(sk, tp->packets_out + addend, 0);
}

/* Emulate SACKs for SACKless connection: account for a new dupack. */

static void tcp_add_reno_sack(struct sock *sk)
{
	struct tcp_sock *tp = tcp_sk(sk);
	u32 prior_sacked = tp->sacked_out;

	tp->sacked_out++;
	tcp_check_reno_reordering(sk, 0);
	if (tp->sacked_out > prior_sacked)
		tp->delivered++; /* Some out-of-order packet is delivered */
	tcp_verify_left_out(tp);
}

/* Account for ACK, ACKing some data in Reno Recovery phase. */

static void tcp_remove_reno_sacks(struct sock *sk, int acked)
{
	struct tcp_sock *tp = tcp_sk(sk);

	if (acked > 0) {
		/* One ACK acked hole. The rest eat duplicate ACKs. */
		tp->delivered += max_t(int, acked - tp->sacked_out, 1);
		if (acked - 1 >= tp->sacked_out)
			tp->sacked_out = 0;
		else
			tp->sacked_out -= acked - 1;
	}
	tcp_check_reno_reordering(sk, acked);
	tcp_verify_left_out(tp);
}

static inline void tcp_reset_reno_sack(struct tcp_sock *tp)
{
	tp->sacked_out = 0;
}

void tcp_clear_retrans(struct tcp_sock *tp)
{
	tp->retrans_out = 0;
	tp->lost_out = 0;
	tp->undo_marker = 0;
	tp->undo_retrans = -1;
	tp->fackets_out = 0;
	tp->sacked_out = 0;
}

static inline void tcp_init_undo(struct tcp_sock *tp)
{
	tp->undo_marker = tp->snd_una;
	/* Retransmission still in flight may cause DSACKs later. */
	tp->undo_retrans = tp->retrans_out ? : -1;
}

/* Enter Loss state. If we detect SACK reneging, forget all SACK information
 * and reset tags completely, otherwise preserve SACKs. If receiver
 * dropped its ofo queue, we will know this due to reneging detection.
 */
void tcp_enter_loss(struct sock *sk)
{
	const struct inet_connection_sock *icsk = inet_csk(sk);
	struct tcp_sock *tp = tcp_sk(sk);
	struct net *net = sock_net(sk);
	struct sk_buff *skb;
	bool new_recovery = icsk->icsk_ca_state < TCP_CA_Recovery;
	bool is_reneg;			/* is receiver reneging on SACKs? */
	bool mark_lost;

	/* Reduce ssthresh if it has not yet been made inside this window. */
	if (icsk->icsk_ca_state <= TCP_CA_Disorder ||
	    !after(tp->high_seq, tp->snd_una) ||
	    (icsk->icsk_ca_state == TCP_CA_Loss && !icsk->icsk_retransmits)) {
		tp->prior_ssthresh = tcp_current_ssthresh(sk);
		tp->snd_ssthresh = icsk->icsk_ca_ops->ssthresh(sk);
		tcp_ca_event(sk, CA_EVENT_LOSS);
		tcp_init_undo(tp);
	}
	tp->snd_cwnd	   = 1;
	tp->snd_cwnd_cnt   = 0;
	tp->snd_cwnd_stamp = tcp_time_stamp;

	tp->retrans_out = 0;
	tp->lost_out = 0;

	if (tcp_is_reno(tp))
		tcp_reset_reno_sack(tp);

	skb = tcp_write_queue_head(sk);
	is_reneg = skb && (TCP_SKB_CB(skb)->sacked & TCPCB_SACKED_ACKED);
	if (is_reneg) {
		NET_INC_STATS(sock_net(sk), LINUX_MIB_TCPSACKRENEGING);
		tp->sacked_out = 0;
		tp->fackets_out = 0;
		/* Mark SACK reneging until we recover from this loss event. */
		tp->is_sack_reneg = 1;
	}
	tcp_clear_all_retrans_hints(tp);

	tcp_for_write_queue(skb, sk) {
		if (skb == tcp_send_head(sk))
			break;

		mark_lost = (!(TCP_SKB_CB(skb)->sacked & TCPCB_SACKED_ACKED) ||
			     is_reneg);
		if (mark_lost)
			tcp_sum_lost(tp, skb);
		TCP_SKB_CB(skb)->sacked &= (~TCPCB_TAGBITS)|TCPCB_SACKED_ACKED;
		if (mark_lost) {
			TCP_SKB_CB(skb)->sacked &= ~TCPCB_SACKED_ACKED;
			TCP_SKB_CB(skb)->sacked |= TCPCB_LOST;
			tp->lost_out += tcp_skb_pcount(skb);
			tp->retransmit_high = TCP_SKB_CB(skb)->end_seq;
		}
	}
	tcp_verify_left_out(tp);

	/* Timeout in disordered state after receiving substantial DUPACKs
	 * suggests that the degree of reordering is over-estimated.
	 */
	if (icsk->icsk_ca_state <= TCP_CA_Disorder &&
	    tp->sacked_out >= net->ipv4.sysctl_tcp_reordering)
		tp->reordering = min_t(unsigned int, tp->reordering,
				       net->ipv4.sysctl_tcp_reordering);
	tcp_set_ca_state(sk, TCP_CA_Loss);
	tp->high_seq = tp->snd_nxt;
	tcp_ecn_queue_cwr(tp);

	/* F-RTO RFC5682 sec 3.1 step 1: retransmit SND.UNA if no previous
	 * loss recovery is underway except recurring timeout(s) on
	 * the same SND.UNA (sec 3.2). Disable F-RTO on path MTU probing
	 */
	tp->frto = sysctl_tcp_frto &&
		   (new_recovery || icsk->icsk_retransmits) &&
		   !inet_csk(sk)->icsk_mtup.probe_size;
}

/* If ACK arrived pointing to a remembered SACK, it means that our
 * remembered SACKs do not reflect real state of receiver i.e.
 * receiver _host_ is heavily congested (or buggy).
 *
 * To avoid big spurious retransmission bursts due to transient SACK
 * scoreboard oddities that look like reneging, we give the receiver a
 * little time (max(RTT/2, 10ms)) to send us some more ACKs that will
 * restore sanity to the SACK scoreboard. If the apparent reneging
 * persists until this RTO then we'll clear the SACK scoreboard.
 */
static bool tcp_check_sack_reneging(struct sock *sk, int flag)
{
	if (flag & FLAG_SACK_RENEGING) {
		struct tcp_sock *tp = tcp_sk(sk);
		unsigned long delay = max(usecs_to_jiffies(tp->srtt_us >> 4),
					  msecs_to_jiffies(10));

		inet_csk_reset_xmit_timer(sk, ICSK_TIME_RETRANS,
					  delay, TCP_RTO_MAX);
		return true;
	}
	return false;
}

static inline int tcp_fackets_out(const struct tcp_sock *tp)
{
	return tcp_is_reno(tp) ? tp->sacked_out + 1 : tp->fackets_out;
}

/* Heurestics to calculate number of duplicate ACKs. There's no dupACKs
 * counter when SACK is enabled (without SACK, sacked_out is used for
 * that purpose).
 *
 * Instead, with FACK TCP uses fackets_out that includes both SACKed
 * segments up to the highest received SACK block so far and holes in
 * between them.
 *
 * With reordering, holes may still be in flight, so RFC3517 recovery
 * uses pure sacked_out (total number of SACKed segments) even though
 * it violates the RFC that uses duplicate ACKs, often these are equal
 * but when e.g. out-of-window ACKs or packet duplication occurs,
 * they differ. Since neither occurs due to loss, TCP should really
 * ignore them.
 */
static inline int tcp_dupack_heuristics(const struct tcp_sock *tp)
{
	return tcp_is_fack(tp) ? tp->fackets_out : tp->sacked_out + 1;
}

static bool tcp_pause_early_retransmit(struct sock *sk, int flag)
{
	struct tcp_sock *tp = tcp_sk(sk);
	unsigned long delay;

	/* Delay early retransmit and entering fast recovery for
	 * max(RTT/4, 2msec) unless ack has ECE mark, no RTT samples
	 * available, or RTO is scheduled to fire first.
	 */
	if (sysctl_tcp_early_retrans < 2 || sysctl_tcp_early_retrans > 3 ||
	    (flag & FLAG_ECE) || !tp->srtt_us)
		return false;

	delay = max(usecs_to_jiffies(tp->srtt_us >> 5),
		    msecs_to_jiffies(2));

	if (!time_after(inet_csk(sk)->icsk_timeout, (jiffies + delay)))
		return false;

	inet_csk_reset_xmit_timer(sk, ICSK_TIME_EARLY_RETRANS, delay,
				  TCP_RTO_MAX);
	return true;
}

/* Linux NewReno/SACK/FACK/ECN state machine.
 * --------------------------------------
 *
 * "Open"	Normal state, no dubious events, fast path.
 * "Disorder"   In all the respects it is "Open",
 *		but requires a bit more attention. It is entered when
 *		we see some SACKs or dupacks. It is split of "Open"
 *		mainly to move some processing from fast path to slow one.
 * "CWR"	CWND was reduced due to some Congestion Notification event.
 *		It can be ECN, ICMP source quench, local device congestion.
 * "Recovery"	CWND was reduced, we are fast-retransmitting.
 * "Loss"	CWND was reduced due to RTO timeout or SACK reneging.
 *
 * tcp_fastretrans_alert() is entered:
 * - each incoming ACK, if state is not "Open"
 * - when arrived ACK is unusual, namely:
 *	* SACK
 *	* Duplicate ACK.
 *	* ECN ECE.
 *
 * Counting packets in flight is pretty simple.
 *
 *	in_flight = packets_out - left_out + retrans_out
 *
 *	packets_out is SND.NXT-SND.UNA counted in packets.
 *
 *	retrans_out is number of retransmitted segments.
 *
 *	left_out is number of segments left network, but not ACKed yet.
 *
 *		left_out = sacked_out + lost_out
 *
 *     sacked_out: Packets, which arrived to receiver out of order
 *		   and hence not ACKed. With SACKs this number is simply
 *		   amount of SACKed data. Even without SACKs
 *		   it is easy to give pretty reliable estimate of this number,
 *		   counting duplicate ACKs.
 *
 *       lost_out: Packets lost by network. TCP has no explicit
 *		   "loss notification" feedback from network (for now).
 *		   It means that this number can be only _guessed_.
 *		   Actually, it is the heuristics to predict lossage that
 *		   distinguishes different algorithms.
 *
 *	F.e. after RTO, when all the queue is considered as lost,
 *	lost_out = packets_out and in_flight = retrans_out.
 *
 *		Essentially, we have now two algorithms counting
 *		lost packets.
 *
 *		FACK: It is the simplest heuristics. As soon as we decided
 *		that something is lost, we decide that _all_ not SACKed
 *		packets until the most forward SACK are lost. I.e.
 *		lost_out = fackets_out - sacked_out and left_out = fackets_out.
 *		It is absolutely correct estimate, if network does not reorder
 *		packets. And it loses any connection to reality when reordering
 *		takes place. We use FACK by default until reordering
 *		is suspected on the path to this destination.
 *
 *		NewReno: when Recovery is entered, we assume that one segment
 *		is lost (classic Reno). While we are in Recovery and
 *		a partial ACK arrives, we assume that one more packet
 *		is lost (NewReno). This heuristics are the same in NewReno
 *		and SACK.
 *
 *  Imagine, that's all! Forget about all this shamanism about CWND inflation
 *  deflation etc. CWND is real congestion window, never inflated, changes
 *  only according to classic VJ rules.
 *
 * Really tricky (and requiring careful tuning) part of algorithm
 * is hidden in functions tcp_time_to_recover() and tcp_xmit_retransmit_queue().
 * The first determines the moment _when_ we should reduce CWND and,
 * hence, slow down forward transmission. In fact, it determines the moment
 * when we decide that hole is caused by loss, rather than by a reorder.
 *
 * tcp_xmit_retransmit_queue() decides, _what_ we should retransmit to fill
 * holes, caused by lost packets.
 *
 * And the most logically complicated part of algorithm is undo
 * heuristics. We detect false retransmits due to both too early
 * fast retransmit (reordering) and underestimated RTO, analyzing
 * timestamps and D-SACKs. When we detect that some segments were
 * retransmitted by mistake and CWND reduction was wrong, we undo
 * window reduction and abort recovery phase. This logic is hidden
 * inside several functions named tcp_try_undo_<something>.
 */

/* This function decides, when we should leave Disordered state
 * and enter Recovery phase, reducing congestion window.
 *
 * Main question: may we further continue forward transmission
 * with the same cwnd?
 */
static bool tcp_time_to_recover(struct sock *sk, int flag)
{
	struct tcp_sock *tp = tcp_sk(sk);
	__u32 packets_out;
	int tcp_reordering = sock_net(sk)->ipv4.sysctl_tcp_reordering;

	/* Trick#1: The loss is proven. */
	if (tp->lost_out)
		return true;

	/* Not-A-Trick#2 : Classic rule... */
	if (tcp_dupack_heuristics(tp) > tp->reordering)
		return true;

	/* Trick#4: It is still not OK... But will it be useful to delay
	 * recovery more?
	 */
	packets_out = tp->packets_out;
	if (packets_out <= tp->reordering &&
	    tp->sacked_out >= max_t(__u32, packets_out/2, tcp_reordering) &&
	    !tcp_may_send_now(sk)) {
		/* We have nothing to send. This connection is limited
		 * either by receiver window or by application.
		 */
		return true;
	}

	/* If a thin stream is detected, retransmit after first
	 * received dupack. Employ only if SACK is supported in order
	 * to avoid possible corner-case series of spurious retransmissions
	 * Use only if there are no unsent data.
	 */
	if ((tp->thin_dupack || sysctl_tcp_thin_dupack) &&
	    tcp_stream_is_thin(tp) && tcp_dupack_heuristics(tp) > 1 &&
	    tcp_is_sack(tp) && !tcp_send_head(sk))
		return true;

	/* Trick#6: TCP early retransmit, per RFC5827.  To avoid spurious
	 * retransmissions due to small network reorderings, we implement
	 * Mitigation A.3 in the RFC and delay the retransmission for a short
	 * interval if appropriate.
	 */
	if (tp->do_early_retrans && !tp->retrans_out && tp->sacked_out &&
	    (tp->packets_out >= (tp->sacked_out + 1) && tp->packets_out < 4) &&
	    !tcp_may_send_now(sk))
		return !tcp_pause_early_retransmit(sk, flag);

	return false;
}

/* Detect loss in event "A" above by marking head of queue up as lost.
 * For FACK or non-SACK(Reno) senders, the first "packets" number of segments
 * are considered lost. For RFC3517 SACK, a segment is considered lost if it
 * has at least tp->reordering SACKed seqments above it; "packets" refers to
 * the maximum SACKed segments to pass before reaching this limit.
 */
static void tcp_mark_head_lost(struct sock *sk, int packets, int mark_head)
{
	struct tcp_sock *tp = tcp_sk(sk);
	struct sk_buff *skb;
	int cnt, oldcnt, lost;
	unsigned int mss;
	/* Use SACK to deduce losses of new sequences sent during recovery */
	const u32 loss_high = tcp_is_sack(tp) ?  tp->snd_nxt : tp->high_seq;

	WARN_ON(packets > tp->packets_out);
	if (tp->lost_skb_hint) {
		skb = tp->lost_skb_hint;
		cnt = tp->lost_cnt_hint;
		/* Head already handled? */
		if (mark_head && skb != tcp_write_queue_head(sk))
			return;
	} else {
		skb = tcp_write_queue_head(sk);
		cnt = 0;
	}

	tcp_for_write_queue_from(skb, sk) {
		if (skb == tcp_send_head(sk))
			break;
		/* TODO: do this better */
		/* this is not the most efficient way to do this... */
		tp->lost_skb_hint = skb;
		tp->lost_cnt_hint = cnt;

		if (after(TCP_SKB_CB(skb)->end_seq, loss_high))
			break;

		oldcnt = cnt;
		if (tcp_is_fack(tp) || tcp_is_reno(tp) ||
		    (TCP_SKB_CB(skb)->sacked & TCPCB_SACKED_ACKED))
			cnt += tcp_skb_pcount(skb);

		if (cnt > packets) {
			if ((tcp_is_sack(tp) && !tcp_is_fack(tp)) ||
			    (TCP_SKB_CB(skb)->sacked & TCPCB_SACKED_ACKED) ||
			    (oldcnt >= packets))
				break;

			mss = tcp_skb_mss(skb);
			/* If needed, chop off the prefix to mark as lost. */
			lost = (packets - oldcnt) * mss;
			if (lost < skb->len &&
			    tcp_fragment(sk, skb, lost, mss, GFP_ATOMIC) < 0)
				break;
			cnt = packets;
		}

		tcp_skb_mark_lost(tp, skb);

		if (mark_head)
			break;
	}
	tcp_verify_left_out(tp);
}

/* Account newly detected lost packet(s) */

static void tcp_update_scoreboard(struct sock *sk, int fast_rexmit)
{
	struct tcp_sock *tp = tcp_sk(sk);

	if (tcp_is_reno(tp)) {
		tcp_mark_head_lost(sk, 1, 1);
	} else if (tcp_is_fack(tp)) {
		int lost = tp->fackets_out - tp->reordering;
		if (lost <= 0)
			lost = 1;
		tcp_mark_head_lost(sk, lost, 0);
	} else {
		int sacked_upto = tp->sacked_out - tp->reordering;
		if (sacked_upto >= 0)
			tcp_mark_head_lost(sk, sacked_upto, 0);
		else if (fast_rexmit)
			tcp_mark_head_lost(sk, 1, 1);
	}
}

static bool tcp_tsopt_ecr_before(const struct tcp_sock *tp, u32 when)
{
	return tp->rx_opt.saw_tstamp && tp->rx_opt.rcv_tsecr &&
	       before(tp->rx_opt.rcv_tsecr, when);
}

/* skb is spurious retransmitted if the returned timestamp echo
 * reply is prior to the skb transmission time
 */
static bool tcp_skb_spurious_retrans(const struct tcp_sock *tp,
				     const struct sk_buff *skb)
{
	return (TCP_SKB_CB(skb)->sacked & TCPCB_RETRANS) &&
	       tcp_tsopt_ecr_before(tp, tcp_skb_timestamp(skb));
}

/* Nothing was retransmitted or returned timestamp is less
 * than timestamp of the first retransmission.
 */
static inline bool tcp_packet_delayed(const struct tcp_sock *tp)
{
	return !tp->retrans_stamp ||
	       tcp_tsopt_ecr_before(tp, tp->retrans_stamp);
}

/* Undo procedures. */

/* We can clear retrans_stamp when there are no retransmissions in the
 * window. It would seem that it is trivially available for us in
 * tp->retrans_out, however, that kind of assumptions doesn't consider
 * what will happen if errors occur when sending retransmission for the
 * second time. ...It could the that such segment has only
 * TCPCB_EVER_RETRANS set at the present time. It seems that checking
 * the head skb is enough except for some reneging corner cases that
 * are not worth the effort.
 *
 * Main reason for all this complexity is the fact that connection dying
 * time now depends on the validity of the retrans_stamp, in particular,
 * that successive retransmissions of a segment must not advance
 * retrans_stamp under any conditions.
 */
static bool tcp_any_retrans_done(const struct sock *sk)
{
	const struct tcp_sock *tp = tcp_sk(sk);
	struct sk_buff *skb;

	if (tp->retrans_out)
		return true;

	skb = tcp_write_queue_head(sk);
	if (unlikely(skb && TCP_SKB_CB(skb)->sacked & TCPCB_EVER_RETRANS))
		return true;

	return false;
}

#if FASTRETRANS_DEBUG > 1
static void DBGUNDO(struct sock *sk, const char *msg)
{
	struct tcp_sock *tp = tcp_sk(sk);
	struct inet_sock *inet = inet_sk(sk);

	if (sk->sk_family == AF_INET) {
		pr_debug("Undo %s %pI4/%u c%u l%u ss%u/%u p%u\n",
			 msg,
			 &inet->inet_daddr, ntohs(inet->inet_dport),
			 tp->snd_cwnd, tcp_left_out(tp),
			 tp->snd_ssthresh, tp->prior_ssthresh,
			 tp->packets_out);
	}
#if IS_ENABLED(CONFIG_IPV6)
	else if (sk->sk_family == AF_INET6) {
		pr_debug("Undo %s %pI6/%u c%u l%u ss%u/%u p%u\n",
			 msg,
			 &sk->sk_v6_daddr, ntohs(inet->inet_dport),
			 tp->snd_cwnd, tcp_left_out(tp),
			 tp->snd_ssthresh, tp->prior_ssthresh,
			 tp->packets_out);
	}
#endif
}
#else
#define DBGUNDO(x...) do { } while (0)
#endif

static void tcp_undo_cwnd_reduction(struct sock *sk, bool unmark_loss)
{
	struct tcp_sock *tp = tcp_sk(sk);

	if (unmark_loss) {
		struct sk_buff *skb;

		tcp_for_write_queue(skb, sk) {
			if (skb == tcp_send_head(sk))
				break;
			TCP_SKB_CB(skb)->sacked &= ~TCPCB_LOST;
		}
		tp->lost_out = 0;
		tcp_clear_all_retrans_hints(tp);
	}

	if (tp->prior_ssthresh) {
		const struct inet_connection_sock *icsk = inet_csk(sk);

		if (icsk->icsk_ca_ops->undo_cwnd)
			tp->snd_cwnd = icsk->icsk_ca_ops->undo_cwnd(sk);
		else
			tp->snd_cwnd = max(tp->snd_cwnd, tp->snd_ssthresh << 1);

		if (tp->prior_ssthresh > tp->snd_ssthresh) {
			tp->snd_ssthresh = tp->prior_ssthresh;
			tcp_ecn_withdraw_cwr(tp);
		}
	}
	tp->snd_cwnd_stamp = tcp_time_stamp;
	tp->undo_marker = 0;
}

static inline bool tcp_may_undo(const struct tcp_sock *tp)
{
	return tp->undo_marker && (!tp->undo_retrans || tcp_packet_delayed(tp));
}

/* People celebrate: "We love our President!" */
static bool tcp_try_undo_recovery(struct sock *sk)
{
	struct tcp_sock *tp = tcp_sk(sk);

	if (tcp_may_undo(tp)) {
		int mib_idx;

		/* Happy end! We did not retransmit anything
		 * or our original transmission succeeded.
		 */
		DBGUNDO(sk, inet_csk(sk)->icsk_ca_state == TCP_CA_Loss ? "loss" : "retrans");
		tcp_undo_cwnd_reduction(sk, false);
		if (inet_csk(sk)->icsk_ca_state == TCP_CA_Loss)
			mib_idx = LINUX_MIB_TCPLOSSUNDO;
		else
			mib_idx = LINUX_MIB_TCPFULLUNDO;

		NET_INC_STATS(sock_net(sk), mib_idx);
	}
	if (tp->snd_una == tp->high_seq && tcp_is_reno(tp)) {
		/* Hold old state until something *above* high_seq
		 * is ACKed. For Reno it is MUST to prevent false
		 * fast retransmits (RFC2582). SACK TCP is safe. */
		if (!tcp_any_retrans_done(sk))
			tp->retrans_stamp = 0;
		return true;
	}
	tcp_set_ca_state(sk, TCP_CA_Open);
	tp->is_sack_reneg = 0;
	return false;
}

/* Try to undo cwnd reduction, because D-SACKs acked all retransmitted data */
static bool tcp_try_undo_dsack(struct sock *sk)
{
	struct tcp_sock *tp = tcp_sk(sk);

	if (tp->undo_marker && !tp->undo_retrans) {
		DBGUNDO(sk, "D-SACK");
		tcp_undo_cwnd_reduction(sk, false);
		NET_INC_STATS(sock_net(sk), LINUX_MIB_TCPDSACKUNDO);
		return true;
	}
	return false;
}

/* Undo during loss recovery after partial ACK or using F-RTO. */
static bool tcp_try_undo_loss(struct sock *sk, bool frto_undo)
{
	struct tcp_sock *tp = tcp_sk(sk);

	if (frto_undo || tcp_may_undo(tp)) {
		tcp_undo_cwnd_reduction(sk, true);

		DBGUNDO(sk, "partial loss");
		NET_INC_STATS(sock_net(sk), LINUX_MIB_TCPLOSSUNDO);
		if (frto_undo)
			NET_INC_STATS(sock_net(sk),
					LINUX_MIB_TCPSPURIOUSRTOS);
		inet_csk(sk)->icsk_retransmits = 0;
		if (frto_undo || tcp_is_sack(tp)) {
			tcp_set_ca_state(sk, TCP_CA_Open);
			tp->is_sack_reneg = 0;
		}
		return true;
	}
	return false;
}

/* The cwnd reduction in CWR and Recovery uses the PRR algorithm in RFC 6937.
 * It computes the number of packets to send (sndcnt) based on packets newly
 * delivered:
 *   1) If the packets in flight is larger than ssthresh, PRR spreads the
 *	cwnd reductions across a full RTT.
 *   2) Otherwise PRR uses packet conservation to send as much as delivered.
 *      But when the retransmits are acked without further losses, PRR
 *      slow starts cwnd up to ssthresh to speed up the recovery.
 */
static void tcp_init_cwnd_reduction(struct sock *sk)
{
	struct tcp_sock *tp = tcp_sk(sk);

	tp->high_seq = tp->snd_nxt;
	tp->tlp_high_seq = 0;
	tp->snd_cwnd_cnt = 0;
	tp->prior_cwnd = tp->snd_cwnd;
	tp->prr_delivered = 0;
	tp->prr_out = 0;
	tp->snd_ssthresh = inet_csk(sk)->icsk_ca_ops->ssthresh(sk);
	tcp_ecn_queue_cwr(tp);
}

static void tcp_cwnd_reduction(struct sock *sk, int newly_acked_sacked,
			       int flag)
{
	struct tcp_sock *tp = tcp_sk(sk);
	int sndcnt = 0;
	int delta = tp->snd_ssthresh - tcp_packets_in_flight(tp);

	if (newly_acked_sacked <= 0 || WARN_ON_ONCE(!tp->prior_cwnd))
		return;

	tp->prr_delivered += newly_acked_sacked;
	if (delta < 0) {
		u64 dividend = (u64)tp->snd_ssthresh * tp->prr_delivered +
			       tp->prior_cwnd - 1;
		sndcnt = div_u64(dividend, tp->prior_cwnd) - tp->prr_out;
	} else if ((flag & FLAG_RETRANS_DATA_ACKED) &&
		   !(flag & FLAG_LOST_RETRANS)) {
		sndcnt = min_t(int, delta,
			       max_t(int, tp->prr_delivered - tp->prr_out,
				     newly_acked_sacked) + 1);
	} else {
		sndcnt = min(delta, newly_acked_sacked);
	}
	/* Force a fast retransmit upon entering fast recovery */
	sndcnt = max(sndcnt, (tp->prr_out ? 0 : 1));
	tp->snd_cwnd = tcp_packets_in_flight(tp) + sndcnt;
}

static inline void tcp_end_cwnd_reduction(struct sock *sk)
{
	struct tcp_sock *tp = tcp_sk(sk);

	if (inet_csk(sk)->icsk_ca_ops->cong_control)
		return;

	/* Reset cwnd to ssthresh in CWR or Recovery (unless it's undone) */
	if (tp->snd_ssthresh < TCP_INFINITE_SSTHRESH &&
	    (inet_csk(sk)->icsk_ca_state == TCP_CA_CWR || tp->undo_marker)) {
		tp->snd_cwnd = tp->snd_ssthresh;
		tp->snd_cwnd_stamp = tcp_time_stamp;
	}
	tcp_ca_event(sk, CA_EVENT_COMPLETE_CWR);
}

/* Enter CWR state. Disable cwnd undo since congestion is proven with ECN */
void tcp_enter_cwr(struct sock *sk)
{
	struct tcp_sock *tp = tcp_sk(sk);

	tp->prior_ssthresh = 0;
	if (inet_csk(sk)->icsk_ca_state < TCP_CA_CWR) {
		tp->undo_marker = 0;
		tcp_init_cwnd_reduction(sk);
		tcp_set_ca_state(sk, TCP_CA_CWR);
	}
}
EXPORT_SYMBOL(tcp_enter_cwr);

static void tcp_try_keep_open(struct sock *sk)
{
	struct tcp_sock *tp = tcp_sk(sk);
	int state = TCP_CA_Open;

	if (tcp_left_out(tp) || tcp_any_retrans_done(sk))
		state = TCP_CA_Disorder;

	if (inet_csk(sk)->icsk_ca_state != state) {
		tcp_set_ca_state(sk, state);
		tp->high_seq = tp->snd_nxt;
	}
}

static void tcp_try_to_open(struct sock *sk, int flag)
{
	struct tcp_sock *tp = tcp_sk(sk);

	tcp_verify_left_out(tp);

	if (!tcp_any_retrans_done(sk))
		tp->retrans_stamp = 0;

	if (flag & FLAG_ECE)
		tcp_enter_cwr(sk);

	if (inet_csk(sk)->icsk_ca_state != TCP_CA_CWR) {
		tcp_try_keep_open(sk);
	}
}

static void tcp_mtup_probe_failed(struct sock *sk)
{
	struct inet_connection_sock *icsk = inet_csk(sk);

	icsk->icsk_mtup.search_high = icsk->icsk_mtup.probe_size - 1;
	icsk->icsk_mtup.probe_size = 0;
	NET_INC_STATS(sock_net(sk), LINUX_MIB_TCPMTUPFAIL);
}

static void tcp_mtup_probe_success(struct sock *sk)
{
	struct tcp_sock *tp = tcp_sk(sk);
	struct inet_connection_sock *icsk = inet_csk(sk);

	/* FIXME: breaks with very large cwnd */
	tp->prior_ssthresh = tcp_current_ssthresh(sk);
	tp->snd_cwnd = tp->snd_cwnd *
		       tcp_mss_to_mtu(sk, tp->mss_cache) /
		       icsk->icsk_mtup.probe_size;
	tp->snd_cwnd_cnt = 0;
	tp->snd_cwnd_stamp = tcp_time_stamp;
	tp->snd_ssthresh = tcp_current_ssthresh(sk);

	icsk->icsk_mtup.search_low = icsk->icsk_mtup.probe_size;
	icsk->icsk_mtup.probe_size = 0;
	tcp_sync_mss(sk, icsk->icsk_pmtu_cookie);
	NET_INC_STATS(sock_net(sk), LINUX_MIB_TCPMTUPSUCCESS);
}

/* Do a simple retransmit without using the backoff mechanisms in
 * tcp_timer. This is used for path mtu discovery.
 * The socket is already locked here.
 */
void tcp_simple_retransmit(struct sock *sk)
{
	const struct inet_connection_sock *icsk = inet_csk(sk);
	struct tcp_sock *tp = tcp_sk(sk);
	struct sk_buff *skb;
	unsigned int mss = tcp_current_mss(sk);
	u32 prior_lost = tp->lost_out;

	tcp_for_write_queue(skb, sk) {
		if (skb == tcp_send_head(sk))
			break;
		if (tcp_skb_seglen(skb) > mss &&
		    !(TCP_SKB_CB(skb)->sacked & TCPCB_SACKED_ACKED)) {
			if (TCP_SKB_CB(skb)->sacked & TCPCB_SACKED_RETRANS) {
				TCP_SKB_CB(skb)->sacked &= ~TCPCB_SACKED_RETRANS;
				tp->retrans_out -= tcp_skb_pcount(skb);
			}
			tcp_skb_mark_lost_uncond_verify(tp, skb);
		}
	}

	tcp_clear_retrans_hints_partial(tp);

	if (prior_lost == tp->lost_out)
		return;

	if (tcp_is_reno(tp))
		tcp_limit_reno_sacked(tp);

	tcp_verify_left_out(tp);

	/* Don't muck with the congestion window here.
	 * Reason is that we do not increase amount of _data_
	 * in network, but units changed and effective
	 * cwnd/ssthresh really reduced now.
	 */
	if (icsk->icsk_ca_state != TCP_CA_Loss) {
		tp->high_seq = tp->snd_nxt;
		tp->snd_ssthresh = tcp_current_ssthresh(sk);
		tp->prior_ssthresh = 0;
		tp->undo_marker = 0;
		tcp_set_ca_state(sk, TCP_CA_Loss);
	}
	tcp_xmit_retransmit_queue(sk);
}
EXPORT_SYMBOL(tcp_simple_retransmit);

static void tcp_enter_recovery(struct sock *sk, bool ece_ack)
{
	struct tcp_sock *tp = tcp_sk(sk);
	int mib_idx;

	if (tcp_is_reno(tp))
		mib_idx = LINUX_MIB_TCPRENORECOVERY;
	else
		mib_idx = LINUX_MIB_TCPSACKRECOVERY;

	NET_INC_STATS(sock_net(sk), mib_idx);

	tp->prior_ssthresh = 0;
	tcp_init_undo(tp);

	if (!tcp_in_cwnd_reduction(sk)) {
		if (!ece_ack)
			tp->prior_ssthresh = tcp_current_ssthresh(sk);
		tcp_init_cwnd_reduction(sk);
	}
	tcp_set_ca_state(sk, TCP_CA_Recovery);
}

/* Process an ACK in CA_Loss state. Move to CA_Open if lost data are
 * recovered or spurious. Otherwise retransmits more on partial ACKs.
 */
static void tcp_process_loss(struct sock *sk, int flag, bool is_dupack,
			     int *rexmit)
{
	struct tcp_sock *tp = tcp_sk(sk);
	bool recovered = !before(tp->snd_una, tp->high_seq);

	if ((flag & FLAG_SND_UNA_ADVANCED) &&
	    tcp_try_undo_loss(sk, false))
		return;

	if (tp->frto) { /* F-RTO RFC5682 sec 3.1 (sack enhanced version). */
		/* Step 3.b. A timeout is spurious if not all data are
		 * lost, i.e., never-retransmitted data are (s)acked.
		 */
		if ((flag & FLAG_ORIG_SACK_ACKED) &&
		    tcp_try_undo_loss(sk, true))
			return;

		if (after(tp->snd_nxt, tp->high_seq)) {
			if (flag & FLAG_DATA_SACKED || is_dupack)
				tp->frto = 0; /* Step 3.a. loss was real */
		} else if (flag & FLAG_SND_UNA_ADVANCED && !recovered) {
			tp->high_seq = tp->snd_nxt;
			/* Step 2.b. Try send new data (but deferred until cwnd
			 * is updated in tcp_ack()). Otherwise fall back to
			 * the conventional recovery.
			 */
			if (tcp_send_head(sk) &&
			    after(tcp_wnd_end(tp), tp->snd_nxt)) {
				*rexmit = REXMIT_NEW;
				return;
			}
			tp->frto = 0;
		}
	}

	if (recovered) {
		/* F-RTO RFC5682 sec 3.1 step 2.a and 1st part of step 3.a */
		tcp_try_undo_recovery(sk);
		return;
	}
	if (tcp_is_reno(tp)) {
		/* A Reno DUPACK means new data in F-RTO step 2.b above are
		 * delivered. Lower inflight to clock out (re)tranmissions.
		 */
		if (after(tp->snd_nxt, tp->high_seq) && is_dupack)
			tcp_add_reno_sack(sk);
		else if (flag & FLAG_SND_UNA_ADVANCED)
			tcp_reset_reno_sack(tp);
	}
	*rexmit = REXMIT_LOST;
}

/* Undo during fast recovery after partial ACK. */
static bool tcp_try_undo_partial(struct sock *sk, const int acked)
{
	struct tcp_sock *tp = tcp_sk(sk);

	if (tp->undo_marker && tcp_packet_delayed(tp)) {
		/* Plain luck! Hole if filled with delayed
		 * packet, rather than with a retransmit.
		 */
		tcp_update_reordering(sk, tcp_fackets_out(tp) + acked, 1);

		/* We are getting evidence that the reordering degree is higher
		 * than we realized. If there are no retransmits out then we
		 * can undo. Otherwise we clock out new packets but do not
		 * mark more packets lost or retransmit more.
		 */
		if (tp->retrans_out)
			return true;

		if (!tcp_any_retrans_done(sk))
			tp->retrans_stamp = 0;

		DBGUNDO(sk, "partial recovery");
		tcp_undo_cwnd_reduction(sk, true);
		NET_INC_STATS(sock_net(sk), LINUX_MIB_TCPPARTIALUNDO);
		tcp_try_keep_open(sk);
		return true;
	}
	return false;
}

/* Process an event, which can update packets-in-flight not trivially.
 * Main goal of this function is to calculate new estimate for left_out,
 * taking into account both packets sitting in receiver's buffer and
 * packets lost by network.
 *
 * Besides that it updates the congestion state when packet loss or ECN
 * is detected. But it does not reduce the cwnd, it is done by the
 * congestion control later.
 *
 * It does _not_ decide what to send, it is made in function
 * tcp_xmit_retransmit_queue().
 */
static void tcp_fastretrans_alert(struct sock *sk, const int acked,
				  bool is_dupack, int *ack_flag, int *rexmit)
{
	struct inet_connection_sock *icsk = inet_csk(sk);
	struct tcp_sock *tp = tcp_sk(sk);
	int fast_rexmit = 0, flag = *ack_flag;
	bool do_lost = is_dupack || ((flag & FLAG_DATA_SACKED) &&
				    (tcp_fackets_out(tp) > tp->reordering));

	if (!tp->packets_out && tp->sacked_out)
		tp->sacked_out = 0;
	if (!tp->sacked_out && tp->fackets_out)
		tp->fackets_out = 0;

	/* Now state machine starts.
	 * A. ECE, hence prohibit cwnd undoing, the reduction is required. */
	if (flag & FLAG_ECE)
		tp->prior_ssthresh = 0;

	/* B. In all the states check for reneging SACKs. */
	if (tcp_check_sack_reneging(sk, flag))
		return;

	/* C. Check consistency of the current state. */
	tcp_verify_left_out(tp);

	/* D. Check state exit conditions. State can be terminated
	 *    when high_seq is ACKed. */
	if (icsk->icsk_ca_state == TCP_CA_Open) {
		WARN_ON(tp->retrans_out != 0);
		tp->retrans_stamp = 0;
	} else if (!before(tp->snd_una, tp->high_seq)) {
		switch (icsk->icsk_ca_state) {
		case TCP_CA_CWR:
			/* CWR is to be held something *above* high_seq
			 * is ACKed for CWR bit to reach receiver. */
			if (tp->snd_una != tp->high_seq) {
				tcp_end_cwnd_reduction(sk);
				tcp_set_ca_state(sk, TCP_CA_Open);
			}
			break;

		case TCP_CA_Recovery:
			if (tcp_is_reno(tp))
				tcp_reset_reno_sack(tp);
			if (tcp_try_undo_recovery(sk))
				return;
			tcp_end_cwnd_reduction(sk);
			break;
		}
	}

	/* Use RACK to detect loss */
	if (sysctl_tcp_recovery & TCP_RACK_LOST_RETRANS &&
	    tcp_rack_mark_lost(sk)) {
		flag |= FLAG_LOST_RETRANS;
		*ack_flag |= FLAG_LOST_RETRANS;
	}

	/* E. Process state. */
	switch (icsk->icsk_ca_state) {
	case TCP_CA_Recovery:
		if (!(flag & FLAG_SND_UNA_ADVANCED)) {
			if (tcp_is_reno(tp) && is_dupack)
				tcp_add_reno_sack(sk);
		} else {
			if (tcp_try_undo_partial(sk, acked))
				return;
			/* Partial ACK arrived. Force fast retransmit. */
			do_lost = tcp_is_reno(tp) ||
				  tcp_fackets_out(tp) > tp->reordering;
		}
		if (tcp_try_undo_dsack(sk)) {
			tcp_try_keep_open(sk);
			return;
		}
		break;
	case TCP_CA_Loss:
		tcp_process_loss(sk, flag, is_dupack, rexmit);
		if (icsk->icsk_ca_state != TCP_CA_Open &&
		    !(flag & FLAG_LOST_RETRANS))
			return;
		/* Change state if cwnd is undone or retransmits are lost */
	default:
		if (tcp_is_reno(tp)) {
			if (flag & FLAG_SND_UNA_ADVANCED)
				tcp_reset_reno_sack(tp);
			if (is_dupack)
				tcp_add_reno_sack(sk);
		}

		if (icsk->icsk_ca_state <= TCP_CA_Disorder)
			tcp_try_undo_dsack(sk);

		if (!tcp_time_to_recover(sk, flag)) {
			tcp_try_to_open(sk, flag);
			return;
		}

		/* MTU probe failure: don't reduce cwnd */
		if (icsk->icsk_ca_state < TCP_CA_CWR &&
		    icsk->icsk_mtup.probe_size &&
		    tp->snd_una == tp->mtu_probe.probe_seq_start) {
			tcp_mtup_probe_failed(sk);
			/* Restores the reduction we did in tcp_mtup_probe() */
			tp->snd_cwnd++;
			tcp_simple_retransmit(sk);
			return;
		}

		/* Otherwise enter Recovery state */
		tcp_enter_recovery(sk, (flag & FLAG_ECE));
		fast_rexmit = 1;
	}

	if (do_lost)
		tcp_update_scoreboard(sk, fast_rexmit);
	*rexmit = REXMIT_LOST;
}

static void tcp_update_rtt_min(struct sock *sk, u32 rtt_us)
{
	struct tcp_sock *tp = tcp_sk(sk);
	u32 wlen = sysctl_tcp_min_rtt_wlen * HZ;

	minmax_running_min(&tp->rtt_min, wlen, tcp_time_stamp,
			   rtt_us ? : jiffies_to_usecs(1));
}

static inline bool tcp_ack_update_rtt(struct sock *sk, const int flag,
				      long seq_rtt_us, long sack_rtt_us,
				      long ca_rtt_us)
{
	const struct tcp_sock *tp = tcp_sk(sk);

	/* Prefer RTT measured from ACK's timing to TS-ECR. This is because
	 * broken middle-boxes or peers may corrupt TS-ECR fields. But
	 * Karn's algorithm forbids taking RTT if some retransmitted data
	 * is acked (RFC6298).
	 */
	if (seq_rtt_us < 0)
		seq_rtt_us = sack_rtt_us;

	/* RTTM Rule: A TSecr value received in a segment is used to
	 * update the averaged RTT measurement only if the segment
	 * acknowledges some new data, i.e., only if it advances the
	 * left edge of the send window.
	 * See draft-ietf-tcplw-high-performance-00, section 3.3.
	 */
	if (seq_rtt_us < 0 && tp->rx_opt.saw_tstamp && tp->rx_opt.rcv_tsecr &&
	    flag & FLAG_ACKED)
		seq_rtt_us = ca_rtt_us = jiffies_to_usecs(tcp_time_stamp -
							  tp->rx_opt.rcv_tsecr);
	if (seq_rtt_us < 0)
		return false;

	/* ca_rtt_us >= 0 is counting on the invariant that ca_rtt_us is
	 * always taken together with ACK, SACK, or TS-opts. Any negative
	 * values will be skipped with the seq_rtt_us < 0 check above.
	 */
	tcp_update_rtt_min(sk, ca_rtt_us);
	tcp_rtt_estimator(sk, seq_rtt_us);
#ifdef CONFIG_MPTCP
	tp->ops->set_rto(sk);
#else
	tcp_set_rto(sk);
#endif

	/* RFC6298: only reset backoff on valid RTT measurement. */
	inet_csk(sk)->icsk_backoff = 0;
	return true;
}

/* Compute time elapsed between (last) SYNACK and the ACK completing 3WHS. */
void tcp_synack_rtt_meas(struct sock *sk, struct request_sock *req)
{
	long rtt_us = -1L;

	if (req && !req->num_retrans && tcp_rsk(req)->snt_synack.v64) {
		struct skb_mstamp now;

		skb_mstamp_get(&now);
		rtt_us = skb_mstamp_us_delta(&now, &tcp_rsk(req)->snt_synack);
	}

	tcp_ack_update_rtt(sk, FLAG_SYN_ACKED, rtt_us, -1L, rtt_us);
}


static void tcp_cong_avoid(struct sock *sk, u32 ack, u32 acked)
{
	const struct inet_connection_sock *icsk = inet_csk(sk);

	icsk->icsk_ca_ops->cong_avoid(sk, ack, acked);
	tcp_sk(sk)->snd_cwnd_stamp = tcp_time_stamp;
}

/* Restart timer after forward progress on connection.
 * RFC2988 recommends to restart timer to now+rto.
 */
void tcp_rearm_rto(struct sock *sk)
{
	const struct inet_connection_sock *icsk = inet_csk(sk);
	struct tcp_sock *tp = tcp_sk(sk);

	/* If the retrans timer is currently being used by Fast Open
	 * for SYN-ACK retrans purpose, stay put.
	 */
	if (tp->fastopen_rsk)
		return;

	if (!tp->packets_out) {
		inet_csk_clear_xmit_timer(sk, ICSK_TIME_RETRANS);
	} else {
		u32 rto = inet_csk(sk)->icsk_rto;
		/* Offset the time elapsed after installing regular RTO */
		if (icsk->icsk_pending == ICSK_TIME_EARLY_RETRANS ||
		    icsk->icsk_pending == ICSK_TIME_LOSS_PROBE) {
			struct sk_buff *skb = tcp_write_queue_head(sk);
			const u32 rto_time_stamp =
				tcp_skb_timestamp(skb) + rto;
			s32 delta = (s32)(rto_time_stamp - tcp_time_stamp);
			/* delta may not be positive if the socket is locked
			 * when the retrans timer fires and is rescheduled.
			 */
			rto = max(delta, 1);
		}
		inet_csk_reset_xmit_timer(sk, ICSK_TIME_RETRANS, rto,
					  TCP_RTO_MAX);
	}
}

/* This function is called when the delayed ER timer fires. TCP enters
 * fast recovery and performs fast-retransmit.
 */
void tcp_resume_early_retransmit(struct sock *sk)
{
	struct tcp_sock *tp = tcp_sk(sk);

	tcp_rearm_rto(sk);

	/* Stop if ER is disabled after the delayed ER timer is scheduled */
	if (!tp->do_early_retrans)
		return;

	tcp_enter_recovery(sk, false);
	tcp_update_scoreboard(sk, 1);
	tcp_xmit_retransmit_queue(sk);
}

/* If we get here, the whole TSO packet has not been acked. */
#ifndef CONFIG_MPTCP
static
#endif
u32 tcp_tso_acked(struct sock *sk, struct sk_buff *skb)
{
	struct tcp_sock *tp = tcp_sk(sk);
	u32 packets_acked;

	BUG_ON(!after(TCP_SKB_CB(skb)->end_seq, tp->snd_una));

	packets_acked = tcp_skb_pcount(skb);
	if (tcp_trim_head(sk, skb, tp->snd_una - TCP_SKB_CB(skb)->seq))
		return 0;
	packets_acked -= tcp_skb_pcount(skb);

	if (packets_acked) {
		BUG_ON(tcp_skb_pcount(skb) == 0);
		BUG_ON(!before(TCP_SKB_CB(skb)->seq, TCP_SKB_CB(skb)->end_seq));
	}

	return packets_acked;
}

static void tcp_ack_tstamp(struct sock *sk, struct sk_buff *skb,
			   u32 prior_snd_una)
{
	const struct skb_shared_info *shinfo;

	/* Avoid cache line misses to get skb_shinfo() and shinfo->tx_flags */
	if (likely(!TCP_SKB_CB(skb)->txstamp_ack))
		return;

	shinfo = skb_shinfo(skb);
	if (!before(shinfo->tskey, prior_snd_una) &&
	    before(shinfo->tskey, tcp_sk(sk)->snd_una))
		__skb_tstamp_tx(skb, NULL, sk, SCM_TSTAMP_ACK);
}

/* Remove acknowledged frames from the retransmission queue. If our packet
 * is before the ack sequence we can discard it as it's confirmed to have
 * arrived at the other end.
 */
static int tcp_clean_rtx_queue(struct sock *sk, int prior_fackets,
			       u32 prior_snd_una, int *acked,
			       struct tcp_sacktag_state *sack,
			       struct skb_mstamp *now)
{
	const struct inet_connection_sock *icsk = inet_csk(sk);
	struct skb_mstamp first_ackt, last_ackt;
	struct tcp_sock *tp = tcp_sk(sk);
	u32 prior_sacked = tp->sacked_out;
	u32 reord = tp->packets_out;
	bool fully_acked = true;
	long sack_rtt_us = -1L;
	long seq_rtt_us = -1L;
	long ca_rtt_us = -1L;
	struct sk_buff *skb;
	u32 pkts_acked = 0;
	u32 last_in_flight = 0;
	bool rtt_update;
	int flag = 0;

	first_ackt.v64 = 0;

	while ((skb = tcp_write_queue_head(sk)) && skb != tcp_send_head(sk)) {
		struct tcp_skb_cb *scb = TCP_SKB_CB(skb);
		u8 sacked = scb->sacked;
		u32 acked_pcount;

		tcp_ack_tstamp(sk, skb, prior_snd_una);

		/* Determine how many packets and what bytes were acked, tso and else */
		if (after(scb->end_seq, tp->snd_una)) {
			if (tcp_skb_pcount(skb) == 1 ||
			    !after(tp->snd_una, scb->seq))
				break;

			acked_pcount = tcp_tso_acked(sk, skb);
			if (!acked_pcount)
				break;
			fully_acked = false;
		} else {
			/* Speedup tcp_unlink_write_queue() and next loop */
			prefetchw(skb->next);
			acked_pcount = tcp_skb_pcount(skb);
		}

		if (unlikely(sacked & TCPCB_RETRANS)) {
			if (sacked & TCPCB_SACKED_RETRANS)
				tp->retrans_out -= acked_pcount;
			flag |= FLAG_RETRANS_DATA_ACKED;
		} else if (!(sacked & TCPCB_SACKED_ACKED)) {
			last_ackt = skb->skb_mstamp;
			WARN_ON_ONCE(last_ackt.v64 == 0);
			if (!first_ackt.v64)
				first_ackt = last_ackt;

			last_in_flight = TCP_SKB_CB(skb)->tx.in_flight;
			reord = min(pkts_acked, reord);
			if (!after(scb->end_seq, tp->high_seq))
				flag |= FLAG_ORIG_SACK_ACKED;
		}

		if (sacked & TCPCB_SACKED_ACKED) {
			tp->sacked_out -= acked_pcount;
		} else if (tcp_is_sack(tp)) {
			tp->delivered += acked_pcount;
			if (!tcp_skb_spurious_retrans(tp, skb))
				tcp_rack_advance(tp, &skb->skb_mstamp, sacked);
		}
		if (sacked & TCPCB_LOST)
			tp->lost_out -= acked_pcount;

		tp->packets_out -= acked_pcount;
		pkts_acked += acked_pcount;
		tcp_rate_skb_delivered(sk, skb, sack->rate);

		/* Initial outgoing SYN's get put onto the write_queue
		 * just like anything else we transmit.  It is not
		 * true data, and if we misinform our callers that
		 * this ACK acks real data, we will erroneously exit
		 * connection startup slow start one packet too
		 * quickly.  This is severely frowned upon behavior.
		 */
		if (likely(!(scb->tcp_flags & TCPHDR_SYN))) {
			flag |= FLAG_DATA_ACKED;
#ifdef CONFIG_MPTCP
			if (mptcp(tp) && mptcp_is_data_seq(skb))
				flag |= MPTCP_FLAG_DATA_ACKED;
#endif
		} else {
			flag |= FLAG_SYN_ACKED;
			tp->retrans_stamp = 0;
		}

		if (!fully_acked)
			break;

		tcp_unlink_write_queue(skb, sk);
		sk_wmem_free_skb(sk, skb);
		if (unlikely(skb == tp->retransmit_skb_hint))
			tp->retransmit_skb_hint = NULL;
		if (unlikely(skb == tp->lost_skb_hint))
			tp->lost_skb_hint = NULL;
	}

	if (likely(between(tp->snd_up, prior_snd_una, tp->snd_una)))
		tp->snd_up = tp->snd_una;

	if (skb && (TCP_SKB_CB(skb)->sacked & TCPCB_SACKED_ACKED))
		flag |= FLAG_SACK_RENEGING;

	if (likely(first_ackt.v64) && !(flag & FLAG_RETRANS_DATA_ACKED)) {
		seq_rtt_us = skb_mstamp_us_delta(now, &first_ackt);
		ca_rtt_us = skb_mstamp_us_delta(now, &last_ackt);
	}
	if (sack->first_sackt.v64) {
		sack_rtt_us = skb_mstamp_us_delta(now, &sack->first_sackt);
		ca_rtt_us = skb_mstamp_us_delta(now, &sack->last_sackt);
	}
	sack->rate->rtt_us = ca_rtt_us; /* RTT of last (S)ACKed packet, or -1 */
	rtt_update = tcp_ack_update_rtt(sk, flag, seq_rtt_us, sack_rtt_us,
					ca_rtt_us);

	if (flag & FLAG_ACKED) {
		tcp_rearm_rto(sk);
		if (unlikely(icsk->icsk_mtup.probe_size &&
			     !after(tp->mtu_probe.probe_seq_end, tp->snd_una))) {
			tcp_mtup_probe_success(sk);
		}

		if (tcp_is_reno(tp)) {
			tcp_remove_reno_sacks(sk, pkts_acked);

			/* If any of the cumulatively ACKed segments was
			 * retransmitted, non-SACK case cannot confirm that
			 * progress was due to original transmission due to
			 * lack of TCPCB_SACKED_ACKED bits even if some of
			 * the packets may have been never retransmitted.
			 */
			if (flag & FLAG_RETRANS_DATA_ACKED)
				flag &= ~FLAG_ORIG_SACK_ACKED;
		} else {
			int delta;

			/* Non-retransmitted hole got filled? That's reordering */
			if (reord < prior_fackets && reord <= tp->fackets_out)
				tcp_update_reordering(sk, tp->fackets_out - reord, 0);

			delta = tcp_is_fack(tp) ? pkts_acked :
						  prior_sacked - tp->sacked_out;
			tp->lost_cnt_hint -= min(tp->lost_cnt_hint, delta);
		}

		tp->fackets_out -= min(pkts_acked, tp->fackets_out);

	} else if (skb && rtt_update && sack_rtt_us >= 0 &&
		   sack_rtt_us > skb_mstamp_us_delta(now, &skb->skb_mstamp)) {
		/* Do not re-arm RTO if the sack RTT is measured from data sent
		 * after when the head was last (re)transmitted. Otherwise the
		 * timeout may continue to extend in loss recovery.
		 */
		tcp_rearm_rto(sk);
	}

	if (icsk->icsk_ca_ops->pkts_acked) {
		struct ack_sample sample = { .pkts_acked = pkts_acked,
					     .rtt_us = ca_rtt_us,
					     .in_flight = last_in_flight };

		icsk->icsk_ca_ops->pkts_acked(sk, &sample);
	}

#if FASTRETRANS_DEBUG > 0
	WARN_ON((int)tp->sacked_out < 0);
	WARN_ON((int)tp->lost_out < 0);
	WARN_ON((int)tp->retrans_out < 0);
	if (!tp->packets_out && tcp_is_sack(tp)) {
		icsk = inet_csk(sk);
		if (tp->lost_out) {
			pr_debug("Leak l=%u %d\n",
				 tp->lost_out, icsk->icsk_ca_state);
			tp->lost_out = 0;
		}
		if (tp->sacked_out) {
			pr_debug("Leak s=%u %d\n",
				 tp->sacked_out, icsk->icsk_ca_state);
			tp->sacked_out = 0;
		}
		if (tp->retrans_out) {
			pr_debug("Leak r=%u %d\n",
				 tp->retrans_out, icsk->icsk_ca_state);
			tp->retrans_out = 0;
		}
	}
#endif
	*acked = pkts_acked;
	return flag;
}

#ifndef CONFIG_MPTCP
static
#endif
void tcp_ack_probe(struct sock *sk)
{
	const struct tcp_sock *tp = tcp_sk(sk);
	struct inet_connection_sock *icsk = inet_csk(sk);

	/* Was it a usable window open? */

	if (!after(TCP_SKB_CB(tcp_send_head(sk))->end_seq, tcp_wnd_end(tp))) {
		icsk->icsk_backoff = 0;
		inet_csk_clear_xmit_timer(sk, ICSK_TIME_PROBE0);
		/* Socket must be waked up by subsequent tcp_data_snd_check().
		 * This function is not for random using!
		 */
	} else {
		unsigned long when = tcp_probe0_when(sk, TCP_RTO_MAX);

		inet_csk_reset_xmit_timer(sk, ICSK_TIME_PROBE0,
					  when, TCP_RTO_MAX);
	}
}

static inline bool tcp_ack_is_dubious(const struct sock *sk, const int flag)
{
	return !(flag & FLAG_NOT_DUP) || (flag & FLAG_CA_ALERT) ||
		inet_csk(sk)->icsk_ca_state != TCP_CA_Open;
}

/* Decide wheather to run the increase function of congestion control. */
static inline bool tcp_may_raise_cwnd(const struct sock *sk, const int flag)
{
	/* If reordering is high then always grow cwnd whenever data is
	 * delivered regardless of its ordering. Otherwise stay conservative
	 * and only grow cwnd on in-order delivery (RFC5681). A stretched ACK w/
	 * new SACK or ECE mark may first advance cwnd here and later reduce
	 * cwnd in tcp_fastretrans_alert() based on more states.
	 */
	if (tcp_sk(sk)->reordering > sock_net(sk)->ipv4.sysctl_tcp_reordering)
		return flag & FLAG_FORWARD_PROGRESS;

	return flag & FLAG_DATA_ACKED;
}

/* The "ultimate" congestion control function that aims to replace the rigid
 * cwnd increase and decrease control (tcp_cong_avoid,tcp_*cwnd_reduction).
 * It's called toward the end of processing an ACK with precise rate
 * information. All transmission or retransmission are delayed afterwards.
 */
static void tcp_cong_control(struct sock *sk, u32 ack, u32 acked_sacked,
			     int flag, const struct rate_sample *rs)
{
	const struct inet_connection_sock *icsk = inet_csk(sk);

	if (icsk->icsk_ca_ops->cong_control) {
		icsk->icsk_ca_ops->cong_control(sk, rs);
		return;
	}

	if (tcp_in_cwnd_reduction(sk)) {
		/* Reduce cwnd if state mandates */
		tcp_cwnd_reduction(sk, acked_sacked, flag);
	} else if (tcp_may_raise_cwnd(sk, flag)) {
		/* Advance cwnd if state allows */
		tcp_cong_avoid(sk, ack, acked_sacked);
	}
	tcp_update_pacing_rate(sk);
}

/* Check that window update is acceptable.
 * The function assumes that snd_una<=ack<=snd_next.
 */
#ifdef CONFIG_MPTCP
bool tcp_may_update_window(const struct tcp_sock *tp, const u32 ack,
			   const u32 ack_seq, const u32 nwin)
#else
static inline bool tcp_may_update_window(const struct tcp_sock *tp,
					const u32 ack, const u32 ack_seq,
					const u32 nwin)
#endif
{
	return	after(ack, tp->snd_una) ||
		after(ack_seq, tp->snd_wl1) ||
		(ack_seq == tp->snd_wl1 && nwin > tp->snd_wnd);
}

/* If we update tp->snd_una, also update tp->bytes_acked */
static void tcp_snd_una_update(struct tcp_sock *tp, u32 ack)
{
	u32 delta = ack - tp->snd_una;

	sock_owned_by_me((struct sock *)tp);
	u64_stats_update_begin_raw(&tp->syncp);
	tp->bytes_acked += delta;
	u64_stats_update_end_raw(&tp->syncp);
	tp->snd_una = ack;
}

/* If we update tp->rcv_nxt, also update tp->bytes_received */
static void tcp_rcv_nxt_update(struct tcp_sock *tp, u32 seq)
{
	u32 delta = seq - tp->rcv_nxt;

	sock_owned_by_me((struct sock *)tp);
	u64_stats_update_begin_raw(&tp->syncp);
	tp->bytes_received += delta;
	u64_stats_update_end_raw(&tp->syncp);
	tp->rcv_nxt = seq;
}

/* Update our send window.
 *
 * Window update algorithm, described in RFC793/RFC1122 (used in linux-2.2
 * and in FreeBSD. NetBSD's one is even worse.) is wrong.
 */
static int tcp_ack_update_window(struct sock *sk, const struct sk_buff *skb, u32 ack,
				 u32 ack_seq)
{
	struct tcp_sock *tp = tcp_sk(sk);
	int flag = 0;
	u32 nwin = ntohs(tcp_hdr(skb)->window);

	if (likely(!tcp_hdr(skb)->syn))
		nwin <<= tp->rx_opt.snd_wscale;

	if (tcp_may_update_window(tp, ack, ack_seq, nwin)) {
		flag |= FLAG_WIN_UPDATE;
		tcp_update_wl(tp, ack_seq);

		if (tp->snd_wnd != nwin) {
			tp->snd_wnd = nwin;

			/* Note, it is the only place, where
			 * fast path is recovered for sending TCP.
			 */
			tp->pred_flags = 0;
			tcp_fast_path_check(sk);

			if (tcp_send_head(sk))
				tcp_slow_start_after_idle_check(sk);

			if (nwin > tp->max_window) {
				tp->max_window = nwin;
				tcp_sync_mss(sk, inet_csk(sk)->icsk_pmtu_cookie);
			}
		}
	}

	tcp_snd_una_update(tp, ack);

	return flag;
}

static bool __tcp_oow_rate_limited(struct net *net, int mib_idx,
				   u32 *last_oow_ack_time)
{
	if (*last_oow_ack_time) {
		s32 elapsed = (s32)(tcp_time_stamp - *last_oow_ack_time);

		if (0 <= elapsed && elapsed < sysctl_tcp_invalid_ratelimit) {
			NET_INC_STATS(net, mib_idx);
			return true;	/* rate-limited: don't send yet! */
		}
	}

	*last_oow_ack_time = tcp_time_stamp;

	return false;	/* not rate-limited: go ahead, send dupack now! */
}

/* Return true if we're currently rate-limiting out-of-window ACKs and
 * thus shouldn't send a dupack right now. We rate-limit dupacks in
 * response to out-of-window SYNs or ACKs to mitigate ACK loops or DoS
 * attacks that send repeated SYNs or ACKs for the same connection. To
 * do this, we do not send a duplicate SYNACK or ACK if the remote
 * endpoint is sending out-of-window SYNs or pure ACKs at a high rate.
 */
bool tcp_oow_rate_limited(struct net *net, const struct sk_buff *skb,
			  int mib_idx, u32 *last_oow_ack_time)
{
	/* Data packets without SYNs are not likely part of an ACK loop. */
	if ((TCP_SKB_CB(skb)->seq != TCP_SKB_CB(skb)->end_seq) &&
	    !tcp_hdr(skb)->syn)
		return false;

	return __tcp_oow_rate_limited(net, mib_idx, last_oow_ack_time);
}

/* RFC 5961 7 [ACK Throttling] */
static void tcp_send_challenge_ack(struct sock *sk, const struct sk_buff *skb)
{
	/* unprotected vars, we dont care of overwrites */
	static u32 challenge_timestamp;
	static unsigned int challenge_count;
	struct tcp_sock *tp = tcp_sk(sk);
	u32 count, now;

	/* First check our per-socket dupack rate limit. */
	if (__tcp_oow_rate_limited(sock_net(sk),
				   LINUX_MIB_TCPACKSKIPPEDCHALLENGE,
				   &tp->last_oow_ack_time))
		return;

	/* Then check host-wide RFC 5961 rate limit. */
	now = jiffies / HZ;
	if (now != challenge_timestamp) {
		u32 half = (sysctl_tcp_challenge_ack_limit + 1) >> 1;

		challenge_timestamp = now;
		WRITE_ONCE(challenge_count, half +
			   prandom_u32_max(sysctl_tcp_challenge_ack_limit));
	}
	count = READ_ONCE(challenge_count);
	if (count > 0) {
		WRITE_ONCE(challenge_count, count - 1);
		NET_INC_STATS(sock_net(sk), LINUX_MIB_TCPCHALLENGEACK);
		tcp_send_ack(sk);
	}
}

static void tcp_store_ts_recent(struct tcp_sock *tp)
{
	tp->rx_opt.ts_recent = tp->rx_opt.rcv_tsval;
	tp->rx_opt.ts_recent_stamp = get_seconds();
}

static void tcp_replace_ts_recent(struct tcp_sock *tp, u32 seq)
{
	if (tp->rx_opt.saw_tstamp && !after(seq, tp->rcv_wup)) {
		/* PAWS bug workaround wrt. ACK frames, the PAWS discard
		 * extra check below makes sure this can only happen
		 * for pure ACK frames.  -DaveM
		 *
		 * Not only, also it occurs for expired timestamps.
		 */

		if (tcp_paws_check(&tp->rx_opt, 0))
			tcp_store_ts_recent(tp);
	}
}

/* This routine deals with acks during a TLP episode.
 * We mark the end of a TLP episode on receiving TLP dupack or when
 * ack is after tlp_high_seq.
 * Ref: loss detection algorithm in draft-dukkipati-tcpm-tcp-loss-probe.
 */
static void tcp_process_tlp_ack(struct sock *sk, u32 ack, int flag)
{
	struct tcp_sock *tp = tcp_sk(sk);

	if (before(ack, tp->tlp_high_seq))
		return;

	if (flag & FLAG_DSACKING_ACK) {
		/* This DSACK means original and TLP probe arrived; no loss */
		tp->tlp_high_seq = 0;
	} else if (after(ack, tp->tlp_high_seq)) {
		/* ACK advances: there was a loss, so reduce cwnd. Reset
		 * tlp_high_seq in tcp_init_cwnd_reduction()
		 */
		tcp_init_cwnd_reduction(sk);
		tcp_set_ca_state(sk, TCP_CA_CWR);
		tcp_end_cwnd_reduction(sk);
		tcp_try_keep_open(sk);
		NET_INC_STATS(sock_net(sk),
				LINUX_MIB_TCPLOSSPROBERECOVERY);
	} else if (!(flag & (FLAG_SND_UNA_ADVANCED |
			     FLAG_NOT_DUP | FLAG_DATA_SACKED))) {
		/* Pure dupack: original and TLP probe arrived; no loss */
		tp->tlp_high_seq = 0;
	}
}

static inline void tcp_in_ack_event(struct sock *sk, u32 flags)
{
	const struct inet_connection_sock *icsk = inet_csk(sk);

	if (icsk->icsk_ca_ops->in_ack_event)
		icsk->icsk_ca_ops->in_ack_event(sk, flags);
}

/* Congestion control has updated the cwnd already. So if we're in
 * loss recovery then now we do any new sends (for FRTO) or
 * retransmits (for CA_Loss or CA_recovery) that make sense.
 */
static void tcp_xmit_recovery(struct sock *sk, int rexmit)
{
	struct tcp_sock *tp = tcp_sk(sk);

	if (rexmit == REXMIT_NONE)
		return;

	if (unlikely(rexmit == 2)) {
		__tcp_push_pending_frames(sk, tcp_current_mss(sk),
					  TCP_NAGLE_OFF);
		if (after(tp->snd_nxt, tp->high_seq))
			return;
		tp->frto = 0;
	}
	tcp_xmit_retransmit_queue(sk);
}

/* This routine deals with incoming acks, but not outgoing ones. */
#ifdef CONFIG_MPTCP
static int tcp_ack(struct sock *sk, struct sk_buff *skb, int flag)
#else
static int tcp_ack(struct sock *sk, const struct sk_buff *skb, int flag)
#endif
{
	struct inet_connection_sock *icsk = inet_csk(sk);
	struct tcp_sock *tp = tcp_sk(sk);
	struct tcp_sacktag_state sack_state;
	struct rate_sample rs = { .prior_delivered = 0 };
	u32 prior_snd_una = tp->snd_una;
	bool is_sack_reneg = tp->is_sack_reneg;
	u32 ack_seq = TCP_SKB_CB(skb)->seq;
	u32 ack = TCP_SKB_CB(skb)->ack_seq;
	bool is_dupack = false;
	u32 prior_fackets;
	int prior_packets = tp->packets_out;
	u32 delivered = tp->delivered;
	u32 lost = tp->lost;
	int acked = 0; /* Number of packets newly acked */
	int rexmit = REXMIT_NONE; /* Flag to (re)transmit to recover losses */
	struct skb_mstamp now;

	sack_state.first_sackt.v64 = 0;
	sack_state.rate = &rs;

	/* We very likely will need to access write queue head. */
	prefetchw(sk->sk_write_queue.next);

	/* If the ack is older than previous acks
	 * then we can probably ignore it.
	 */
	if (before(ack, prior_snd_una)) {
		/* RFC 5961 5.2 [Blind Data Injection Attack].[Mitigation] */
		if (before(ack, prior_snd_una - tp->max_window)) {
			if (!(flag & FLAG_NO_CHALLENGE_ACK))
				tcp_send_challenge_ack(sk, skb);
			return -1;
		}
		goto old_ack;
	}

	/* If the ack includes data we haven't sent yet, discard
	 * this segment (RFC793 Section 3.9).
	 */
	if (after(ack, tp->snd_nxt))
		goto invalid_ack;

	skb_mstamp_get(&now);

	if (icsk->icsk_pending == ICSK_TIME_EARLY_RETRANS ||
	    icsk->icsk_pending == ICSK_TIME_LOSS_PROBE)
		tcp_rearm_rto(sk);

	if (after(ack, prior_snd_una)) {
		flag |= FLAG_SND_UNA_ADVANCED;
		icsk->icsk_retransmits = 0;
	}

	prior_fackets = tp->fackets_out;
	rs.prior_in_flight = tcp_packets_in_flight(tp);

	/* ts_recent update must be made after we are sure that the packet
	 * is in window.
	 */
	if (flag & FLAG_UPDATE_TS_RECENT)
		tcp_replace_ts_recent(tp, TCP_SKB_CB(skb)->seq);

	if (!(flag & FLAG_SLOWPATH) && after(ack, prior_snd_una)) {
		/* Window is constant, pure forward advance.
		 * No more checks are required.
		 * Note, we use the fact that SND.UNA>=SND.WL2.
		 */
		tcp_update_wl(tp, ack_seq);
		tcp_snd_una_update(tp, ack);
		flag |= FLAG_WIN_UPDATE;

		tcp_in_ack_event(sk, CA_ACK_WIN_UPDATE);

		NET_INC_STATS(sock_net(sk), LINUX_MIB_TCPHPACKS);
	} else {
		u32 ack_ev_flags = CA_ACK_SLOWPATH;

		if (ack_seq != TCP_SKB_CB(skb)->end_seq)
			flag |= FLAG_DATA;
		else
			NET_INC_STATS(sock_net(sk), LINUX_MIB_TCPPUREACKS);

		flag |= tcp_ack_update_window(sk, skb, ack, ack_seq);

		if (TCP_SKB_CB(skb)->sacked)
			flag |= tcp_sacktag_write_queue(sk, skb, prior_snd_una,
							&sack_state);

		if (tcp_ecn_rcv_ecn_echo(tp, tcp_hdr(skb))) {
			flag |= FLAG_ECE;
			ack_ev_flags |= CA_ACK_ECE;
		}

		if (flag & FLAG_WIN_UPDATE)
			ack_ev_flags |= CA_ACK_WIN_UPDATE;

		tcp_in_ack_event(sk, ack_ev_flags);
	}

	/* We passed data and got it acked, remove any soft error
	 * log. Something worked...
	 */
	sk->sk_err_soft = 0;
	icsk->icsk_probes_out = 0;
	tp->rcv_tstamp = tcp_time_stamp;
	if (!prior_packets)
		goto no_queue;

	/* See if we can take anything off of the retransmit queue. */
	flag |= tcp_clean_rtx_queue(sk, prior_fackets, prior_snd_una, &acked,
				    &sack_state, &now);
#ifdef CONFIG_MPTCP
	if (mptcp(tp)) {
		if (mptcp_fallback_infinite(sk, flag)) {
			pr_err("%s resetting flow\n", __func__);
			mptcp_send_reset(sk);
			goto invalid_ack;
		}

		mptcp_clean_rtx_infinite(skb, sk);
	}
#endif

	if (tcp_ack_is_dubious(sk, flag)) {
		is_dupack = !(flag & (FLAG_SND_UNA_ADVANCED | FLAG_NOT_DUP));
		tcp_fastretrans_alert(sk, acked, is_dupack, &flag, &rexmit);
	}
	if (tp->tlp_high_seq)
		tcp_process_tlp_ack(sk, ack, flag);

	if ((flag & FLAG_FORWARD_PROGRESS) || !(flag & FLAG_NOT_DUP)) {
		struct dst_entry *dst = __sk_dst_get(sk);
		if (dst)
			dst_confirm(dst);
	}

	if (icsk->icsk_pending == ICSK_TIME_RETRANS)
		tcp_schedule_loss_probe(sk);
	delivered = tp->delivered - delivered;	/* freshly ACKed or SACKed */
	lost = tp->lost - lost;			/* freshly marked lost */
	tcp_rate_gen(sk, delivered, lost, is_sack_reneg, &now, &rs);
	tcp_cong_control(sk, ack, delivered, flag, &rs);
	tcp_xmit_recovery(sk, rexmit);
	return 1;

no_queue:
	/* If data was DSACKed, see if we can undo a cwnd reduction. */
	if (flag & FLAG_DSACKING_ACK)
		tcp_fastretrans_alert(sk, acked, is_dupack, &flag, &rexmit);
	/* If this ack opens up a zero window, clear backoff.  It was
	 * being used to time the probes, and is probably far higher than
	 * it needs to be for normal retransmission.
	 */
	if (tcp_send_head(sk))
		tcp_ack_probe(sk);

	if (tp->tlp_high_seq)
		tcp_process_tlp_ack(sk, ack, flag);
	return 1;

invalid_ack:
	SOCK_DEBUG(sk, "Ack %u after %u:%u\n", ack, tp->snd_una, tp->snd_nxt);
	return -1;

old_ack:
	/* If data was SACKed, tag it and see if we should send more data.
	 * If data was DSACKed, see if we can undo a cwnd reduction.
	 */
	if (TCP_SKB_CB(skb)->sacked) {
		flag |= tcp_sacktag_write_queue(sk, skb, prior_snd_una,
						&sack_state);
		tcp_fastretrans_alert(sk, acked, is_dupack, &flag, &rexmit);
		tcp_xmit_recovery(sk, rexmit);
	}

	SOCK_DEBUG(sk, "Ack %u before %u:%u\n", ack, tp->snd_una, tp->snd_nxt);
	return 0;
}

static void tcp_parse_fastopen_option(int len, const unsigned char *cookie,
				      bool syn, struct tcp_fastopen_cookie *foc,
				      bool exp_opt)
{
	/* Valid only in SYN or SYN-ACK with an even length.  */
	if (!foc || !syn || len < 0 || (len & 1))
		return;

	if (len >= TCP_FASTOPEN_COOKIE_MIN &&
	    len <= TCP_FASTOPEN_COOKIE_MAX)
		memcpy(foc->val, cookie, len);
	else if (len != 0)
		len = -1;
	foc->len = len;
	foc->exp = exp_opt;
}

/* Look for tcp options. Normally only called on SYN and SYNACK packets.
 * But, this can also be called on packets in the established flow when
 * the fast version below fails.
 */
void tcp_parse_options(const struct sk_buff *skb,
		       struct tcp_options_received *opt_rx,
#ifdef CONFIG_MPTCP
		       struct mptcp_options_received *mopt,
#endif
		       int estab, struct tcp_fastopen_cookie *foc
#ifdef CONFIG_MPTCP
				, struct tcp_sock *tp
#endif
		      )
{
	const unsigned char *ptr;
	const struct tcphdr *th = tcp_hdr(skb);
	int length = (th->doff * 4) - sizeof(struct tcphdr);

	ptr = (const unsigned char *)(th + 1);
	opt_rx->saw_tstamp = 0;

	while (length > 0) {
		int opcode = *ptr++;
		int opsize;

		switch (opcode) {
		case TCPOPT_EOL:
			return;
		case TCPOPT_NOP:	/* Ref: RFC 793 section 3.1 */
			length--;
			continue;
		default:
			opsize = *ptr++;
			if (opsize < 2) /* "silly options" */
				return;
			if (opsize > length)
				return;	/* don't parse partial options */
			switch (opcode) {
			case TCPOPT_MSS:
				if (opsize == TCPOLEN_MSS && th->syn && !estab) {
					u16 in_mss = get_unaligned_be16(ptr);
					if (in_mss) {
						if (opt_rx->user_mss &&
						    opt_rx->user_mss < in_mss)
							in_mss = opt_rx->user_mss;
						opt_rx->mss_clamp = in_mss;
					}
				}
				break;
			case TCPOPT_WINDOW:
				if (opsize == TCPOLEN_WINDOW && th->syn &&
				    !estab && sysctl_tcp_window_scaling) {
					__u8 snd_wscale = *(__u8 *)ptr;
					opt_rx->wscale_ok = 1;
					if (snd_wscale > 14) {
						net_info_ratelimited("%s: Illegal window scaling value %d >14 received\n",
								     __func__,
								     snd_wscale);
						snd_wscale = 14;
					}
					opt_rx->snd_wscale = snd_wscale;
				}
				break;
			case TCPOPT_TIMESTAMP:
				if ((opsize == TCPOLEN_TIMESTAMP) &&
				    ((estab && opt_rx->tstamp_ok) ||
				     (!estab && sysctl_tcp_timestamps))) {
					opt_rx->saw_tstamp = 1;
					opt_rx->rcv_tsval = get_unaligned_be32(ptr);
					opt_rx->rcv_tsecr = get_unaligned_be32(ptr + 4);
				}
				break;
			case TCPOPT_SACK_PERM:
				if (opsize == TCPOLEN_SACK_PERM && th->syn &&
				    !estab && sysctl_tcp_sack) {
					opt_rx->sack_ok = TCP_SACK_SEEN;
					tcp_sack_reset(opt_rx);
				}
				break;

			case TCPOPT_SACK:
				if ((opsize >= (TCPOLEN_SACK_BASE + TCPOLEN_SACK_PERBLOCK)) &&
				   !((opsize - TCPOLEN_SACK_BASE) % TCPOLEN_SACK_PERBLOCK) &&
				   opt_rx->sack_ok) {
					TCP_SKB_CB(skb)->sacked = (ptr - 2) - (unsigned char *)th;
				}
				break;
#ifdef CONFIG_TCP_MD5SIG
			case TCPOPT_MD5SIG:
				/*
				 * The MD5 Hash has already been
				 * checked (see tcp_v{4,6}_do_rcv()).
				 */
				break;
#endif
#ifdef CONFIG_MPTCP
			case TCPOPT_MPTCP:
				mptcp_parse_options(ptr - 2, opsize, mopt, skb, tp);
				break;
#endif
			case TCPOPT_FASTOPEN:
				tcp_parse_fastopen_option(
					opsize - TCPOLEN_FASTOPEN_BASE,
					ptr, th->syn, foc, false);
				break;

			case TCPOPT_EXP:
				/* Fast Open option shares code 254 using a
				 * 16 bits magic number.
				 */
				if (opsize >= TCPOLEN_EXP_FASTOPEN_BASE &&
				    get_unaligned_be16(ptr) ==
				    TCPOPT_FASTOPEN_MAGIC)
					tcp_parse_fastopen_option(opsize -
						TCPOLEN_EXP_FASTOPEN_BASE,
						ptr + 2, th->syn, foc, true);
				break;

			}
			ptr += opsize-2;
			length -= opsize;
		}
	}
}
EXPORT_SYMBOL(tcp_parse_options);

static bool tcp_parse_aligned_timestamp(struct tcp_sock *tp, const struct tcphdr *th)
{
	const __be32 *ptr = (const __be32 *)(th + 1);

	if (*ptr == htonl((TCPOPT_NOP << 24) | (TCPOPT_NOP << 16)
			  | (TCPOPT_TIMESTAMP << 8) | TCPOLEN_TIMESTAMP)) {
		tp->rx_opt.saw_tstamp = 1;
		++ptr;
		tp->rx_opt.rcv_tsval = ntohl(*ptr);
		++ptr;
		if (*ptr)
			tp->rx_opt.rcv_tsecr = ntohl(*ptr) - tp->tsoffset;
		else
			tp->rx_opt.rcv_tsecr = 0;
		return true;
	}
	return false;
}

/* Fast parse options. This hopes to only see timestamps.
 * If it is wrong it falls back on tcp_parse_options().
 */
static bool tcp_fast_parse_options(const struct sk_buff *skb,
				   const struct tcphdr *th, struct tcp_sock *tp)
{
	/* In the spirit of fast parsing, compare doff directly to constant
	 * values.  Because equality is used, short doff can be ignored here.
	 */
	if (th->doff == (sizeof(*th) / 4)) {
		tp->rx_opt.saw_tstamp = 0;
		return false;
	} else if (tp->rx_opt.tstamp_ok &&
		   th->doff == ((sizeof(*th) + TCPOLEN_TSTAMP_ALIGNED) / 4)) {
		if (tcp_parse_aligned_timestamp(tp, th))
			return true;
	}

#ifdef CONFIG_MPTCP
	tcp_parse_options(skb, &tp->rx_opt,
			  mptcp(tp) ? &tp->mptcp->rx_opt : NULL, 1, NULL, tp);
#else
	tcp_parse_options(skb, &tp->rx_opt, 1, NULL);
#endif
	if (tp->rx_opt.saw_tstamp && tp->rx_opt.rcv_tsecr)
		tp->rx_opt.rcv_tsecr -= tp->tsoffset;

	return true;
}

#ifdef CONFIG_TCP_MD5SIG
/*
 * Parse MD5 Signature option
 */
const u8 *tcp_parse_md5sig_option(const struct tcphdr *th)
{
	int length = (th->doff << 2) - sizeof(*th);
	const u8 *ptr = (const u8 *)(th + 1);

	/* If not enough data remaining, we can short cut */
	while (length >= TCPOLEN_MD5SIG) {
		int opcode = *ptr++;
		int opsize;

		switch (opcode) {
		case TCPOPT_EOL:
			return NULL;
		case TCPOPT_NOP:
			length--;
			continue;
		default:
			opsize = *ptr++;
			if (opsize < 2 || opsize > length)
				return NULL;
			if (opcode == TCPOPT_MD5SIG)
				return opsize == TCPOLEN_MD5SIG ? ptr : NULL;
		}
		ptr += opsize - 2;
		length -= opsize;
	}
	return NULL;
}
EXPORT_SYMBOL(tcp_parse_md5sig_option);
#endif

/* Sorry, PAWS as specified is broken wrt. pure-ACKs -DaveM
 *
 * It is not fatal. If this ACK does _not_ change critical state (seqs, window)
 * it can pass through stack. So, the following predicate verifies that
 * this segment is not used for anything but congestion avoidance or
 * fast retransmit. Moreover, we even are able to eliminate most of such
 * second order effects, if we apply some small "replay" window (~RTO)
 * to timestamp space.
 *
 * All these measures still do not guarantee that we reject wrapped ACKs
 * on networks with high bandwidth, when sequence space is recycled fastly,
 * but it guarantees that such events will be very rare and do not affect
 * connection seriously. This doesn't look nice, but alas, PAWS is really
 * buggy extension.
 *
 * [ Later note. Even worse! It is buggy for segments _with_ data. RFC
 * states that events when retransmit arrives after original data are rare.
 * It is a blatant lie. VJ forgot about fast retransmit! 8)8) It is
 * the biggest problem on large power networks even with minor reordering.
 * OK, let's give it small replay window. If peer clock is even 1hz, it is safe
 * up to bandwidth of 18Gigabit/sec. 8) ]
 */

static int tcp_disordered_ack(const struct sock *sk, const struct sk_buff *skb)
{
	const struct tcp_sock *tp = tcp_sk(sk);
	const struct tcphdr *th = tcp_hdr(skb);
	u32 seq = TCP_SKB_CB(skb)->seq;
	u32 ack = TCP_SKB_CB(skb)->ack_seq;

	return (/* 1. Pure ACK with correct sequence number. */
		(th->ack && seq == TCP_SKB_CB(skb)->end_seq && seq == tp->rcv_nxt) &&

		/* 2. ... and duplicate ACK. */
		ack == tp->snd_una &&

		/* 3. ... and does not update window. */
		!tcp_may_update_window(tp, ack, seq, ntohs(th->window) << tp->rx_opt.snd_wscale) &&

		/* 4. ... and sits in replay window. */
		(s32)(tp->rx_opt.ts_recent - tp->rx_opt.rcv_tsval) <= (inet_csk(sk)->icsk_rto * 1024) / HZ);
}

static inline bool tcp_paws_discard(const struct sock *sk,
				   const struct sk_buff *skb)
{
	const struct tcp_sock *tp = tcp_sk(sk);

	return !tcp_paws_check(&tp->rx_opt, TCP_PAWS_WINDOW) &&
	       !tcp_disordered_ack(sk, skb);
}

/* Check segment sequence number for validity.
 *
 * Segment controls are considered valid, if the segment
 * fits to the window after truncation to the window. Acceptability
 * of data (and SYN, FIN, of course) is checked separately.
 * See tcp_data_queue(), for example.
 *
 * Also, controls (RST is main one) are accepted using RCV.WUP instead
 * of RCV.NXT. Peer still did not advance his SND.UNA when we
 * delayed ACK, so that hisSND.UNA<=ourRCV.WUP.
 * (borrowed from freebsd)
 */

static inline bool tcp_sequence(const struct tcp_sock *tp, u32 seq, u32 end_seq)
{
	return	!before(end_seq, tp->rcv_wup) &&
		!after(seq, tp->rcv_nxt + tcp_receive_window(tp));
}

/* When we get a reset we do this. */
void tcp_reset(struct sock *sk)
{
	/* We want the right error as BSD sees it (and indeed as we do). */
	switch (sk->sk_state) {
	case TCP_SYN_SENT:
		sk->sk_err = ECONNREFUSED;
		break;
	case TCP_CLOSE_WAIT:
		sk->sk_err = EPIPE;
		break;
	case TCP_CLOSE:
		return;
	default:
		sk->sk_err = ECONNRESET;
	}
	/* This barrier is coupled with smp_rmb() in tcp_poll() */
	smp_wmb();

	if (!sock_flag(sk, SOCK_DEAD))
		sk->sk_error_report(sk);

	tcp_done(sk);
}

/*
 * 	Process the FIN bit. This now behaves as it is supposed to work
 *	and the FIN takes effect when it is validly part of sequence
 *	space. Not before when we get holes.
 *
 *	If we are ESTABLISHED, a received fin moves us to CLOSE-WAIT
 *	(and thence onto LAST-ACK and finally, CLOSE, we never enter
 *	TIME-WAIT)
 *
 *	If we are in FINWAIT-1, a received FIN indicates simultaneous
 *	close and we go into CLOSING (and later onto TIME-WAIT)
 *
 *	If we are in FINWAIT-2, a received FIN moves us to TIME-WAIT.
 */
void tcp_fin(struct sock *sk)
{
	struct tcp_sock *tp = tcp_sk(sk);

#ifdef CONFIG_MPTCP
	if (is_meta_sk(sk)) {
		mptcp_fin(sk);
		return;
	}
#endif

	inet_csk_schedule_ack(sk);

	sk->sk_shutdown |= RCV_SHUTDOWN;
	sock_set_flag(sk, SOCK_DONE);

	switch (sk->sk_state) {
	case TCP_SYN_RECV:
	case TCP_ESTABLISHED:
		/* Move to CLOSE_WAIT */
		tcp_set_state(sk, TCP_CLOSE_WAIT);

#ifdef CONFIG_MPTCP
		if (mptcp(tp))
			mptcp_sub_close_passive(sk);
#endif
		inet_csk(sk)->icsk_ack.pingpong = 1;
		break;

	case TCP_CLOSE_WAIT:
	case TCP_CLOSING:
		/* Received a retransmission of the FIN, do
		 * nothing.
		 */
		break;
	case TCP_LAST_ACK:
		/* RFC793: Remain in the LAST-ACK state. */
		break;

	case TCP_FIN_WAIT1:
		/* This case occurs when a simultaneous close
		 * happens, we must ack the received FIN and
		 * enter the CLOSING state.
		 */
		tcp_send_ack(sk);
		tcp_set_state(sk, TCP_CLOSING);
		break;
	case TCP_FIN_WAIT2:
#ifdef CONFIG_MPTCP
		if (mptcp(tp)) {
			/* The socket will get closed by mptcp_data_ready.
			 * We first have to process all data-sequences.
			 */
			tp->close_it = 1;
			break;
		}
#endif
		/* Received a FIN -- send ACK and enter TIME_WAIT. */
		tcp_send_ack(sk);
#ifdef CONFIG_MPTCP
		tp->ops->time_wait(sk, TCP_TIME_WAIT, 0);
#else
		tcp_time_wait(sk, TCP_TIME_WAIT, 0);
#endif
		break;
	default:
		/* Only TCP_LISTEN and TCP_CLOSE are left, in these
		 * cases we should never reach this piece of code.
		 */
		pr_err("%s: Impossible, sk->sk_state=%d\n",
		       __func__, sk->sk_state);
		break;
	}

	/* It _is_ possible, that we have something out-of-order _after_ FIN.
	 * Probably, we should reset in this case. For now drop them.
	 */
	skb_rbtree_purge(&tp->out_of_order_queue);
	if (tcp_is_sack(tp))
		tcp_sack_reset(&tp->rx_opt);
	sk_mem_reclaim(sk);

	if (!sock_flag(sk, SOCK_DEAD)) {
		sk->sk_state_change(sk);
#ifdef CONFIG_MPTCP
		/* Don't wake up MPTCP-subflows */
		if (mptcp(tp))
			return;
#endif

		/* Do not send POLL_HUP for half duplex close. */
		if (sk->sk_shutdown == SHUTDOWN_MASK ||
		    sk->sk_state == TCP_CLOSE)
			sk_wake_async(sk, SOCK_WAKE_WAITD, POLL_HUP);
		else
			sk_wake_async(sk, SOCK_WAKE_WAITD, POLL_IN);
	}
}

static inline bool tcp_sack_extend(struct tcp_sack_block *sp, u32 seq,
				  u32 end_seq)
{
	if (!after(seq, sp->end_seq) && !after(sp->start_seq, end_seq)) {
		if (before(seq, sp->start_seq))
			sp->start_seq = seq;
		if (after(end_seq, sp->end_seq))
			sp->end_seq = end_seq;
		return true;
	}
	return false;
}

static void tcp_dsack_set(struct sock *sk, u32 seq, u32 end_seq)
{
	struct tcp_sock *tp = tcp_sk(sk);

	if (tcp_is_sack(tp) && sysctl_tcp_dsack) {
		int mib_idx;

		if (before(seq, tp->rcv_nxt))
			mib_idx = LINUX_MIB_TCPDSACKOLDSENT;
		else
			mib_idx = LINUX_MIB_TCPDSACKOFOSENT;

		NET_INC_STATS(sock_net(sk), mib_idx);

		tp->rx_opt.dsack = 1;
		tp->duplicate_sack[0].start_seq = seq;
		tp->duplicate_sack[0].end_seq = end_seq;
	}
}

static void tcp_dsack_extend(struct sock *sk, u32 seq, u32 end_seq)
{
	struct tcp_sock *tp = tcp_sk(sk);

	if (!tp->rx_opt.dsack)
		tcp_dsack_set(sk, seq, end_seq);
	else
		tcp_sack_extend(tp->duplicate_sack, seq, end_seq);
}

static void tcp_send_dupack(struct sock *sk, const struct sk_buff *skb)
{
	struct tcp_sock *tp = tcp_sk(sk);

	if (TCP_SKB_CB(skb)->end_seq != TCP_SKB_CB(skb)->seq &&
	    before(TCP_SKB_CB(skb)->seq, tp->rcv_nxt)) {
		NET_INC_STATS(sock_net(sk), LINUX_MIB_DELAYEDACKLOST);
		tcp_enter_quickack_mode(sk, TCP_MAX_QUICKACKS);

		if (tcp_is_sack(tp) && sysctl_tcp_dsack) {
			u32 end_seq = TCP_SKB_CB(skb)->end_seq;

			if (after(TCP_SKB_CB(skb)->end_seq, tp->rcv_nxt))
				end_seq = tp->rcv_nxt;
			tcp_dsack_set(sk, TCP_SKB_CB(skb)->seq, end_seq);
		}
	}

	tcp_send_ack(sk);
}

/* These routines update the SACK block as out-of-order packets arrive or
 * in-order packets close up the sequence space.
 */
static void tcp_sack_maybe_coalesce(struct tcp_sock *tp)
{
	int this_sack;
	struct tcp_sack_block *sp = &tp->selective_acks[0];
	struct tcp_sack_block *swalk = sp + 1;

	/* See if the recent change to the first SACK eats into
	 * or hits the sequence space of other SACK blocks, if so coalesce.
	 */
	for (this_sack = 1; this_sack < tp->rx_opt.num_sacks;) {
		if (tcp_sack_extend(sp, swalk->start_seq, swalk->end_seq)) {
			int i;

			/* Zap SWALK, by moving every further SACK up by one slot.
			 * Decrease num_sacks.
			 */
			tp->rx_opt.num_sacks--;
			for (i = this_sack; i < tp->rx_opt.num_sacks; i++)
				sp[i] = sp[i + 1];
			continue;
		}
		this_sack++, swalk++;
	}
}

static void tcp_sack_new_ofo_skb(struct sock *sk, u32 seq, u32 end_seq)
{
	struct tcp_sock *tp = tcp_sk(sk);
	struct tcp_sack_block *sp = &tp->selective_acks[0];
	int cur_sacks = tp->rx_opt.num_sacks;
	int this_sack;

	if (!cur_sacks)
		goto new_sack;

	for (this_sack = 0; this_sack < cur_sacks; this_sack++, sp++) {
		if (tcp_sack_extend(sp, seq, end_seq)) {
			/* Rotate this_sack to the first one. */
			for (; this_sack > 0; this_sack--, sp--)
				swap(*sp, *(sp - 1));
			if (cur_sacks > 1)
				tcp_sack_maybe_coalesce(tp);
			return;
		}
	}

	/* Could not find an adjacent existing SACK, build a new one,
	 * put it at the front, and shift everyone else down.  We
	 * always know there is at least one SACK present already here.
	 *
	 * If the sack array is full, forget about the last one.
	 */
	if (this_sack >= TCP_NUM_SACKS) {
		this_sack--;
		tp->rx_opt.num_sacks--;
		sp--;
	}
	for (; this_sack > 0; this_sack--, sp--)
		*sp = *(sp - 1);

new_sack:
	/* Build the new head SACK, and we're done. */
	sp->start_seq = seq;
	sp->end_seq = end_seq;
	tp->rx_opt.num_sacks++;
}

/* RCV.NXT advances, some SACKs should be eaten. */

static void tcp_sack_remove(struct tcp_sock *tp)
{
	struct tcp_sack_block *sp = &tp->selective_acks[0];
	int num_sacks = tp->rx_opt.num_sacks;
	int this_sack;

	/* Empty ofo queue, hence, all the SACKs are eaten. Clear. */
	if (RB_EMPTY_ROOT(&tp->out_of_order_queue)) {
		tp->rx_opt.num_sacks = 0;
		return;
	}

	for (this_sack = 0; this_sack < num_sacks;) {
		/* Check if the start of the sack is covered by RCV.NXT. */
		if (!before(tp->rcv_nxt, sp->start_seq)) {
			int i;

			/* RCV.NXT must cover all the block! */
			WARN_ON(before(tp->rcv_nxt, sp->end_seq));

			/* Zap this SACK, by moving forward any other SACKS. */
			for (i = this_sack+1; i < num_sacks; i++)
				tp->selective_acks[i-1] = tp->selective_acks[i];
			num_sacks--;
			continue;
		}
		this_sack++;
		sp++;
	}
	tp->rx_opt.num_sacks = num_sacks;
}

/**
 * tcp_try_coalesce - try to merge skb to prior one
 * @sk: socket
 * @to: prior buffer
 * @from: buffer to add in queue
 * @fragstolen: pointer to boolean
 *
 * Before queueing skb @from after @to, try to merge them
 * to reduce overall memory use and queue lengths, if cost is small.
 * Packets in ofo or receive queues can stay a long time.
 * Better try to coalesce them right now to avoid future collapses.
 * Returns true if caller should free @from instead of queueing it
 */
#ifndef CONFIG_MPTCP
static
#endif
bool tcp_try_coalesce(struct sock *sk,
		      struct sk_buff *to,
		      struct sk_buff *from,
		      bool *fragstolen)
{
	int delta;

	*fragstolen = false;

#ifdef CONFIG_MPTCP
	if (mptcp(tcp_sk(sk)) && !is_meta_sk(sk))
		return false;
#endif

	/* Its possible this segment overlaps with prior segment in queue */
	if (TCP_SKB_CB(from)->seq != TCP_SKB_CB(to)->end_seq)
		return false;

	if (!skb_try_coalesce(to, from, fragstolen, &delta))
		return false;

	atomic_add(delta, &sk->sk_rmem_alloc);
	sk_mem_charge(sk, delta);
	NET_INC_STATS(sock_net(sk), LINUX_MIB_TCPRCVCOALESCE);
	TCP_SKB_CB(to)->end_seq = TCP_SKB_CB(from)->end_seq;
	TCP_SKB_CB(to)->ack_seq = TCP_SKB_CB(from)->ack_seq;
	TCP_SKB_CB(to)->tcp_flags |= TCP_SKB_CB(from)->tcp_flags;
	return true;
}

static bool tcp_ooo_try_coalesce(struct sock *sk,
			     struct sk_buff *to,
			     struct sk_buff *from,
			     bool *fragstolen)
{
	bool res = tcp_try_coalesce(sk, to, from, fragstolen);

	/* In case tcp_drop() is called later, update to->gso_segs */
	if (res) {
		u32 gso_segs = max_t(u16, 1, skb_shinfo(to)->gso_segs) +
			       max_t(u16, 1, skb_shinfo(from)->gso_segs);

		skb_shinfo(to)->gso_segs = min_t(u32, gso_segs, 0xFFFF);
	}
	return res;
}

static void tcp_drop(struct sock *sk, struct sk_buff *skb)
{
	sk_drops_add(sk, skb);
	__kfree_skb(skb);
}

/* This one checks to see if we can put data from the
 * out_of_order queue into the receive_queue.
 */
#ifndef CONFIG_MPTCP
static
#endif
void tcp_ofo_queue(struct sock *sk)
{
	struct tcp_sock *tp = tcp_sk(sk);
	__u32 dsack_high = tp->rcv_nxt;
	bool fin, fragstolen, eaten;
	struct sk_buff *skb, *tail;
	struct rb_node *p;

	p = rb_first(&tp->out_of_order_queue);
	while (p) {
		skb = rb_to_skb(p);
		if (after(TCP_SKB_CB(skb)->seq, tp->rcv_nxt))
			break;

		if (before(TCP_SKB_CB(skb)->seq, dsack_high)) {
			__u32 dsack = dsack_high;
			if (before(TCP_SKB_CB(skb)->end_seq, dsack_high))
				dsack_high = TCP_SKB_CB(skb)->end_seq;
			tcp_dsack_extend(sk, TCP_SKB_CB(skb)->seq, dsack);
		}
		p = rb_next(p);
		rb_erase(&skb->rbnode, &tp->out_of_order_queue);

		/* In case of MPTCP, the segment may be empty if it's a
		 * non-data DATA_FIN. (see beginning of tcp_data_queue)
		 *
		 * But this only holds true for subflows, not for the
		 * meta-socket.
		 */
#ifdef CONFIG_MPTCP
		if (unlikely(!after(TCP_SKB_CB(skb)->end_seq, tp->rcv_nxt) &&
			     (is_meta_sk(sk) || !mptcp(tp) || TCP_SKB_CB(skb)->end_seq != TCP_SKB_CB(skb)->seq))) {
#else
		if (unlikely(!after(TCP_SKB_CB(skb)->end_seq, tp->rcv_nxt))) {
#endif
			SOCK_DEBUG(sk, "ofo packet was already received\n");
			tcp_drop(sk, skb);
			continue;
		}
		SOCK_DEBUG(sk, "ofo requeuing : rcv_next %X seq %X - %X\n",
			   tp->rcv_nxt, TCP_SKB_CB(skb)->seq,
			   TCP_SKB_CB(skb)->end_seq);

		tail = skb_peek_tail(&sk->sk_receive_queue);
		eaten = tail && tcp_try_coalesce(sk, tail, skb, &fragstolen);
		tcp_rcv_nxt_update(tp, TCP_SKB_CB(skb)->end_seq);
		fin = TCP_SKB_CB(skb)->tcp_flags & TCPHDR_FIN;
		if (!eaten)
			__skb_queue_tail(&sk->sk_receive_queue, skb);
		else
			kfree_skb_partial(skb, fragstolen);

		if (unlikely(fin)) {
			tcp_fin(sk);
			/* tcp_fin() purges tp->out_of_order_queue,
			 * so we must end this loop right now.
			 */
			break;
		}
	}
}

static bool tcp_prune_ofo_queue(struct sock *sk);
static int tcp_prune_queue(struct sock *sk);

static int tcp_try_rmem_schedule(struct sock *sk, struct sk_buff *skb,
				 unsigned int size)
{
#ifdef CONFIG_MPTCP
	if (mptcp(tcp_sk(sk)))
		sk = mptcp_meta_sk(sk);
#endif
	if (atomic_read(&sk->sk_rmem_alloc) > sk->sk_rcvbuf ||
	    !sk_rmem_schedule(sk, skb, size)) {

		if (tcp_prune_queue(sk) < 0)
			return -1;

		while (!sk_rmem_schedule(sk, skb, size)) {
			if (!tcp_prune_ofo_queue(sk))
				return -1;
		}
	}
	return 0;
}

#ifndef CONFIG_MPTCP
static
#endif
void tcp_data_queue_ofo(struct sock *sk, struct sk_buff *skb)
{
	struct tcp_sock *tp = tcp_sk(sk);
	struct rb_node **p, *parent;
	struct sk_buff *skb1;
	u32 seq, end_seq;
	bool fragstolen;

	tcp_ecn_check_ce(sk, skb);

	if (unlikely(tcp_try_rmem_schedule(sk, skb, skb->truesize))) {
		NET_INC_STATS(sock_net(sk), LINUX_MIB_TCPOFODROP);
		tcp_drop(sk, skb);
		return;
	}

	/* Disable header prediction. */
	tp->pred_flags = 0;
	inet_csk_schedule_ack(sk);

	NET_INC_STATS(sock_net(sk), LINUX_MIB_TCPOFOQUEUE);
	seq = TCP_SKB_CB(skb)->seq;
	end_seq = TCP_SKB_CB(skb)->end_seq;
	SOCK_DEBUG(sk, "out of order segment: rcv_next %X seq %X - %X\n",
		   tp->rcv_nxt, seq, end_seq);

	p = &tp->out_of_order_queue.rb_node;
	if (RB_EMPTY_ROOT(&tp->out_of_order_queue)) {
		/* Initial out of order segment, build 1 SACK. */
		if (tcp_is_sack(tp)) {
			tp->rx_opt.num_sacks = 1;
			tp->selective_acks[0].start_seq = seq;
			tp->selective_acks[0].end_seq = end_seq;
		}
		rb_link_node(&skb->rbnode, NULL, p);
		rb_insert_color(&skb->rbnode, &tp->out_of_order_queue);
		tp->ooo_last_skb = skb;
		goto end;
	}

	/* In the typical case, we are adding an skb to the end of the list.
	 * Use of ooo_last_skb avoids the O(Log(N)) rbtree lookup.
	 */
	if (tcp_ooo_try_coalesce(sk, tp->ooo_last_skb,
				 skb, &fragstolen)) {
coalesce_done:
		tcp_grow_window(sk, skb);
		kfree_skb_partial(skb, fragstolen);
		skb = NULL;
		goto add_sack;
	}
	/* Can avoid an rbtree lookup if we are adding skb after ooo_last_skb */
	if (!before(seq, TCP_SKB_CB(tp->ooo_last_skb)->end_seq)) {
		parent = &tp->ooo_last_skb->rbnode;
		p = &parent->rb_right;
		goto insert;
	}

	/* Find place to insert this segment. Handle overlaps on the way. */
	parent = NULL;
	while (*p) {
		parent = *p;
		skb1 = rb_to_skb(parent);
		if (before(seq, TCP_SKB_CB(skb1)->seq)) {
			p = &parent->rb_left;
			continue;
		}
		if (before(seq, TCP_SKB_CB(skb1)->end_seq)) {
			if (!after(end_seq, TCP_SKB_CB(skb1)->end_seq)
#ifdef CONFIG_MPTCP
				&& (is_meta_sk(sk) || !mptcp(tp) || end_seq != seq)
#endif
		) {
				/* All the bits are present. Drop. */
				NET_INC_STATS(sock_net(sk),
					      LINUX_MIB_TCPOFOMERGE);
				tcp_drop(sk, skb);
				skb = NULL;
				tcp_dsack_set(sk, seq, end_seq);
				goto add_sack;
			}
			if (after(seq, TCP_SKB_CB(skb1)->seq)) {
				/* Partial overlap. */
				tcp_dsack_set(sk, seq, TCP_SKB_CB(skb1)->end_seq);
			} else {
				/* skb's seq == skb1's seq and skb covers skb1.
				 * Replace skb1 with skb.
				 */
				rb_replace_node(&skb1->rbnode, &skb->rbnode,
						&tp->out_of_order_queue);
				tcp_dsack_extend(sk,
						 TCP_SKB_CB(skb1)->seq,
						 TCP_SKB_CB(skb1)->end_seq);
				NET_INC_STATS(sock_net(sk),
					      LINUX_MIB_TCPOFOMERGE);
				tcp_drop(sk, skb1);
				goto merge_right;
			}
		} else if (tcp_ooo_try_coalesce(sk, skb1,
						skb, &fragstolen)) {
			goto coalesce_done;
		}
		p = &parent->rb_right;
	}
insert:
	/* Insert segment into RB tree. */
	rb_link_node(&skb->rbnode, parent, p);
	rb_insert_color(&skb->rbnode, &tp->out_of_order_queue);

merge_right:
	/* Remove other segments covered by skb. */
	while ((skb1 = skb_rb_next(skb)) != NULL) {
		if (!after(end_seq, TCP_SKB_CB(skb1)->seq))
			break;
		if (before(end_seq, TCP_SKB_CB(skb1)->end_seq)) {
			tcp_dsack_extend(sk, TCP_SKB_CB(skb1)->seq,
					 end_seq);
			break;
		}
#ifdef CONFIG_MPTCP
		/* MPTCP allows non-data data-fin to be in the ofo-queue */
		if (mptcp(tp) && !is_meta_sk(sk) && TCP_SKB_CB(skb1)->seq == TCP_SKB_CB(skb1)->end_seq) {
			skb = skb1;
			continue;
		}
#endif
		rb_erase(&skb1->rbnode, &tp->out_of_order_queue);
		tcp_dsack_extend(sk, TCP_SKB_CB(skb1)->seq,
				 TCP_SKB_CB(skb1)->end_seq);
		NET_INC_STATS(sock_net(sk), LINUX_MIB_TCPOFOMERGE);
		tcp_drop(sk, skb1);
	}
	/* If there is no skb after us, we are the last_skb ! */
	if (!skb1)
		tp->ooo_last_skb = skb;

add_sack:
#ifdef CONFIG_MPTCP
	if (tcp_is_sack(tp) && seq != end_seq)
#else
	if (tcp_is_sack(tp))
#endif
		tcp_sack_new_ofo_skb(sk, seq, end_seq);
end:
	if (skb) {
		tcp_grow_window(sk, skb);
		skb_set_owner_r(skb, sk);
	}
}

#ifndef CONFIG_MPTCP
static
#endif
int __must_check tcp_queue_rcv(struct sock *sk, struct sk_buff *skb, int hdrlen,
			       bool *fragstolen)
{
	int eaten;
	struct sk_buff *tail = skb_peek_tail(&sk->sk_receive_queue);

	__skb_pull(skb, hdrlen);
	eaten = (tail &&
		 tcp_try_coalesce(sk, tail, skb, fragstolen)) ? 1 : 0;
	tcp_rcv_nxt_update(tcp_sk(sk), TCP_SKB_CB(skb)->end_seq);
	if (!eaten) {
		__skb_queue_tail(&sk->sk_receive_queue, skb);
		skb_set_owner_r(skb, sk);
	}
	return eaten;
}

int tcp_send_rcvq(struct sock *sk, struct msghdr *msg, size_t size)
{
	struct sk_buff *skb;
	int err = -ENOMEM;
	int data_len = 0;
	bool fragstolen;

	if (size == 0)
		return 0;

	if (size > PAGE_SIZE) {
		int npages = min_t(size_t, size >> PAGE_SHIFT, MAX_SKB_FRAGS);

		data_len = npages << PAGE_SHIFT;
		size = data_len + (size & ~PAGE_MASK);
	}
	skb = alloc_skb_with_frags(size - data_len, data_len,
				   PAGE_ALLOC_COSTLY_ORDER,
				   &err, sk->sk_allocation);
	if (!skb)
		goto err;

	skb_put(skb, size - data_len);
	skb->data_len = data_len;
	skb->len = size;

	if (tcp_try_rmem_schedule(sk, skb, skb->truesize))
		goto err_free;

	err = skb_copy_datagram_from_iter(skb, 0, &msg->msg_iter, size);
	if (err)
		goto err_free;

	TCP_SKB_CB(skb)->seq = tcp_sk(sk)->rcv_nxt;
	TCP_SKB_CB(skb)->end_seq = TCP_SKB_CB(skb)->seq + size;
	TCP_SKB_CB(skb)->ack_seq = tcp_sk(sk)->snd_una - 1;

	if (tcp_queue_rcv(sk, skb, 0, &fragstolen)) {
		WARN_ON_ONCE(fragstolen); /* should not happen */
		__kfree_skb(skb);
	}
	return size;

err_free:
	kfree_skb(skb);
err:
	return err;

}

static void tcp_data_queue(struct sock *sk, struct sk_buff *skb)
{
	struct tcp_sock *tp = tcp_sk(sk);
	bool fragstolen = false;
	int eaten = -1;

	/* If no data is present, but a data_fin is in the options, we still
	 * have to call mptcp_queue_skb later on.
	 */
	if (TCP_SKB_CB(skb)->seq == TCP_SKB_CB(skb)->end_seq
#ifdef CONFIG_MPTCP
	&& !(mptcp(tp) && mptcp_is_data_fin(skb))
#endif
	   ) {
		__kfree_skb(skb);
		return;
	}

	skb_dst_drop(skb);
	__skb_pull(skb, tcp_hdr(skb)->doff * 4);

	tcp_ecn_accept_cwr(tp, skb);

	tp->rx_opt.dsack = 0;

	/*  Queue data for delivery to the user.
	 *  Packets in sequence go to the receive queue.
	 *  Out of sequence packets to the out_of_order_queue.
	 */
	if (TCP_SKB_CB(skb)->seq == tp->rcv_nxt) {
		if (tcp_receive_window(tp) == 0)
			goto out_of_window;

		/* Ok. In sequence. In window. */
		if (tp->ucopy.task == current &&
		    tp->copied_seq == tp->rcv_nxt && tp->ucopy.len &&
		    sock_owned_by_user(sk) && !tp->urg_data) {
			int chunk = min_t(unsigned int, skb->len,
					  tp->ucopy.len);

			__set_current_state(TASK_RUNNING);

			if (!skb_copy_datagram_msg(skb, 0, tp->ucopy.msg, chunk)) {
				tp->ucopy.len -= chunk;
				tp->copied_seq += chunk;
				eaten = (chunk == skb->len);
				tcp_rcv_space_adjust(sk);
			}
		}

		if (eaten <= 0) {
queue_and_out:
			if (eaten < 0) {
				if (skb_queue_len(&sk->sk_receive_queue) == 0)
					sk_forced_mem_schedule(sk, skb->truesize);
				else if (tcp_try_rmem_schedule(sk, skb, skb->truesize))
					goto drop;
			}
			eaten = tcp_queue_rcv(sk, skb, 0, &fragstolen);
		}
		tcp_rcv_nxt_update(tp, TCP_SKB_CB(skb)->end_seq);
		if (skb->len
#ifdef CONFIG_MPTCP
			|| mptcp_is_data_fin(skb)
#endif
		)
			tcp_event_data_recv(sk, skb);
		if (TCP_SKB_CB(skb)->tcp_flags & TCPHDR_FIN)
			tcp_fin(sk);

		if (!RB_EMPTY_ROOT(&tp->out_of_order_queue)) {
			tcp_ofo_queue(sk);

			/* RFC2581. 4.2. SHOULD send immediate ACK, when
			 * gap in queue is filled.
			 */
			if (RB_EMPTY_ROOT(&tp->out_of_order_queue))
				inet_csk(sk)->icsk_ack.pingpong = 0;
		}

		if (tp->rx_opt.num_sacks)
			tcp_sack_remove(tp);

		tcp_fast_path_check(sk);

		if (eaten > 0)
			kfree_skb_partial(skb, fragstolen);
		if (!sock_flag(sk, SOCK_DEAD)
#ifdef CONFIG_MPTCP
		 || mptcp(tp)
#endif
		 )
			/* MPTCP: we always have to call data_ready, because
			 * we may be about to receive a data-fin, which still
			 * must get queued.
			 */
			sk->sk_data_ready(sk);
		return;
	}

	if (!after(TCP_SKB_CB(skb)->end_seq, tp->rcv_nxt)) {
		/* A retransmit, 2nd most common case.  Force an immediate ack. */
		NET_INC_STATS(sock_net(sk), LINUX_MIB_DELAYEDACKLOST);
		tcp_dsack_set(sk, TCP_SKB_CB(skb)->seq, TCP_SKB_CB(skb)->end_seq);

out_of_window:
		tcp_enter_quickack_mode(sk, TCP_MAX_QUICKACKS);
		inet_csk_schedule_ack(sk);
drop:
		tcp_drop(sk, skb);
		return;
	}

	/* Out of window. F.e. zero window probe. */
	if (!before(TCP_SKB_CB(skb)->seq, tp->rcv_nxt + tcp_receive_window(tp)))
		goto out_of_window;

	if (before(TCP_SKB_CB(skb)->seq, tp->rcv_nxt)) {
		/* Partial packet, seq < rcv_next < end_seq */
		SOCK_DEBUG(sk, "partial packet: rcv_next %X seq %X - %X\n",
			   tp->rcv_nxt, TCP_SKB_CB(skb)->seq,
			   TCP_SKB_CB(skb)->end_seq);

		tcp_dsack_set(sk, TCP_SKB_CB(skb)->seq, tp->rcv_nxt);

		/* If window is closed, drop tail of packet. But after
		 * remembering D-SACK for its head made in previous line.
		 */
		if (!tcp_receive_window(tp))
			goto out_of_window;
		goto queue_and_out;
	}

	tcp_data_queue_ofo(sk, skb);
}

static struct sk_buff *tcp_skb_next(struct sk_buff *skb, struct sk_buff_head *list)
{
	if (list)
		return !skb_queue_is_last(list, skb) ? skb->next : NULL;

	return skb_rb_next(skb);
}

static struct sk_buff *tcp_collapse_one(struct sock *sk, struct sk_buff *skb,
					struct sk_buff_head *list,
					struct rb_root *root)
{
	struct sk_buff *next = tcp_skb_next(skb, list);

	if (list)
		__skb_unlink(skb, list);
	else
		rb_erase(&skb->rbnode, root);

	__kfree_skb(skb);
	NET_INC_STATS(sock_net(sk), LINUX_MIB_TCPRCVCOLLAPSED);

	return next;
}

/* Insert skb into rb tree, ordered by TCP_SKB_CB(skb)->seq */
static void tcp_rbtree_insert(struct rb_root *root, struct sk_buff *skb)
{
	struct rb_node **p = &root->rb_node;
	struct rb_node *parent = NULL;
	struct sk_buff *skb1;

	while (*p) {
		parent = *p;
		skb1 = rb_to_skb(parent);
		if (before(TCP_SKB_CB(skb)->seq, TCP_SKB_CB(skb1)->seq))
			p = &parent->rb_left;
		else
			p = &parent->rb_right;
	}
	rb_link_node(&skb->rbnode, parent, p);
	rb_insert_color(&skb->rbnode, root);
}

/* Collapse contiguous sequence of skbs head..tail with
 * sequence numbers start..end.
 *
 * If tail is NULL, this means until the end of the queue.
 *
 * Segments with FIN/SYN are not collapsed (only because this
 * simplifies code)
 */
static void
tcp_collapse(struct sock *sk, struct sk_buff_head *list, struct rb_root *root,
	     struct sk_buff *head, struct sk_buff *tail, u32 start, u32 end)
{
	struct sk_buff *skb = head, *n;
	struct sk_buff_head tmp;
	bool end_of_skbs;

	/* First, check that queue is collapsible and find
	 * the point where collapsing can be useful.
	 */
restart:
	for (end_of_skbs = true; skb != NULL && skb != tail; skb = n) {
		n = tcp_skb_next(skb, list);

		/* No new bits? It is possible on ofo queue. */
		if (!before(start, TCP_SKB_CB(skb)->end_seq)) {
			skb = tcp_collapse_one(sk, skb, list, root);
			if (!skb)
				break;
			goto restart;
		}

		/* The first skb to collapse is:
		 * - not SYN/FIN and
		 * - bloated or contains data before "start" or
		 *   overlaps to the next one.
		 */
		if (!(TCP_SKB_CB(skb)->tcp_flags & (TCPHDR_SYN | TCPHDR_FIN)) &&
		    (tcp_win_from_space(skb->truesize) > skb->len ||
		     before(TCP_SKB_CB(skb)->seq, start))) {
			end_of_skbs = false;
			break;
		}

		if (n && n != tail &&
		    TCP_SKB_CB(skb)->end_seq != TCP_SKB_CB(n)->seq) {
			end_of_skbs = false;
			break;
		}

		/* Decided to skip this, advance start seq. */
		start = TCP_SKB_CB(skb)->end_seq;
	}
	if (end_of_skbs ||
	    (TCP_SKB_CB(skb)->tcp_flags & (TCPHDR_SYN | TCPHDR_FIN)))
		return;

	__skb_queue_head_init(&tmp);

	while (before(start, end)) {
		int copy = min_t(int, SKB_MAX_ORDER(0, 0), end - start);
		struct sk_buff *nskb;

		nskb = alloc_skb(copy, GFP_ATOMIC);
		if (!nskb)
			break;

		memcpy(nskb->cb, skb->cb, sizeof(skb->cb));
		TCP_SKB_CB(nskb)->seq = TCP_SKB_CB(nskb)->end_seq = start;
		if (list)
			__skb_queue_before(list, skb, nskb);
		else
			__skb_queue_tail(&tmp, nskb); /* defer rbtree insertion */
		skb_set_owner_r(nskb, sk);

		/* Copy data, releasing collapsed skbs. */
		while (copy > 0) {
			int offset = start - TCP_SKB_CB(skb)->seq;
			int size = TCP_SKB_CB(skb)->end_seq - start;

			BUG_ON(offset < 0);
			if (size > 0) {
				size = min(copy, size);
				if (skb_copy_bits(skb, offset, skb_put(nskb, size), size))
					BUG();
				TCP_SKB_CB(nskb)->end_seq += size;
				copy -= size;
				start += size;
			}
			if (!before(start, TCP_SKB_CB(skb)->end_seq)) {
				skb = tcp_collapse_one(sk, skb, list, root);
				if (!skb ||
				    skb == tail ||
				    (TCP_SKB_CB(skb)->tcp_flags & (TCPHDR_SYN | TCPHDR_FIN)))
					goto end;
			}
		}
	}
end:
	skb_queue_walk_safe(&tmp, skb, n)
		tcp_rbtree_insert(root, skb);
}

/* Collapse ofo queue. Algorithm: select contiguous sequence of skbs
 * and tcp_collapse() them until all the queue is collapsed.
 */
static void tcp_collapse_ofo_queue(struct sock *sk)
{
	struct tcp_sock *tp = tcp_sk(sk);
	u32 range_truesize, sum_tiny = 0;
	struct sk_buff *skb, *head;
	u32 start, end;

	skb = skb_rb_first(&tp->out_of_order_queue);
new_range:
	if (!skb) {
		tp->ooo_last_skb = skb_rb_last(&tp->out_of_order_queue);
		return;
	}
	start = TCP_SKB_CB(skb)->seq;
	end = TCP_SKB_CB(skb)->end_seq;
	range_truesize = skb->truesize;

	for (head = skb;;) {
		skb = skb_rb_next(skb);

		/* Range is terminated when we see a gap or when
		 * we are at the queue end.
		 */
		if (!skb ||
		    after(TCP_SKB_CB(skb)->seq, end) ||
		    before(TCP_SKB_CB(skb)->end_seq, start)) {
			/* Do not attempt collapsing tiny skbs */
			if (range_truesize != head->truesize ||
			    end - start >= SKB_WITH_OVERHEAD(SK_MEM_QUANTUM)) {
				tcp_collapse(sk, NULL, &tp->out_of_order_queue,
					     head, skb, start, end);
			} else {
				sum_tiny += range_truesize;
				if (sum_tiny > sk->sk_rcvbuf >> 3)
					return;
			}
			goto new_range;
		}

		range_truesize += skb->truesize;
		if (unlikely(before(TCP_SKB_CB(skb)->seq, start)))
			start = TCP_SKB_CB(skb)->seq;
		if (after(TCP_SKB_CB(skb)->end_seq, end))
			end = TCP_SKB_CB(skb)->end_seq;
	}
}

/*
 * Clean the out-of-order queue to make room.
 * We drop high sequences packets to :
 * 1) Let a chance for holes to be filled.
 * 2) not add too big latencies if thousands of packets sit there.
 *    (But if application shrinks SO_RCVBUF, we could still end up
 *     freeing whole queue here)
 * 3) Drop at least 12.5 % of sk_rcvbuf to avoid malicious attacks.
 *
 * Return true if queue has shrunk.
 */
static bool tcp_prune_ofo_queue(struct sock *sk)
{
	struct tcp_sock *tp = tcp_sk(sk);
	struct rb_node *node, *prev;
	int goal;

	if (RB_EMPTY_ROOT(&tp->out_of_order_queue))
		return false;

	NET_INC_STATS(sock_net(sk), LINUX_MIB_OFOPRUNED);
	goal = sk->sk_rcvbuf >> 3;
	node = &tp->ooo_last_skb->rbnode;
	do {
		prev = rb_prev(node);
		rb_erase(node, &tp->out_of_order_queue);
		goal -= rb_to_skb(node)->truesize;
		tcp_drop(sk, rb_to_skb(node));
		if (!prev || goal <= 0) {
			sk_mem_reclaim(sk);
			if (atomic_read(&sk->sk_rmem_alloc) <= sk->sk_rcvbuf &&
			    !tcp_under_memory_pressure(sk))
				break;
			goal = sk->sk_rcvbuf >> 3;
		}
		node = prev;
	} while (node);
	tp->ooo_last_skb = rb_to_skb(prev);

	/* Reset SACK state.  A conforming SACK implementation will
	 * do the same at a timeout based retransmit.  When a connection
	 * is in a sad state like this, we care only about integrity
	 * of the connection not performance.
	 */
	if (tp->rx_opt.sack_ok)
		tcp_sack_reset(&tp->rx_opt);
	return true;
}

/* Reduce allocated memory if we can, trying to get
 * the socket within its memory limits again.
 *
 * Return less than zero if we should start dropping frames
 * until the socket owning process reads some of the data
 * to stabilize the situation.
 */
static int tcp_prune_queue(struct sock *sk)
{
	struct tcp_sock *tp = tcp_sk(sk);

	SOCK_DEBUG(sk, "prune_queue: c=%x\n", tp->copied_seq);

	NET_INC_STATS(sock_net(sk), LINUX_MIB_PRUNECALLED);

	if (atomic_read(&sk->sk_rmem_alloc) >= sk->sk_rcvbuf)
		tcp_clamp_window(sk);
	else if (tcp_under_memory_pressure(sk))
		tp->rcv_ssthresh = min(tp->rcv_ssthresh, 4U * tp->advmss);

	if (atomic_read(&sk->sk_rmem_alloc) <= sk->sk_rcvbuf)
		return 0;

	tcp_collapse_ofo_queue(sk);
	if (!skb_queue_empty(&sk->sk_receive_queue))
		tcp_collapse(sk, &sk->sk_receive_queue, NULL,
			     skb_peek(&sk->sk_receive_queue),
			     NULL,
			     tp->copied_seq, tp->rcv_nxt);
	sk_mem_reclaim(sk);

	if (atomic_read(&sk->sk_rmem_alloc) <= sk->sk_rcvbuf)
		return 0;

	/* Collapsing did not help, destructive actions follow.
	 * This must not ever occur. */

	tcp_prune_ofo_queue(sk);

	if (atomic_read(&sk->sk_rmem_alloc) <= sk->sk_rcvbuf)
		return 0;

	/* If we are really being abused, tell the caller to silently
	 * drop receive data on the floor.  It will get retransmitted
	 * and hopefully then we'll have sufficient space.
	 */
	NET_INC_STATS(sock_net(sk), LINUX_MIB_RCVPRUNED);

	/* Massive buffer overcommit. */
	tp->pred_flags = 0;
	return -1;
}

#ifdef CONFIG_MPTCP
/* RFC2861, slow part. Adjust cwnd, after it was not full during one rto.
 * As additional protections, we do not touch cwnd in retransmission phases,
 * and if application hit its sndbuf limit recently.
 */
void tcp_cwnd_application_limited(struct sock *sk)
{
	struct tcp_sock *tp = tcp_sk(sk);

	if (inet_csk(sk)->icsk_ca_state == TCP_CA_Open &&
	    sk->sk_socket && !test_bit(SOCK_NOSPACE, &sk->sk_socket->flags)) {
		/* Limited by application or receiver window. */
		u32 init_win = tcp_init_cwnd(tp, __sk_dst_get(sk));
		u32 win_used = max(tp->snd_cwnd_used, init_win);

		if (win_used < tp->snd_cwnd) {
			tp->snd_ssthresh = tcp_current_ssthresh(sk);
			tp->snd_cwnd = (tp->snd_cwnd + win_used) >> 1;
		}
		tp->snd_cwnd_used = 0;
	}
	tp->snd_cwnd_stamp = tcp_time_stamp;
}
#endif

#ifndef CONFIG_MPTCP
static
#endif
bool tcp_should_expand_sndbuf(const struct sock *sk)
{
	const struct tcp_sock *tp = tcp_sk(sk);

	/* If the user specified a specific send buffer setting, do
	 * not modify it.
	 */
	if (sk->sk_userlocks & SOCK_SNDBUF_LOCK)
		return false;

	/* If we are under global TCP memory pressure, do not expand.  */
	if (tcp_under_memory_pressure(sk))
		return false;

	/* If we are under soft global TCP memory pressure, do not expand.  */
	if (sk_memory_allocated(sk) >= sk_prot_mem_limits(sk, 0))
		return false;

	/* If we filled the congestion window, do not expand.  */
	if (tcp_packets_in_flight(tp) >= tp->snd_cwnd)
		return false;

	return true;
}

/* When incoming ACK allowed to free some skb from write_queue,
 * we remember this event in flag SOCK_QUEUE_SHRUNK and wake up socket
 * on the exit from tcp input handler.
 *
 * PROBLEM: sndbuf expansion does not work well with largesend.
 */
static void tcp_new_space(struct sock *sk)
{
	struct tcp_sock *tp = tcp_sk(sk);

#ifdef CONFIG_MPTCP
	if (tp->ops->should_expand_sndbuf(sk)) {
#else
	if (tcp_should_expand_sndbuf(sk)) {
#endif
		tcp_sndbuf_expand(sk);
		tp->snd_cwnd_stamp = tcp_time_stamp;
	}

	sk->sk_write_space(sk);
}

static void tcp_check_space(struct sock *sk)
{
	if (sock_flag(sk, SOCK_QUEUE_SHRUNK)) {
		sock_reset_flag(sk, SOCK_QUEUE_SHRUNK);
		/* pairs with tcp_poll() */
		smp_mb();
		if
#ifdef CONFIG_MPTCP
		(mptcp(tcp_sk(sk)) ||
#endif
		  (sk->sk_socket &&
		test_bit(SOCK_NOSPACE, &sk->sk_socket->flags))
#ifdef CONFIG_MPTCP
		)
#endif
			tcp_new_space(sk);
	}
}

static inline void tcp_data_snd_check(struct sock *sk)
{
	tcp_push_pending_frames(sk);
	tcp_check_space(sk);
}

/*
 * Check if sending an ack is needed.
 */
static void __tcp_ack_snd_check(struct sock *sk, int ofo_possible)
{
	struct tcp_sock *tp = tcp_sk(sk);

	    /* More than one full frame received... */
	if (((tp->rcv_nxt - tp->rcv_wup) > (inet_csk(sk)->icsk_ack.rcv_mss) *
	    sysctl_tcp_delack_seg &&
	     /* ... and right edge of window advances far enough.
	      * (tcp_recvmsg() will send ACK otherwise). Or...
	      */
#ifdef CONFIG_MPTCP
	     tp->ops->__select_window(sk) >= tp->rcv_wnd) ||
#else
	     __tcp_select_window(sk) >= tp->rcv_wnd) ||
#endif
	    /* We ACK each frame or... */
	    tcp_in_quickack_mode(sk) ||
	    /* We have out of order data. */
	    (ofo_possible && !RB_EMPTY_ROOT(&tp->out_of_order_queue))) {
		/* Then ack it now */
		tcp_send_ack(sk);
	} else {
		/* Else, send delayed ack. */
		tcp_send_delayed_ack(sk);
	}
}

static inline void tcp_ack_snd_check(struct sock *sk)
{
	if (!inet_csk_ack_scheduled(sk)) {
		/* We sent a data segment already. */
		return;
	}
	__tcp_ack_snd_check(sk, 1);
}

/*
 *	This routine is only called when we have urgent data
 *	signaled. Its the 'slow' part of tcp_urg. It could be
 *	moved inline now as tcp_urg is only called from one
 *	place. We handle URGent data wrong. We have to - as
 *	BSD still doesn't use the correction from RFC961.
 *	For 1003.1g we should support a new option TCP_STDURG to permit
 *	either form (or just set the sysctl tcp_stdurg).
 */

static void tcp_check_urg(struct sock *sk, const struct tcphdr *th)
{
	struct tcp_sock *tp = tcp_sk(sk);
	u32 ptr = ntohs(th->urg_ptr);

	if (ptr && !sysctl_tcp_stdurg)
		ptr--;
	ptr += ntohl(th->seq);

	/* Ignore urgent data that we've already seen and read. */
	if (after(tp->copied_seq, ptr))
		return;

	/* Do not replay urg ptr.
	 *
	 * NOTE: interesting situation not covered by specs.
	 * Misbehaving sender may send urg ptr, pointing to segment,
	 * which we already have in ofo queue. We are not able to fetch
	 * such data and will stay in TCP_URG_NOTYET until will be eaten
	 * by recvmsg(). Seems, we are not obliged to handle such wicked
	 * situations. But it is worth to think about possibility of some
	 * DoSes using some hypothetical application level deadlock.
	 */
	if (before(ptr, tp->rcv_nxt))
		return;

	/* Do we already have a newer (or duplicate) urgent pointer? */
	if (tp->urg_data && !after(ptr, tp->urg_seq))
		return;

	/* Tell the world about our new urgent pointer. */
	sk_send_sigurg(sk);

	/* We may be adding urgent data when the last byte read was
	 * urgent. To do this requires some care. We cannot just ignore
	 * tp->copied_seq since we would read the last urgent byte again
	 * as data, nor can we alter copied_seq until this data arrives
	 * or we break the semantics of SIOCATMARK (and thus sockatmark())
	 *
	 * NOTE. Double Dutch. Rendering to plain English: author of comment
	 * above did something sort of 	send("A", MSG_OOB); send("B", MSG_OOB);
	 * and expect that both A and B disappear from stream. This is _wrong_.
	 * Though this happens in BSD with high probability, this is occasional.
	 * Any application relying on this is buggy. Note also, that fix "works"
	 * only in this artificial test. Insert some normal data between A and B and we will
	 * decline of BSD again. Verdict: it is better to remove to trap
	 * buggy users.
	 */
	if (tp->urg_seq == tp->copied_seq && tp->urg_data &&
	    !sock_flag(sk, SOCK_URGINLINE) && tp->copied_seq != tp->rcv_nxt) {
		struct sk_buff *skb = skb_peek(&sk->sk_receive_queue);
		tp->copied_seq++;
		if (skb && !before(tp->copied_seq, TCP_SKB_CB(skb)->end_seq)) {
			__skb_unlink(skb, &sk->sk_receive_queue);
			__kfree_skb(skb);
		}
	}

	tp->urg_data = TCP_URG_NOTYET;
	tp->urg_seq = ptr;

	/* Disable header prediction. */
	tp->pred_flags = 0;
}

/* This is the 'fast' part of urgent handling. */
static void tcp_urg(struct sock *sk, struct sk_buff *skb, const struct tcphdr *th)
{
	struct tcp_sock *tp = tcp_sk(sk);
#ifdef CONFIG_MPTCP
	/* MPTCP urgent data is not yet supported */
	if (mptcp(tp))
		return;
#endif

	/* Check if we get a new urgent pointer - normally not. */
	if (th->urg)
		tcp_check_urg(sk, th);

	/* Do we wait for any urgent data? - normally not... */
	if (tp->urg_data == TCP_URG_NOTYET) {
		u32 ptr = tp->urg_seq - ntohl(th->seq) + (th->doff * 4) -
			  th->syn;

		/* Is the urgent pointer pointing into this packet? */
		if (ptr < skb->len) {
			u8 tmp;
			if (skb_copy_bits(skb, ptr, &tmp, 1))
				BUG();
			tp->urg_data = TCP_URG_VALID | tmp;
			if (!sock_flag(sk, SOCK_DEAD))
				sk->sk_data_ready(sk);
		}
	}
}

static int tcp_copy_to_iovec(struct sock *sk, struct sk_buff *skb, int hlen)
{
	struct tcp_sock *tp = tcp_sk(sk);
	int chunk = skb->len - hlen;
	int err;

	if (skb_csum_unnecessary(skb))
		err = skb_copy_datagram_msg(skb, hlen, tp->ucopy.msg, chunk);
	else
		err = skb_copy_and_csum_datagram_msg(skb, hlen, tp->ucopy.msg);

	if (!err) {
		tp->ucopy.len -= chunk;
		tp->copied_seq += chunk;
		tcp_rcv_space_adjust(sk);
	}

	return err;
}

/* Does PAWS and seqno based validation of an incoming segment, flags will
 * play significant role here.
 */
static bool tcp_validate_incoming(struct sock *sk, struct sk_buff *skb,
				  const struct tcphdr *th, int syn_inerr)
{
	struct tcp_sock *tp = tcp_sk(sk);
	bool rst_seq_match = false;

	/* RFC1323: H1. Apply PAWS check first. */
	if (tcp_fast_parse_options(skb, th, tp) && tp->rx_opt.saw_tstamp &&
	    tcp_paws_discard(sk, skb)) {
		if (!th->rst) {
			NET_INC_STATS(sock_net(sk), LINUX_MIB_PAWSESTABREJECTED);
			if (!tcp_oow_rate_limited(sock_net(sk), skb,
						  LINUX_MIB_TCPACKSKIPPEDPAWS,
						  &tp->last_oow_ack_time))
				tcp_send_dupack(sk, skb);
			goto discard;
		}
		/* Reset is accepted even if it did not pass PAWS. */
	}

	/* Step 1: check sequence number */
	if (!tcp_sequence(tp, TCP_SKB_CB(skb)->seq, TCP_SKB_CB(skb)->end_seq)) {
		/* RFC793, page 37: "In all states except SYN-SENT, all reset
		 * (RST) segments are validated by checking their SEQ-fields."
		 * And page 69: "If an incoming segment is not acceptable,
		 * an acknowledgment should be sent in reply (unless the RST
		 * bit is set, if so drop the segment and return)".
		 */
		if (!th->rst) {
			if (th->syn)
				goto syn_challenge;
			if (!tcp_oow_rate_limited(sock_net(sk), skb,
						  LINUX_MIB_TCPACKSKIPPEDSEQ,
						  &tp->last_oow_ack_time))
				tcp_send_dupack(sk, skb);
		}
		goto discard;
	}

	/* Step 2: check RST bit */
	if (th->rst) {
		/* RFC 5961 3.2 (extend to match against SACK too if available):
		 * If seq num matches RCV.NXT or the right-most SACK block,
		 * then
		 *     RESET the connection
		 * else
		 *     Send a challenge ACK
		 */
		if (TCP_SKB_CB(skb)->seq == tp->rcv_nxt) {
			rst_seq_match = true;
		} else if (tcp_is_sack(tp) && tp->rx_opt.num_sacks > 0) {
			struct tcp_sack_block *sp = &tp->selective_acks[0];
			int max_sack = sp[0].end_seq;
			int this_sack;

			for (this_sack = 1; this_sack < tp->rx_opt.num_sacks;
			     ++this_sack) {
				max_sack = after(sp[this_sack].end_seq,
						 max_sack) ?
					sp[this_sack].end_seq : max_sack;
			}

			if (TCP_SKB_CB(skb)->seq == max_sack)
				rst_seq_match = true;
		}

		if (rst_seq_match)
			tcp_reset(sk);
		else
			tcp_send_challenge_ack(sk, skb);
		goto discard;
	}

	/* step 3: check security and precedence [ignored] */

	/* step 4: Check for a SYN
	 * RFC 5961 4.2 : Send a challenge ack
	 */
	if (th->syn) {
syn_challenge:
		if (syn_inerr)
			TCP_INC_STATS(sock_net(sk), TCP_MIB_INERRS);
		NET_INC_STATS(sock_net(sk), LINUX_MIB_TCPSYNCHALLENGE);
		tcp_send_challenge_ack(sk, skb);
		goto discard;
	}

#ifdef CONFIG_MPTCP
	/* If valid: post process the received MPTCP options. */
	if (mptcp(tp) && mptcp_handle_options(sk, th, skb))
		goto discard;
#endif
	return true;

discard:
#ifdef CONFIG_MPTCP
	if (mptcp(tp))
		mptcp_reset_mopt(tp);
#endif
	tcp_drop(sk, skb);
	return false;
}

/*
 *	TCP receive function for the ESTABLISHED state.
 *
 *	It is split into a fast path and a slow path. The fast path is
 * 	disabled when:
 *	- A zero window was announced from us - zero window probing
 *        is only handled properly in the slow path.
 *	- Out of order segments arrived.
 *	- Urgent data is expected.
 *	- There is no buffer space left
 *	- Unexpected TCP flags/window values/header lengths are received
 *	  (detected by checking the TCP header against pred_flags)
 *	- Data is sent in both directions. Fast path only supports pure senders
 *	  or pure receivers (this means either the sequence number or the ack
 *	  value must stay constant)
 *	- Unexpected TCP option.
 *
 *	When these conditions are not satisfied it drops into a standard
 *	receive procedure patterned after RFC793 to handle all cases.
 *	The first three cases are guaranteed by proper pred_flags setting,
 *	the rest is checked inline. Fast processing is turned on in
 *	tcp_data_queue when everything is OK.
 */
void tcp_rcv_established(struct sock *sk, struct sk_buff *skb,
			 const struct tcphdr *th, unsigned int len)
{
	struct tcp_sock *tp = tcp_sk(sk);

	if (unlikely(!sk->sk_rx_dst))
		inet_csk(sk)->icsk_af_ops->sk_rx_dst_set(sk, skb);
	/*
	 *	Header prediction.
	 *	The code loosely follows the one in the famous
	 *	"30 instruction TCP receive" Van Jacobson mail.
	 *
	 *	Van's trick is to deposit buffers into socket queue
	 *	on a device interrupt, to call tcp_recv function
	 *	on the receive process context and checksum and copy
	 *	the buffer to user space. smart...
	 *
	 *	Our current scheme is not silly either but we take the
	 *	extra cost of the net_bh soft interrupt processing...
	 *	We do checksum and copy also but from device to kernel.
	 */

	tp->rx_opt.saw_tstamp = 0;
#ifdef CONFIG_MPTCP
	/* MPTCP: force slowpath. */
	if (mptcp(tp))
		goto slow_path;
#endif

	/*	pred_flags is 0xS?10 << 16 + snd_wnd
	 *	if header_prediction is to be made
	 *	'S' will always be tp->tcp_header_len >> 2
	 *	'?' will be 0 for the fast path, otherwise pred_flags is 0 to
	 *  turn it off	(when there are holes in the receive
	 *	 space for instance)
	 *	PSH flag is ignored.
	 */

	if ((tcp_flag_word(th) & TCP_HP_BITS) == tp->pred_flags &&
	    TCP_SKB_CB(skb)->seq == tp->rcv_nxt &&
	    !after(TCP_SKB_CB(skb)->ack_seq, tp->snd_nxt)) {
		int tcp_header_len = tp->tcp_header_len;

		/* Timestamp header prediction: tcp_header_len
		 * is automatically equal to th->doff*4 due to pred_flags
		 * match.
		 */

		/* Check timestamp */
		if (tcp_header_len == sizeof(struct tcphdr) + TCPOLEN_TSTAMP_ALIGNED) {
			/* No? Slow path! */
			if (!tcp_parse_aligned_timestamp(tp, th))
				goto slow_path;

			/* If PAWS failed, check it more carefully in slow path */
			if ((s32)(tp->rx_opt.rcv_tsval - tp->rx_opt.ts_recent) < 0)
				goto slow_path;

			/* DO NOT update ts_recent here, if checksum fails
			 * and timestamp was corrupted part, it will result
			 * in a hung connection since we will drop all
			 * future packets due to the PAWS test.
			 */
		}

		if (len <= tcp_header_len) {
			/* Bulk data transfer: sender */
			if (len == tcp_header_len) {
				/* Predicted packet is in window by definition.
				 * seq == rcv_nxt and rcv_wup <= rcv_nxt.
				 * Hence, check seq<=rcv_wup reduces to:
				 */
				if (tcp_header_len ==
				    (sizeof(struct tcphdr) + TCPOLEN_TSTAMP_ALIGNED) &&
				    tp->rcv_nxt == tp->rcv_wup)
					tcp_store_ts_recent(tp);

				/* We know that such packets are checksummed
				 * on entry.
				 */
				tcp_ack(sk, skb, 0);
				__kfree_skb(skb);
				tcp_data_snd_check(sk);
				return;
			} else { /* Header too small */
				TCP_INC_STATS(sock_net(sk), TCP_MIB_INERRS);
				goto discard;
			}
		} else {
			int eaten = 0;
			bool fragstolen = false;

			if (tp->ucopy.task == current &&
			    tp->copied_seq == tp->rcv_nxt &&
			    len - tcp_header_len <= tp->ucopy.len &&
			    sock_owned_by_user(sk)) {
				__set_current_state(TASK_RUNNING);

				if (!tcp_copy_to_iovec(sk, skb, tcp_header_len)) {
					/* Predicted packet is in window by definition.
					 * seq == rcv_nxt and rcv_wup <= rcv_nxt.
					 * Hence, check seq<=rcv_wup reduces to:
					 */
					if (tcp_header_len ==
					    (sizeof(struct tcphdr) +
					     TCPOLEN_TSTAMP_ALIGNED) &&
					    tp->rcv_nxt == tp->rcv_wup)
						tcp_store_ts_recent(tp);

					tcp_rcv_rtt_measure_ts(sk, skb);

					__skb_pull(skb, tcp_header_len);
					tcp_rcv_nxt_update(tp, TCP_SKB_CB(skb)->end_seq);
					NET_INC_STATS(sock_net(sk),
							LINUX_MIB_TCPHPHITSTOUSER);
					eaten = 1;
				}
			}
			if (!eaten) {
				if (tcp_checksum_complete(skb))
					goto csum_error;

				if ((int)skb->truesize > sk->sk_forward_alloc)
					goto step5;

				/* Predicted packet is in window by definition.
				 * seq == rcv_nxt and rcv_wup <= rcv_nxt.
				 * Hence, check seq<=rcv_wup reduces to:
				 */
				if (tcp_header_len ==
				    (sizeof(struct tcphdr) + TCPOLEN_TSTAMP_ALIGNED) &&
				    tp->rcv_nxt == tp->rcv_wup)
					tcp_store_ts_recent(tp);

				tcp_rcv_rtt_measure_ts(sk, skb);

				NET_INC_STATS(sock_net(sk), LINUX_MIB_TCPHPHITS);

				/* Bulk data transfer: receiver */
				eaten = tcp_queue_rcv(sk, skb, tcp_header_len,
						      &fragstolen);
			}

			tcp_event_data_recv(sk, skb);

			if (TCP_SKB_CB(skb)->ack_seq != tp->snd_una) {
				/* Well, only one small jumplet in fast path... */
				tcp_ack(sk, skb, FLAG_DATA);
				tcp_data_snd_check(sk);
				if (!inet_csk_ack_scheduled(sk))
					goto no_ack;
			}

			__tcp_ack_snd_check(sk, 0);
no_ack:
			if (eaten)
				kfree_skb_partial(skb, fragstolen);
			sk->sk_data_ready(sk);
			return;
		}
	}

slow_path:
	if (len < (th->doff << 2) || tcp_checksum_complete(skb))
		goto csum_error;

	if (!th->ack && !th->rst && !th->syn)
		goto discard;

	/*
	 *	Standard slow path.
	 */

	if (!tcp_validate_incoming(sk, skb, th, 1))
		return;

step5:
	if (tcp_ack(sk, skb, FLAG_SLOWPATH | FLAG_UPDATE_TS_RECENT) < 0)
		goto discard;

	tcp_rcv_rtt_measure_ts(sk, skb);

	/* Process urgent data. */
	tcp_urg(sk, skb, th);

	/* step 7: process the segment text */
	tcp_data_queue(sk, skb);

	tcp_data_snd_check(sk);
	tcp_ack_snd_check(sk);
	return;

csum_error:
	TCP_INC_STATS(sock_net(sk), TCP_MIB_CSUMERRORS);
	TCP_INC_STATS(sock_net(sk), TCP_MIB_INERRS);

discard:
	tcp_drop(sk, skb);
}
EXPORT_SYMBOL(tcp_rcv_established);

void tcp_finish_connect(struct sock *sk, struct sk_buff *skb)
{
	struct tcp_sock *tp = tcp_sk(sk);
	struct inet_connection_sock *icsk = inet_csk(sk);

	tcp_set_state(sk, TCP_ESTABLISHED);
	icsk->icsk_ack.lrcvtime = tcp_time_stamp;

	if (skb) {
		icsk->icsk_af_ops->sk_rx_dst_set(sk, skb);
		security_inet_conn_established(sk, skb);
	}

	/* Make sure socket is routed, for correct metrics.  */
	icsk->icsk_af_ops->rebuild_header(sk);

	tcp_init_metrics(sk);

	tcp_init_congestion_control(sk);

	/* Prevent spurious tcp_cwnd_restart() on first data
	 * packet.
	 */
	tp->lsndtime = tcp_time_stamp;

#ifdef CONFIG_MPTCP
	tp->ops->init_buffer_space(sk);
#else
	tcp_init_buffer_space(sk);
#endif

	if (sock_flag(sk, SOCK_KEEPOPEN))
		inet_csk_reset_keepalive_timer(sk, keepalive_time_when(tp));

	if (!tp->rx_opt.snd_wscale)
		__tcp_fast_path_on(tp, tp->snd_wnd);
	else
		tp->pred_flags = 0;

}

static bool tcp_rcv_fastopen_synack(struct sock *sk, struct sk_buff *synack,
				    struct tcp_fastopen_cookie *cookie)
{
	struct tcp_sock *tp = tcp_sk(sk);
#ifdef CONFIG_MPTCP
	struct sock *meta_sk = mptcp(tp) ? mptcp_meta_sk(sk) : sk;
	struct sk_buff *data = tp->syn_data ? tcp_write_queue_head(meta_sk) : NULL;
#else
	struct sk_buff *data = tp->syn_data ? tcp_write_queue_head(sk) : NULL;
#endif
	u16 mss = tp->rx_opt.mss_clamp, try_exp = 0;
	bool syn_drop = false;

	if (mss == tp->rx_opt.user_mss) {
		struct tcp_options_received opt;

		/* Get original SYNACK MSS value if user MSS sets mss_clamp */
		tcp_clear_options(&opt);
		opt.user_mss = opt.mss_clamp = 0;
#ifdef CONFIG_MPTCP
		tcp_parse_options(synack, &opt, NULL, 0, NULL, NULL);
#else
		tcp_parse_options(synack, &opt, 0, NULL);
#endif
		mss = opt.mss_clamp;
	}

	if (!tp->syn_fastopen) {
		/* Ignore an unsolicited cookie */
		cookie->len = -1;
	} else if (tp->total_retrans) {
		/* SYN timed out and the SYN-ACK neither has a cookie nor
		 * acknowledges data. Presumably the remote received only
		 * the retransmitted (regular) SYNs: either the original
		 * SYN-data or the corresponding SYN-ACK was dropped.
		 */
		syn_drop = (cookie->len < 0 && data);
	} else if (cookie->len < 0 && !tp->syn_data) {
		/* We requested a cookie but didn't get it. If we did not use
		 * the (old) exp opt format then try so next time (try_exp=1).
		 * Otherwise we go back to use the RFC7413 opt (try_exp=2).
		 */
		try_exp = tp->syn_fastopen_exp ? 2 : 1;
	}

	tcp_fastopen_cache_set(sk, mss, cookie, syn_drop, try_exp);

	/* In mptcp case, we do not rely on "retransmit", but instead on
	 * "transmit", because if fastopen data is not acked, the retransmission
	 * becomes the first MPTCP data (see mptcp_rcv_synsent_fastopen).
	 */
	if (data
#ifdef CONFIG_MPTCP
		&& !mptcp(tp)
#endif
		) { /* Retransmit unacked data in SYN */
		tcp_for_write_queue_from(data, sk) {
			if (data == tcp_send_head(sk) ||
			    __tcp_retransmit_skb(sk, data, 1))
				break;
		}
		tcp_rearm_rto(sk);
		NET_INC_STATS(sock_net(sk),
				LINUX_MIB_TCPFASTOPENACTIVEFAIL);
		return true;
	}
	tp->syn_data_acked = tp->syn_data;
	if (tp->syn_data_acked)
		NET_INC_STATS(sock_net(sk),
				LINUX_MIB_TCPFASTOPENACTIVE);

	tcp_fastopen_add_skb(sk, synack);

	return false;
}

static int tcp_rcv_synsent_state_process(struct sock *sk, struct sk_buff *skb,
					 const struct tcphdr *th)
{
	struct inet_connection_sock *icsk = inet_csk(sk);
	struct tcp_sock *tp = tcp_sk(sk);
	struct tcp_fastopen_cookie foc = { .len = -1 };
	int saved_clamp = tp->rx_opt.mss_clamp;
	bool fastopen_fail;

#ifdef CONFIG_MPTCP
	struct mptcp_options_received mopt;
	mptcp_init_mp_opt(&mopt);

	tcp_parse_options(skb, &tp->rx_opt,
			  mptcp(tp) ? &tp->mptcp->rx_opt : &mopt, 0, &foc, tp);
#else
	tcp_parse_options(skb, &tp->rx_opt, 0, &foc);
#endif
	if (tp->rx_opt.saw_tstamp && tp->rx_opt.rcv_tsecr)
		tp->rx_opt.rcv_tsecr -= tp->tsoffset;

	if (th->ack) {
		/* rfc793:
		 * "If the state is SYN-SENT then
		 *    first check the ACK bit
		 *      If the ACK bit is set
		 *	  If SEG.ACK =< ISS, or SEG.ACK > SND.NXT, send
		 *        a reset (unless the RST bit is set, if so drop
		 *        the segment and return)"
		 */
		if (!after(TCP_SKB_CB(skb)->ack_seq, tp->snd_una) ||
		    after(TCP_SKB_CB(skb)->ack_seq, tp->snd_nxt))
			goto reset_and_undo;

		if (tp->rx_opt.saw_tstamp && tp->rx_opt.rcv_tsecr &&
		    !between(tp->rx_opt.rcv_tsecr, tp->retrans_stamp,
			     tcp_time_stamp)) {
			NET_INC_STATS(sock_net(sk),
					LINUX_MIB_PAWSACTIVEREJECTED);
			goto reset_and_undo;
		}

		/* Now ACK is acceptable.
		 *
		 * "If the RST bit is set
		 *    If the ACK was acceptable then signal the user "error:
		 *    connection reset", drop the segment, enter CLOSED state,
		 *    delete TCB, and return."
		 */

		if (th->rst) {
			tcp_reset(sk);
			goto discard;
		}

		/* rfc793:
		 *   "fifth, if neither of the SYN or RST bits is set then
		 *    drop the segment and return."
		 *
		 *    See note below!
		 *                                        --ANK(990513)
		 */
		if (!th->syn)
			goto discard_and_undo;

		/* rfc793:
		 *   "If the SYN bit is on ...
		 *    are acceptable then ...
		 *    (our SYN has been ACKed), change the connection
		 *    state to ESTABLISHED..."
		 */

		tcp_ecn_rcv_synack(tp, th);

		tcp_init_wl(tp, TCP_SKB_CB(skb)->seq);
		tcp_ack(sk, skb, FLAG_SLOWPATH);

#ifdef CONFIG_MPTCP
		if (tp->request_mptcp || mptcp(tp)) {
			int ret;

			ret = mptcp_rcv_synsent_state_process(sk, &sk,
							      skb, &mopt);

			/* May have changed if we support MPTCP */
			tp = tcp_sk(sk);
			icsk = inet_csk(sk);

			if (ret == 1)
				goto reset_and_undo;
			if (ret == 2)
				goto discard;
		}

		if (mptcp(tp) && !is_master_tp(tp)) {
			/* Timer for repeating the ACK until an answer
			 * arrives. Used only when establishing an additional
			 * subflow inside of an MPTCP connection.
			 */
			sk_reset_timer(sk, &tp->mptcp->mptcp_ack_timer,
				       jiffies + icsk->icsk_rto);
		}
#endif
		/* Ok.. it's good. Set up sequence numbers and
		 * move to established.
		 */
		tp->rcv_nxt = TCP_SKB_CB(skb)->seq + 1;
		tp->rcv_wup = TCP_SKB_CB(skb)->seq + 1;

		/* RFC1323: The window in SYN & SYN/ACK segments is
		 * never scaled.
		 */
		tp->snd_wnd = ntohs(th->window);

		if (!tp->rx_opt.wscale_ok) {
			tp->rx_opt.snd_wscale = tp->rx_opt.rcv_wscale = 0;
			tp->window_clamp = min(tp->window_clamp, 65535U);
		}

		if (tp->rx_opt.saw_tstamp) {
			tp->rx_opt.tstamp_ok	   = 1;
			tp->tcp_header_len =
				sizeof(struct tcphdr) + TCPOLEN_TSTAMP_ALIGNED;
			tp->advmss	    -= TCPOLEN_TSTAMP_ALIGNED;
			tcp_store_ts_recent(tp);
		} else {
			tp->tcp_header_len = sizeof(struct tcphdr);
		}

#ifdef CONFIG_MPTCP
		if (mptcp(tp)) {
			tp->tcp_header_len += MPTCP_SUB_LEN_DSM_ALIGN;
			tp->advmss -= MPTCP_SUB_LEN_DSM_ALIGN;
		}
#endif

		if (tcp_is_sack(tp) && sysctl_tcp_fack)
			tcp_enable_fack(tp);

		tcp_mtup_init(sk);
		tcp_sync_mss(sk, icsk->icsk_pmtu_cookie);
		tcp_initialize_rcv_mss(sk);

		/* Remember, tcp_poll() does not lock socket!
		 * Change state from SYN-SENT only after copied_seq
		 * is initialized. */
		tp->copied_seq = tp->rcv_nxt;

		smp_mb();

		tcp_finish_connect(sk, skb);

		fastopen_fail = (tp->syn_fastopen || tp->syn_data) &&
				tcp_rcv_fastopen_synack(sk, skb, &foc);

		if (!sock_flag(sk, SOCK_DEAD)) {
			sk->sk_state_change(sk);
			sk_wake_async(sk, SOCK_WAKE_IO, POLL_OUT);
		}
		if (fastopen_fail)
			return -1;
		/* With MPTCP we cannot send data on the third ack due to the
		 * lack of option-space to combine with an MP_CAPABLE.
		 */
		if (
#ifdef CONFIG_MPTCP
			!mptcp(tp) && (
#endif
			sk->sk_write_pending ||
		    icsk->icsk_accept_queue.rskq_defer_accept ||
		    icsk->icsk_ack.pingpong
#ifdef CONFIG_MPTCP
			)
#endif
			) {
			/* Save one ACK. Data will be ready after
			 * several ticks, if write_pending is set.
			 *
			 * It may be deleted, but with this feature tcpdumps
			 * look so _wonderfully_ clever, that I was not able
			 * to stand against the temptation 8)     --ANK
			 */
			inet_csk_schedule_ack(sk);
			tcp_enter_quickack_mode(sk, TCP_MAX_QUICKACKS);
			inet_csk_reset_xmit_timer(sk, ICSK_TIME_DACK,
						  TCP_DELACK_MAX, TCP_RTO_MAX);

discard:
			tcp_drop(sk, skb);
			return 0;
		} else {
			tcp_send_ack(sk);
		}
		return -1;
	}

	/* No ACK in the segment */

	if (th->rst) {
		/* rfc793:
		 * "If the RST bit is set
		 *
		 *      Otherwise (no ACK) drop the segment and return."
		 */

		goto discard_and_undo;
	}

	/* PAWS check. */
	if (tp->rx_opt.ts_recent_stamp && tp->rx_opt.saw_tstamp &&
	    tcp_paws_reject(&tp->rx_opt, 0))
		goto discard_and_undo;

	/* TODO - check this here for MPTCP */
	if (th->syn) {
		/* We see SYN without ACK. It is attempt of
		 * simultaneous connect with crossed SYNs.
		 * Particularly, it can be connect to self.
		 */
		tcp_set_state(sk, TCP_SYN_RECV);

		if (tp->rx_opt.saw_tstamp) {
			tp->rx_opt.tstamp_ok = 1;
			tcp_store_ts_recent(tp);
			tp->tcp_header_len =
				sizeof(struct tcphdr) + TCPOLEN_TSTAMP_ALIGNED;
		} else {
			tp->tcp_header_len = sizeof(struct tcphdr);
		}

#ifdef CONFIG_MPTCP
		if (mptcp(tp)) {
			tp->tcp_header_len += MPTCP_SUB_LEN_DSM_ALIGN;
			tp->advmss -= MPTCP_SUB_LEN_DSM_ALIGN;
		}
#endif
		tp->rcv_nxt = TCP_SKB_CB(skb)->seq + 1;
		tp->copied_seq = tp->rcv_nxt;
		tp->rcv_wup = TCP_SKB_CB(skb)->seq + 1;

		/* RFC1323: The window in SYN & SYN/ACK segments is
		 * never scaled.
		 */
		tp->snd_wnd    = ntohs(th->window);
		tp->snd_wl1    = TCP_SKB_CB(skb)->seq;
		tp->max_window = tp->snd_wnd;

		tcp_ecn_rcv_syn(tp, th);

		tcp_mtup_init(sk);
		tcp_sync_mss(sk, icsk->icsk_pmtu_cookie);
		tcp_initialize_rcv_mss(sk);

		tcp_send_synack(sk);
#if 0
		/* Note, we could accept data and URG from this segment.
		 * There are no obstacles to make this (except that we must
		 * either change tcp_recvmsg() to prevent it from returning data
		 * before 3WHS completes per RFC793, or employ TCP Fast Open).
		 *
		 * However, if we ignore data in ACKless segments sometimes,
		 * we have no reasons to accept it sometimes.
		 * Also, seems the code doing it in step6 of tcp_rcv_state_process
		 * is not flawless. So, discard packet for sanity.
		 * Uncomment this return to process the data.
		 */
		return -1;
#else
		goto discard;
#endif
	}
	/* "fifth, if neither of the SYN or RST bits is set then
	 * drop the segment and return."
	 */

discard_and_undo:
	tcp_clear_options(&tp->rx_opt);
	tp->rx_opt.mss_clamp = saved_clamp;
	goto discard;

reset_and_undo:
	tcp_clear_options(&tp->rx_opt);
	tp->rx_opt.mss_clamp = saved_clamp;
	return 1;
}

/*
 *	This function implements the receiving procedure of RFC 793 for
 *	all states except ESTABLISHED and TIME_WAIT.
 *	It's called from both tcp_v4_rcv and tcp_v6_rcv and should be
 *	address independent.
 */

int tcp_rcv_state_process(struct sock *sk, struct sk_buff *skb)
#ifdef CONFIG_MPTCP
	__releases(&sk->sk_lock.slock)
#endif
{
	struct tcp_sock *tp = tcp_sk(sk);
	struct inet_connection_sock *icsk = inet_csk(sk);
	const struct tcphdr *th = tcp_hdr(skb);
	struct request_sock *req;
	int queued = 0;
	bool acceptable;

	switch (sk->sk_state) {
	case TCP_CLOSE:
		goto discard;

	case TCP_LISTEN:
		if (th->ack)
			return 1;

		if (th->rst)
			goto discard;

		if (th->syn) {
			if (th->fin)
				goto discard;
			/* It is possible that we process SYN packets from backlog,
			 * so we need to make sure to disable BH and RCU right there.
			 */
			rcu_read_lock();
			local_bh_disable();
			acceptable = icsk->icsk_af_ops->conn_request(sk, skb) >= 0;
			local_bh_enable();
			rcu_read_unlock();

			if (!acceptable)
				return 1;
			consume_skb(skb);
			return 0;
		}
		goto discard;

	case TCP_SYN_SENT:
		tp->rx_opt.saw_tstamp = 0;
		queued = tcp_rcv_synsent_state_process(sk, skb, th);
#ifdef CONFIG_MPTCP
		if (is_meta_sk(sk)) {
			sk = tcp_sk(sk)->mpcb->master_sk;
			tp = tcp_sk(sk);

			/* Need to call it here, because it will announce new
			 * addresses, which can only be done after the third ack
			 * of the 3-way handshake.
			 */
			mptcp_update_metasocket(tp->meta_sk);
		}
#endif
		if (queued >= 0)
			return queued;

		/* Do step6 onward by hand. */
		tcp_urg(sk, skb, th);
		__kfree_skb(skb);
		tcp_data_snd_check(sk);
#ifdef CONFIG_MPTCP
		if (mptcp(tp) && is_master_tp(tp))
			bh_unlock_sock(sk);
#endif
		return 0;
	}

	tp->rx_opt.saw_tstamp = 0;
	req = tp->fastopen_rsk;
	if (req) {
		WARN_ON_ONCE(sk->sk_state != TCP_SYN_RECV &&
		    sk->sk_state != TCP_FIN_WAIT1);

		if (!tcp_check_req(sk, skb, req, true))
			goto discard;
	}

	if (!th->ack && !th->rst && !th->syn)
		goto discard;

	if (!tcp_validate_incoming(sk, skb, th, 0))
		return 0;

	/* step 5: check the ACK field */
	acceptable = tcp_ack(sk, skb, FLAG_SLOWPATH |
				      FLAG_UPDATE_TS_RECENT |
				      FLAG_NO_CHALLENGE_ACK) > 0;

	if (!acceptable) {
		if (sk->sk_state == TCP_SYN_RECV)
			return 1;	/* send one RST */
		tcp_send_challenge_ack(sk, skb);
		goto discard;
	}
	switch (sk->sk_state) {
	case TCP_SYN_RECV:
		if (!tp->srtt_us)
			tcp_synack_rtt_meas(sk, req);

		/* Once we leave TCP_SYN_RECV, we no longer need req
		 * so release it.
		 */
		if (req) {
			inet_csk(sk)->icsk_retransmits = 0;
			reqsk_fastopen_remove(sk, req, false);
		} else {
			/* Make sure socket is routed, for correct metrics. */
			icsk->icsk_af_ops->rebuild_header(sk);
			tcp_init_congestion_control(sk);

			tcp_mtup_init(sk);
			tp->copied_seq = tp->rcv_nxt;
#ifdef CONFIG_MPTCP
			tp->ops->init_buffer_space(sk);
#else
			tcp_init_buffer_space(sk);
#endif
		}
		smp_mb();
		tcp_set_state(sk, TCP_ESTABLISHED);
		sk->sk_state_change(sk);

		/* Note, that this wakeup is only for marginal crossed SYN case.
		 * Passively open sockets are not waked up, because
		 * sk->sk_sleep == NULL and sk->sk_socket == NULL.
		 */
		if (sk->sk_socket)
			sk_wake_async(sk, SOCK_WAKE_IO, POLL_OUT);

		tp->snd_una = TCP_SKB_CB(skb)->ack_seq;
		tp->snd_wnd = ntohs(th->window) << tp->rx_opt.snd_wscale;
		tcp_init_wl(tp, TCP_SKB_CB(skb)->seq);

		if (tp->rx_opt.tstamp_ok)
			tp->advmss -= TCPOLEN_TSTAMP_ALIGNED;
#ifdef CONFIG_MPTCP
		if (mptcp(tp))
			tp->advmss -= MPTCP_SUB_LEN_DSM_ALIGN;
#endif

		if (req) {
			/* Re-arm the timer because data may have been sent out.
			 * This is similar to the regular data transmission case
			 * when new data has just been ack'ed.
			 *
			 * (TFO) - we could try to be more aggressive and
			 * retransmitting any data sooner based on when they
			 * are sent out.
			 */
			tcp_rearm_rto(sk);
		} else
			tcp_init_metrics(sk);

		if (!inet_csk(sk)->icsk_ca_ops->cong_control)
			tcp_update_pacing_rate(sk);

		/* Prevent spurious tcp_cwnd_restart() on first data packet */
		tp->lsndtime = tcp_time_stamp;

		tcp_initialize_rcv_mss(sk);
		tcp_fast_path_on(tp);
#ifdef CONFIG_MPTCP

		/* Send an ACK when establishing a new  MPTCP subflow, i.e.
		 * using an MP_JOIN subtype.
		 */
		if (mptcp(tp)) {
			if (is_master_tp(tp))
				mptcp_update_metasocket(mptcp_meta_sk(sk));
			else
				tcp_send_ack(sk);
		}
#endif
		break;

	case TCP_FIN_WAIT1: {
		struct dst_entry *dst;
		int tmo;

		/* If we enter the TCP_FIN_WAIT1 state and we are a
		 * Fast Open socket and this is the first acceptable
		 * ACK we have received, this would have acknowledged
		 * our SYNACK so stop the SYNACK timer.
		 */
		if (req) {
			/* We no longer need the request sock. */
			reqsk_fastopen_remove(sk, req, false);
			tcp_rearm_rto(sk);
		}
		if (tp->snd_una != tp->write_seq)
			break;

		tcp_set_state(sk, TCP_FIN_WAIT2);
		sk->sk_shutdown |= SEND_SHUTDOWN;

		dst = __sk_dst_get(sk);
		if (dst)
			dst_confirm(dst);

		if (!sock_flag(sk, SOCK_DEAD)) {
			/* Wake up lingering close() */
			sk->sk_state_change(sk);
			break;
		}

		if (tp->linger2 < 0 ||
		    (TCP_SKB_CB(skb)->end_seq != TCP_SKB_CB(skb)->seq &&
		     after(TCP_SKB_CB(skb)->end_seq - th->fin, tp->rcv_nxt))) {
			tcp_done(sk);
			NET_INC_STATS(sock_net(sk), LINUX_MIB_TCPABORTONDATA);
			return 1;
		}

		tmo = tcp_fin_time(sk);
		if (tmo > TCP_TIMEWAIT_LEN) {
			inet_csk_reset_keepalive_timer(sk, tmo - TCP_TIMEWAIT_LEN);
		} else if (th->fin ||
#ifdef CONFIG_MPTCP
		mptcp_is_data_fin(skb) ||
#endif
		sock_owned_by_user(sk)) {
			/* Bad case. We could lose such FIN otherwise.
			 * It is not a big problem, but it looks confusing
			 * and not so rare event. We still can lose it now,
			 * if it spins in bh_lock_sock(), but it is really
			 * marginal case.
			 */
			inet_csk_reset_keepalive_timer(sk, tmo);
		} else {
#ifdef CONFIG_MPTCP
			tp->ops->time_wait(sk, TCP_FIN_WAIT2, tmo);
#else
			tcp_time_wait(sk, TCP_FIN_WAIT2, tmo);
#endif
			goto discard;
		}
		break;
	}

	case TCP_CLOSING:
		if (tp->snd_una == tp->write_seq) {
#ifdef CONFIG_MPTCP
			tp->ops->time_wait(sk, TCP_TIME_WAIT, 0);
#else
			tcp_time_wait(sk, TCP_TIME_WAIT, 0);
#endif
			goto discard;
		}
		break;

	case TCP_LAST_ACK:
		if (tp->snd_una == tp->write_seq) {
			tcp_update_metrics(sk);
			tcp_done(sk);
			goto discard;
		}
		break;
#ifdef CONFIG_MPTCP
	case TCP_CLOSE:
		if (tp->mp_killed)
			goto discard;
#endif
	}

	/* step 6: check the URG bit */
	tcp_urg(sk, skb, th);

	/* step 7: process the segment text */
	switch (sk->sk_state) {
	case TCP_CLOSE_WAIT:
	case TCP_CLOSING:
	case TCP_LAST_ACK:
		if (!before(TCP_SKB_CB(skb)->seq, tp->rcv_nxt))
			break;
	case TCP_FIN_WAIT1:
	case TCP_FIN_WAIT2:
		/* RFC 793 says to queue data in these states,
		 * RFC 1122 says we MUST send a reset.
		 * BSD 4.4 also does reset.
		 */
		if (sk->sk_shutdown & RCV_SHUTDOWN) {
			if (TCP_SKB_CB(skb)->end_seq != TCP_SKB_CB(skb)->seq &&
			    after(TCP_SKB_CB(skb)->end_seq - th->fin, tp->rcv_nxt)
#ifdef CONFIG_MPTCP
				&& !mptcp(tp)
#endif
			) {
				NET_INC_STATS(sock_net(sk), LINUX_MIB_TCPABORTONDATA);
				tcp_reset(sk);
				return 1;
			}
		}
		/* Fall through */
	case TCP_ESTABLISHED:
		tcp_data_queue(sk, skb);
		queued = 1;
		break;
	}

	/* tcp_data could move socket to TIME-WAIT */
	if (sk->sk_state != TCP_CLOSE) {
		tcp_data_snd_check(sk);
		tcp_ack_snd_check(sk);
	}

	if (!queued) {
discard:
		tcp_drop(sk, skb);
	}
	return 0;
}
EXPORT_SYMBOL(tcp_rcv_state_process);

static inline void pr_drop_req(struct request_sock *req, __u16 port, int family)
{
	struct inet_request_sock *ireq = inet_rsk(req);

	if (family == AF_INET)
		net_dbg_ratelimited("drop open request from %pI4/%u\n",
				    &ireq->ir_rmt_addr, port);
#if IS_ENABLED(CONFIG_IPV6)
	else if (family == AF_INET6)
		net_dbg_ratelimited("drop open request from %pI6/%u\n",
				    &ireq->ir_v6_rmt_addr, port);
#endif
}

/* RFC3168 : 6.1.1 SYN packets must not have ECT/ECN bits set
 *
 * If we receive a SYN packet with these bits set, it means a
 * network is playing bad games with TOS bits. In order to
 * avoid possible false congestion notifications, we disable
 * TCP ECN negotiation.
 *
 * Exception: tcp_ca wants ECN. This is required for DCTCP
 * congestion control: Linux DCTCP asserts ECT on all packets,
 * including SYN, which is most optimal solution; however,
 * others, such as FreeBSD do not.
 */
static void tcp_ecn_create_request(struct request_sock *req,
				   const struct sk_buff *skb,
				   const struct sock *listen_sk,
				   const struct dst_entry *dst)
{
	const struct tcphdr *th = tcp_hdr(skb);
	const struct net *net = sock_net(listen_sk);
	bool th_ecn = th->ece && th->cwr;
	bool ect, ecn_ok;
	u32 ecn_ok_dst;

	if (!th_ecn)
		return;

	ect = !INET_ECN_is_not_ect(TCP_SKB_CB(skb)->ip_dsfield);
	ecn_ok_dst = dst_feature(dst, DST_FEATURE_ECN_MASK);
	ecn_ok = net->ipv4.sysctl_tcp_ecn || ecn_ok_dst;

	if ((!ect && ecn_ok) || tcp_ca_needs_ecn(listen_sk) ||
	    (ecn_ok_dst & DST_FEATURE_ECN_CA))
		inet_rsk(req)->ecn_ok = 1;
}

static void tcp_openreq_init(struct request_sock *req,
			     const struct tcp_options_received *rx_opt,
			     struct sk_buff *skb, const struct sock *sk)
{
	struct inet_request_sock *ireq = inet_rsk(req);

	req->rsk_rcv_wnd = 0;		/* So that tcp_send_synack() knows! */
	req->cookie_ts = 0;
	tcp_rsk(req)->rcv_isn = TCP_SKB_CB(skb)->seq;
	tcp_rsk(req)->rcv_nxt = TCP_SKB_CB(skb)->seq + 1;
	skb_mstamp_get(&tcp_rsk(req)->snt_synack);
	tcp_rsk(req)->last_oow_ack_time = 0;
	req->mss = rx_opt->mss_clamp;
	req->ts_recent = rx_opt->saw_tstamp ? rx_opt->rcv_tsval : 0;
	ireq->tstamp_ok = rx_opt->tstamp_ok;
	ireq->sack_ok = rx_opt->sack_ok;
	ireq->snd_wscale = rx_opt->snd_wscale;
	ireq->wscale_ok = rx_opt->wscale_ok;
	ireq->acked = 0;
	ireq->ecn_ok = 0;
#ifdef CONFIG_MPTCP
	ireq->mptcp_rqsk = 0;
	ireq->saw_mpc = 0;
#endif
	ireq->ir_rmt_port = tcp_hdr(skb)->source;
	ireq->ir_num = ntohs(tcp_hdr(skb)->dest);
	ireq->ir_mark = inet_request_mark(sk, skb);
}

struct request_sock *inet_reqsk_alloc(const struct request_sock_ops *ops,
				      struct sock *sk_listener,
				      bool attach_listener)
{
	struct request_sock *req = reqsk_alloc(ops, sk_listener,
					       attach_listener);

	if (req) {
		struct inet_request_sock *ireq = inet_rsk(req);

		kmemcheck_annotate_bitfield(ireq, flags);
		ireq->ireq_opt = NULL;
#if IS_ENABLED(CONFIG_IPV6)
		ireq->pktopts = NULL;
#endif
		atomic64_set(&ireq->ir_cookie, 0);
		ireq->ireq_state = TCP_NEW_SYN_RECV;
		write_pnet(&ireq->ireq_net, sock_net(sk_listener));
		ireq->ireq_family = sk_listener->sk_family;
	}

	return req;
}
EXPORT_SYMBOL(inet_reqsk_alloc);

/*
 * Return true if a syncookie should be sent
 */
static bool tcp_syn_flood_action(const struct sock *sk,
				 const struct sk_buff *skb,
				 const char *proto)
{
	struct request_sock_queue *queue = &inet_csk(sk)->icsk_accept_queue;
	const char *msg = "Dropping request";
	bool want_cookie = false;
	struct net *net = sock_net(sk);

#ifdef CONFIG_SYN_COOKIES
	if (net->ipv4.sysctl_tcp_syncookies) {
		msg = "Sending cookies";
		want_cookie = true;
		__NET_INC_STATS(sock_net(sk), LINUX_MIB_TCPREQQFULLDOCOOKIES);
	} else
#endif
		__NET_INC_STATS(sock_net(sk), LINUX_MIB_TCPREQQFULLDROP);

	if (!queue->synflood_warned &&
	    net->ipv4.sysctl_tcp_syncookies != 2 &&
	    xchg(&queue->synflood_warned, 1) == 0)
		pr_info("%s: Possible SYN flooding on port %d. %s.  Check SNMP counters.\n",
			proto, ntohs(tcp_hdr(skb)->dest), msg);

	return want_cookie;
}

static void tcp_reqsk_record_syn(const struct sock *sk,
				 struct request_sock *req,
				 const struct sk_buff *skb)
{
	if (tcp_sk(sk)->save_syn) {
		u32 len = skb_network_header_len(skb) + tcp_hdrlen(skb);
		u32 *copy;

		copy = kmalloc(len + sizeof(u32), GFP_ATOMIC);
		if (copy) {
			copy[0] = len;
			memcpy(&copy[1], skb_network_header(skb), len);
			req->saved_syn = copy;
		}
	}
}

int tcp_conn_request(struct request_sock_ops *rsk_ops,
		     const struct tcp_request_sock_ops *af_ops,
		     struct sock *sk, struct sk_buff *skb)
{
	struct tcp_fastopen_cookie foc = { .len = -1 };
	__u32 isn = TCP_SKB_CB(skb)->tcp_tw_isn;
	struct tcp_options_received tmp_opt;
	struct tcp_sock *tp = tcp_sk(sk);
	struct net *net = sock_net(sk);
	struct sock *fastopen_sk = NULL;
	struct dst_entry *dst = NULL;
	struct request_sock *req;
	bool want_cookie = false;
	struct flowi fl;

	/* TW buckets are converted to open requests without
	 * limitations, they conserve resources and peer is
	 * evidently real one.
	 *
	 * MPTCP: new subflows cannot be established in a stateless manner.
	 */
#ifdef CONFIG_MPTCP
	if (((!is_meta_sk(sk) && net->ipv4.sysctl_tcp_syncookies == 2) ||
	     inet_csk_reqsk_queue_is_full(sk)) && !isn) {
#else
	if ((net->ipv4.sysctl_tcp_syncookies == 2 ||
	     inet_csk_reqsk_queue_is_full(sk)) && !isn) {
#endif
		want_cookie = tcp_syn_flood_action(sk, skb, rsk_ops->slab_name);
		if (!want_cookie)
			goto drop;
#ifdef CONFIG_MPTCP
		if (is_meta_sk(sk))
			goto drop;
#endif
	}

	if (sk_acceptq_is_full(sk)) {
		NET_INC_STATS(sock_net(sk), LINUX_MIB_LISTENOVERFLOWS);
		goto drop;
	}

	req = inet_reqsk_alloc(rsk_ops, sk, !want_cookie);
	if (!req)
		goto drop;

	tcp_rsk(req)->af_specific = af_ops;

	tcp_clear_options(&tmp_opt);
	tmp_opt.mss_clamp = af_ops->mss_clamp;
	tmp_opt.user_mss  = tp->rx_opt.user_mss;
#ifdef CONFIG_MPTCP
	tcp_parse_options(skb, &tmp_opt, NULL, 0, want_cookie ? NULL : &foc, NULL);
#else
	tcp_parse_options(skb, &tmp_opt, 0, want_cookie ? NULL : &foc);
#endif

	if (want_cookie && !tmp_opt.saw_tstamp)
		tcp_clear_options(&tmp_opt);

	tmp_opt.tstamp_ok = tmp_opt.saw_tstamp;
	tcp_openreq_init(req, &tmp_opt, skb, sk);
	inet_rsk(req)->no_srccheck = inet_sk(sk)->transparent;

	/* Note: tcp_v6_init_req() might override ir_iif for link locals */
	inet_rsk(req)->ir_iif = inet_request_bound_dev_if(sk, skb);

#ifdef CONFIG_MPTCP
	if (af_ops->init_req(req, sk, skb, want_cookie))
		goto drop_and_free;
#else
	af_ops->init_req(req, sk, skb);
#endif

	if (security_inet_conn_request(sk, skb, req))
		goto drop_and_free;

	if (!want_cookie && !isn) {
		/* VJ's idea. We save last timestamp seen
		 * from the destination in peer table, when entering
		 * state TIME-WAIT, and check against it before
		 * accepting new connection request.
		 *
		 * If "isn" is not zero, this request hit alive
		 * timewait bucket, so that all the necessary checks
		 * are made in the function processing timewait state.
		 */
		if (tcp_death_row.sysctl_tw_recycle) {
			bool strict;

			dst = af_ops->route_req(sk, &fl, req, &strict);

			if (dst && strict &&
			    !tcp_peer_is_proven(req, dst, true,
						tmp_opt.saw_tstamp)) {
				NET_INC_STATS(sock_net(sk), LINUX_MIB_PAWSPASSIVEREJECTED);
				goto drop_and_release;
			}
		}
		/* Kill the following clause, if you dislike this way. */
		else if (!net->ipv4.sysctl_tcp_syncookies &&
			 (sysctl_max_syn_backlog - inet_csk_reqsk_queue_len(sk) <
			  (sysctl_max_syn_backlog >> 2)) &&
			 !tcp_peer_is_proven(req, dst, false,
					     tmp_opt.saw_tstamp)) {
			/* Without syncookies last quarter of
			 * backlog is filled with destinations,
			 * proven to be alive.
			 * It means that we continue to communicate
			 * to destinations, already remembered
			 * to the moment of synflood.
			 */
			pr_drop_req(req, ntohs(tcp_hdr(skb)->source),
				    rsk_ops->family);
			goto drop_and_release;
		}

		isn = af_ops->init_seq(skb);
	}
	if (!dst) {
		dst = af_ops->route_req(sk, &fl, req, NULL);
		if (!dst)
			goto drop_and_free;
	}

	tcp_ecn_create_request(req, skb, sk, dst);

	if (want_cookie) {
#ifdef CONFIG_MPTCP
		isn = cookie_init_sequence(af_ops, req, sk, skb, &req->mss);
#else
		isn = cookie_init_sequence(af_ops, sk, skb, &req->mss);
#endif
		req->cookie_ts = tmp_opt.tstamp_ok;
		if (!tmp_opt.tstamp_ok)
			inet_rsk(req)->ecn_ok = 0;
	}

	tcp_rsk(req)->snt_isn = isn;
	tcp_rsk(req)->txhash = net_tx_rndhash();
	tcp_openreq_init_rwin(req, sk, dst);
	if (!want_cookie) {
		tcp_reqsk_record_syn(sk, req, skb);
		fastopen_sk = tcp_try_fastopen(sk, skb, req, &foc, dst);
	}
	if (fastopen_sk) {
#ifdef CONFIG_MPTCP
		struct sock *meta_sk = fastopen_sk;

		if (mptcp(tcp_sk(fastopen_sk)))
			meta_sk = mptcp_meta_sk(fastopen_sk);
#endif
		af_ops->send_synack(fastopen_sk, dst, &fl, req,
				    &foc, TCP_SYNACK_FASTOPEN);
		/* Add the child socket directly into the accept queue */
<<<<<<< HEAD
#ifdef CONFIG_MPTCP
		inet_csk_reqsk_queue_add(sk, req, meta_sk);
#else
		inet_csk_reqsk_queue_add(sk, req, fastopen_sk);
#endif
=======
		if (!inet_csk_reqsk_queue_add(sk, req, fastopen_sk)) {
			reqsk_fastopen_remove(fastopen_sk, req, false);
			bh_unlock_sock(fastopen_sk);
			sock_put(fastopen_sk);
			reqsk_put(req);
			goto drop;
		}
>>>>>>> a0ccc147
		sk->sk_data_ready(sk);
		bh_unlock_sock(fastopen_sk);
#ifdef CONFIG_MPTCP
		if (meta_sk != fastopen_sk)
			bh_unlock_sock(meta_sk);
#endif
		sock_put(fastopen_sk);
	} else {
		tcp_rsk(req)->tfo_listener = false;
		if (!want_cookie)
			inet_csk_reqsk_queue_hash_add(sk, req, TCP_TIMEOUT_INIT);
		af_ops->send_synack(sk, dst, &fl, req, &foc,
				    !want_cookie ? TCP_SYNACK_NORMAL :
						   TCP_SYNACK_COOKIE);
		if (want_cookie) {
			reqsk_free(req);
			return 0;
		}
	}
	reqsk_put(req);
	return 0;

drop_and_release:
	dst_release(dst);
drop_and_free:
	reqsk_free(req);
drop:
	tcp_listendrop(sk);
	return 0;
}
EXPORT_SYMBOL(tcp_conn_request);<|MERGE_RESOLUTION|>--- conflicted
+++ resolved
@@ -144,7 +144,6 @@
 #define REXMIT_LOST	1 /* retransmit packets marked lost */
 #define REXMIT_NEW	2 /* FRTO-style transmit of unsent/new packets */
 
-<<<<<<< HEAD
 #ifdef CONFIG_NETPM
 static int netpm_int_log2(u32);
 static int netpm_pow(int, int);
@@ -281,11 +280,8 @@
 }
 #endif
 
-static void tcp_gro_dev_warn(struct sock *sk, const struct sk_buff *skb)
-=======
 static void tcp_gro_dev_warn(struct sock *sk, const struct sk_buff *skb,
 			     unsigned int len)
->>>>>>> a0ccc147
 {
 	static bool __once __read_mostly;
 
@@ -575,7 +571,9 @@
 static void tcp_grow_window(struct sock *sk, const struct sk_buff *skb)
 {
 	struct tcp_sock *tp = tcp_sk(sk);
-<<<<<<< HEAD
+	int room;
+
+	room = min_t(int, tp->window_clamp, tcp_space(sk)) - tp->rcv_ssthresh;
 #ifdef CONFIG_MPTCP
 	struct sock *meta_sk = mptcp(tp) ? mptcp_meta_sk(sk) : sk;
 	struct tcp_sock *meta_tp = tcp_sk(meta_sk);
@@ -589,18 +587,8 @@
 	    (int)meta_tp->rcv_ssthresh < tcp_space(meta_sk) &&
 	    !tcp_under_memory_pressure(sk)) {
 #else
-	if (tp->rcv_ssthresh < tp->window_clamp &&
-	    (int)tp->rcv_ssthresh < tcp_space(sk) &&
-	    !tcp_under_memory_pressure(sk)) {
-#endif
-=======
-	int room;
-
-	room = min_t(int, tp->window_clamp, tcp_space(sk)) - tp->rcv_ssthresh;
-
-	/* Check #1 */
 	if (room > 0 && !tcp_under_memory_pressure(sk)) {
->>>>>>> a0ccc147
+#endif
 		int incr;
 
 		/* Check #2. Increase window, if skb with such overhead
@@ -618,17 +606,12 @@
 #endif
 		if (incr) {
 			incr = max_t(int, incr, 2 * skb->len);
-<<<<<<< HEAD
 #ifdef CONFIG_MPTCP
 			meta_tp->rcv_ssthresh = min(meta_tp->rcv_ssthresh + incr,
 						    meta_tp->window_clamp);
 #else
-			tp->rcv_ssthresh = min(tp->rcv_ssthresh + incr,
-					       tp->window_clamp);
-#endif
-=======
 			tp->rcv_ssthresh += min(room, incr);
->>>>>>> a0ccc147
+#endif
 			inet_csk(sk)->icsk_ack.quick |= 1;
 		}
 	}
@@ -1049,7 +1032,7 @@
 			do_div(rcvwin, tp->advmss);
 			rcvbuf = min_t(u64, rcvwin * rcvmem, sysctl_tcp_rmem[2]);
 			netpm_debug("%s final rcvbuf %d\n", __func__, rcvbuf);
-		}	
+		}
 #else
 			do_div(rcvwin, tp->advmss);
 			rcvbuf = min_t(u64, rcvwin * rcvmem, sysctl_tcp_rmem[2]);
@@ -7313,13 +7296,9 @@
 		af_ops->send_synack(fastopen_sk, dst, &fl, req,
 				    &foc, TCP_SYNACK_FASTOPEN);
 		/* Add the child socket directly into the accept queue */
-<<<<<<< HEAD
 #ifdef CONFIG_MPTCP
 		inet_csk_reqsk_queue_add(sk, req, meta_sk);
 #else
-		inet_csk_reqsk_queue_add(sk, req, fastopen_sk);
-#endif
-=======
 		if (!inet_csk_reqsk_queue_add(sk, req, fastopen_sk)) {
 			reqsk_fastopen_remove(fastopen_sk, req, false);
 			bh_unlock_sock(fastopen_sk);
@@ -7327,7 +7306,7 @@
 			reqsk_put(req);
 			goto drop;
 		}
->>>>>>> a0ccc147
+#endif
 		sk->sk_data_ready(sk);
 		bh_unlock_sock(fastopen_sk);
 #ifdef CONFIG_MPTCP
