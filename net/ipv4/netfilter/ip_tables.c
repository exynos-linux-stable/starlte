/*
 * Packet matching code.
 *
 * Copyright (C) 1999 Paul `Rusty' Russell & Michael J. Neuling
 * Copyright (C) 2000-2005 Netfilter Core Team <coreteam@netfilter.org>
 * Copyright (C) 2006-2010 Patrick McHardy <kaber@trash.net>
 *
 * This program is free software; you can redistribute it and/or modify
 * it under the terms of the GNU General Public License version 2 as
 * published by the Free Software Foundation.
 */
#define pr_fmt(fmt) KBUILD_MODNAME ": " fmt
#include <linux/cache.h>
#include <linux/capability.h>
#include <linux/skbuff.h>
#include <linux/kmod.h>
#include <linux/vmalloc.h>
#include <linux/netdevice.h>
#include <linux/module.h>
#include <linux/icmp.h>
#include <net/ip.h>
#include <net/compat.h>
#include <asm/uaccess.h>
#include <linux/mutex.h>
#include <linux/proc_fs.h>
#include <linux/err.h>
#include <linux/cpumask.h>

#include <linux/netfilter/x_tables.h>
#include <linux/netfilter_ipv4/ip_tables.h>
#include <net/netfilter/nf_log.h>
#include "../../netfilter/xt_repldata.h"

MODULE_LICENSE("GPL");
MODULE_AUTHOR("Netfilter Core Team <coreteam@netfilter.org>");
MODULE_DESCRIPTION("IPv4 packet filter");

#ifdef CONFIG_NETFILTER_DEBUG
#define IP_NF_ASSERT(x)		WARN_ON(!(x))
#else
#define IP_NF_ASSERT(x)
#endif

void *ipt_alloc_initial_table(const struct xt_table *info)
{
	return xt_alloc_initial_table(ipt, IPT);
}
EXPORT_SYMBOL_GPL(ipt_alloc_initial_table);

/* Returns whether matches rule or not. */
/* Performance critical - called for every packet */
static inline bool
ip_packet_match(const struct iphdr *ip,
		const char *indev,
		const char *outdev,
		const struct ipt_ip *ipinfo,
		int isfrag)
{
	unsigned long ret;

	if (NF_INVF(ipinfo, IPT_INV_SRCIP,
		    (ip->saddr & ipinfo->smsk.s_addr) != ipinfo->src.s_addr) ||
	    NF_INVF(ipinfo, IPT_INV_DSTIP,
		    (ip->daddr & ipinfo->dmsk.s_addr) != ipinfo->dst.s_addr))
		return false;

	ret = ifname_compare_aligned(indev, ipinfo->iniface, ipinfo->iniface_mask);

	if (NF_INVF(ipinfo, IPT_INV_VIA_IN, ret != 0))
		return false;

	ret = ifname_compare_aligned(outdev, ipinfo->outiface, ipinfo->outiface_mask);

	if (NF_INVF(ipinfo, IPT_INV_VIA_OUT, ret != 0))
		return false;

	/* Check specific protocol */
	if (ipinfo->proto &&
	    NF_INVF(ipinfo, IPT_INV_PROTO, ip->protocol != ipinfo->proto))
		return false;

	/* If we have a fragment rule but the packet is not a fragment
	 * then we return zero */
	if (NF_INVF(ipinfo, IPT_INV_FRAG,
		    (ipinfo->flags & IPT_F_FRAG) && !isfrag))
		return false;

	return true;
}

static bool
ip_checkentry(const struct ipt_ip *ip)
{
	if (ip->flags & ~IPT_F_MASK)
		return false;
	if (ip->invflags & ~IPT_INV_MASK)
		return false;
	return true;
}

static unsigned int
ipt_error(struct sk_buff *skb, const struct xt_action_param *par)
{
	net_info_ratelimited("error: `%s'\n", (const char *)par->targinfo);

	return NF_DROP;
}

/* Performance critical */
static inline struct ipt_entry *
get_entry(const void *base, unsigned int offset)
{
	return (struct ipt_entry *)(base + offset);
}

/* All zeroes == unconditional rule. */
/* Mildly perf critical (only if packet tracing is on) */
static inline bool unconditional(const struct ipt_entry *e)
{
	static const struct ipt_ip uncond;

	return e->target_offset == sizeof(struct ipt_entry) &&
	       memcmp(&e->ip, &uncond, sizeof(uncond)) == 0;
}

/* for const-correctness */
static inline const struct xt_entry_target *
ipt_get_target_c(const struct ipt_entry *e)
{
	return ipt_get_target((struct ipt_entry *)e);
}

#if IS_ENABLED(CONFIG_NETFILTER_XT_TARGET_TRACE)
static const char *const hooknames[] = {
	[NF_INET_PRE_ROUTING]		= "PREROUTING",
	[NF_INET_LOCAL_IN]		= "INPUT",
	[NF_INET_FORWARD]		= "FORWARD",
	[NF_INET_LOCAL_OUT]		= "OUTPUT",
	[NF_INET_POST_ROUTING]		= "POSTROUTING",
};

enum nf_ip_trace_comments {
	NF_IP_TRACE_COMMENT_RULE,
	NF_IP_TRACE_COMMENT_RETURN,
	NF_IP_TRACE_COMMENT_POLICY,
};

static const char *const comments[] = {
	[NF_IP_TRACE_COMMENT_RULE]	= "rule",
	[NF_IP_TRACE_COMMENT_RETURN]	= "return",
	[NF_IP_TRACE_COMMENT_POLICY]	= "policy",
};

static struct nf_loginfo trace_loginfo = {
	.type = NF_LOG_TYPE_LOG,
	.u = {
		.log = {
			.level = 4,
			.logflags = NF_LOG_DEFAULT_MASK,
		},
	},
};

/* Mildly perf critical (only if packet tracing is on) */
static inline int
get_chainname_rulenum(const struct ipt_entry *s, const struct ipt_entry *e,
		      const char *hookname, const char **chainname,
		      const char **comment, unsigned int *rulenum)
{
	const struct xt_standard_target *t = (void *)ipt_get_target_c(s);

	if (strcmp(t->target.u.kernel.target->name, XT_ERROR_TARGET) == 0) {
		/* Head of user chain: ERROR target with chainname */
		*chainname = t->target.data;
		(*rulenum) = 0;
	} else if (s == e) {
		(*rulenum)++;

		if (unconditional(s) &&
		    strcmp(t->target.u.kernel.target->name,
			   XT_STANDARD_TARGET) == 0 &&
		   t->verdict < 0) {
			/* Tail of chains: STANDARD target (return/policy) */
			*comment = *chainname == hookname
				? comments[NF_IP_TRACE_COMMENT_POLICY]
				: comments[NF_IP_TRACE_COMMENT_RETURN];
		}
		return 1;
	} else
		(*rulenum)++;

	return 0;
}

static void trace_packet(struct net *net,
			 const struct sk_buff *skb,
			 unsigned int hook,
			 const struct net_device *in,
			 const struct net_device *out,
			 const char *tablename,
			 const struct xt_table_info *private,
			 const struct ipt_entry *e)
{
	const struct ipt_entry *root;
	const char *hookname, *chainname, *comment;
	const struct ipt_entry *iter;
	unsigned int rulenum = 0;

	root = get_entry(private->entries, private->hook_entry[hook]);

	hookname = chainname = hooknames[hook];
	comment = comments[NF_IP_TRACE_COMMENT_RULE];

	xt_entry_foreach(iter, root, private->size - private->hook_entry[hook])
		if (get_chainname_rulenum(iter, e, hookname,
		    &chainname, &comment, &rulenum) != 0)
			break;

	nf_log_trace(net, AF_INET, hook, skb, in, out, &trace_loginfo,
		     "TRACE: %s:%s:%s:%u ",
		     tablename, chainname, comment, rulenum);
}
#endif

static inline
struct ipt_entry *ipt_next_entry(const struct ipt_entry *entry)
{
	return (void *)entry + entry->next_offset;
}

/* Returns one of the generic firewall policies, like NF_ACCEPT. */
unsigned int
ipt_do_table(struct sk_buff *skb,
	     const struct nf_hook_state *state,
	     struct xt_table *table)
{
	unsigned int hook = state->hook;
	static const char nulldevname[IFNAMSIZ] __attribute__((aligned(sizeof(long))));
	const struct iphdr *ip;
	/* Initializing verdict to NF_DROP keeps gcc happy. */
	unsigned int verdict = NF_DROP;
	const char *indev, *outdev;
	const void *table_base;
	struct ipt_entry *e, **jumpstack;
	unsigned int stackidx, cpu;
	const struct xt_table_info *private;
	struct xt_action_param acpar;
	unsigned int addend;

	/* Initialization */
	stackidx = 0;
	ip = ip_hdr(skb);
	indev = state->in ? state->in->name : nulldevname;
	outdev = state->out ? state->out->name : nulldevname;
	/* We handle fragments by dealing with the first fragment as
	 * if it was a normal packet.  All other fragments are treated
	 * normally, except that they will NEVER match rules that ask
	 * things we don't know, ie. tcp syn flag or ports).  If the
	 * rule is also a fragment-specific rule, non-fragments won't
	 * match it. */
	acpar.fragoff = ntohs(ip->frag_off) & IP_OFFSET;
	acpar.thoff   = ip_hdrlen(skb);
	acpar.hotdrop = false;
	acpar.net     = state->net;
	acpar.in      = state->in;
	acpar.out     = state->out;
	acpar.family  = NFPROTO_IPV4;
	acpar.hooknum = hook;

	IP_NF_ASSERT(table->valid_hooks & (1 << hook));
	local_bh_disable();
	addend = xt_write_recseq_begin();
	private = table->private;
	cpu        = smp_processor_id();
	/*
	 * Ensure we load private-> members after we've fetched the base
	 * pointer.
	 */
	smp_read_barrier_depends();
	table_base = private->entries;
	jumpstack  = (struct ipt_entry **)private->jumpstack[cpu];

	/* Switch to alternate jumpstack if we're being invoked via TEE.
	 * TEE issues XT_CONTINUE verdict on original skb so we must not
	 * clobber the jumpstack.
	 *
	 * For recursion via REJECT or SYNPROXY the stack will be clobbered
	 * but it is no problem since absolute verdict is issued by these.
	 */
	if (static_key_false(&xt_tee_enabled))
		jumpstack += private->stacksize * __this_cpu_read(nf_skb_duplicated);

	e = get_entry(table_base, private->hook_entry[hook]);

	do {
		const struct xt_entry_target *t;
		const struct xt_entry_match *ematch;
		struct xt_counters *counter;

		IP_NF_ASSERT(e);
		if (!ip_packet_match(ip, indev, outdev,
		    &e->ip, acpar.fragoff)) {
 no_match:
			e = ipt_next_entry(e);
			continue;
		}

		xt_ematch_foreach(ematch, e) {
			acpar.match     = ematch->u.kernel.match;
			acpar.matchinfo = ematch->data;
			if (!acpar.match->match(skb, &acpar))
				goto no_match;
		}

		counter = xt_get_this_cpu_counter(&e->counters);
		ADD_COUNTER(*counter, skb->len, 1);

		t = ipt_get_target(e);
		IP_NF_ASSERT(t->u.kernel.target);

#if IS_ENABLED(CONFIG_NETFILTER_XT_TARGET_TRACE)
		/* The packet is traced: log it */
		if (unlikely(skb->nf_trace))
			trace_packet(state->net, skb, hook, state->in,
				     state->out, table->name, private, e);
#endif
		/* Standard target? */
		if (!t->u.kernel.target->target) {
			int v;

			v = ((struct xt_standard_target *)t)->verdict;
			if (v < 0) {
				/* Pop from stack? */
				if (v != XT_RETURN) {
					verdict = (unsigned int)(-v) - 1;
					break;
				}
				if (stackidx == 0) {
					e = get_entry(table_base,
					    private->underflow[hook]);
				} else {
					e = jumpstack[--stackidx];
					e = ipt_next_entry(e);
				}
				continue;
			}
			if (table_base + v != ipt_next_entry(e) &&
<<<<<<< HEAD
				!(e->ip.flags & IPT_F_GOTO)) {
=======
			    !(e->ip.flags & IPT_F_GOTO)) {
>>>>>>> c1fac76c
				if (unlikely(stackidx >= private->stacksize)) {
					verdict = NF_DROP;
					break;
				}
				jumpstack[stackidx++] = e;
			}

			e = get_entry(table_base, v);
			continue;
		}

		acpar.target   = t->u.kernel.target;
		acpar.targinfo = t->data;

		verdict = t->u.kernel.target->target(skb, &acpar);
		/* Target might have changed stuff. */
		ip = ip_hdr(skb);
		if (verdict == XT_CONTINUE)
			e = ipt_next_entry(e);
		else
			/* Verdict */
			break;
	} while (!acpar.hotdrop);

	xt_write_recseq_end(addend);
	local_bh_enable();

	if (acpar.hotdrop)
		return NF_DROP;
	else return verdict;
}

/* Figures out from what hook each rule can be called: returns 0 if
   there are loops.  Puts hook bitmask in comefrom. */
static int
mark_source_chains(const struct xt_table_info *newinfo,
		   unsigned int valid_hooks, void *entry0,
		   unsigned int *offsets)
{
	unsigned int hook;

	/* No recursion; use packet counter to save back ptrs (reset
	   to 0 as we leave), and comefrom to save source hook bitmask */
	for (hook = 0; hook < NF_INET_NUMHOOKS; hook++) {
		unsigned int pos = newinfo->hook_entry[hook];
		struct ipt_entry *e = (struct ipt_entry *)(entry0 + pos);

		if (!(valid_hooks & (1 << hook)))
			continue;

		/* Set initial back pointer. */
		e->counters.pcnt = pos;

		for (;;) {
			const struct xt_standard_target *t
				= (void *)ipt_get_target_c(e);
			int visited = e->comefrom & (1 << hook);

			if (e->comefrom & (1 << NF_INET_NUMHOOKS))
				return 0;

			e->comefrom |= ((1 << hook) | (1 << NF_INET_NUMHOOKS));

			/* Unconditional return/END. */
			if ((unconditional(e) &&
			     (strcmp(t->target.u.user.name,
				     XT_STANDARD_TARGET) == 0) &&
			     t->verdict < 0) || visited) {
				unsigned int oldpos, size;

				if ((strcmp(t->target.u.user.name,
					    XT_STANDARD_TARGET) == 0) &&
				    t->verdict < -NF_MAX_VERDICT - 1)
					return 0;

				/* Return: backtrack through the last
				   big jump. */
				do {
					e->comefrom ^= (1<<NF_INET_NUMHOOKS);
					oldpos = pos;
					pos = e->counters.pcnt;
					e->counters.pcnt = 0;

					/* We're at the start. */
					if (pos == oldpos)
						goto next;

					e = (struct ipt_entry *)
						(entry0 + pos);
				} while (oldpos == pos + e->next_offset);

				/* Move along one */
				size = e->next_offset;
				e = (struct ipt_entry *)
					(entry0 + pos + size);
				if (pos + size >= newinfo->size)
					return 0;
				e->counters.pcnt = pos;
				pos += size;
			} else {
				int newpos = t->verdict;

				if (strcmp(t->target.u.user.name,
					   XT_STANDARD_TARGET) == 0 &&
				    newpos >= 0) {
					/* This a jump; chase it. */
					if (!xt_find_jump_offset(offsets, newpos,
								 newinfo->number))
						return 0;
					e = (struct ipt_entry *)
						(entry0 + newpos);
				} else {
					/* ... this is a fallthru */
					newpos = pos + e->next_offset;
					if (newpos >= newinfo->size)
						return 0;
				}
				e = (struct ipt_entry *)
					(entry0 + newpos);
				e->counters.pcnt = pos;
				pos = newpos;
			}
		}
next:		;
	}
	return 1;
}

static void cleanup_match(struct xt_entry_match *m, struct net *net)
{
	struct xt_mtdtor_param par;

	par.net       = net;
	par.match     = m->u.kernel.match;
	par.matchinfo = m->data;
	par.family    = NFPROTO_IPV4;
	if (par.match->destroy != NULL)
		par.match->destroy(&par);
	module_put(par.match->me);
}

static int
check_match(struct xt_entry_match *m, struct xt_mtchk_param *par)
{
	const struct ipt_ip *ip = par->entryinfo;

	par->match     = m->u.kernel.match;
	par->matchinfo = m->data;

	return xt_check_match(par, m->u.match_size - sizeof(*m),
			      ip->proto, ip->invflags & IPT_INV_PROTO);
}

static int
find_check_match(struct xt_entry_match *m, struct xt_mtchk_param *par)
{
	struct xt_match *match;
	int ret;

	match = xt_request_find_match(NFPROTO_IPV4, m->u.user.name,
				      m->u.user.revision);
	if (IS_ERR(match))
		return PTR_ERR(match);
	m->u.kernel.match = match;

	ret = check_match(m, par);
	if (ret)
		goto err;

	return 0;
err:
	module_put(m->u.kernel.match->me);
	return ret;
}

static int check_target(struct ipt_entry *e, struct net *net, const char *name)
{
	struct xt_entry_target *t = ipt_get_target(e);
	struct xt_tgchk_param par = {
		.net       = net,
		.table     = name,
		.entryinfo = e,
		.target    = t->u.kernel.target,
		.targinfo  = t->data,
		.hook_mask = e->comefrom,
		.family    = NFPROTO_IPV4,
	};

	return xt_check_target(&par, t->u.target_size - sizeof(*t),
			       e->ip.proto, e->ip.invflags & IPT_INV_PROTO);
}

static int
find_check_entry(struct ipt_entry *e, struct net *net, const char *name,
		 unsigned int size,
		 struct xt_percpu_counter_alloc_state *alloc_state)
{
	struct xt_entry_target *t;
	struct xt_target *target;
	int ret;
	unsigned int j;
	struct xt_mtchk_param mtpar;
	struct xt_entry_match *ematch;

	if (!xt_percpu_counter_alloc(alloc_state, &e->counters))
		return -ENOMEM;

	j = 0;
	memset(&mtpar, 0, sizeof(mtpar));
	mtpar.net	= net;
	mtpar.table     = name;
	mtpar.entryinfo = &e->ip;
	mtpar.hook_mask = e->comefrom;
	mtpar.family    = NFPROTO_IPV4;
	xt_ematch_foreach(ematch, e) {
		ret = find_check_match(ematch, &mtpar);
		if (ret != 0)
			goto cleanup_matches;
		++j;
	}

	t = ipt_get_target(e);
	target = xt_request_find_target(NFPROTO_IPV4, t->u.user.name,
					t->u.user.revision);
	if (IS_ERR(target)) {
		ret = PTR_ERR(target);
		goto cleanup_matches;
	}
	t->u.kernel.target = target;

	ret = check_target(e, net, name);
	if (ret)
		goto err;

	return 0;
 err:
	module_put(t->u.kernel.target->me);
 cleanup_matches:
	xt_ematch_foreach(ematch, e) {
		if (j-- == 0)
			break;
		cleanup_match(ematch, net);
	}

	xt_percpu_counter_free(&e->counters);

	return ret;
}

static bool check_underflow(const struct ipt_entry *e)
{
	const struct xt_entry_target *t;
	unsigned int verdict;

	if (!unconditional(e))
		return false;
	t = ipt_get_target_c(e);
	if (strcmp(t->u.user.name, XT_STANDARD_TARGET) != 0)
		return false;
	verdict = ((struct xt_standard_target *)t)->verdict;
	verdict = -verdict - 1;
	return verdict == NF_DROP || verdict == NF_ACCEPT;
}

static int
check_entry_size_and_hooks(struct ipt_entry *e,
			   struct xt_table_info *newinfo,
			   const unsigned char *base,
			   const unsigned char *limit,
			   const unsigned int *hook_entries,
			   const unsigned int *underflows,
			   unsigned int valid_hooks)
{
	unsigned int h;
	int err;

	if ((unsigned long)e % __alignof__(struct ipt_entry) != 0 ||
	    (unsigned char *)e + sizeof(struct ipt_entry) >= limit ||
	    (unsigned char *)e + e->next_offset > limit)
		return -EINVAL;

	if (e->next_offset
	    < sizeof(struct ipt_entry) + sizeof(struct xt_entry_target))
		return -EINVAL;

	if (!ip_checkentry(&e->ip))
		return -EINVAL;

	err = xt_check_entry_offsets(e, e->elems, e->target_offset,
				     e->next_offset);
	if (err)
		return err;

	/* Check hooks & underflows */
	for (h = 0; h < NF_INET_NUMHOOKS; h++) {
		if (!(valid_hooks & (1 << h)))
			continue;
		if ((unsigned char *)e - base == hook_entries[h])
			newinfo->hook_entry[h] = hook_entries[h];
		if ((unsigned char *)e - base == underflows[h]) {
			if (!check_underflow(e))
				return -EINVAL;

			newinfo->underflow[h] = underflows[h];
		}
	}

	/* Clear counters and comefrom */
	e->counters = ((struct xt_counters) { 0, 0 });
	e->comefrom = 0;
	return 0;
}

static void
cleanup_entry(struct ipt_entry *e, struct net *net)
{
	struct xt_tgdtor_param par;
	struct xt_entry_target *t;
	struct xt_entry_match *ematch;

	/* Cleanup all matches */
	xt_ematch_foreach(ematch, e)
		cleanup_match(ematch, net);
	t = ipt_get_target(e);

	par.net      = net;
	par.target   = t->u.kernel.target;
	par.targinfo = t->data;
	par.family   = NFPROTO_IPV4;
	if (par.target->destroy != NULL)
		par.target->destroy(&par);
	module_put(par.target->me);
	xt_percpu_counter_free(&e->counters);
}

/* Checks and translates the user-supplied table segment (held in
   newinfo) */
static int
translate_table(struct net *net, struct xt_table_info *newinfo, void *entry0,
		const struct ipt_replace *repl)
{
	struct xt_percpu_counter_alloc_state alloc_state = { 0 };
	struct ipt_entry *iter;
	unsigned int *offsets;
	unsigned int i;
	int ret = 0;

	newinfo->size = repl->size;
	newinfo->number = repl->num_entries;

	/* Init all hooks to impossible value. */
	for (i = 0; i < NF_INET_NUMHOOKS; i++) {
		newinfo->hook_entry[i] = 0xFFFFFFFF;
		newinfo->underflow[i] = 0xFFFFFFFF;
	}

	offsets = xt_alloc_entry_offsets(newinfo->number);
	if (!offsets)
		return -ENOMEM;
	i = 0;
	/* Walk through entries, checking offsets. */
	xt_entry_foreach(iter, entry0, newinfo->size) {
		ret = check_entry_size_and_hooks(iter, newinfo, entry0,
						 entry0 + repl->size,
						 repl->hook_entry,
						 repl->underflow,
						 repl->valid_hooks);
		if (ret != 0)
			goto out_free;
		if (i < repl->num_entries)
			offsets[i] = (void *)iter - entry0;
		++i;
		if (strcmp(ipt_get_target(iter)->u.user.name,
		    XT_ERROR_TARGET) == 0)
			++newinfo->stacksize;
	}

	ret = -EINVAL;
	if (i != repl->num_entries)
		goto out_free;

	/* Check hooks all assigned */
	for (i = 0; i < NF_INET_NUMHOOKS; i++) {
		/* Only hooks which are valid */
		if (!(repl->valid_hooks & (1 << i)))
			continue;
		if (newinfo->hook_entry[i] == 0xFFFFFFFF)
			goto out_free;
		if (newinfo->underflow[i] == 0xFFFFFFFF)
			goto out_free;
	}

	if (!mark_source_chains(newinfo, repl->valid_hooks, entry0, offsets)) {
		ret = -ELOOP;
		goto out_free;
	}
	kvfree(offsets);

	/* Finally, each sanity check must pass */
	i = 0;
	xt_entry_foreach(iter, entry0, newinfo->size) {
		ret = find_check_entry(iter, net, repl->name, repl->size,
				       &alloc_state);
		if (ret != 0)
			break;
		++i;
	}

	if (ret != 0) {
		xt_entry_foreach(iter, entry0, newinfo->size) {
			if (i-- == 0)
				break;
			cleanup_entry(iter, net);
		}
		return ret;
	}

	return ret;
 out_free:
	kvfree(offsets);
	return ret;
}

static void
get_counters(const struct xt_table_info *t,
	     struct xt_counters counters[])
{
	struct ipt_entry *iter;
	unsigned int cpu;
	unsigned int i;

	for_each_possible_cpu(cpu) {
		seqcount_t *s = &per_cpu(xt_recseq, cpu);

		i = 0;
		xt_entry_foreach(iter, t->entries, t->size) {
			struct xt_counters *tmp;
			u64 bcnt, pcnt;
			unsigned int start;

			tmp = xt_get_per_cpu_counter(&iter->counters, cpu);
			do {
				start = read_seqcount_begin(s);
				bcnt = tmp->bcnt;
				pcnt = tmp->pcnt;
			} while (read_seqcount_retry(s, start));

			ADD_COUNTER(counters[i], bcnt, pcnt);
			++i; /* macro does multi eval of i */
		}
	}
}

static struct xt_counters *alloc_counters(const struct xt_table *table)
{
	unsigned int countersize;
	struct xt_counters *counters;
	const struct xt_table_info *private = table->private;

	/* We need atomic snapshot of counters: rest doesn't change
	   (other than comefrom, which userspace doesn't care
	   about). */
	countersize = sizeof(struct xt_counters) * private->number;
	counters = vzalloc(countersize);

	if (counters == NULL)
		return ERR_PTR(-ENOMEM);

	get_counters(private, counters);

	return counters;
}

static int
copy_entries_to_user(unsigned int total_size,
		     const struct xt_table *table,
		     void __user *userptr)
{
	unsigned int off, num;
	const struct ipt_entry *e;
	struct xt_counters *counters;
	const struct xt_table_info *private = table->private;
	int ret = 0;
	const void *loc_cpu_entry;

	counters = alloc_counters(table);
	if (IS_ERR(counters))
		return PTR_ERR(counters);

	loc_cpu_entry = private->entries;
	if (copy_to_user(userptr, loc_cpu_entry, total_size) != 0) {
		ret = -EFAULT;
		goto free_counters;
	}

	/* FIXME: use iterator macros --RR */
	/* ... then go back and fix counters and names */
	for (off = 0, num = 0; off < total_size; off += e->next_offset, num++){
		unsigned int i;
		const struct xt_entry_match *m;
		const struct xt_entry_target *t;

		e = (struct ipt_entry *)(loc_cpu_entry + off);
		if (copy_to_user(userptr + off
				 + offsetof(struct ipt_entry, counters),
				 &counters[num],
				 sizeof(counters[num])) != 0) {
			ret = -EFAULT;
			goto free_counters;
		}

		for (i = sizeof(struct ipt_entry);
		     i < e->target_offset;
		     i += m->u.match_size) {
			m = (void *)e + i;

			if (copy_to_user(userptr + off + i
					 + offsetof(struct xt_entry_match,
						    u.user.name),
					 m->u.kernel.match->name,
					 strlen(m->u.kernel.match->name)+1)
			    != 0) {
				ret = -EFAULT;
				goto free_counters;
			}
		}

		t = ipt_get_target_c(e);
		if (copy_to_user(userptr + off + e->target_offset
				 + offsetof(struct xt_entry_target,
					    u.user.name),
				 t->u.kernel.target->name,
				 strlen(t->u.kernel.target->name)+1) != 0) {
			ret = -EFAULT;
			goto free_counters;
		}
	}

 free_counters:
	vfree(counters);
	return ret;
}

#ifdef CONFIG_COMPAT
static void compat_standard_from_user(void *dst, const void *src)
{
	int v = *(compat_int_t *)src;

	if (v > 0)
		v += xt_compat_calc_jump(AF_INET, v);
	memcpy(dst, &v, sizeof(v));
}

static int compat_standard_to_user(void __user *dst, const void *src)
{
	compat_int_t cv = *(int *)src;

	if (cv > 0)
		cv -= xt_compat_calc_jump(AF_INET, cv);
	return copy_to_user(dst, &cv, sizeof(cv)) ? -EFAULT : 0;
}

static int compat_calc_entry(const struct ipt_entry *e,
			     const struct xt_table_info *info,
			     const void *base, struct xt_table_info *newinfo)
{
	const struct xt_entry_match *ematch;
	const struct xt_entry_target *t;
	unsigned int entry_offset;
	int off, i, ret;

	off = sizeof(struct ipt_entry) - sizeof(struct compat_ipt_entry);
	entry_offset = (void *)e - base;
	xt_ematch_foreach(ematch, e)
		off += xt_compat_match_offset(ematch->u.kernel.match);
	t = ipt_get_target_c(e);
	off += xt_compat_target_offset(t->u.kernel.target);
	newinfo->size -= off;
	ret = xt_compat_add_offset(AF_INET, entry_offset, off);
	if (ret)
		return ret;

	for (i = 0; i < NF_INET_NUMHOOKS; i++) {
		if (info->hook_entry[i] &&
		    (e < (struct ipt_entry *)(base + info->hook_entry[i])))
			newinfo->hook_entry[i] -= off;
		if (info->underflow[i] &&
		    (e < (struct ipt_entry *)(base + info->underflow[i])))
			newinfo->underflow[i] -= off;
	}
	return 0;
}

static int compat_table_info(const struct xt_table_info *info,
			     struct xt_table_info *newinfo)
{
	struct ipt_entry *iter;
	const void *loc_cpu_entry;
	int ret;

	if (!newinfo || !info)
		return -EINVAL;

	/* we dont care about newinfo->entries */
	memcpy(newinfo, info, offsetof(struct xt_table_info, entries));
	newinfo->initial_entries = 0;
	loc_cpu_entry = info->entries;
	xt_compat_init_offsets(AF_INET, info->number);
	xt_entry_foreach(iter, loc_cpu_entry, info->size) {
		ret = compat_calc_entry(iter, info, loc_cpu_entry, newinfo);
		if (ret != 0)
			return ret;
	}
	return 0;
}
#endif

static int get_info(struct net *net, void __user *user,
		    const int *len, int compat)
{
	char name[XT_TABLE_MAXNAMELEN];
	struct xt_table *t;
	int ret;

	if (*len != sizeof(struct ipt_getinfo))
		return -EINVAL;

	if (copy_from_user(name, user, sizeof(name)) != 0)
		return -EFAULT;

	name[XT_TABLE_MAXNAMELEN-1] = '\0';
#ifdef CONFIG_COMPAT
	if (compat)
		xt_compat_lock(AF_INET);
#endif
	t = try_then_request_module(xt_find_table_lock(net, AF_INET, name),
				    "iptable_%s", name);
	if (!IS_ERR_OR_NULL(t)) {
		struct ipt_getinfo info;
		const struct xt_table_info *private = t->private;
#ifdef CONFIG_COMPAT
		struct xt_table_info tmp;

		if (compat) {
			ret = compat_table_info(private, &tmp);
			xt_compat_flush_offsets(AF_INET);
			private = &tmp;
		}
#endif
		memset(&info, 0, sizeof(info));
		info.valid_hooks = t->valid_hooks;
		memcpy(info.hook_entry, private->hook_entry,
		       sizeof(info.hook_entry));
		memcpy(info.underflow, private->underflow,
		       sizeof(info.underflow));
		info.num_entries = private->number;
		info.size = private->size;
		strcpy(info.name, name);

		if (copy_to_user(user, &info, *len) != 0)
			ret = -EFAULT;
		else
			ret = 0;

		xt_table_unlock(t);
		module_put(t->me);
	} else
		ret = t ? PTR_ERR(t) : -ENOENT;
#ifdef CONFIG_COMPAT
	if (compat)
		xt_compat_unlock(AF_INET);
#endif
	return ret;
}

static int
get_entries(struct net *net, struct ipt_get_entries __user *uptr,
	    const int *len)
{
	int ret;
	struct ipt_get_entries get;
	struct xt_table *t;

	if (*len < sizeof(get))
		return -EINVAL;
	if (copy_from_user(&get, uptr, sizeof(get)) != 0)
		return -EFAULT;
	if (*len != sizeof(struct ipt_get_entries) + get.size)
		return -EINVAL;
	get.name[sizeof(get.name) - 1] = '\0';

	t = xt_find_table_lock(net, AF_INET, get.name);
	if (!IS_ERR_OR_NULL(t)) {
		const struct xt_table_info *private = t->private;
		if (get.size == private->size)
			ret = copy_entries_to_user(private->size,
						   t, uptr->entrytable);
		else
			ret = -EAGAIN;

		module_put(t->me);
		xt_table_unlock(t);
	} else
		ret = t ? PTR_ERR(t) : -ENOENT;

	return ret;
}

static int
__do_replace(struct net *net, const char *name, unsigned int valid_hooks,
	     struct xt_table_info *newinfo, unsigned int num_counters,
	     void __user *counters_ptr)
{
	int ret;
	struct xt_table *t;
	struct xt_table_info *oldinfo;
	struct xt_counters *counters;
	struct ipt_entry *iter;

	ret = 0;
	counters = vzalloc(num_counters * sizeof(struct xt_counters));
	if (!counters) {
		ret = -ENOMEM;
		goto out;
	}

	t = try_then_request_module(xt_find_table_lock(net, AF_INET, name),
				    "iptable_%s", name);
	if (IS_ERR_OR_NULL(t)) {
		ret = t ? PTR_ERR(t) : -ENOENT;
		goto free_newinfo_counters_untrans;
	}

	/* You lied! */
	if (valid_hooks != t->valid_hooks) {
		ret = -EINVAL;
		goto put_module;
	}

	oldinfo = xt_replace_table(t, num_counters, newinfo, &ret);
	if (!oldinfo)
		goto put_module;

	/* Update module usage count based on number of rules */
	if ((oldinfo->number > oldinfo->initial_entries) ||
	    (newinfo->number <= oldinfo->initial_entries))
		module_put(t->me);
	if ((oldinfo->number > oldinfo->initial_entries) &&
	    (newinfo->number <= oldinfo->initial_entries))
		module_put(t->me);

	/* Get the old counters, and synchronize with replace */
	get_counters(oldinfo, counters);

	/* Decrease module usage counts and free resource */
	xt_entry_foreach(iter, oldinfo->entries, oldinfo->size)
		cleanup_entry(iter, net);

	xt_free_table_info(oldinfo);
	if (copy_to_user(counters_ptr, counters,
			 sizeof(struct xt_counters) * num_counters) != 0) {
		/* Silent error, can't fail, new table is already in place */
		net_warn_ratelimited("iptables: counters copy to user failed while replacing table\n");
	}
	vfree(counters);
	xt_table_unlock(t);
	return ret;

 put_module:
	module_put(t->me);
	xt_table_unlock(t);
 free_newinfo_counters_untrans:
	vfree(counters);
 out:
	return ret;
}

static int
do_replace(struct net *net, const void __user *user, unsigned int len)
{
	int ret;
	struct ipt_replace tmp;
	struct xt_table_info *newinfo;
	void *loc_cpu_entry;
	struct ipt_entry *iter;

	if (copy_from_user(&tmp, user, sizeof(tmp)) != 0)
		return -EFAULT;

	/* overflow check */
	if (tmp.num_counters >= INT_MAX / sizeof(struct xt_counters))
		return -ENOMEM;
	if (tmp.num_counters == 0)
		return -EINVAL;

	tmp.name[sizeof(tmp.name)-1] = 0;

	newinfo = xt_alloc_table_info(tmp.size);
	if (!newinfo)
		return -ENOMEM;

	loc_cpu_entry = newinfo->entries;
	if (copy_from_user(loc_cpu_entry, user + sizeof(tmp),
			   tmp.size) != 0) {
		ret = -EFAULT;
		goto free_newinfo;
	}

	ret = translate_table(net, newinfo, loc_cpu_entry, &tmp);
	if (ret != 0)
		goto free_newinfo;

	ret = __do_replace(net, tmp.name, tmp.valid_hooks, newinfo,
			   tmp.num_counters, tmp.counters);
	if (ret)
		goto free_newinfo_untrans;
	return 0;

 free_newinfo_untrans:
	xt_entry_foreach(iter, loc_cpu_entry, newinfo->size)
		cleanup_entry(iter, net);
 free_newinfo:
	xt_free_table_info(newinfo);
	return ret;
}

static int
do_add_counters(struct net *net, const void __user *user,
		unsigned int len, int compat)
{
	unsigned int i;
	struct xt_counters_info tmp;
	struct xt_counters *paddc;
	struct xt_table *t;
	const struct xt_table_info *private;
	int ret = 0;
	struct ipt_entry *iter;
	unsigned int addend;

	paddc = xt_copy_counters_from_user(user, len, &tmp, compat);
	if (IS_ERR(paddc))
		return PTR_ERR(paddc);

	t = xt_find_table_lock(net, AF_INET, tmp.name);
	if (IS_ERR_OR_NULL(t)) {
		ret = t ? PTR_ERR(t) : -ENOENT;
		goto free;
	}

	local_bh_disable();
	private = t->private;
	if (private->number != tmp.num_counters) {
		ret = -EINVAL;
		goto unlock_up_free;
	}

	i = 0;
	addend = xt_write_recseq_begin();
	xt_entry_foreach(iter, private->entries, private->size) {
		struct xt_counters *tmp;

		tmp = xt_get_this_cpu_counter(&iter->counters);
		ADD_COUNTER(*tmp, paddc[i].bcnt, paddc[i].pcnt);
		++i;
	}
	xt_write_recseq_end(addend);
 unlock_up_free:
	local_bh_enable();
	xt_table_unlock(t);
	module_put(t->me);
 free:
	vfree(paddc);

	return ret;
}

#ifdef CONFIG_COMPAT
struct compat_ipt_replace {
	char			name[XT_TABLE_MAXNAMELEN];
	u32			valid_hooks;
	u32			num_entries;
	u32			size;
	u32			hook_entry[NF_INET_NUMHOOKS];
	u32			underflow[NF_INET_NUMHOOKS];
	u32			num_counters;
	compat_uptr_t		counters;	/* struct xt_counters * */
	struct compat_ipt_entry	entries[0];
};

static int
compat_copy_entry_to_user(struct ipt_entry *e, void __user **dstptr,
			  unsigned int *size, struct xt_counters *counters,
			  unsigned int i)
{
	struct xt_entry_target *t;
	struct compat_ipt_entry __user *ce;
	u_int16_t target_offset, next_offset;
	compat_uint_t origsize;
	const struct xt_entry_match *ematch;
	int ret = 0;

	origsize = *size;
	ce = (struct compat_ipt_entry __user *)*dstptr;
	if (copy_to_user(ce, e, sizeof(struct ipt_entry)) != 0 ||
	    copy_to_user(&ce->counters, &counters[i],
	    sizeof(counters[i])) != 0)
		return -EFAULT;

	*dstptr += sizeof(struct compat_ipt_entry);
	*size -= sizeof(struct ipt_entry) - sizeof(struct compat_ipt_entry);

	xt_ematch_foreach(ematch, e) {
		ret = xt_compat_match_to_user(ematch, dstptr, size);
		if (ret != 0)
			return ret;
	}
	target_offset = e->target_offset - (origsize - *size);
	t = ipt_get_target(e);
	ret = xt_compat_target_to_user(t, dstptr, size);
	if (ret)
		return ret;
	next_offset = e->next_offset - (origsize - *size);
	if (put_user(target_offset, &ce->target_offset) != 0 ||
	    put_user(next_offset, &ce->next_offset) != 0)
		return -EFAULT;
	return 0;
}

static int
compat_find_calc_match(struct xt_entry_match *m,
		       const struct ipt_ip *ip,
		       int *size)
{
	struct xt_match *match;

	match = xt_request_find_match(NFPROTO_IPV4, m->u.user.name,
				      m->u.user.revision);
	if (IS_ERR(match))
		return PTR_ERR(match);

	m->u.kernel.match = match;
	*size += xt_compat_match_offset(match);
	return 0;
}

static void compat_release_entry(struct compat_ipt_entry *e)
{
	struct xt_entry_target *t;
	struct xt_entry_match *ematch;

	/* Cleanup all matches */
	xt_ematch_foreach(ematch, e)
		module_put(ematch->u.kernel.match->me);
	t = compat_ipt_get_target(e);
	module_put(t->u.kernel.target->me);
}

static int
check_compat_entry_size_and_hooks(struct compat_ipt_entry *e,
				  struct xt_table_info *newinfo,
				  unsigned int *size,
				  const unsigned char *base,
				  const unsigned char *limit)
{
	struct xt_entry_match *ematch;
	struct xt_entry_target *t;
	struct xt_target *target;
	unsigned int entry_offset;
	unsigned int j;
	int ret, off;

	if ((unsigned long)e % __alignof__(struct compat_ipt_entry) != 0 ||
	    (unsigned char *)e + sizeof(struct compat_ipt_entry) >= limit ||
	    (unsigned char *)e + e->next_offset > limit)
		return -EINVAL;

	if (e->next_offset < sizeof(struct compat_ipt_entry) +
			     sizeof(struct compat_xt_entry_target))
		return -EINVAL;

	if (!ip_checkentry(&e->ip))
		return -EINVAL;

	ret = xt_compat_check_entry_offsets(e, e->elems,
					    e->target_offset, e->next_offset);
	if (ret)
		return ret;

	off = sizeof(struct ipt_entry) - sizeof(struct compat_ipt_entry);
	entry_offset = (void *)e - (void *)base;
	j = 0;
	xt_ematch_foreach(ematch, e) {
		ret = compat_find_calc_match(ematch, &e->ip, &off);
		if (ret != 0)
			goto release_matches;
		++j;
	}

	t = compat_ipt_get_target(e);
	target = xt_request_find_target(NFPROTO_IPV4, t->u.user.name,
					t->u.user.revision);
	if (IS_ERR(target)) {
		ret = PTR_ERR(target);
		goto release_matches;
	}
	t->u.kernel.target = target;

	off += xt_compat_target_offset(target);
	*size += off;
	ret = xt_compat_add_offset(AF_INET, entry_offset, off);
	if (ret)
		goto out;

	return 0;

out:
	module_put(t->u.kernel.target->me);
release_matches:
	xt_ematch_foreach(ematch, e) {
		if (j-- == 0)
			break;
		module_put(ematch->u.kernel.match->me);
	}
	return ret;
}

static void
compat_copy_entry_from_user(struct compat_ipt_entry *e, void **dstptr,
			    unsigned int *size,
			    struct xt_table_info *newinfo, unsigned char *base)
{
	struct xt_entry_target *t;
	struct xt_target *target;
	struct ipt_entry *de;
	unsigned int origsize;
	int h;
	struct xt_entry_match *ematch;

	origsize = *size;
	de = (struct ipt_entry *)*dstptr;
	memcpy(de, e, sizeof(struct ipt_entry));
	memcpy(&de->counters, &e->counters, sizeof(e->counters));

	*dstptr += sizeof(struct ipt_entry);
	*size += sizeof(struct ipt_entry) - sizeof(struct compat_ipt_entry);

	xt_ematch_foreach(ematch, e)
		xt_compat_match_from_user(ematch, dstptr, size);

	de->target_offset = e->target_offset - (origsize - *size);
	t = compat_ipt_get_target(e);
	target = t->u.kernel.target;
	xt_compat_target_from_user(t, dstptr, size);

	de->next_offset = e->next_offset - (origsize - *size);

	for (h = 0; h < NF_INET_NUMHOOKS; h++) {
		if ((unsigned char *)de - base < newinfo->hook_entry[h])
			newinfo->hook_entry[h] -= origsize - *size;
		if ((unsigned char *)de - base < newinfo->underflow[h])
			newinfo->underflow[h] -= origsize - *size;
	}
}

static int
translate_compat_table(struct net *net,
		       struct xt_table_info **pinfo,
		       void **pentry0,
		       const struct compat_ipt_replace *compatr)
{
	unsigned int i, j;
	struct xt_table_info *newinfo, *info;
	void *pos, *entry0, *entry1;
	struct compat_ipt_entry *iter0;
	struct ipt_replace repl;
	unsigned int size;
	int ret;

	info = *pinfo;
	entry0 = *pentry0;
	size = compatr->size;
	info->number = compatr->num_entries;

	j = 0;
	xt_compat_lock(AF_INET);
	xt_compat_init_offsets(AF_INET, compatr->num_entries);
	/* Walk through entries, checking offsets. */
	xt_entry_foreach(iter0, entry0, compatr->size) {
		ret = check_compat_entry_size_and_hooks(iter0, info, &size,
							entry0,
							entry0 + compatr->size);
		if (ret != 0)
			goto out_unlock;
		++j;
	}

	ret = -EINVAL;
	if (j != compatr->num_entries)
		goto out_unlock;

	ret = -ENOMEM;
	newinfo = xt_alloc_table_info(size);
	if (!newinfo)
		goto out_unlock;

	newinfo->number = compatr->num_entries;
	for (i = 0; i < NF_INET_NUMHOOKS; i++) {
		newinfo->hook_entry[i] = compatr->hook_entry[i];
		newinfo->underflow[i] = compatr->underflow[i];
	}
	entry1 = newinfo->entries;
	pos = entry1;
	size = compatr->size;
	xt_entry_foreach(iter0, entry0, compatr->size)
		compat_copy_entry_from_user(iter0, &pos, &size,
					    newinfo, entry1);

	/* all module references in entry0 are now gone.
	 * entry1/newinfo contains a 64bit ruleset that looks exactly as
	 * generated by 64bit userspace.
	 *
	 * Call standard translate_table() to validate all hook_entrys,
	 * underflows, check for loops, etc.
	 */
	xt_compat_flush_offsets(AF_INET);
	xt_compat_unlock(AF_INET);

	memcpy(&repl, compatr, sizeof(*compatr));

	for (i = 0; i < NF_INET_NUMHOOKS; i++) {
		repl.hook_entry[i] = newinfo->hook_entry[i];
		repl.underflow[i] = newinfo->underflow[i];
	}

	repl.num_counters = 0;
	repl.counters = NULL;
	repl.size = newinfo->size;
	ret = translate_table(net, newinfo, entry1, &repl);
	if (ret)
		goto free_newinfo;

	*pinfo = newinfo;
	*pentry0 = entry1;
	xt_free_table_info(info);
	return 0;

free_newinfo:
	xt_free_table_info(newinfo);
	return ret;
out_unlock:
	xt_compat_flush_offsets(AF_INET);
	xt_compat_unlock(AF_INET);
	xt_entry_foreach(iter0, entry0, compatr->size) {
		if (j-- == 0)
			break;
		compat_release_entry(iter0);
	}
	return ret;
}

static int
compat_do_replace(struct net *net, void __user *user, unsigned int len)
{
	int ret;
	struct compat_ipt_replace tmp;
	struct xt_table_info *newinfo;
	void *loc_cpu_entry;
	struct ipt_entry *iter;

	if (copy_from_user(&tmp, user, sizeof(tmp)) != 0)
		return -EFAULT;

	/* overflow check */
	if (tmp.num_counters >= INT_MAX / sizeof(struct xt_counters))
		return -ENOMEM;
	if (tmp.num_counters == 0)
		return -EINVAL;

	tmp.name[sizeof(tmp.name)-1] = 0;

	newinfo = xt_alloc_table_info(tmp.size);
	if (!newinfo)
		return -ENOMEM;

	loc_cpu_entry = newinfo->entries;
	if (copy_from_user(loc_cpu_entry, user + sizeof(tmp),
			   tmp.size) != 0) {
		ret = -EFAULT;
		goto free_newinfo;
	}

	ret = translate_compat_table(net, &newinfo, &loc_cpu_entry, &tmp);
	if (ret != 0)
		goto free_newinfo;

	ret = __do_replace(net, tmp.name, tmp.valid_hooks, newinfo,
			   tmp.num_counters, compat_ptr(tmp.counters));
	if (ret)
		goto free_newinfo_untrans;
	return 0;

 free_newinfo_untrans:
	xt_entry_foreach(iter, loc_cpu_entry, newinfo->size)
		cleanup_entry(iter, net);
 free_newinfo:
	xt_free_table_info(newinfo);
	return ret;
}

static int
compat_do_ipt_set_ctl(struct sock *sk,	int cmd, void __user *user,
		      unsigned int len)
{
	int ret;

	if (!ns_capable(sock_net(sk)->user_ns, CAP_NET_ADMIN))
		return -EPERM;

	switch (cmd) {
	case IPT_SO_SET_REPLACE:
		ret = compat_do_replace(sock_net(sk), user, len);
		break;

	case IPT_SO_SET_ADD_COUNTERS:
		ret = do_add_counters(sock_net(sk), user, len, 1);
		break;

	default:
		ret = -EINVAL;
	}

	return ret;
}

struct compat_ipt_get_entries {
	char name[XT_TABLE_MAXNAMELEN];
	compat_uint_t size;
	struct compat_ipt_entry entrytable[0];
};

static int
compat_copy_entries_to_user(unsigned int total_size, struct xt_table *table,
			    void __user *userptr)
{
	struct xt_counters *counters;
	const struct xt_table_info *private = table->private;
	void __user *pos;
	unsigned int size;
	int ret = 0;
	unsigned int i = 0;
	struct ipt_entry *iter;

	counters = alloc_counters(table);
	if (IS_ERR(counters))
		return PTR_ERR(counters);

	pos = userptr;
	size = total_size;
	xt_entry_foreach(iter, private->entries, total_size) {
		ret = compat_copy_entry_to_user(iter, &pos,
						&size, counters, i++);
		if (ret != 0)
			break;
	}

	vfree(counters);
	return ret;
}

static int
compat_get_entries(struct net *net, struct compat_ipt_get_entries __user *uptr,
		   int *len)
{
	int ret;
	struct compat_ipt_get_entries get;
	struct xt_table *t;

	if (*len < sizeof(get))
		return -EINVAL;

	if (copy_from_user(&get, uptr, sizeof(get)) != 0)
		return -EFAULT;

	if (*len != sizeof(struct compat_ipt_get_entries) + get.size)
		return -EINVAL;

	get.name[sizeof(get.name) - 1] = '\0';

	xt_compat_lock(AF_INET);
	t = xt_find_table_lock(net, AF_INET, get.name);
	if (!IS_ERR_OR_NULL(t)) {
		const struct xt_table_info *private = t->private;
		struct xt_table_info info;
		ret = compat_table_info(private, &info);
		if (!ret && get.size == info.size)
			ret = compat_copy_entries_to_user(private->size,
							  t, uptr->entrytable);
		else if (!ret)
			ret = -EAGAIN;

		xt_compat_flush_offsets(AF_INET);
		module_put(t->me);
		xt_table_unlock(t);
	} else
		ret = t ? PTR_ERR(t) : -ENOENT;

	xt_compat_unlock(AF_INET);
	return ret;
}

static int do_ipt_get_ctl(struct sock *, int, void __user *, int *);

static int
compat_do_ipt_get_ctl(struct sock *sk, int cmd, void __user *user, int *len)
{
	int ret;

	if (!ns_capable(sock_net(sk)->user_ns, CAP_NET_ADMIN))
		return -EPERM;

	switch (cmd) {
	case IPT_SO_GET_INFO:
		ret = get_info(sock_net(sk), user, len, 1);
		break;
	case IPT_SO_GET_ENTRIES:
		ret = compat_get_entries(sock_net(sk), user, len);
		break;
	default:
		ret = do_ipt_get_ctl(sk, cmd, user, len);
	}
	return ret;
}
#endif

static int
do_ipt_set_ctl(struct sock *sk, int cmd, void __user *user, unsigned int len)
{
	int ret;

	if (!ns_capable(sock_net(sk)->user_ns, CAP_NET_ADMIN))
		return -EPERM;

	switch (cmd) {
	case IPT_SO_SET_REPLACE:
		ret = do_replace(sock_net(sk), user, len);
		break;

	case IPT_SO_SET_ADD_COUNTERS:
		ret = do_add_counters(sock_net(sk), user, len, 0);
		break;

	default:
		ret = -EINVAL;
	}

	return ret;
}

static int
do_ipt_get_ctl(struct sock *sk, int cmd, void __user *user, int *len)
{
	int ret;

	if (!ns_capable(sock_net(sk)->user_ns, CAP_NET_ADMIN))
		return -EPERM;

	switch (cmd) {
	case IPT_SO_GET_INFO:
		ret = get_info(sock_net(sk), user, len, 0);
		break;

	case IPT_SO_GET_ENTRIES:
		ret = get_entries(sock_net(sk), user, len);
		break;

	case IPT_SO_GET_REVISION_MATCH:
	case IPT_SO_GET_REVISION_TARGET: {
		struct xt_get_revision rev;
		int target;

		if (*len != sizeof(rev)) {
			ret = -EINVAL;
			break;
		}
		if (copy_from_user(&rev, user, sizeof(rev)) != 0) {
			ret = -EFAULT;
			break;
		}
		rev.name[sizeof(rev.name)-1] = 0;

		if (cmd == IPT_SO_GET_REVISION_TARGET)
			target = 1;
		else
			target = 0;

		try_then_request_module(xt_find_revision(AF_INET, rev.name,
							 rev.revision,
							 target, &ret),
					"ipt_%s", rev.name);
		break;
	}

	default:
		ret = -EINVAL;
	}

	return ret;
}

static void __ipt_unregister_table(struct net *net, struct xt_table *table)
{
	struct xt_table_info *private;
	void *loc_cpu_entry;
	struct module *table_owner = table->me;
	struct ipt_entry *iter;

	private = xt_unregister_table(table);

	/* Decrease module usage counts and free resources */
	loc_cpu_entry = private->entries;
	xt_entry_foreach(iter, loc_cpu_entry, private->size)
		cleanup_entry(iter, net);
	if (private->number > private->initial_entries)
		module_put(table_owner);
	xt_free_table_info(private);
}

int ipt_register_table(struct net *net, const struct xt_table *table,
		       const struct ipt_replace *repl,
		       const struct nf_hook_ops *ops, struct xt_table **res)
{
	int ret;
	struct xt_table_info *newinfo;
	struct xt_table_info bootstrap = {0};
	void *loc_cpu_entry;
	struct xt_table *new_table;

	newinfo = xt_alloc_table_info(repl->size);
	if (!newinfo)
		return -ENOMEM;

	loc_cpu_entry = newinfo->entries;
	memcpy(loc_cpu_entry, repl->entries, repl->size);

	ret = translate_table(net, newinfo, loc_cpu_entry, repl);
	if (ret != 0)
		goto out_free;

	new_table = xt_register_table(net, table, &bootstrap, newinfo);
	if (IS_ERR(new_table)) {
		ret = PTR_ERR(new_table);
		goto out_free;
	}

	/* set res now, will see skbs right after nf_register_net_hooks */
	WRITE_ONCE(*res, new_table);

	ret = nf_register_net_hooks(net, ops, hweight32(table->valid_hooks));
	if (ret != 0) {
		__ipt_unregister_table(net, new_table);
		*res = NULL;
	}

	return ret;

out_free:
	xt_free_table_info(newinfo);
	return ret;
}

void ipt_unregister_table(struct net *net, struct xt_table *table,
			  const struct nf_hook_ops *ops)
{
	nf_unregister_net_hooks(net, ops, hweight32(table->valid_hooks));
	__ipt_unregister_table(net, table);
}

/* Returns 1 if the type and code is matched by the range, 0 otherwise */
static inline bool
icmp_type_code_match(u_int8_t test_type, u_int8_t min_code, u_int8_t max_code,
		     u_int8_t type, u_int8_t code,
		     bool invert)
{
	return ((test_type == 0xFF) ||
		(type == test_type && code >= min_code && code <= max_code))
		^ invert;
}

static bool
icmp_match(const struct sk_buff *skb, struct xt_action_param *par)
{
	const struct icmphdr *ic;
	struct icmphdr _icmph;
	const struct ipt_icmp *icmpinfo = par->matchinfo;

	/* Must not be a fragment. */
	if (par->fragoff != 0)
		return false;

	ic = skb_header_pointer(skb, par->thoff, sizeof(_icmph), &_icmph);
	if (ic == NULL) {
		/* We've been asked to examine this packet, and we
		 * can't.  Hence, no choice but to drop.
		 */
		par->hotdrop = true;
		return false;
	}

	return icmp_type_code_match(icmpinfo->type,
				    icmpinfo->code[0],
				    icmpinfo->code[1],
				    ic->type, ic->code,
				    !!(icmpinfo->invflags&IPT_ICMP_INV));
}

static int icmp_checkentry(const struct xt_mtchk_param *par)
{
	const struct ipt_icmp *icmpinfo = par->matchinfo;

	/* Must specify no unknown invflags */
	return (icmpinfo->invflags & ~IPT_ICMP_INV) ? -EINVAL : 0;
}

static struct xt_target ipt_builtin_tg[] __read_mostly = {
	{
		.name             = XT_STANDARD_TARGET,
		.targetsize       = sizeof(int),
		.family           = NFPROTO_IPV4,
#ifdef CONFIG_COMPAT
		.compatsize       = sizeof(compat_int_t),
		.compat_from_user = compat_standard_from_user,
		.compat_to_user   = compat_standard_to_user,
#endif
	},
	{
		.name             = XT_ERROR_TARGET,
		.target           = ipt_error,
		.targetsize       = XT_FUNCTION_MAXNAMELEN,
		.family           = NFPROTO_IPV4,
	},
};

static struct nf_sockopt_ops ipt_sockopts = {
	.pf		= PF_INET,
	.set_optmin	= IPT_BASE_CTL,
	.set_optmax	= IPT_SO_SET_MAX+1,
	.set		= do_ipt_set_ctl,
#ifdef CONFIG_COMPAT
	.compat_set	= compat_do_ipt_set_ctl,
#endif
	.get_optmin	= IPT_BASE_CTL,
	.get_optmax	= IPT_SO_GET_MAX+1,
	.get		= do_ipt_get_ctl,
#ifdef CONFIG_COMPAT
	.compat_get	= compat_do_ipt_get_ctl,
#endif
	.owner		= THIS_MODULE,
};

static struct xt_match ipt_builtin_mt[] __read_mostly = {
	{
		.name       = "icmp",
		.match      = icmp_match,
		.matchsize  = sizeof(struct ipt_icmp),
		.checkentry = icmp_checkentry,
		.proto      = IPPROTO_ICMP,
		.family     = NFPROTO_IPV4,
		.me	    = THIS_MODULE,
	},
};

static int __net_init ip_tables_net_init(struct net *net)
{
	return xt_proto_init(net, NFPROTO_IPV4);
}

static void __net_exit ip_tables_net_exit(struct net *net)
{
	xt_proto_fini(net, NFPROTO_IPV4);
}

static struct pernet_operations ip_tables_net_ops = {
	.init = ip_tables_net_init,
	.exit = ip_tables_net_exit,
};

static int __init ip_tables_init(void)
{
	int ret;

	ret = register_pernet_subsys(&ip_tables_net_ops);
	if (ret < 0)
		goto err1;

	/* No one else will be downing sem now, so we won't sleep */
	ret = xt_register_targets(ipt_builtin_tg, ARRAY_SIZE(ipt_builtin_tg));
	if (ret < 0)
		goto err2;
	ret = xt_register_matches(ipt_builtin_mt, ARRAY_SIZE(ipt_builtin_mt));
	if (ret < 0)
		goto err4;

	/* Register setsockopt */
	ret = nf_register_sockopt(&ipt_sockopts);
	if (ret < 0)
		goto err5;

	pr_info("(C) 2000-2006 Netfilter Core Team\n");
	return 0;

err5:
	xt_unregister_matches(ipt_builtin_mt, ARRAY_SIZE(ipt_builtin_mt));
err4:
	xt_unregister_targets(ipt_builtin_tg, ARRAY_SIZE(ipt_builtin_tg));
err2:
	unregister_pernet_subsys(&ip_tables_net_ops);
err1:
	return ret;
}

static void __exit ip_tables_fini(void)
{
	nf_unregister_sockopt(&ipt_sockopts);

	xt_unregister_matches(ipt_builtin_mt, ARRAY_SIZE(ipt_builtin_mt));
	xt_unregister_targets(ipt_builtin_tg, ARRAY_SIZE(ipt_builtin_tg));
	unregister_pernet_subsys(&ip_tables_net_ops);
}

EXPORT_SYMBOL(ipt_register_table);
EXPORT_SYMBOL(ipt_unregister_table);
EXPORT_SYMBOL(ipt_do_table);
module_init(ip_tables_init);
module_exit(ip_tables_fini);<|MERGE_RESOLUTION|>--- conflicted
+++ resolved
@@ -345,11 +345,7 @@
 				continue;
 			}
 			if (table_base + v != ipt_next_entry(e) &&
-<<<<<<< HEAD
-				!(e->ip.flags & IPT_F_GOTO)) {
-=======
 			    !(e->ip.flags & IPT_F_GOTO)) {
->>>>>>> c1fac76c
 				if (unlikely(stackidx >= private->stacksize)) {
 					verdict = NF_DROP;
 					break;
