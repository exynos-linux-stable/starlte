--- conflicted
+++ resolved
@@ -161,12 +161,9 @@
 {
 	struct inet_frag_queue *q;
 
-<<<<<<< HEAD
-=======
 	if (!nf->high_thresh || frag_mem_limit(nf) > nf->high_thresh)
 		return NULL;
 
->>>>>>> c1fac76c
 	q = kmem_cache_zalloc(f->frags_cachep, GFP_ATOMIC);
 	if (!q)
 		return NULL;
@@ -193,40 +190,6 @@
 	if (!q) {
 		*prev = ERR_PTR(-ENOMEM);
 		return NULL;
-<<<<<<< HEAD
-
-	return inet_frag_intern(nf, q, f, arg);
-}
-
-struct inet_frag_queue *inet_frag_find(struct netns_frags *nf,
-				       struct inet_frags *f, void *key,
-				       unsigned int hash)
-{
-	struct inet_frag_bucket *hb;
-	struct inet_frag_queue *q;
-	int depth = 0;
-
-	if (!nf->high_thresh || frag_mem_limit(nf) > nf->high_thresh) {
-		inet_frag_schedule_worker(f);
-		return NULL;
-	}
-
-	if (frag_mem_limit(nf) > nf->low_thresh)
-		inet_frag_schedule_worker(f);
-
-	hash &= (INETFRAGS_HASHSZ - 1);
-	hb = &f->hash[hash];
-
-	spin_lock(&hb->chain_lock);
-	hlist_for_each_entry(q, &hb->chain, list) {
-		if (q->net == nf && f->match(q, key)) {
-			atomic_inc(&q->refcnt);
-			spin_unlock(&hb->chain_lock);
-			return q;
-		}
-		depth++;
-=======
->>>>>>> c1fac76c
 	}
 	mod_timer(&q->timer, jiffies + nf->timeout);
 
