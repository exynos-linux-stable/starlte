--- conflicted
+++ resolved
@@ -1330,15 +1330,11 @@
 
 	sk_rcv_saddr_set(req_to_sk(req), ip_hdr(skb)->daddr);
 	sk_daddr_set(req_to_sk(req), ip_hdr(skb)->saddr);
-<<<<<<< HEAD
-	ireq->opt = tcp_v4_save_options(skb);
+	RCU_INIT_POINTER(ireq->ireq_opt, tcp_v4_save_options(skb));
 
 #ifdef CONFIG_MPTCP
 	return 0;
 #endif
-=======
-	RCU_INIT_POINTER(ireq->ireq_opt, tcp_v4_save_options(skb));
->>>>>>> c1fac76c
 }
 
 static struct dst_entry *tcp_v4_route_req(const struct sock *sk,
@@ -1822,19 +1818,15 @@
 			reqsk_put(req);
 			goto discard_it;
 		}
-<<<<<<< HEAD
-		if (unlikely(sk->sk_state != TCP_LISTEN
-#ifdef CONFIG_MPTCP
-		&& !is_meta_sk(sk)
-#endif
-		)) {
-=======
 		if (tcp_checksum_complete(skb)) {
 			reqsk_put(req);
 			goto csum_error;
 		}
-		if (unlikely(sk->sk_state != TCP_LISTEN)) {
->>>>>>> c1fac76c
+		if (unlikely(sk->sk_state != TCP_LISTEN
+#ifdef CONFIG_MPTCP
+		&& !is_meta_sk(sk)
+#endif
+		)) {
 			inet_csk_reqsk_queue_drop_and_put(sk, req);
 			goto lookup;
 		}
@@ -1843,7 +1835,6 @@
 		 */
 		sock_hold(sk);
 		refcounted = true;
-<<<<<<< HEAD
 #ifdef CONFIG_MPTCP
 		if (is_meta_sk(sk)) {
 			bh_lock_sock(sk);
@@ -1874,12 +1865,9 @@
 			}
 		}
 #endif
-		nsk = tcp_check_req(sk, skb, req, false);
-=======
 		nsk = NULL;
 		if (!tcp_filter(sk, skb))
 			nsk = tcp_check_req(sk, skb, req, false);
->>>>>>> c1fac76c
 		if (!nsk) {
 			reqsk_put(req);
 #ifdef CONFIG_MPTCP
