--- conflicted
+++ resolved
@@ -969,17 +969,12 @@
 		if (iommu_dma_init_domain(domain, dma_base, size, dev))
 			goto out_err;
 
-		dev->archdata.dma_ops = &iommu_dma_ops;
-	}
-
-<<<<<<< HEAD
-	if (!domain->iova_cookie)
-		dev->archdata.dma_ops = &swiotlb_dma_ops;
-	else
-		dev->archdata.dma_ops = &iommu_dma_ops;
-
-=======
->>>>>>> c1fac76c
+		if (!domain->iova_cookie)
+			dev->archdata.dma_ops = &swiotlb_dma_ops;
+		else
+			dev->archdata.dma_ops = &iommu_dma_ops;
+	}
+
 	return true;
 out_err:
 	pr_warn("Failed to set up IOMMU for device %s; retaining platform DMA ops\n",
