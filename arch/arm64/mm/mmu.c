--- conflicted
+++ resolved
@@ -546,11 +546,9 @@
 	vma->flags	= VM_MAP;
 	vma->caller	= __builtin_return_address(0);
 
-
 	vm_area_add_early(vma);
 }
 
-<<<<<<< HEAD
 #ifdef CONFIG_UH_RKP
 static void __init map_kernel_text_segment(pgd_t *pgd, void *va_start, void *va_end,
 				      pgprot_t prot, struct vm_struct *vma)
@@ -574,19 +572,12 @@
 }
 #endif
 
-
-=======
->>>>>>> c1fac76c
 #ifdef CONFIG_UNMAP_KERNEL_AT_EL0
 static int __init map_entry_trampoline(void)
 {
 	extern char __entry_tramp_text_start[];
 
-<<<<<<< HEAD
-	pgprot_t prot = PAGE_KERNEL_EXEC;
-=======
 	pgprot_t prot = rodata_enabled ? PAGE_KERNEL_ROX : PAGE_KERNEL_EXEC;
->>>>>>> c1fac76c
 	phys_addr_t pa_start = __pa_symbol(__entry_tramp_text_start);
 
 	/* The trampoline is always mapped and can therefore be global */
@@ -706,12 +697,8 @@
 	 * We only reuse the PGD from the swapper_pg_dir, not the pud + pmd
 	 * allocated with it.
 	 */
-<<<<<<< HEAD
 #ifndef CONFIG_UH_RKP
-	memblock_free(__pa(swapper_pg_dir) + PAGE_SIZE,
-=======
 	memblock_free(__pa_symbol(swapper_pg_dir) + PAGE_SIZE,
->>>>>>> c1fac76c
 		      SWAPPER_DIR_SIZE - PAGE_SIZE);
 #endif
 	set_memsize_kernel_type(MEMSIZE_KERNEL_OTHERS);
