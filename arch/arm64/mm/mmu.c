/*
 * Based on arch/arm/mm/mmu.c
 *
 * Copyright (C) 1995-2005 Russell King
 * Copyright (C) 2012 ARM Ltd.
 *
 * This program is free software; you can redistribute it and/or modify
 * it under the terms of the GNU General Public License version 2 as
 * published by the Free Software Foundation.
 *
 * This program is distributed in the hope that it will be useful,
 * but WITHOUT ANY WARRANTY; without even the implied warranty of
 * MERCHANTABILITY or FITNESS FOR A PARTICULAR PURPOSE.  See the
 * GNU General Public License for more details.
 *
 * You should have received a copy of the GNU General Public License
 * along with this program.  If not, see <http://www.gnu.org/licenses/>.
 */

#include <linux/cache.h>
#include <linux/export.h>
#include <linux/kernel.h>
#include <linux/errno.h>
#include <linux/init.h>
#include <linux/libfdt.h>
#include <linux/mman.h>
#include <linux/nodemask.h>
#include <linux/memblock.h>
#include <linux/fs.h>
#include <linux/io.h>
#include <linux/slab.h>
#include <linux/stop_machine.h>

#include <asm/barrier.h>
#include <asm/cputype.h>
#include <asm/fixmap.h>
#include <asm/kasan.h>
#include <asm/kernel-pgtable.h>
#include <asm/sections.h>
#include <asm/setup.h>
#include <asm/sizes.h>
#include <asm/tlb.h>
#include <asm/memblock.h>
#include <asm/mmu_context.h>

#ifdef CONFIG_UH
#include <linux/uh.h>
#ifdef CONFIG_UH_RKP
#include <linux/rkp.h>
#endif
#endif

u64 idmap_t0sz = TCR_T0SZ(VA_BITS);

u64 kimage_voffset __ro_after_init;
EXPORT_SYMBOL(kimage_voffset);

/*
 * Empty_zero_page is a special page that is used for zero-initialized data
 * and COW.
 */
#ifdef CONFIG_UH_RKP
__attribute__((section(".empty_zero_page"))) unsigned long __ezr[PAGE_SIZE / sizeof(unsigned long)] = { 0 };
unsigned long *empty_zero_page = __ezr;
#else
unsigned long empty_zero_page[PAGE_SIZE / sizeof(unsigned long)] __page_aligned_bss;
#endif
EXPORT_SYMBOL(empty_zero_page);

#ifdef CONFIG_UH_RKP
extern pte_t bm_pte[];
extern pmd_t bm_pmd[];
extern pud_t bm_pud[];
#else
static pte_t bm_pte[PTRS_PER_PTE] __page_aligned_bss;
static pmd_t bm_pmd[PTRS_PER_PMD] __page_aligned_bss __maybe_unused;
static pud_t bm_pud[PTRS_PER_PUD] __page_aligned_bss __maybe_unused;
#endif

pgprot_t phys_mem_access_prot(struct file *file, unsigned long pfn,
			      unsigned long size, pgprot_t vma_prot)
{
	if (!pfn_valid(pfn))
		return pgprot_noncached(vma_prot);
	else if (file->f_flags & O_SYNC)
		return pgprot_writecombine(vma_prot);
	return vma_prot;
}
EXPORT_SYMBOL(phys_mem_access_prot);

static phys_addr_t __init early_pgtable_alloc(void)
{
	phys_addr_t phys;
	void *ptr;

	phys = memblock_alloc(PAGE_SIZE, PAGE_SIZE);

	/*
	 * The FIX_{PGD,PUD,PMD} slots may be in active use, but the FIX_PTE
	 * slot will be free, so we can (ab)use the FIX_PTE slot to initialise
	 * any level of table.
	 */
	ptr = pte_set_fixmap(phys);

	memset(ptr, 0, PAGE_SIZE);

	/*
	 * Implicit barriers also ensure the zeroed page is visible to the page
	 * table walker
	 */
	pte_clear_fixmap();

	return phys;
}

#ifdef CONFIG_UH_RKP
spinlock_t ro_rkp_pages_lock = __SPIN_LOCK_UNLOCKED();
char ro_pages_stat[RO_PAGES] = {0};
unsigned int ro_alloc_last;

static phys_addr_t __init rkp_ro_alloc_phys(void)
{
	unsigned long flags;
	unsigned int i, j;
	phys_addr_t alloc_addr = 0;

	spin_lock_irqsave(&ro_rkp_pages_lock, flags);

	for (i = 0, j = ro_alloc_last; i < (unsigned int)(RO_PAGES); i++) {
		j =  (j+1) % (RO_PAGES);
		if (!ro_pages_stat[j]) {
			ro_pages_stat[j] = 1;
			ro_alloc_last = j+1;
			alloc_addr = (phys_addr_t)((u64)RKP_ROBUF_START +  (j << PAGE_SHIFT));
			break;
		}
	}
	spin_unlock_irqrestore(&ro_rkp_pages_lock, flags);

	return alloc_addr;
}

void *rkp_ro_alloc(void)
{
	unsigned long flags;
	unsigned int i, j;
	void *alloc_addr = NULL;

	spin_lock_irqsave(&ro_rkp_pages_lock, flags);

	for (i = 0, j = ro_alloc_last; i < (unsigned int)(RO_PAGES); i++) {
		j =  (j+1) % (RO_PAGES);
		if (!ro_pages_stat[j]) {
			ro_pages_stat[j] = 1;
			ro_alloc_last = j+1;
			alloc_addr = (void *) ((u64)RKP_RBUF_VA +  (j << PAGE_SHIFT));
			break;
		}
	}
	spin_unlock_irqrestore(&ro_rkp_pages_lock, flags);

	return alloc_addr;
}

void rkp_ro_free(void *free_addr)
{
	unsigned int i;
	unsigned long flags;

	i =  ((u64)free_addr - (u64)RKP_RBUF_VA) >> PAGE_SHIFT;
	spin_lock_irqsave(&ro_rkp_pages_lock, flags);
	ro_pages_stat[i] = 0;
	ro_alloc_last = i;
	spin_unlock_irqrestore(&ro_rkp_pages_lock, flags);
}

unsigned int is_rkp_ro_page(u64 addr)
{
	if ((addr >= (u64)RKP_RBUF_VA)
		&& (addr < (u64)(RKP_RBUF_VA + RKP_ROBUF_SIZE)))
		return 1;
	else
		return 0;
}
#endif

static void alloc_init_pte(pmd_t *pmd, unsigned long addr,
				  unsigned long end, unsigned long pfn,
				  pgprot_t prot,
				  phys_addr_t (*pgtable_alloc)(void))
{
	pte_t *pte;

	BUG_ON(pmd_sect(*pmd));
	if (pmd_none(*pmd)) {
		phys_addr_t pte_phys;
		BUG_ON(!pgtable_alloc);
		pte_phys = pgtable_alloc();
		pte = pte_set_fixmap(pte_phys);
		__pmd_populate(pmd, pte_phys, PMD_TYPE_TABLE);
		pte_clear_fixmap();
	}
	BUG_ON(pmd_bad(*pmd));

	pte = pte_set_fixmap_offset(pmd, addr);
	do {
		set_pte(pte, pfn_pte(pfn, prot));
		pfn++;
	} while (pte++, addr += PAGE_SIZE, addr != end);

	pte_clear_fixmap();
}

static void alloc_init_pmd(pud_t *pud, unsigned long addr, unsigned long end,
				  phys_addr_t phys, pgprot_t prot,
				  phys_addr_t (*pgtable_alloc)(void),
				  bool allow_block_mappings)
{
	pmd_t *pmd;
	unsigned long next;

	/*
	 * Check for initial section mappings in the pgd/pud and remove them.
	 */
	BUG_ON(pud_sect(*pud));
	if (pud_none(*pud)) {
		phys_addr_t pmd_phys;
		BUG_ON(!pgtable_alloc);
#ifdef CONFIG_UH_RKP
		pmd_phys = rkp_ro_alloc_phys();
		if (!pmd_phys)
			pmd_phys = pgtable_alloc();
#else
		pmd_phys = pgtable_alloc();
#endif
		pmd = pmd_set_fixmap(pmd_phys);
		__pud_populate(pud, pmd_phys, PUD_TYPE_TABLE);
		pmd_clear_fixmap();
	}
	BUG_ON(pud_bad(*pud));

	pmd = pmd_set_fixmap_offset(pud, addr);
	do {
		next = pmd_addr_end(addr, end);
		/* try section mapping first */
		if (((addr | next | phys) & ~SECTION_MASK) == 0 &&
#ifdef CONFIG_UH_RKP
			phys != (__pa(swapper_pg_dir) & SECTION_MASK) &&
#endif
		      allow_block_mappings) {
			pmd_t old_pmd =*pmd;
			pmd_set_huge(pmd, phys, prot);
			/*
			 * Check for previous table entries created during
			 * boot (__create_page_tables) and flush them.
			 */
			if (!pmd_none(old_pmd)) {
				flush_tlb_all();
				if (pmd_table(old_pmd)) {
					phys_addr_t table = pmd_page_paddr(old_pmd);
					if (!WARN_ON_ONCE(slab_is_available()))
						memblock_free(table, PAGE_SIZE);
				}
			}
		} else {
			alloc_init_pte(pmd, addr, next, __phys_to_pfn(phys),
				       prot, pgtable_alloc);
		}
		phys += next - addr;
	} while (pmd++, addr = next, addr != end);

	pmd_clear_fixmap();
}

static inline bool use_1G_block(unsigned long addr, unsigned long next,
			unsigned long phys)
{
	if (PAGE_SHIFT != 12)
		return false;

	if (((addr | next | phys) & ~PUD_MASK) != 0)
		return false;

#ifdef CONFIG_UH_RKP
	return false;
#else
	return true;
#endif
}

static void alloc_init_pud(pgd_t *pgd, unsigned long addr, unsigned long end,
				  phys_addr_t phys, pgprot_t prot,
				  phys_addr_t (*pgtable_alloc)(void),
				  bool allow_block_mappings)
{
	pud_t *pud;
	unsigned long next;

	if (pgd_none(*pgd)) {
		phys_addr_t pud_phys;
		BUG_ON(!pgtable_alloc);
		pud_phys = pgtable_alloc();
		__pgd_populate(pgd, pud_phys, PUD_TYPE_TABLE);
	}
	BUG_ON(pgd_bad(*pgd));

	pud = pud_set_fixmap_offset(pgd, addr);
	do {
		next = pud_addr_end(addr, end);

		/*
		 * For 4K granule only, attempt to put down a 1GB block
		 */
		if (use_1G_block(addr, next, phys) && allow_block_mappings) {
			pud_t old_pud = *pud;
			pud_set_huge(pud, phys, prot);

			/*
			 * If we have an old value for a pud, it will
			 * be pointing to a pmd table that we no longer
			 * need (from swapper_pg_dir).
			 *
			 * Look up the old pmd table and free it.
			 */
			if (!pud_none(old_pud)) {
				flush_tlb_all();
				if (pud_table(old_pud)) {
					phys_addr_t table = pud_page_paddr(old_pud);
					if (!WARN_ON_ONCE(slab_is_available()))
#ifdef CONFIG_UH_RKP
						if ((u64) table < (u64) __pa(_text) || (u64) table > (u64) __pa(_etext))
							memblock_free(table, PAGE_SIZE);
#else
						memblock_free(table, PAGE_SIZE);
#endif
				}
			}
		} else {
			alloc_init_pmd(pud, addr, next, phys, prot,
				       pgtable_alloc, allow_block_mappings);
		}
		phys += next - addr;
	} while (pud++, addr = next, addr != end);

	pud_clear_fixmap();
}

static void __create_pgd_mapping(pgd_t *pgdir, phys_addr_t phys,
				 unsigned long virt, phys_addr_t size,
				 pgprot_t prot,
				 phys_addr_t (*pgtable_alloc)(void),
				 bool allow_block_mappings)
{
	unsigned long addr, length, end, next;
	pgd_t *pgd = pgd_offset_raw(pgdir, virt);

	/*
	 * If the virtual and physical address don't have the same offset
	 * within a page, we cannot map the region as the caller expects.
	 */
	if (WARN_ON((phys ^ virt) & ~PAGE_MASK))
		return;

	phys &= PAGE_MASK;
	addr = virt & PAGE_MASK;
	length = PAGE_ALIGN(size + (virt & ~PAGE_MASK));

	end = addr + length;
	do {
		next = pgd_addr_end(addr, end);
		alloc_init_pud(pgd, addr, next, phys, prot, pgtable_alloc,
			       allow_block_mappings);
		phys += next - addr;
	} while (pgd++, addr = next, addr != end);
}

static phys_addr_t pgd_pgtable_alloc(void)
{
#ifdef CONFIG_UH_RKP
	void *ptr = rkp_ro_alloc();
#else
	void *ptr = (void *)__get_free_page(PGALLOC_GFP);
#endif
	if (!ptr || !pgtable_page_ctor(virt_to_page(ptr)))
		BUG();

	/* Ensure the zeroed page is visible to the page table walker */
	dsb(ishst);
	return __pa(ptr);
}

/*
 * This function can only be used to modify existing table entries,
 * without allocating new levels of table. Note that this permits the
 * creation of new section or page entries.
 */
static void __init create_mapping_noalloc(phys_addr_t phys, unsigned long virt,
				  phys_addr_t size, pgprot_t prot)
{
	if (virt < VMALLOC_START) {
		pr_warn("BUG: not creating mapping for %pa at 0x%016lx - outside kernel range\n",
			&phys, virt);
		return;
	}
	__create_pgd_mapping(init_mm.pgd, phys, virt, size, prot, NULL, true);
}

void __init create_pgd_mapping(struct mm_struct *mm, phys_addr_t phys,
			       unsigned long virt, phys_addr_t size,
			       pgprot_t prot, bool allow_block_mappings)
{
	BUG_ON(mm == &init_mm);

	__create_pgd_mapping(mm->pgd, phys, virt, size, prot,
			     pgd_pgtable_alloc, allow_block_mappings);
}

static void create_mapping_late(phys_addr_t phys, unsigned long virt,
				  phys_addr_t size, pgprot_t prot)
{
	if (virt < VMALLOC_START) {
		pr_warn("BUG: not creating mapping for %pa at 0x%016lx - outside kernel range\n",
			&phys, virt);
		return;
	}

	__create_pgd_mapping(init_mm.pgd, phys, virt, size, prot,
			     NULL, !debug_pagealloc_enabled());
}

static void __init __map_memblock(pgd_t *pgd, phys_addr_t start, phys_addr_t end)
{
	unsigned long kernel_start = __pa(_text);
	unsigned long kernel_end = __pa(__init_begin);

	/*
	 * Take care not to create a writable alias for the
	 * read-only text and rodata sections of the kernel image.
	 */

	/* No overlap with the kernel text/rodata */
	if (end < kernel_start || start >= kernel_end) {
		__create_pgd_mapping(pgd, start, __phys_to_virt(start),
				     end - start, PAGE_KERNEL,
				     early_pgtable_alloc,
				     !debug_pagealloc_enabled());
		return;
	}

	/*
	 * This block overlaps the kernel text/rodata mappings.
	 * Map the portion(s) which don't overlap.
	 */
	if (start < kernel_start)
		__create_pgd_mapping(pgd, start,
				     __phys_to_virt(start),
				     kernel_start - start, PAGE_KERNEL,
				     early_pgtable_alloc,
				     !debug_pagealloc_enabled());
	if (kernel_end < end)
		__create_pgd_mapping(pgd, kernel_end,
				     __phys_to_virt(kernel_end),
				     end - kernel_end, PAGE_KERNEL,
				     early_pgtable_alloc,
				     !debug_pagealloc_enabled());

	/*
	 * Map the linear alias of the [_text, __init_begin) interval as
	 * read-only/non-executable. This makes the contents of the
	 * region accessible to subsystems such as hibernate, but
	 * protects it from inadvertent modification or execution.
	 */
	__create_pgd_mapping(pgd, kernel_start, __phys_to_virt(kernel_start),
			     kernel_end - kernel_start, PAGE_KERNEL_RO,
			     early_pgtable_alloc, !debug_pagealloc_enabled());
}

static void __init map_mem(pgd_t *pgd)
{
	struct memblock_region *reg;

	/* map all the memory banks */
	for_each_memblock(memory, reg) {
		phys_addr_t start = reg->base;
		phys_addr_t end = start + reg->size;

		if (start >= end)
			break;
		if (memblock_is_nomap(reg))
			continue;

		__map_memblock(pgd, start, end);
	}

	/* Limit no longer required. */
	if (ZONE_MOVABLE_SIZE_BYTES > 0)
		memblock_set_current_limit(
			memblock_end_of_DRAM() - ZONE_MOVABLE_SIZE_BYTES);
	else
		memblock_set_current_limit(MEMBLOCK_ALLOC_ANYWHERE);
}

void mark_rodata_ro(void)
{
	unsigned long section_size;

	section_size = (unsigned long)_etext - (unsigned long)_text;
	create_mapping_late(__pa(_text), (unsigned long)_text,
			    section_size, PAGE_KERNEL_ROX);
	/*
	 * mark .rodata as read only. Use __init_begin rather than __end_rodata
	 * to cover NOTES and EXCEPTION_TABLE.
	 */
	section_size = (unsigned long)__init_begin - (unsigned long)__start_rodata;
	create_mapping_late(__pa(__start_rodata), (unsigned long)__start_rodata,
			    section_size, PAGE_KERNEL_RO);
}

static void __init map_kernel_segment(pgd_t *pgd, void *va_start, void *va_end,
				      pgprot_t prot, struct vm_struct *vma)
{
	phys_addr_t pa_start = __pa(va_start);
	unsigned long size = va_end - va_start;

	BUG_ON(!PAGE_ALIGNED(pa_start));
	BUG_ON(!PAGE_ALIGNED(size));

	__create_pgd_mapping(pgd, pa_start, (unsigned long)va_start, size, prot,
			     early_pgtable_alloc, !debug_pagealloc_enabled());

	vma->addr	= va_start;
	vma->phys_addr	= pa_start;
	vma->size	= size;
	vma->flags	= VM_MAP;
	vma->caller	= __builtin_return_address(0);

	vm_area_add_early(vma);
}

#ifdef CONFIG_UNMAP_KERNEL_AT_EL0
static int __init map_entry_trampoline(void)
{
	extern char __entry_tramp_text_start[];

<<<<<<< HEAD
	pgprot_t prot = rodata_enabled ? PAGE_KERNEL_ROX : PAGE_KERNEL_EXEC;
=======
	pgprot_t prot = PAGE_KERNEL_EXEC;
>>>>>>> d3f21702
	phys_addr_t pa_start = __pa_symbol(__entry_tramp_text_start);

	/* The trampoline is always mapped and can therefore be global */
	pgprot_val(prot) &= ~PTE_NG;

	/* Map only the text into the trampoline page table */
	memset(tramp_pg_dir, 0, PGD_SIZE);
	__create_pgd_mapping(tramp_pg_dir, pa_start, TRAMP_VALIAS, PAGE_SIZE,
			     prot, pgd_pgtable_alloc, 0);

	/* Map both the text and data into the kernel page table */
	__set_fixmap(FIX_ENTRY_TRAMP_TEXT, pa_start, prot);
	if (IS_ENABLED(CONFIG_RANDOMIZE_BASE)) {
		extern char __entry_tramp_data_start[];

		__set_fixmap(FIX_ENTRY_TRAMP_DATA,
			     __pa_symbol(__entry_tramp_data_start),
			     PAGE_KERNEL_RO);
	}

	return 0;
}
core_initcall(map_entry_trampoline);
#endif

/*
 * Create fine-grained mappings for the kernel.
 */
static void __init map_kernel(pgd_t *pgd)
{
	static struct vm_struct vmlinux_text, vmlinux_rodata, vmlinux_init, vmlinux_data;

	map_kernel_segment(pgd, _text, _etext, PAGE_KERNEL_EXEC, &vmlinux_text);
	map_kernel_segment(pgd, __start_rodata, __init_begin, PAGE_KERNEL, &vmlinux_rodata);
	map_kernel_segment(pgd, __init_begin, __init_end, PAGE_KERNEL_EXEC,
			   &vmlinux_init);
	map_kernel_segment(pgd, _data, _end, PAGE_KERNEL, &vmlinux_data);

	if (!pgd_val(*pgd_offset_raw(pgd, FIXADDR_START))) {
		/*
		 * The fixmap falls in a separate pgd to the kernel, and doesn't
		 * live in the carveout for the swapper_pg_dir. We can simply
		 * re-use the existing dir for the fixmap.
		 */
		set_pgd(pgd_offset_raw(pgd, FIXADDR_START),
			*pgd_offset_k(FIXADDR_START));
	} else if (CONFIG_PGTABLE_LEVELS > 3) {
		/*
		 * The fixmap shares its top level pgd entry with the kernel
		 * mapping. This can really only occur when we are running
		 * with 16k/4 levels, so we can simply reuse the pud level
		 * entry instead.
		 */
		BUG_ON(!IS_ENABLED(CONFIG_ARM64_16K_PAGES));
		set_pud(pud_set_fixmap_offset(pgd, FIXADDR_START),
			__pud(__pa(bm_pmd) | PUD_TYPE_TABLE));
		pud_clear_fixmap();
	} else {
		BUG();
	}

	kasan_copy_shadow(pgd);
}

/*
 * paging_init() sets up the page tables, initialises the zone memory
 * maps and sets up the zero page.
 */
void __init paging_init(void)
{
	phys_addr_t pgd_phys = early_pgtable_alloc();
	pgd_t *pgd = pgd_set_fixmap(pgd_phys);

#ifdef CONFIG_UH_RKP
	phys_addr_t pa = RKP_ROBUF_START;
	void *va;

	for (; pa < (RKP_ROBUF_START + RKP_ROBUF_SIZE); pa += PAGE_SIZE) {
		va = pte_set_fixmap(pa);
		memset(va, 0, PAGE_SIZE);
		pte_clear_fixmap();
	}

	empty_zero_page = rkp_ro_alloc();
	BUG_ON(empty_zero_page == NULL);
#endif

	map_kernel(pgd);
	map_mem(pgd);

	/*
	 * We want to reuse the original swapper_pg_dir so we don't have to
	 * communicate the new address to non-coherent secondaries in
	 * secondary_entry, and so cpu_switch_mm can generate the address with
	 * adrp+add rather than a load from some global variable.
	 *
	 * To do this we need to go via a temporary pgd.
	 */
	cpu_replace_ttbr1(__va(pgd_phys));
	memcpy(swapper_pg_dir, pgd, PGD_SIZE);
	cpu_replace_ttbr1(swapper_pg_dir);

	pgd_clear_fixmap();
	memblock_free(pgd_phys, PAGE_SIZE);

	/*
	 * We only reuse the PGD from the swapper_pg_dir, not the pud + pmd
	 * allocated with it.
	 */
	memblock_free(__pa(swapper_pg_dir) + PAGE_SIZE,
		      SWAPPER_DIR_SIZE - PAGE_SIZE);
}

/*
 * Check whether a kernel address is valid (derived from arch/x86/).
 */
int kern_addr_valid(unsigned long addr)
{
	pgd_t *pgd;
	pud_t *pud;
	pmd_t *pmd;
	pte_t *pte;

	if ((((long)addr) >> VA_BITS) != -1UL)
		return 0;

	pgd = pgd_offset_k(addr);
	if (pgd_none(*pgd))
		return 0;

	pud = pud_offset(pgd, addr);
	if (pud_none(*pud))
		return 0;

	if (pud_sect(*pud))
		return pfn_valid(pud_pfn(*pud));

	pmd = pmd_offset(pud, addr);
	if (pmd_none(*pmd))
		return 0;

	if (pmd_sect(*pmd))
		return pfn_valid(pmd_pfn(*pmd));

	pte = pte_offset_kernel(pmd, addr);
	if (pte_none(*pte))
		return 0;

	return pfn_valid(pte_pfn(*pte));
}
#ifdef CONFIG_SPARSEMEM_VMEMMAP
#if !ARM64_SWAPPER_USES_SECTION_MAPS
int __meminit vmemmap_populate(unsigned long start, unsigned long end, int node)
{
	return vmemmap_populate_basepages(start, end, node);
}
#else	/* !ARM64_SWAPPER_USES_SECTION_MAPS */
int __meminit vmemmap_populate(unsigned long start, unsigned long end, int node)
{
	unsigned long addr = start;
	unsigned long next;
	pgd_t *pgd;
	pud_t *pud;
	pmd_t *pmd;

	do {
		next = pmd_addr_end(addr, end);

		pgd = vmemmap_pgd_populate(addr, node);
		if (!pgd)
			return -ENOMEM;

		pud = vmemmap_pud_populate(pgd, addr, node);
		if (!pud)
			return -ENOMEM;

		pmd = pmd_offset(pud, addr);
		if (pmd_none(*pmd)) {
			void *p = NULL;

			p = vmemmap_alloc_block_buf(PMD_SIZE, node);
			if (!p)
				return -ENOMEM;

			set_pmd(pmd, __pmd(__pa(p) | PROT_SECT_NORMAL));
		} else
			vmemmap_verify((pte_t *)pmd, node, addr, next);
	} while (addr = next, addr != end);

	return 0;
}
#endif	/* CONFIG_ARM64_64K_PAGES */
void vmemmap_free(unsigned long start, unsigned long end)
{
}
#endif	/* CONFIG_SPARSEMEM_VMEMMAP */

static inline pud_t * fixmap_pud(unsigned long addr)
{
	pgd_t *pgd = pgd_offset_k(addr);

	BUG_ON(pgd_none(*pgd) || pgd_bad(*pgd));

	return pud_offset_kimg(pgd, addr);
}

static inline pmd_t * fixmap_pmd(unsigned long addr)
{
	pud_t *pud = fixmap_pud(addr);

	BUG_ON(pud_none(*pud) || pud_bad(*pud));

	return pmd_offset_kimg(pud, addr);
}

static inline pte_t * fixmap_pte(unsigned long addr)
{
	return &bm_pte[pte_index(addr)];
}

void __init early_fixmap_init(void)
{
	pgd_t *pgd;
	pud_t *pud;
	pmd_t *pmd;
	unsigned long addr = FIXADDR_START;

	pgd = pgd_offset_k(addr);
	if (CONFIG_PGTABLE_LEVELS > 3 &&
	    !(pgd_none(*pgd) || pgd_page_paddr(*pgd) == __pa(bm_pud))) {
		/*
		 * We only end up here if the kernel mapping and the fixmap
		 * share the top level pgd entry, which should only happen on
		 * 16k/4 levels configurations.
		 */
		BUG_ON(!IS_ENABLED(CONFIG_ARM64_16K_PAGES));
		pud = pud_offset_kimg(pgd, addr);
	} else {
		pgd_populate(&init_mm, pgd, bm_pud);
		pud = fixmap_pud(addr);
	}
	pud_populate(&init_mm, pud, bm_pmd);
	pmd = fixmap_pmd(addr);
	pmd_populate_kernel(&init_mm, pmd, bm_pte);

	/*
	 * The boot-ioremap range spans multiple pmds, for which
	 * we are not prepared:
	 */
	BUILD_BUG_ON((__fix_to_virt(FIX_BTMAP_BEGIN) >> PMD_SHIFT)
		     != (__fix_to_virt(FIX_BTMAP_END) >> PMD_SHIFT));

	if ((pmd != fixmap_pmd(fix_to_virt(FIX_BTMAP_BEGIN)))
	     || pmd != fixmap_pmd(fix_to_virt(FIX_BTMAP_END))) {
		WARN_ON(1);
		pr_warn("pmd %p != %p, %p\n",
			pmd, fixmap_pmd(fix_to_virt(FIX_BTMAP_BEGIN)),
			fixmap_pmd(fix_to_virt(FIX_BTMAP_END)));
		pr_warn("fix_to_virt(FIX_BTMAP_BEGIN): %08lx\n",
			fix_to_virt(FIX_BTMAP_BEGIN));
		pr_warn("fix_to_virt(FIX_BTMAP_END):   %08lx\n",
			fix_to_virt(FIX_BTMAP_END));

		pr_warn("FIX_BTMAP_END:       %d\n", FIX_BTMAP_END);
		pr_warn("FIX_BTMAP_BEGIN:     %d\n", FIX_BTMAP_BEGIN);
	}
}

void __set_fixmap(enum fixed_addresses idx,
			       phys_addr_t phys, pgprot_t flags)
{
	unsigned long addr = __fix_to_virt(idx);
	pte_t *pte;

	BUG_ON(idx <= FIX_HOLE || idx >= __end_of_fixed_addresses);

	pte = fixmap_pte(addr);

	if (pgprot_val(flags)) {
		set_pte(pte, pfn_pte(phys >> PAGE_SHIFT, flags));
	} else {
		pte_clear(&init_mm, addr, pte);
		flush_tlb_kernel_range(addr, addr+PAGE_SIZE);
	}
}

void *__init __fixmap_remap_fdt(phys_addr_t dt_phys, int *size, pgprot_t prot)
{
	const u64 dt_virt_base = __fix_to_virt(FIX_FDT);
	int offset;
	void *dt_virt;

	/*
	 * Check whether the physical FDT address is set and meets the minimum
	 * alignment requirement. Since we are relying on MIN_FDT_ALIGN to be
	 * at least 8 bytes so that we can always access the magic and size
	 * fields of the FDT header after mapping the first chunk, double check
	 * here if that is indeed the case.
	 */
	BUILD_BUG_ON(MIN_FDT_ALIGN < 8);
	if (!dt_phys || dt_phys % MIN_FDT_ALIGN)
		return NULL;

	/*
	 * Make sure that the FDT region can be mapped without the need to
	 * allocate additional translation table pages, so that it is safe
	 * to call create_mapping_noalloc() this early.
	 *
	 * On 64k pages, the FDT will be mapped using PTEs, so we need to
	 * be in the same PMD as the rest of the fixmap.
	 * On 4k pages, we'll use section mappings for the FDT so we only
	 * have to be in the same PUD.
	 */
	BUILD_BUG_ON(dt_virt_base % SZ_2M);

	BUILD_BUG_ON(__fix_to_virt(FIX_FDT_END) >> SWAPPER_TABLE_SHIFT !=
		     __fix_to_virt(FIX_BTMAP_BEGIN) >> SWAPPER_TABLE_SHIFT);

	offset = dt_phys % SWAPPER_BLOCK_SIZE;
	dt_virt = (void *)dt_virt_base + offset;

	/* map the first chunk so we can read the size from the header */
	create_mapping_noalloc(round_down(dt_phys, SWAPPER_BLOCK_SIZE),
			dt_virt_base, SWAPPER_BLOCK_SIZE, prot);

	if (fdt_magic(dt_virt) != FDT_MAGIC)
		return NULL;

	*size = fdt_totalsize(dt_virt);
	if (*size > MAX_FDT_SIZE)
		return NULL;

	if (offset + *size > SWAPPER_BLOCK_SIZE)
		create_mapping_noalloc(round_down(dt_phys, SWAPPER_BLOCK_SIZE), dt_virt_base,
			       round_up(offset + *size, SWAPPER_BLOCK_SIZE), prot);

	return dt_virt;
}

void *__init fixmap_remap_fdt(phys_addr_t dt_phys)
{
	void *dt_virt;
	int size;

	dt_virt = __fixmap_remap_fdt(dt_phys, &size, PAGE_KERNEL_RO);
	if (!dt_virt)
		return NULL;

	memblock_reserve(dt_phys, size);
	return dt_virt;
}

int __init arch_ioremap_pud_supported(void)
{
	/* only 4k granule supports level 1 block mappings */
	return IS_ENABLED(CONFIG_ARM64_4K_PAGES);
}

int __init arch_ioremap_pmd_supported(void)
{
	return 1;
}

int pud_set_huge(pud_t *pud, phys_addr_t phys, pgprot_t prot)
{
	BUG_ON(phys & ~PUD_MASK);
	set_pud(pud, __pud(phys | PUD_TYPE_SECT | pgprot_val(mk_sect_prot(prot))));
	return 1;
}

int pmd_set_huge(pmd_t *pmd, phys_addr_t phys, pgprot_t prot)
{
	BUG_ON(phys & ~PMD_MASK);
	set_pmd(pmd, __pmd(phys | PMD_TYPE_SECT | pgprot_val(mk_sect_prot(prot))));
	return 1;
}

int pud_clear_huge(pud_t *pud)
{
	if (!pud_sect(*pud))
		return 0;
	pud_clear(pud);
	return 1;
}

int pmd_clear_huge(pmd_t *pmd)
{
	if (!pmd_sect(*pmd))
		return 0;
	pmd_clear(pmd);
	return 1;
}

int pud_free_pmd_page(pud_t *pud)
{
	return pud_none(*pud);
}

int pmd_free_pte_page(pmd_t *pmd)
{
	return pmd_none(*pmd);
}<|MERGE_RESOLUTION|>--- conflicted
+++ resolved
@@ -542,11 +542,11 @@
 {
 	extern char __entry_tramp_text_start[];
 
-<<<<<<< HEAD
+#ifdef CONFIG_DEBUG_RODATA
 	pgprot_t prot = rodata_enabled ? PAGE_KERNEL_ROX : PAGE_KERNEL_EXEC;
-=======
+#else
 	pgprot_t prot = PAGE_KERNEL_EXEC;
->>>>>>> d3f21702
+#endif
 	phys_addr_t pa_start = __pa_symbol(__entry_tramp_text_start);
 
 	/* The trampoline is always mapped and can therefore be global */
