#
# arch/arm64/Makefile
#
# This file is included by the global makefile so that you can add your own
# architecture-specific flags and dependencies.
#
# This file is subject to the terms and conditions of the GNU General Public
# License.  See the file "COPYING" in the main directory of this archive
# for more details.
#
# Copyright (C) 1995-2001 by Russell King

LDFLAGS_vmlinux	:=-p --no-undefined -X
CPPFLAGS_vmlinux.lds = -DTEXT_OFFSET=$(TEXT_OFFSET)
GZFLAGS		:=-9

ifeq ($(CONFIG_RELOCATABLE), y)
# Pass --no-apply-dynamic-relocs to restore pre-binutils-2.27 behaviour
# for relative relocs, since this leads to better Image compression
# with the relocation offsets always being zero.
LDFLAGS_vmlinux		+= -pie -shared -Bsymbolic \
			$(call ld-option, --no-apply-dynamic-relocs)
endif

ifneq ($(CONFIG_RELOCATABLE_KERNEL),)
LDFLAGS_vmlinux		+= -pie -Bsymbolic
endif

ifeq ($(CONFIG_ARM64_ERRATUM_843419),y)
  ifeq ($(call ld-option, --fix-cortex-a53-843419),)
$(warning ld does not support --fix-cortex-a53-843419; kernel may be susceptible to erratum)
  else
LDFLAGS_vmlinux	+= --fix-cortex-a53-843419
  endif
endif

KBUILD_DEFCONFIG := defconfig

# Check for binutils support for specific extensions
lseinstr := $(call as-instr,.arch_extension lse,-DCONFIG_AS_LSE=1)

ifeq ($(CONFIG_ARM64_LSE_ATOMICS), y)
  ifeq ($(lseinstr),)
$(warning LSE atomics not supported by binutils)
  endif
endif

KBUILD_CFLAGS	+= -mgeneral-regs-only $(lseinstr)
KBUILD_CFLAGS	+= -fno-asynchronous-unwind-tables
KBUILD_CFLAGS	+= $(call cc-option, -mpc-relative-literal-loads)
KBUILD_CFLAGS	+= -fno-pic
KBUILD_AFLAGS	+= $(lseinstr)

ifeq ($(CONFIG_CPU_BIG_ENDIAN), y)
KBUILD_CPPFLAGS	+= -mbig-endian
AS		+= -EB
LD		+= -EB
UTS_MACHINE	:= aarch64_be
else
KBUILD_CPPFLAGS	+= -mlittle-endian
AS		+= -EL
LD		+= -EL
UTS_MACHINE	:= aarch64
endif

CHECKFLAGS	+= -D__aarch64__

ifeq ($(CONFIG_ARM64_MODULE_CMODEL_LARGE), y)
KBUILD_CFLAGS_MODULE	+= -mcmodel=large
endif

ifeq ($(CONFIG_ARM64_MODULE_PLTS),y)
KBUILD_LDFLAGS_MODULE	+= -T $(srctree)/arch/arm64/kernel/module.lds
endif

# Default value
head-y		:= arch/arm64/kernel/head.o

# The byte offset of the kernel image in RAM from the start of RAM.
ifeq ($(CONFIG_ARM64_RANDOMIZE_TEXT_OFFSET), y)
TEXT_OFFSET := $(shell awk "BEGIN {srand(); printf \"0x%06x\n\", \
		 int(2 * 1024 * 1024 / (2 ^ $(CONFIG_ARM64_PAGE_SHIFT)) * \
		 rand()) * (2 ^ $(CONFIG_ARM64_PAGE_SHIFT))}")
else
TEXT_OFFSET := 0x00080000
endif

# KASAN_SHADOW_OFFSET = VA_START + (1 << (VA_BITS - 3)) - (1 << 61)
# in 32-bit arithmetic
KASAN_SHADOW_OFFSET := $(shell printf "0x%08x00000000\n" $$(( \
			(0xffffffff & (-1 << ($(CONFIG_ARM64_VA_BITS) - 32))) \
			+ (1 << ($(CONFIG_ARM64_VA_BITS) - 32 - 3)) \
			- (1 << (64 - 32 - 3)) )) )

export	TEXT_OFFSET GZFLAGS

core-y		+= arch/arm64/kernel/ arch/arm64/mm/
core-$(CONFIG_NET) += arch/arm64/net/
core-$(CONFIG_KVM) += arch/arm64/kvm/
core-$(CONFIG_XEN) += arch/arm64/xen/
core-$(CONFIG_CRYPTO) += arch/arm64/crypto/
libs-y		:= arch/arm64/lib/ $(libs-y)
core-$(CONFIG_EFI_STUB) += $(objtree)/drivers/firmware/efi/libstub/lib.a

# Default target when executing plain make
ifeq ($(CONFIG_BUILD_ARM64_APPENDED_DTB_IMAGE),y)
KBUILD_IMAGE	:= $(subst $\",,$(CONFIG_BUILD_ARM64_APPENDED_KERNEL_IMAGE_NAME))
else
KBUILD_IMAGE	:= Image.gz
endif

KBUILD_DTBS	:= dtbs

ifeq ($(CONFIG_EXYNOS_DTBTOOL),y)
KBUILD_DTBS	+= dtb.img
endif

all:	$(KBUILD_IMAGE) $(KBUILD_DTBS)

boot := arch/arm64/boot

Image: vmlinux
	$(Q)$(MAKE) $(build)=$(boot) $(boot)/$@

Image.%: Image
	$(Q)$(MAKE) $(build)=$(boot) $(boot)/$@

zinstall install:
	$(Q)$(MAKE) $(build)=$(boot) $@

%.dtb: scripts
	$(Q)$(MAKE) $(build)=$(boot)/dts $(boot)/dts/$@

%.dtbo: scripts
	$(Q)$(MAKE) $(build)=$(boot)/dts $(boot)/dts/$@

<<<<<<< HEAD
PHONY += dtbs dtbs_install
=======
PHONY += dtbs dtbs_install dtb.img
>>>>>>> 2bc04b2d

dtbs: prepare scripts
	$(Q)$(MAKE) $(build)=$(boot)/dts

dtbs_install:
	$(Q)$(MAKE) $(dtbinst)=$(boot)/dts

dtb.img: prepare scripts dtbs
	$(Q)$(MAKE) $(build)=$(boot) $(boot)/$@

Image-dtb Image.gz-dtb: vmlinux scripts dtbs
	$(Q)$(MAKE) $(build)=$(boot) $(boot)/$@

PHONY += vdso_install
vdso_install:
	$(Q)$(MAKE) $(build)=arch/arm64/kernel/vdso $@

# We use MRPROPER_FILES and CLEAN_FILES now
archclean:
	$(Q)$(MAKE) $(clean)=$(boot)
	$(Q)$(MAKE) $(clean)=$(boot)/dts

# We need to generate vdso-offsets.h before compiling certain files in kernel/.
# In order to do that, we should use the archprepare target, but we can't since
# asm-offsets.h is included in some files used to generate vdso-offsets.h, and
# asm-offsets.h is built in prepare0, for which archprepare is a dependency.
# Therefore we need to generate the header after prepare0 has been made, hence
# this hack.
prepare: vdso_prepare
vdso_prepare: prepare0
	$(Q)$(MAKE) $(build)=arch/arm64/kernel/vdso include/generated/vdso-offsets.h

define archhelp
  echo  '* Image.gz      - Compressed kernel image (arch/$(ARCH)/boot/Image.gz)'
  echo  '  Image         - Uncompressed kernel image (arch/$(ARCH)/boot/Image)'
  echo  '  dtb.img       - Build device tree image (arch/$(ARCH)/boot/dtb.img)'
  echo  '* dtbs          - Build device tree blobs for enabled boards'
  echo  '  dtbs_install  - Install dtbs to $(INSTALL_DTBS_PATH)'
  echo  '  install       - Install uncompressed kernel'
  echo  '  zinstall      - Install compressed kernel'
  echo  '                  Install using (your) ~/bin/installkernel or'
  echo  '                  (distribution) /sbin/installkernel or'
  echo  '                  install to $$(INSTALL_PATH) and run lilo'
endef<|MERGE_RESOLUTION|>--- conflicted
+++ resolved
@@ -134,11 +134,7 @@
 %.dtbo: scripts
 	$(Q)$(MAKE) $(build)=$(boot)/dts $(boot)/dts/$@
 
-<<<<<<< HEAD
-PHONY += dtbs dtbs_install
-=======
 PHONY += dtbs dtbs_install dtb.img
->>>>>>> 2bc04b2d
 
 dtbs: prepare scripts
 	$(Q)$(MAKE) $(build)=$(boot)/dts
