--- conflicted
+++ resolved
@@ -29,11 +29,8 @@
 #include <asm/esr.h>
 #include <asm/irq.h>
 #include <asm/memory.h>
-<<<<<<< HEAD
+#include <asm/mmu.h>
 #include <asm/ptrace.h>
-=======
-#include <asm/mmu.h>
->>>>>>> d32da5bd
 #include <asm/thread_info.h>
 #include <asm/uaccess.h>
 #include <asm/asm-uaccess.h>
@@ -75,14 +72,6 @@
 #define BAD_FIQ		2
 #define BAD_ERROR	3
 
-<<<<<<< HEAD
-	.macro	kernel_entry, el, regsize = 64
-	.if	\el == 0
-	sub	sp, sp, #S_FRAME_SIZE
-	.else
-	sub	sp, sp, #(S_FRAME_SIZE+PRESERVE_STACK_SIZE)
-	.endif /* \el == 0 */
-=======
 	.macro kernel_ventry, el, label, regsize = 64
 	.align 7
 #ifdef CONFIG_UNMAP_KERNEL_AT_EL0
@@ -108,7 +97,10 @@
 	.endm
 
 	.macro	kernel_entry, el, regsize = 64
->>>>>>> d32da5bd
+	.if	\el == 0
+	.else
+	sub	sp, sp, #(S_FRAME_SIZE+PRESERVE_STACK_SIZE)
+	.endif /* \el == 0 */
 	.if	\regsize == 32
 	mov	w0, w0				// zero upper 32 bits of x0
 	.endif
@@ -264,7 +256,6 @@
 #endif
 3:
 	.endif
-
 	msr	elr_el1, x21			// set up the return data
 	msr	spsr_el1, x22
 	ldp	x0, x1, [sp, #16 * 0]
@@ -285,12 +276,9 @@
 	ldr	lr, [sp, #S_LR]
 	.if	\el == 0
 	add	sp, sp, #S_FRAME_SIZE		// restore sp
-<<<<<<< HEAD
-	.else
+  .else
 	add	sp, sp, #(S_FRAME_SIZE+PRESERVE_STACK_SIZE)
 	.endif /* \el == 0 */
-	eret					// return to kernel
-=======
 
 	.if	\el == 0
 alternative_insn eret, nop, ARM64_UNMAP_KERNEL_AT_EL0
@@ -306,7 +294,6 @@
 	.else
 	eret
 	.endif
->>>>>>> d32da5bd
 	.endm
 
 	.macro	irq_stack_entry
@@ -380,18 +367,11 @@
 VECTOR_ENTRY(vectors)
 #else
 ENTRY(vectors)
-<<<<<<< HEAD
-#endif
-	ventry	el1_sync_invalid		// Synchronous EL1t
-	ventry	el1_irq_invalid			// IRQ EL1t
-	ventry	el1_fiq_invalid			// FIQ EL1t
-	ventry	el1_error_invalid		// Error EL1t
-=======
+#endif
 	kernel_ventry	1, sync_invalid			// Synchronous EL1t
 	kernel_ventry	1, irq_invalid			// IRQ EL1t
 	kernel_ventry	1, fiq_invalid			// FIQ EL1t
 	kernel_ventry	1, error_invalid		// Error EL1t
->>>>>>> d32da5bd
 
 	kernel_ventry	1, sync				// Synchronous EL1h
 	kernel_ventry	1, irq				// IRQ EL1h
@@ -1072,4 +1052,4 @@
 ENTRY(sys_rt_sigreturn_wrapper)
 	mov	x0, sp
 	b	sys_rt_sigreturn
-ENDPROC(sys_rt_sigreturn_wrapper)
+ENDPROC(sys_rt_sigreturn_wrapper)