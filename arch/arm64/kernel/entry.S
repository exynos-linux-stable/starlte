--- conflicted
+++ resolved
@@ -31,12 +31,8 @@
 #include <asm/irq.h>
 #include <asm/memory.h>
 #include <asm/mmu.h>
-<<<<<<< HEAD
-=======
 #include <asm/processor.h>
->>>>>>> c1fac76c
 #include <asm/ptrace.h>
-#include <asm/processor.h>
 #include <asm/thread_info.h>
 #include <asm/uaccess.h>
 #include <asm/asm-uaccess.h>
@@ -93,15 +89,11 @@
 alternative_else_nop_endif
 #endif
 
-<<<<<<< HEAD
 	.if	\el == 0
 	sub	sp, sp, #S_FRAME_SIZE
 	.else
 	sub	sp, sp, #(S_FRAME_SIZE+PRESERVE_STACK_SIZE)
 	.endif /* \el == 0 */
-=======
-	sub	sp, sp, #S_FRAME_SIZE
->>>>>>> c1fac76c
 	b	el\()\el\()_\label
 	.endm
 
@@ -110,8 +102,6 @@
 	add	\dst, \dst, #(\sym - .entry.tramp.text)
 	.endm
 
-<<<<<<< HEAD
-=======
 	// This macro corrupts x0-x3. It is the caller's duty
 	// to save/restore them if required.
 	.macro	apply_ssbd, state, targ, tmp1, tmp2
@@ -131,7 +121,6 @@
 #endif
 	.endm
 
->>>>>>> c1fac76c
 	.macro	kernel_entry, el, regsize = 64
 	.if	\regsize == 32
 	mov	w0, w0				// zero upper 32 bits of x0
@@ -268,11 +257,7 @@
 	 * Cavium erratum 27456 (broadcast TLBI instructions may cause I-cache
 	 * corruption).
 	 */
-<<<<<<< HEAD
-	bl post_ttbr_update_workaround
-=======
 	bl	post_ttbr_update_workaround
->>>>>>> c1fac76c
 	.endif
 1:
 	.if	\el != 0
@@ -298,11 +283,8 @@
 alternative_else_nop_endif
 #endif
 3:
-<<<<<<< HEAD
-=======
 	apply_ssbd 0, 5f, x0, x1
 5:
->>>>>>> c1fac76c
 	.endif
 
 	msr	elr_el1, x21			// set up the return data
@@ -325,12 +307,9 @@
 	ldr	lr, [sp, #S_LR]
 	.if	\el == 0
 	add	sp, sp, #S_FRAME_SIZE		// restore sp
-<<<<<<< HEAD
 	.else
 	add	sp, sp, #(S_FRAME_SIZE+PRESERVE_STACK_SIZE)
 	.endif /* \el == 0 */
-=======
->>>>>>> c1fac76c
 
 	.if	\el == 0
 alternative_insn eret, nop, ARM64_UNMAP_KERNEL_AT_EL0
@@ -420,10 +399,7 @@
 VECTOR_ENTRY(vectors)
 #else
 ENTRY(vectors)
-<<<<<<< HEAD
-#endif
-=======
->>>>>>> c1fac76c
+#endif
 	kernel_ventry	1, sync_invalid			// Synchronous EL1t
 	kernel_ventry	1, irq_invalid			// IRQ EL1t
 	kernel_ventry	1, fiq_invalid			// FIQ EL1t
@@ -497,8 +473,8 @@
 	 * EC: DABT(10010x) && DFSC: 110000
 	 */
 	mov	x0, #0x3a
-	and	x3, x1, x0			// bit mask 111010 
-	cmp	x3, #0x20			// check d/i abort 
+	and	x3, x1, x0			// bit mask 111010
+	cmp	x3, #0x20			// check d/i abort
 	b.ne	4f
 
 	mov	x0, #0x3f
@@ -525,9 +501,9 @@
 
 	/* save important information */
 	ldr	x1, =entry_dbg_saved_data
-	mov	x0, \el			// 
+	mov	x0, \el			//
 	str	x0, [x1, #0x8]		// save el
-	mrs	x0, esr_el1		// read the syndrome register	
+	mrs	x0, esr_el1		// read the syndrome register
 	str	x0, [x1, #0x10]		// save esr
 	mrs	x0, elr_el1
 	str	x0, [x1, #0x18]		// save elr
@@ -1093,7 +1069,6 @@
 	b.ne	__sys_trace
 	cmp     scno, sc_nr                     // check upper syscall limit
 	b.hs	ni_sys
-<<<<<<< HEAD
 #ifdef CONFIG_SECURITY_DEFEX
 /*
  * Defex enter hook
@@ -1117,9 +1092,7 @@
 
 2:
 #endif
-=======
 	mask_nospec64 scno, sc_nr, x19	// enforce bounds for syscall number
->>>>>>> c1fac76c
 	ldr	x16, [stbl, scno, lsl #3]	// address in the syscall table
 	blr	x16				// call sys_* routine
 	b	ret_fast_syscall
@@ -1214,22 +1187,9 @@
 	orr	\tmp, \tmp, #USER_ASID_FLAG
 	msr	ttbr1_el1, \tmp
 	/*
-<<<<<<< HEAD
-	 * We avoid running the post_ttbr_update_workaround here because the
-	 * user and kernel ASIDs don't have conflicting mappings, so any
-	 * "blessing" as described in:
-	 *
-	 *   http://lkml.kernel.org/r/56BB848A.6060603@caviumnetworks.com
-	 *
-	 * will not hurt correctness. Whilst this may partially defeat the
-	 * point of using split ASIDs in the first place, it avoids
-	 * the hit of invalidating the entire I-cache on every return to
-	 * userspace.
-=======
 	 * We avoid running the post_ttbr_update_workaround here because
 	 * it's only needed by Cavium ThunderX, which requires KPTI to be
 	 * disabled.
->>>>>>> c1fac76c
 	 */
 	.endm
 
@@ -1239,27 +1199,18 @@
 	.if	\regsize == 64
 	msr	tpidrro_el0, x30	// Restored in kernel_ventry
 	.endif
-<<<<<<< HEAD
-=======
 	/*
 	 * Defend against branch aliasing attacks by pushing a dummy
 	 * entry onto the return stack and using a RET instruction to
 	 * enter the full-fat kernel vectors.
 	 */
->>>>>>> c1fac76c
 	bl	2f
 	b	.
 2:
 	tramp_map_kernel	x30
 #ifdef CONFIG_RANDOMIZE_BASE
 	adr	x30, tramp_vectors + PAGE_SIZE
-<<<<<<< HEAD
-#ifdef CONFIG_QCOM_FALKOR_ERRATUM_1003
-alternative_insn isb, nop, ARM64_WORKAROUND_QCOM_FALKOR_E1003
-#else
-=======
 #ifndef CONFIG_ARCH_MSM8996
->>>>>>> c1fac76c
 	isb
 #endif
 	ldr	x30, [x30]
@@ -1284,15 +1235,11 @@
 	.endm
 
 	.align	11
-<<<<<<< HEAD
 #ifdef CONFIG_RKP_CFP_JOPP
 VECTOR_ENTRY(tramp_vectors)
 #else
 ENTRY(tramp_vectors)
 #endif
-=======
-ENTRY(tramp_vectors)
->>>>>>> c1fac76c
 	.space	0x400
 
 	tramp_ventry
