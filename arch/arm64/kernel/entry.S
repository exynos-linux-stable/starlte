--- conflicted
+++ resolved
@@ -73,14 +73,6 @@
 #define BAD_FIQ		2
 #define BAD_ERROR	3
 
-<<<<<<< HEAD
-	.macro	kernel_entry, el, regsize = 64
-	.if	\el == 0
-	sub	sp, sp, #S_FRAME_SIZE
-	.else
-	sub	sp, sp, #(S_FRAME_SIZE+PRESERVE_STACK_SIZE)
-	.endif /* \el == 0 */
-=======
 	.macro kernel_ventry, el, label, regsize = 64
 	.align 7
 #ifdef CONFIG_UNMAP_KERNEL_AT_EL0
@@ -96,9 +88,15 @@
 alternative_else_nop_endif
 #endif
 
+   /* ATTENTION-ELS */
+	.if	\el == 0
 	sub	sp, sp, #S_FRAME_SIZE
+	.else
+	sub	sp, sp, #(S_FRAME_SIZE+PRESERVE_STACK_SIZE)
+	.endif /* \el == 0 */
 	b	el\()\el\()_\label
 	.endm
+   /* ATTENTION-ELS */
 
 	.macro tramp_alias, dst, sym
 	mov_q	\dst, TRAMP_VALIAS
@@ -106,7 +104,6 @@
 	.endm
 
 	.macro	kernel_entry, el, regsize = 64
->>>>>>> b4b8cc32
 	.if	\regsize == 32
 	mov	w0, w0				// zero upper 32 bits of x0
 	.endif
@@ -281,14 +278,13 @@
 	ldp	x26, x27, [sp, #16 * 13]
 	ldp	x28, x29, [sp, #16 * 14]
 	ldr	lr, [sp, #S_LR]
+   /* ATTENTION-ELS */
 	.if	\el == 0
 	add	sp, sp, #S_FRAME_SIZE		// restore sp
-<<<<<<< HEAD
 	.else
 	add	sp, sp, #(S_FRAME_SIZE+PRESERVE_STACK_SIZE)
 	.endif /* \el == 0 */
-	eret					// return to kernel
-=======
+   /* ATTENTION-ELS */
 
 	.if	\el == 0
 alternative_insn eret, nop, ARM64_UNMAP_KERNEL_AT_EL0
@@ -304,7 +300,6 @@
 	.else
 	eret
 	.endif
->>>>>>> b4b8cc32
 	.endm
 
 	.macro	irq_stack_entry
@@ -378,18 +373,11 @@
 VECTOR_ENTRY(vectors)
 #else
 ENTRY(vectors)
-<<<<<<< HEAD
-#endif
-	ventry	el1_sync_invalid		// Synchronous EL1t
-	ventry	el1_irq_invalid			// IRQ EL1t
-	ventry	el1_fiq_invalid			// FIQ EL1t
-	ventry	el1_error_invalid		// Error EL1t
-=======
+#endif
 	kernel_ventry	1, sync_invalid			// Synchronous EL1t
 	kernel_ventry	1, irq_invalid			// IRQ EL1t
 	kernel_ventry	1, fiq_invalid			// FIQ EL1t
 	kernel_ventry	1, error_invalid		// Error EL1t
->>>>>>> b4b8cc32
 
 	kernel_ventry	1, sync				// Synchronous EL1h
 	kernel_ventry	1, irq				// IRQ EL1h
@@ -1092,4 +1080,4 @@
 ENTRY(sys_rt_sigreturn_wrapper)
 	mov	x0, sp
 	b	sys_rt_sigreturn
-ENDPROC(sys_rt_sigreturn_wrapper)
+ENDPROC(sys_rt_sigreturn_wrapper)