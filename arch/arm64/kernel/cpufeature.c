/*
 * Contains CPU feature definitions
 *
 * Copyright (C) 2015 ARM Ltd.
 *
 * This program is free software; you can redistribute it and/or modify
 * it under the terms of the GNU General Public License version 2 as
 * published by the Free Software Foundation.
 *
 * This program is distributed in the hope that it will be useful,
 * but WITHOUT ANY WARRANTY; without even the implied warranty of
 * MERCHANTABILITY or FITNESS FOR A PARTICULAR PURPOSE.  See the
 * GNU General Public License for more details.
 *
 * You should have received a copy of the GNU General Public License
 * along with this program.  If not, see <http://www.gnu.org/licenses/>.
 */

#define pr_fmt(fmt) "CPU features: " fmt

#include <linux/bsearch.h>
#include <linux/cpumask.h>
#include <linux/sort.h>
#include <linux/stop_machine.h>
#include <linux/types.h>
#include <asm/cpu.h>
#include <asm/cpufeature.h>
#include <asm/cpu_ops.h>
#include <asm/mmu_context.h>
#include <asm/processor.h>
#include <asm/sysreg.h>
#include <asm/virt.h>

unsigned long elf_hwcap __read_mostly;
EXPORT_SYMBOL_GPL(elf_hwcap);

#ifdef CONFIG_COMPAT
#define COMPAT_ELF_HWCAP_DEFAULT	\
				(COMPAT_HWCAP_HALF|COMPAT_HWCAP_THUMB|\
				 COMPAT_HWCAP_FAST_MULT|COMPAT_HWCAP_EDSP|\
				 COMPAT_HWCAP_TLS|COMPAT_HWCAP_VFP|\
				 COMPAT_HWCAP_VFPv3|COMPAT_HWCAP_VFPv4|\
				 COMPAT_HWCAP_NEON|COMPAT_HWCAP_IDIV|\
				 COMPAT_HWCAP_LPAE)
unsigned int compat_elf_hwcap __read_mostly = COMPAT_ELF_HWCAP_DEFAULT;
unsigned int compat_elf_hwcap2 __read_mostly;
#endif

DECLARE_BITMAP(cpu_hwcaps, ARM64_NCAPS);
EXPORT_SYMBOL(cpu_hwcaps);

DEFINE_STATIC_KEY_ARRAY_FALSE(cpu_hwcap_keys, ARM64_NCAPS);
EXPORT_SYMBOL(cpu_hwcap_keys);

#define __ARM64_FTR_BITS(SIGNED, STRICT, TYPE, SHIFT, WIDTH, SAFE_VAL) \
	{						\
		.sign = SIGNED,				\
		.strict = STRICT,			\
		.type = TYPE,				\
		.shift = SHIFT,				\
		.width = WIDTH,				\
		.safe_val = SAFE_VAL,			\
	}

/* Define a feature with unsigned values */
#define ARM64_FTR_BITS(STRICT, TYPE, SHIFT, WIDTH, SAFE_VAL) \
	__ARM64_FTR_BITS(FTR_UNSIGNED, STRICT, TYPE, SHIFT, WIDTH, SAFE_VAL)

/* Define a feature with a signed value */
#define S_ARM64_FTR_BITS(STRICT, TYPE, SHIFT, WIDTH, SAFE_VAL) \
	__ARM64_FTR_BITS(FTR_SIGNED, STRICT, TYPE, SHIFT, WIDTH, SAFE_VAL)

#define ARM64_FTR_END					\
	{						\
		.width = 0,				\
	}

/* meta feature for alternatives */
static bool __maybe_unused
cpufeature_pan_not_uao(const struct arm64_cpu_capabilities *entry, int __unused);


static const struct arm64_ftr_bits ftr_id_aa64isar0[] = {
	ARM64_FTR_BITS(FTR_STRICT, FTR_EXACT, 32, 32, 0),
	ARM64_FTR_BITS(FTR_STRICT, FTR_EXACT, ID_AA64ISAR0_RDM_SHIFT, 4, 0),
	ARM64_FTR_BITS(FTR_STRICT, FTR_EXACT, 24, 4, 0),
	ARM64_FTR_BITS(FTR_STRICT, FTR_LOWER_SAFE, ID_AA64ISAR0_ATOMICS_SHIFT, 4, 0),
	ARM64_FTR_BITS(FTR_STRICT, FTR_LOWER_SAFE, ID_AA64ISAR0_CRC32_SHIFT, 4, 0),
	ARM64_FTR_BITS(FTR_STRICT, FTR_LOWER_SAFE, ID_AA64ISAR0_SHA2_SHIFT, 4, 0),
	ARM64_FTR_BITS(FTR_STRICT, FTR_LOWER_SAFE, ID_AA64ISAR0_SHA1_SHIFT, 4, 0),
	ARM64_FTR_BITS(FTR_STRICT, FTR_LOWER_SAFE, ID_AA64ISAR0_AES_SHIFT, 4, 0),
	ARM64_FTR_BITS(FTR_STRICT, FTR_EXACT, 0, 4, 0),	/* RAZ */
	ARM64_FTR_END,
};

static const struct arm64_ftr_bits ftr_id_aa64pfr0[] = {
	ARM64_FTR_BITS(FTR_NONSTRICT, FTR_LOWER_SAFE, ID_AA64PFR0_CSV3_SHIFT, 4, 0),
	ARM64_FTR_BITS(FTR_NONSTRICT, FTR_LOWER_SAFE, ID_AA64PFR0_CSV2_SHIFT, 4, 0),
	ARM64_FTR_BITS(FTR_STRICT, FTR_EXACT, 32, 24, 0),
	ARM64_FTR_BITS(FTR_STRICT, FTR_EXACT, 28, 4, 0),
	ARM64_FTR_BITS(FTR_STRICT, FTR_EXACT, ID_AA64PFR0_GIC_SHIFT, 4, 0),
	S_ARM64_FTR_BITS(FTR_STRICT, FTR_LOWER_SAFE, ID_AA64PFR0_ASIMD_SHIFT, 4, ID_AA64PFR0_ASIMD_NI),
	S_ARM64_FTR_BITS(FTR_STRICT, FTR_LOWER_SAFE, ID_AA64PFR0_FP_SHIFT, 4, ID_AA64PFR0_FP_NI),
	/* Linux doesn't care about the EL3 */
	ARM64_FTR_BITS(FTR_NONSTRICT, FTR_EXACT, ID_AA64PFR0_EL3_SHIFT, 4, 0),
	ARM64_FTR_BITS(FTR_STRICT, FTR_EXACT, ID_AA64PFR0_EL2_SHIFT, 4, 0),
	ARM64_FTR_BITS(FTR_STRICT, FTR_EXACT, ID_AA64PFR0_EL1_SHIFT, 4, ID_AA64PFR0_EL1_64BIT_ONLY),
	ARM64_FTR_BITS(FTR_STRICT, FTR_EXACT, ID_AA64PFR0_EL0_SHIFT, 4, ID_AA64PFR0_EL0_64BIT_ONLY),
	ARM64_FTR_END,
};

static const struct arm64_ftr_bits ftr_id_aa64mmfr0[] = {
	ARM64_FTR_BITS(FTR_STRICT, FTR_EXACT, 32, 32, 0),
	S_ARM64_FTR_BITS(FTR_STRICT, FTR_EXACT, ID_AA64MMFR0_TGRAN4_SHIFT, 4, ID_AA64MMFR0_TGRAN4_NI),
	S_ARM64_FTR_BITS(FTR_STRICT, FTR_EXACT, ID_AA64MMFR0_TGRAN64_SHIFT, 4, ID_AA64MMFR0_TGRAN64_NI),
	ARM64_FTR_BITS(FTR_STRICT, FTR_EXACT, ID_AA64MMFR0_TGRAN16_SHIFT, 4, ID_AA64MMFR0_TGRAN16_NI),
	ARM64_FTR_BITS(FTR_STRICT, FTR_EXACT, ID_AA64MMFR0_BIGENDEL0_SHIFT, 4, 0),
	/* Linux shouldn't care about secure memory */
	ARM64_FTR_BITS(FTR_NONSTRICT, FTR_EXACT, ID_AA64MMFR0_SNSMEM_SHIFT, 4, 0),
	ARM64_FTR_BITS(FTR_STRICT, FTR_EXACT, ID_AA64MMFR0_BIGENDEL_SHIFT, 4, 0),
	ARM64_FTR_BITS(FTR_STRICT, FTR_EXACT, ID_AA64MMFR0_ASID_SHIFT, 4, 0),
	/*
	 * Differing PARange is fine as long as all peripherals and memory are mapped
	 * within the minimum PARange of all CPUs
	 */
	ARM64_FTR_BITS(FTR_NONSTRICT, FTR_LOWER_SAFE, ID_AA64MMFR0_PARANGE_SHIFT, 4, 0),
	ARM64_FTR_END,
};

static const struct arm64_ftr_bits ftr_id_aa64mmfr1[] = {
	ARM64_FTR_BITS(FTR_STRICT, FTR_EXACT, 32, 32, 0),
	ARM64_FTR_BITS(FTR_STRICT, FTR_LOWER_SAFE, ID_AA64MMFR1_PAN_SHIFT, 4, 0),
	ARM64_FTR_BITS(FTR_STRICT, FTR_EXACT, ID_AA64MMFR1_LOR_SHIFT, 4, 0),
	ARM64_FTR_BITS(FTR_STRICT, FTR_EXACT, ID_AA64MMFR1_HPD_SHIFT, 4, 0),
	ARM64_FTR_BITS(FTR_STRICT, FTR_EXACT, ID_AA64MMFR1_VHE_SHIFT, 4, 0),
	ARM64_FTR_BITS(FTR_STRICT, FTR_EXACT, ID_AA64MMFR1_VMIDBITS_SHIFT, 4, 0),
	ARM64_FTR_BITS(FTR_STRICT, FTR_EXACT, ID_AA64MMFR1_HADBS_SHIFT, 4, 0),
	ARM64_FTR_END,
};

static const struct arm64_ftr_bits ftr_id_aa64mmfr2[] = {
	ARM64_FTR_BITS(FTR_STRICT, FTR_EXACT, ID_AA64MMFR2_LVA_SHIFT, 4, 0),
	ARM64_FTR_BITS(FTR_STRICT, FTR_EXACT, ID_AA64MMFR2_IESB_SHIFT, 4, 0),
	ARM64_FTR_BITS(FTR_STRICT, FTR_EXACT, ID_AA64MMFR2_LSM_SHIFT, 4, 0),
	ARM64_FTR_BITS(FTR_STRICT, FTR_EXACT, ID_AA64MMFR2_UAO_SHIFT, 4, 0),
	ARM64_FTR_BITS(FTR_STRICT, FTR_EXACT, ID_AA64MMFR2_CNP_SHIFT, 4, 0),
	ARM64_FTR_END,
};

static const struct arm64_ftr_bits ftr_ctr[] = {
	ARM64_FTR_BITS(FTR_STRICT, FTR_EXACT, 31, 1, 1),	/* RAO */
	ARM64_FTR_BITS(FTR_STRICT, FTR_EXACT, 28, 3, 0),
	ARM64_FTR_BITS(FTR_STRICT, FTR_HIGHER_SAFE, 24, 4, 0),	/* CWG */
	ARM64_FTR_BITS(FTR_STRICT, FTR_LOWER_SAFE, 20, 4, 0),	/* ERG */
	ARM64_FTR_BITS(FTR_STRICT, FTR_LOWER_SAFE, 16, 4, 1),	/* DminLine */
	/*
	 * Linux can handle differing I-cache policies. Userspace JITs will
	 * make use of *minLine.
	 * If we have differing I-cache policies, report it as the weakest - AIVIVT.
	 */
	ARM64_FTR_BITS(FTR_NONSTRICT, FTR_EXACT, 14, 2, ICACHE_POLICY_AIVIVT),	/* L1Ip */
	ARM64_FTR_BITS(FTR_STRICT, FTR_EXACT, 4, 10, 0),	/* RAZ */
	ARM64_FTR_BITS(FTR_STRICT, FTR_LOWER_SAFE, 0, 4, 0),	/* IminLine */
	ARM64_FTR_END,
};

struct arm64_ftr_reg arm64_ftr_reg_ctrel0 = {
	.name		= "SYS_CTR_EL0",
	.ftr_bits	= ftr_ctr
};

static const struct arm64_ftr_bits ftr_id_mmfr0[] = {
	S_ARM64_FTR_BITS(FTR_STRICT, FTR_EXACT, 28, 4, 0xf),	/* InnerShr */
	ARM64_FTR_BITS(FTR_STRICT, FTR_EXACT, 24, 4, 0),	/* FCSE */
	ARM64_FTR_BITS(FTR_NONSTRICT, FTR_LOWER_SAFE, 20, 4, 0),	/* AuxReg */
	ARM64_FTR_BITS(FTR_STRICT, FTR_EXACT, 16, 4, 0),	/* TCM */
	ARM64_FTR_BITS(FTR_STRICT, FTR_EXACT, 12, 4, 0),	/* ShareLvl */
	S_ARM64_FTR_BITS(FTR_STRICT, FTR_EXACT, 8, 4, 0xf),	/* OuterShr */
	ARM64_FTR_BITS(FTR_STRICT, FTR_EXACT, 4, 4, 0),	/* PMSA */
	ARM64_FTR_BITS(FTR_STRICT, FTR_EXACT, 0, 4, 0),	/* VMSA */
	ARM64_FTR_END,
};

static const struct arm64_ftr_bits ftr_id_aa64dfr0[] = {
	ARM64_FTR_BITS(FTR_STRICT, FTR_EXACT, 32, 32, 0),
	ARM64_FTR_BITS(FTR_STRICT, FTR_LOWER_SAFE, ID_AA64DFR0_CTX_CMPS_SHIFT, 4, 0),
	ARM64_FTR_BITS(FTR_STRICT, FTR_LOWER_SAFE, ID_AA64DFR0_WRPS_SHIFT, 4, 0),
	ARM64_FTR_BITS(FTR_STRICT, FTR_LOWER_SAFE, ID_AA64DFR0_BRPS_SHIFT, 4, 0),
	S_ARM64_FTR_BITS(FTR_STRICT, FTR_EXACT, ID_AA64DFR0_PMUVER_SHIFT, 4, 0),
	ARM64_FTR_BITS(FTR_STRICT, FTR_EXACT, ID_AA64DFR0_TRACEVER_SHIFT, 4, 0),
	ARM64_FTR_BITS(FTR_STRICT, FTR_EXACT, ID_AA64DFR0_DEBUGVER_SHIFT, 4, 0x6),
	ARM64_FTR_END,
};

static const struct arm64_ftr_bits ftr_mvfr2[] = {
	ARM64_FTR_BITS(FTR_STRICT, FTR_EXACT, 8, 24, 0),	/* RAZ */
	ARM64_FTR_BITS(FTR_STRICT, FTR_EXACT, 4, 4, 0),		/* FPMisc */
	ARM64_FTR_BITS(FTR_STRICT, FTR_EXACT, 0, 4, 0),		/* SIMDMisc */
	ARM64_FTR_END,
};

static const struct arm64_ftr_bits ftr_dczid[] = {
	ARM64_FTR_BITS(FTR_STRICT, FTR_EXACT, 5, 27, 0),	/* RAZ */
	ARM64_FTR_BITS(FTR_STRICT, FTR_EXACT, 4, 1, 1),		/* DZP */
	ARM64_FTR_BITS(FTR_STRICT, FTR_LOWER_SAFE, 0, 4, 0),	/* BS */
	ARM64_FTR_END,
};


static const struct arm64_ftr_bits ftr_id_isar5[] = {
	ARM64_FTR_BITS(FTR_STRICT, FTR_EXACT, ID_ISAR5_RDM_SHIFT, 4, 0),
	ARM64_FTR_BITS(FTR_STRICT, FTR_EXACT, 20, 4, 0),	/* RAZ */
	ARM64_FTR_BITS(FTR_STRICT, FTR_EXACT, ID_ISAR5_CRC32_SHIFT, 4, 0),
	ARM64_FTR_BITS(FTR_STRICT, FTR_EXACT, ID_ISAR5_SHA2_SHIFT, 4, 0),
	ARM64_FTR_BITS(FTR_STRICT, FTR_EXACT, ID_ISAR5_SHA1_SHIFT, 4, 0),
	ARM64_FTR_BITS(FTR_STRICT, FTR_EXACT, ID_ISAR5_AES_SHIFT, 4, 0),
	ARM64_FTR_BITS(FTR_STRICT, FTR_EXACT, ID_ISAR5_SEVL_SHIFT, 4, 0),
	ARM64_FTR_END,
};

static const struct arm64_ftr_bits ftr_id_mmfr4[] = {
	ARM64_FTR_BITS(FTR_STRICT, FTR_EXACT, 8, 24, 0),	/* RAZ */
	ARM64_FTR_BITS(FTR_STRICT, FTR_EXACT, 4, 4, 0),		/* ac2 */
	ARM64_FTR_BITS(FTR_STRICT, FTR_EXACT, 0, 4, 0),		/* RAZ */
	ARM64_FTR_END,
};

static const struct arm64_ftr_bits ftr_id_pfr0[] = {
	ARM64_FTR_BITS(FTR_STRICT, FTR_EXACT, 16, 16, 0),	/* RAZ */
	ARM64_FTR_BITS(FTR_STRICT, FTR_EXACT, 12, 4, 0),	/* State3 */
	ARM64_FTR_BITS(FTR_STRICT, FTR_EXACT, 8, 4, 0),		/* State2 */
	ARM64_FTR_BITS(FTR_STRICT, FTR_EXACT, 4, 4, 0),		/* State1 */
	ARM64_FTR_BITS(FTR_STRICT, FTR_EXACT, 0, 4, 0),		/* State0 */
	ARM64_FTR_END,
};

static const struct arm64_ftr_bits ftr_id_dfr0[] = {
	ARM64_FTR_BITS(FTR_STRICT, FTR_LOWER_SAFE, 28, 4, 0),
	S_ARM64_FTR_BITS(FTR_STRICT, FTR_LOWER_SAFE, 24, 4, 0xf),	/* PerfMon */
	ARM64_FTR_BITS(FTR_STRICT, FTR_LOWER_SAFE, 20, 4, 0),
	ARM64_FTR_BITS(FTR_STRICT, FTR_LOWER_SAFE, 16, 4, 0),
	ARM64_FTR_BITS(FTR_STRICT, FTR_LOWER_SAFE, 12, 4, 0),
	ARM64_FTR_BITS(FTR_STRICT, FTR_LOWER_SAFE, 8, 4, 0),
	ARM64_FTR_BITS(FTR_STRICT, FTR_LOWER_SAFE, 4, 4, 0),
	ARM64_FTR_BITS(FTR_STRICT, FTR_LOWER_SAFE, 0, 4, 0),
	ARM64_FTR_END,
};

/*
 * Common ftr bits for a 32bit register with all hidden, strict
 * attributes, with 4bit feature fields and a default safe value of
 * 0. Covers the following 32bit registers:
 * id_isar[0-4], id_mmfr[1-3], id_pfr1, mvfr[0-1]
 */
static const struct arm64_ftr_bits ftr_generic_32bits[] = {
	ARM64_FTR_BITS(FTR_STRICT, FTR_LOWER_SAFE, 28, 4, 0),
	ARM64_FTR_BITS(FTR_STRICT, FTR_LOWER_SAFE, 24, 4, 0),
	ARM64_FTR_BITS(FTR_STRICT, FTR_LOWER_SAFE, 20, 4, 0),
	ARM64_FTR_BITS(FTR_STRICT, FTR_LOWER_SAFE, 16, 4, 0),
	ARM64_FTR_BITS(FTR_STRICT, FTR_LOWER_SAFE, 12, 4, 0),
	ARM64_FTR_BITS(FTR_STRICT, FTR_LOWER_SAFE, 8, 4, 0),
	ARM64_FTR_BITS(FTR_STRICT, FTR_LOWER_SAFE, 4, 4, 0),
	ARM64_FTR_BITS(FTR_STRICT, FTR_LOWER_SAFE, 0, 4, 0),
	ARM64_FTR_END,
};

static const struct arm64_ftr_bits ftr_generic[] = {
	ARM64_FTR_BITS(FTR_STRICT, FTR_EXACT, 0, 64, 0),
	ARM64_FTR_END,
};

static const struct arm64_ftr_bits ftr_generic32[] = {
	ARM64_FTR_BITS(FTR_STRICT, FTR_EXACT, 0, 32, 0),
	ARM64_FTR_END,
};

static const struct arm64_ftr_bits ftr_aa64raz[] = {
	ARM64_FTR_BITS(FTR_STRICT, FTR_EXACT, 0, 64, 0),
	ARM64_FTR_END,
};

#define ARM64_FTR_REG(id, table) {		\
	.sys_id = id,				\
	.reg = 	&(struct arm64_ftr_reg){	\
		.name = #id,			\
		.ftr_bits = &((table)[0]),	\
	}}

static const struct __ftr_reg_entry {
	u32			sys_id;
	struct arm64_ftr_reg 	*reg;
} arm64_ftr_regs[] = {

	/* Op1 = 0, CRn = 0, CRm = 1 */
	ARM64_FTR_REG(SYS_ID_PFR0_EL1, ftr_id_pfr0),
	ARM64_FTR_REG(SYS_ID_PFR1_EL1, ftr_generic_32bits),
	ARM64_FTR_REG(SYS_ID_DFR0_EL1, ftr_id_dfr0),
	ARM64_FTR_REG(SYS_ID_MMFR0_EL1, ftr_id_mmfr0),
	ARM64_FTR_REG(SYS_ID_MMFR1_EL1, ftr_generic_32bits),
	ARM64_FTR_REG(SYS_ID_MMFR2_EL1, ftr_generic_32bits),
	ARM64_FTR_REG(SYS_ID_MMFR3_EL1, ftr_generic_32bits),

	/* Op1 = 0, CRn = 0, CRm = 2 */
	ARM64_FTR_REG(SYS_ID_ISAR0_EL1, ftr_generic_32bits),
	ARM64_FTR_REG(SYS_ID_ISAR1_EL1, ftr_generic_32bits),
	ARM64_FTR_REG(SYS_ID_ISAR2_EL1, ftr_generic_32bits),
	ARM64_FTR_REG(SYS_ID_ISAR3_EL1, ftr_generic_32bits),
	ARM64_FTR_REG(SYS_ID_ISAR4_EL1, ftr_generic_32bits),
	ARM64_FTR_REG(SYS_ID_ISAR5_EL1, ftr_id_isar5),
	ARM64_FTR_REG(SYS_ID_MMFR4_EL1, ftr_id_mmfr4),

	/* Op1 = 0, CRn = 0, CRm = 3 */
	ARM64_FTR_REG(SYS_MVFR0_EL1, ftr_generic_32bits),
	ARM64_FTR_REG(SYS_MVFR1_EL1, ftr_generic_32bits),
	ARM64_FTR_REG(SYS_MVFR2_EL1, ftr_mvfr2),

	/* Op1 = 0, CRn = 0, CRm = 4 */
	ARM64_FTR_REG(SYS_ID_AA64PFR0_EL1, ftr_id_aa64pfr0),
	ARM64_FTR_REG(SYS_ID_AA64PFR1_EL1, ftr_aa64raz),

	/* Op1 = 0, CRn = 0, CRm = 5 */
	ARM64_FTR_REG(SYS_ID_AA64DFR0_EL1, ftr_id_aa64dfr0),
	ARM64_FTR_REG(SYS_ID_AA64DFR1_EL1, ftr_generic),

	/* Op1 = 0, CRn = 0, CRm = 6 */
	ARM64_FTR_REG(SYS_ID_AA64ISAR0_EL1, ftr_id_aa64isar0),
	ARM64_FTR_REG(SYS_ID_AA64ISAR1_EL1, ftr_aa64raz),

	/* Op1 = 0, CRn = 0, CRm = 7 */
	ARM64_FTR_REG(SYS_ID_AA64MMFR0_EL1, ftr_id_aa64mmfr0),
	ARM64_FTR_REG(SYS_ID_AA64MMFR1_EL1, ftr_id_aa64mmfr1),
	ARM64_FTR_REG(SYS_ID_AA64MMFR2_EL1, ftr_id_aa64mmfr2),

	/* Op1 = 3, CRn = 0, CRm = 0 */
	{ SYS_CTR_EL0, &arm64_ftr_reg_ctrel0 },
	ARM64_FTR_REG(SYS_DCZID_EL0, ftr_dczid),

	/* Op1 = 3, CRn = 14, CRm = 0 */
	ARM64_FTR_REG(SYS_CNTFRQ_EL0, ftr_generic32),
};

static int search_cmp_ftr_reg(const void *id, const void *regp)
{
	return (int)(unsigned long)id - (int)((const struct __ftr_reg_entry *)regp)->sys_id;
}

/*
 * get_arm64_ftr_reg - Lookup a feature register entry using its
 * sys_reg() encoding. With the array arm64_ftr_regs sorted in the
 * ascending order of sys_id , we use binary search to find a matching
 * entry.
 *
 * returns - Upon success,  matching ftr_reg entry for id.
 *         - NULL on failure. It is upto the caller to decide
 *	     the impact of a failure.
 */
static struct arm64_ftr_reg *get_arm64_ftr_reg(u32 sys_id)
{
	const struct __ftr_reg_entry *ret;

	ret = bsearch((const void *)(unsigned long)sys_id,
			arm64_ftr_regs,
			ARRAY_SIZE(arm64_ftr_regs),
			sizeof(arm64_ftr_regs[0]),
			search_cmp_ftr_reg);
	if (ret)
		return ret->reg;
	return NULL;
}

static u64 arm64_ftr_set_value(const struct arm64_ftr_bits *ftrp, s64 reg,
			       s64 ftr_val)
{
	u64 mask = arm64_ftr_mask(ftrp);

	reg &= ~mask;
	reg |= (ftr_val << ftrp->shift) & mask;
	return reg;
}

static s64 arm64_ftr_safe_value(const struct arm64_ftr_bits *ftrp, s64 new,
				s64 cur)
{
	s64 ret = 0;

	switch (ftrp->type) {
	case FTR_EXACT:
		ret = ftrp->safe_val;
		break;
	case FTR_LOWER_SAFE:
		ret = new < cur ? new : cur;
		break;
	case FTR_HIGHER_SAFE:
		ret = new > cur ? new : cur;
		break;
	default:
		BUG();
	}

	return ret;
}

static void __init sort_ftr_regs(void)
{
	int i;

	/* Check that the array is sorted so that we can do the binary search */
	for (i = 1; i < ARRAY_SIZE(arm64_ftr_regs); i++)
		BUG_ON(arm64_ftr_regs[i].sys_id < arm64_ftr_regs[i - 1].sys_id);
}

/*
 * Initialise the CPU feature register from Boot CPU values.
 * Also initiliases the strict_mask for the register.
 */
static void __init init_cpu_ftr_reg(u32 sys_reg, u64 new)
{
	u64 val = 0;
	u64 strict_mask = ~0x0ULL;
	const struct arm64_ftr_bits *ftrp;
	struct arm64_ftr_reg *reg = get_arm64_ftr_reg(sys_reg);

	BUG_ON(!reg);

	for (ftrp  = reg->ftr_bits; ftrp->width; ftrp++) {
		s64 ftr_new = arm64_ftr_value(ftrp, new);

		val = arm64_ftr_set_value(ftrp, val, ftr_new);
		if (!ftrp->strict)
			strict_mask &= ~arm64_ftr_mask(ftrp);
	}
	reg->sys_val = val;
	reg->strict_mask = strict_mask;
}

void __init init_cpu_features(struct cpuinfo_arm64 *info)
{
	/* Before we start using the tables, make sure it is sorted */
	sort_ftr_regs();

	init_cpu_ftr_reg(SYS_CTR_EL0, info->reg_ctr);
	init_cpu_ftr_reg(SYS_DCZID_EL0, info->reg_dczid);
	init_cpu_ftr_reg(SYS_CNTFRQ_EL0, info->reg_cntfrq);
	init_cpu_ftr_reg(SYS_ID_AA64DFR0_EL1, info->reg_id_aa64dfr0);
	init_cpu_ftr_reg(SYS_ID_AA64DFR1_EL1, info->reg_id_aa64dfr1);
	init_cpu_ftr_reg(SYS_ID_AA64ISAR0_EL1, info->reg_id_aa64isar0);
	init_cpu_ftr_reg(SYS_ID_AA64ISAR1_EL1, info->reg_id_aa64isar1);
	init_cpu_ftr_reg(SYS_ID_AA64MMFR0_EL1, info->reg_id_aa64mmfr0);
	init_cpu_ftr_reg(SYS_ID_AA64MMFR1_EL1, info->reg_id_aa64mmfr1);
	init_cpu_ftr_reg(SYS_ID_AA64MMFR2_EL1, info->reg_id_aa64mmfr2);
	init_cpu_ftr_reg(SYS_ID_AA64PFR0_EL1, info->reg_id_aa64pfr0);
	init_cpu_ftr_reg(SYS_ID_AA64PFR1_EL1, info->reg_id_aa64pfr1);

	if (id_aa64pfr0_32bit_el0(info->reg_id_aa64pfr0)) {
		init_cpu_ftr_reg(SYS_ID_DFR0_EL1, info->reg_id_dfr0);
		init_cpu_ftr_reg(SYS_ID_ISAR0_EL1, info->reg_id_isar0);
		init_cpu_ftr_reg(SYS_ID_ISAR1_EL1, info->reg_id_isar1);
		init_cpu_ftr_reg(SYS_ID_ISAR2_EL1, info->reg_id_isar2);
		init_cpu_ftr_reg(SYS_ID_ISAR3_EL1, info->reg_id_isar3);
		init_cpu_ftr_reg(SYS_ID_ISAR4_EL1, info->reg_id_isar4);
		init_cpu_ftr_reg(SYS_ID_ISAR5_EL1, info->reg_id_isar5);
		init_cpu_ftr_reg(SYS_ID_MMFR0_EL1, info->reg_id_mmfr0);
		init_cpu_ftr_reg(SYS_ID_MMFR1_EL1, info->reg_id_mmfr1);
		init_cpu_ftr_reg(SYS_ID_MMFR2_EL1, info->reg_id_mmfr2);
		init_cpu_ftr_reg(SYS_ID_MMFR3_EL1, info->reg_id_mmfr3);
		init_cpu_ftr_reg(SYS_ID_PFR0_EL1, info->reg_id_pfr0);
		init_cpu_ftr_reg(SYS_ID_PFR1_EL1, info->reg_id_pfr1);
		init_cpu_ftr_reg(SYS_MVFR0_EL1, info->reg_mvfr0);
		init_cpu_ftr_reg(SYS_MVFR1_EL1, info->reg_mvfr1);
		init_cpu_ftr_reg(SYS_MVFR2_EL1, info->reg_mvfr2);
	}

}

static void update_cpu_ftr_reg(struct arm64_ftr_reg *reg, u64 new)
{
	const struct arm64_ftr_bits *ftrp;

	for (ftrp = reg->ftr_bits; ftrp->width; ftrp++) {
		s64 ftr_cur = arm64_ftr_value(ftrp, reg->sys_val);
		s64 ftr_new = arm64_ftr_value(ftrp, new);

		if (ftr_cur == ftr_new)
			continue;
		/* Find a safe value */
		ftr_new = arm64_ftr_safe_value(ftrp, ftr_new, ftr_cur);
		reg->sys_val = arm64_ftr_set_value(ftrp, reg->sys_val, ftr_new);
	}

}

static int check_update_ftr_reg(u32 sys_id, int cpu, u64 val, u64 boot)
{
	struct arm64_ftr_reg *regp = get_arm64_ftr_reg(sys_id);

	BUG_ON(!regp);
	update_cpu_ftr_reg(regp, val);
	if ((boot & regp->strict_mask) == (val & regp->strict_mask))
		return 0;
	pr_warn("SANITY CHECK: Unexpected variation in %s. Boot CPU: %#016llx, CPU%d: %#016llx\n",
			regp->name, boot, cpu, val);
	return 1;
}

/*
 * Update system wide CPU feature registers with the values from a
 * non-boot CPU. Also performs SANITY checks to make sure that there
 * aren't any insane variations from that of the boot CPU.
 */
void update_cpu_features(int cpu,
			 struct cpuinfo_arm64 *info,
			 struct cpuinfo_arm64 *boot)
{
	int taint = 0;
	/*
	 * In Exynos SOC, the sanity check for customized cores is meaningless
	 * because it consists of non-arm CPUs.
	 */
	u32 midr = read_cpuid_id();

	if ((midr & MIDR_MODEL_MASK) == MIDR_MONGOOSE ||
		((midr & MIDR_MODEL_MASK) == MIDR_MEERKAT))
		return;

	/*
	 * The kernel can handle differing I-cache policies, but otherwise
	 * caches should look identical. Userspace JITs will make use of
	 * *minLine.
	 */
	taint |= check_update_ftr_reg(SYS_CTR_EL0, cpu,
				      info->reg_ctr, boot->reg_ctr);

	/*
	 * Userspace may perform DC ZVA instructions. Mismatched block sizes
	 * could result in too much or too little memory being zeroed if a
	 * process is preempted and migrated between CPUs.
	 */
	taint |= check_update_ftr_reg(SYS_DCZID_EL0, cpu,
				      info->reg_dczid, boot->reg_dczid);

	/* If different, timekeeping will be broken (especially with KVM) */
	taint |= check_update_ftr_reg(SYS_CNTFRQ_EL0, cpu,
				      info->reg_cntfrq, boot->reg_cntfrq);

	/*
	 * The kernel uses self-hosted debug features and expects CPUs to
	 * support identical debug features. We presently need CTX_CMPs, WRPs,
	 * and BRPs to be identical.
	 * ID_AA64DFR1 is currently RES0.
	 */
	taint |= check_update_ftr_reg(SYS_ID_AA64DFR0_EL1, cpu,
				      info->reg_id_aa64dfr0, boot->reg_id_aa64dfr0);
	taint |= check_update_ftr_reg(SYS_ID_AA64DFR1_EL1, cpu,
				      info->reg_id_aa64dfr1, boot->reg_id_aa64dfr1);
	/*
	 * Even in big.LITTLE, processors should be identical instruction-set
	 * wise.
	 */
	taint |= check_update_ftr_reg(SYS_ID_AA64ISAR0_EL1, cpu,
				      info->reg_id_aa64isar0, boot->reg_id_aa64isar0);
	taint |= check_update_ftr_reg(SYS_ID_AA64ISAR1_EL1, cpu,
				      info->reg_id_aa64isar1, boot->reg_id_aa64isar1);

	/*
	 * Differing PARange support is fine as long as all peripherals and
	 * memory are mapped within the minimum PARange of all CPUs.
	 * Linux should not care about secure memory.
	 */
	taint |= check_update_ftr_reg(SYS_ID_AA64MMFR0_EL1, cpu,
				      info->reg_id_aa64mmfr0, boot->reg_id_aa64mmfr0);
	taint |= check_update_ftr_reg(SYS_ID_AA64MMFR1_EL1, cpu,
				      info->reg_id_aa64mmfr1, boot->reg_id_aa64mmfr1);
	taint |= check_update_ftr_reg(SYS_ID_AA64MMFR2_EL1, cpu,
				      info->reg_id_aa64mmfr2, boot->reg_id_aa64mmfr2);

	/*
	 * EL3 is not our concern.
	 * ID_AA64PFR1 is currently RES0.
	 */
	taint |= check_update_ftr_reg(SYS_ID_AA64PFR0_EL1, cpu,
				      info->reg_id_aa64pfr0, boot->reg_id_aa64pfr0);
	taint |= check_update_ftr_reg(SYS_ID_AA64PFR1_EL1, cpu,
				      info->reg_id_aa64pfr1, boot->reg_id_aa64pfr1);

	/*
	 * If we have AArch32, we care about 32-bit features for compat.
	 * If the system doesn't support AArch32, don't update them.
	 */
	if (id_aa64pfr0_32bit_el0(read_system_reg(SYS_ID_AA64PFR0_EL1)) &&
		id_aa64pfr0_32bit_el0(info->reg_id_aa64pfr0)) {

		taint |= check_update_ftr_reg(SYS_ID_DFR0_EL1, cpu,
					info->reg_id_dfr0, boot->reg_id_dfr0);
		taint |= check_update_ftr_reg(SYS_ID_ISAR0_EL1, cpu,
					info->reg_id_isar0, boot->reg_id_isar0);
		taint |= check_update_ftr_reg(SYS_ID_ISAR1_EL1, cpu,
					info->reg_id_isar1, boot->reg_id_isar1);
		taint |= check_update_ftr_reg(SYS_ID_ISAR2_EL1, cpu,
					info->reg_id_isar2, boot->reg_id_isar2);
		taint |= check_update_ftr_reg(SYS_ID_ISAR3_EL1, cpu,
					info->reg_id_isar3, boot->reg_id_isar3);
		taint |= check_update_ftr_reg(SYS_ID_ISAR4_EL1, cpu,
					info->reg_id_isar4, boot->reg_id_isar4);
		taint |= check_update_ftr_reg(SYS_ID_ISAR5_EL1, cpu,
					info->reg_id_isar5, boot->reg_id_isar5);

		/*
		 * Regardless of the value of the AuxReg field, the AIFSR, ADFSR, and
		 * ACTLR formats could differ across CPUs and therefore would have to
		 * be trapped for virtualization anyway.
		 */
		taint |= check_update_ftr_reg(SYS_ID_MMFR0_EL1, cpu,
					info->reg_id_mmfr0, boot->reg_id_mmfr0);
		taint |= check_update_ftr_reg(SYS_ID_MMFR1_EL1, cpu,
					info->reg_id_mmfr1, boot->reg_id_mmfr1);
		taint |= check_update_ftr_reg(SYS_ID_MMFR2_EL1, cpu,
					info->reg_id_mmfr2, boot->reg_id_mmfr2);
		taint |= check_update_ftr_reg(SYS_ID_MMFR3_EL1, cpu,
					info->reg_id_mmfr3, boot->reg_id_mmfr3);
		taint |= check_update_ftr_reg(SYS_ID_PFR0_EL1, cpu,
					info->reg_id_pfr0, boot->reg_id_pfr0);
		taint |= check_update_ftr_reg(SYS_ID_PFR1_EL1, cpu,
					info->reg_id_pfr1, boot->reg_id_pfr1);
		taint |= check_update_ftr_reg(SYS_MVFR0_EL1, cpu,
					info->reg_mvfr0, boot->reg_mvfr0);
		taint |= check_update_ftr_reg(SYS_MVFR1_EL1, cpu,
					info->reg_mvfr1, boot->reg_mvfr1);
		taint |= check_update_ftr_reg(SYS_MVFR2_EL1, cpu,
					info->reg_mvfr2, boot->reg_mvfr2);
	}

	/*
	 * Mismatched CPU features are a recipe for disaster. Don't even
	 * pretend to support them.
	 */
	WARN_TAINT_ONCE(taint, TAINT_CPU_OUT_OF_SPEC,
			"Unsupported CPU feature variation.\n");
}

u64 read_system_reg(u32 id)
{
	struct arm64_ftr_reg *regp = get_arm64_ftr_reg(id);

	/* We shouldn't get a request for an unsupported register */
	BUG_ON(!regp);
	return regp->sys_val;
}

/*
 * __raw_read_system_reg() - Used by a STARTING cpu before cpuinfo is populated.
 * Read the system register on the current CPU
 */
static u64 __raw_read_system_reg(u32 sys_id)
{
	switch (sys_id) {
	case SYS_ID_PFR0_EL1:		return read_cpuid(ID_PFR0_EL1);
	case SYS_ID_PFR1_EL1:		return read_cpuid(ID_PFR1_EL1);
	case SYS_ID_DFR0_EL1:		return read_cpuid(ID_DFR0_EL1);
	case SYS_ID_MMFR0_EL1:		return read_cpuid(ID_MMFR0_EL1);
	case SYS_ID_MMFR1_EL1:		return read_cpuid(ID_MMFR1_EL1);
	case SYS_ID_MMFR2_EL1:		return read_cpuid(ID_MMFR2_EL1);
	case SYS_ID_MMFR3_EL1:		return read_cpuid(ID_MMFR3_EL1);
	case SYS_ID_ISAR0_EL1:		return read_cpuid(ID_ISAR0_EL1);
	case SYS_ID_ISAR1_EL1:		return read_cpuid(ID_ISAR1_EL1);
	case SYS_ID_ISAR2_EL1:		return read_cpuid(ID_ISAR2_EL1);
	case SYS_ID_ISAR3_EL1:		return read_cpuid(ID_ISAR3_EL1);
	case SYS_ID_ISAR4_EL1:		return read_cpuid(ID_ISAR4_EL1);
	case SYS_ID_ISAR5_EL1:		return read_cpuid(ID_ISAR5_EL1);
	case SYS_MVFR0_EL1:		return read_cpuid(MVFR0_EL1);
	case SYS_MVFR1_EL1:		return read_cpuid(MVFR1_EL1);
	case SYS_MVFR2_EL1:		return read_cpuid(MVFR2_EL1);

	case SYS_ID_AA64PFR0_EL1:	return read_cpuid(ID_AA64PFR0_EL1);
	case SYS_ID_AA64PFR1_EL1:	return read_cpuid(ID_AA64PFR1_EL1);
	case SYS_ID_AA64DFR0_EL1:	return read_cpuid(ID_AA64DFR0_EL1);
	case SYS_ID_AA64DFR1_EL1:	return read_cpuid(ID_AA64DFR1_EL1);
	case SYS_ID_AA64MMFR0_EL1:	return read_cpuid(ID_AA64MMFR0_EL1);
	case SYS_ID_AA64MMFR1_EL1:	return read_cpuid(ID_AA64MMFR1_EL1);
	case SYS_ID_AA64MMFR2_EL1:	return read_cpuid(ID_AA64MMFR2_EL1);
	case SYS_ID_AA64ISAR0_EL1:	return read_cpuid(ID_AA64ISAR0_EL1);
	case SYS_ID_AA64ISAR1_EL1:	return read_cpuid(ID_AA64ISAR1_EL1);

	case SYS_CNTFRQ_EL0:		return read_cpuid(CNTFRQ_EL0);
	case SYS_CTR_EL0:		return read_cpuid(CTR_EL0);
	case SYS_DCZID_EL0:		return read_cpuid(DCZID_EL0);
	default:
		BUG();
		return 0;
	}
}

#include <linux/irqchip/arm-gic-v3.h>

static bool
feature_matches(u64 reg, const struct arm64_cpu_capabilities *entry)
{
	int val = cpuid_feature_extract_field(reg, entry->field_pos, entry->sign);

	return val >= entry->min_field_value;
}

static bool
has_cpuid_feature(const struct arm64_cpu_capabilities *entry, int scope)
{
	u64 val;

	WARN_ON(scope == SCOPE_LOCAL_CPU && preemptible());
	if (scope == SCOPE_SYSTEM)
		val = read_system_reg(entry->sys_reg);
	else
		val = __raw_read_system_reg(entry->sys_reg);

	return feature_matches(val, entry);
}

static bool has_useable_gicv3_cpuif(const struct arm64_cpu_capabilities *entry, int scope)
{
	bool has_sre;

	if (!has_cpuid_feature(entry, scope))
		return false;

	has_sre = gic_enable_sre();
	if (!has_sre)
		pr_warn_once("%s present but disabled by higher exception level\n",
			     entry->desc);

	return has_sre;
}

static bool has_no_hw_prefetch(const struct arm64_cpu_capabilities *entry, int __unused)
{
	u32 midr = read_cpuid_id();
	u32 rv_min, rv_max;

	/* Cavium ThunderX pass 1.x and 2.x */
	rv_min = 0;
	rv_max = (1 << MIDR_VARIANT_SHIFT) | MIDR_REVISION_MASK;

	return MIDR_IS_CPU_MODEL_RANGE(midr, MIDR_THUNDERX, rv_min, rv_max);
}

static bool runs_at_el2(const struct arm64_cpu_capabilities *entry, int __unused)
{
	return is_kernel_in_hyp_mode();
}

static bool hyp_offset_low(const struct arm64_cpu_capabilities *entry,
			   int __unused)
{
	phys_addr_t idmap_addr = virt_to_phys(__hyp_idmap_text_start);

	/*
	 * Activate the lower HYP offset only if:
	 * - the idmap doesn't clash with it,
	 * - the kernel is not running at EL2.
	 */
	return idmap_addr > GENMASK(VA_BITS - 2, 0) && !is_kernel_in_hyp_mode();
}

#ifdef CONFIG_UNMAP_KERNEL_AT_EL0
static int __kpti_forced; /* 0: not forced, >0: forced on, <0: forced off */

static bool unmap_kernel_at_el0(const struct arm64_cpu_capabilities *entry,
				int __unused)
{
<<<<<<< HEAD
	char const *str = "command line option";
	u64 pfr0 = read_system_reg(SYS_ID_AA64PFR0_EL1);

	/*
	 * For reasons that aren't entirely clear, enabling KPTI on Cavium
	 * ThunderX leads to apparent I-cache corruption of kernel text, which
	 * ends as well as you might imagine. Don't even try.
	 */
	if (cpus_have_cap(ARM64_WORKAROUND_CAVIUM_27456)) {
		str = "ARM64_WORKAROUND_CAVIUM_27456";
		__kpti_forced = -1;
	}

	/* Forced? */
	if (__kpti_forced) {
		pr_info_once("kernel page table isolation forced %s by %s\n",
			     __kpti_forced > 0 ? "ON" : "OFF", str);
=======
	/* Forced on command line? */
	if (__kpti_forced) {
		pr_info_once("kernel page table isolation forced %s by command line option\n",
			     __kpti_forced > 0 ? "ON" : "OFF");
>>>>>>> d3f21702
		return __kpti_forced > 0;
	}

	/* Useful for KASLR robustness */
<<<<<<< HEAD
	if (IS_ENABLED(CONFIG_RANDOMIZE_BASE))
		return true;

	/* Don't force KPTI for CPUs that are not vulnerable */
	switch (read_cpuid_id() & MIDR_CPU_MODEL_MASK) {
	case MIDR_CAVIUM_THUNDERX2:
	case MIDR_BRCM_VULCAN:
		return false;
	}

	/* Defer to CPU feature registers */
	return !cpuid_feature_extract_unsigned_field(pfr0,
						     ID_AA64PFR0_CSV3_SHIFT);
}

static int kpti_install_ng_mappings(void *__unused)
{
	typedef void (kpti_remap_fn)(int, int, phys_addr_t);
	extern kpti_remap_fn idmap_kpti_install_ng_mappings;
	kpti_remap_fn *remap_fn;

	static bool kpti_applied = false;
	int cpu = smp_processor_id();

	if (kpti_applied)
		return 0;

	remap_fn = (void *)__pa_symbol(idmap_kpti_install_ng_mappings);

	cpu_install_idmap();
	remap_fn(cpu, num_online_cpus(), __pa_symbol(swapper_pg_dir));
	cpu_uninstall_idmap();

	if (!cpu)
		kpti_applied = true;

	return 0;
=======
	if (IS_ENABLED(CONFIG_RANDOMIZE_BASE) || IS_ENABLED(CONFIG_RELOCATABLE_KERNEL))
		return true;

	return false;
>>>>>>> d3f21702
}

static int __init parse_kpti(char *str)
{
	bool enabled;
	int ret = strtobool(str, &enabled);

	if (ret)
		return ret;

	__kpti_forced = enabled ? 1 : -1;
	return 0;
}
__setup("kpti=", parse_kpti);
#endif	/* CONFIG_UNMAP_KERNEL_AT_EL0 */

static const struct arm64_cpu_capabilities arm64_features[] = {
	{
		.desc = "GIC system register CPU interface",
		.capability = ARM64_HAS_SYSREG_GIC_CPUIF,
		.def_scope = SCOPE_SYSTEM,
		.matches = has_useable_gicv3_cpuif,
		.sys_reg = SYS_ID_AA64PFR0_EL1,
		.field_pos = ID_AA64PFR0_GIC_SHIFT,
		.sign = FTR_UNSIGNED,
		.min_field_value = 1,
	},
#ifdef CONFIG_ARM64_PAN
	{
		.desc = "Privileged Access Never",
		.capability = ARM64_HAS_PAN,
		.def_scope = SCOPE_SYSTEM,
		.matches = has_cpuid_feature,
		.sys_reg = SYS_ID_AA64MMFR1_EL1,
		.field_pos = ID_AA64MMFR1_PAN_SHIFT,
		.sign = FTR_UNSIGNED,
		.min_field_value = 1,
		.enable = cpu_enable_pan,
	},
#endif /* CONFIG_ARM64_PAN */
#if defined(CONFIG_AS_LSE) && defined(CONFIG_ARM64_LSE_ATOMICS)
	{
		.desc = "LSE atomic instructions",
		.capability = ARM64_HAS_LSE_ATOMICS,
		.def_scope = SCOPE_SYSTEM,
		.matches = has_cpuid_feature,
		.sys_reg = SYS_ID_AA64ISAR0_EL1,
		.field_pos = ID_AA64ISAR0_ATOMICS_SHIFT,
		.sign = FTR_UNSIGNED,
		.min_field_value = 2,
	},
#endif /* CONFIG_AS_LSE && CONFIG_ARM64_LSE_ATOMICS */
	{
		.desc = "Software prefetching using PRFM",
		.capability = ARM64_HAS_NO_HW_PREFETCH,
		.def_scope = SCOPE_SYSTEM,
		.matches = has_no_hw_prefetch,
	},
#ifdef CONFIG_ARM64_UAO
	{
		.desc = "User Access Override",
		.capability = ARM64_HAS_UAO,
		.def_scope = SCOPE_SYSTEM,
		.matches = has_cpuid_feature,
		.sys_reg = SYS_ID_AA64MMFR2_EL1,
		.field_pos = ID_AA64MMFR2_UAO_SHIFT,
		.min_field_value = 1,
		.enable = cpu_enable_uao,
	},
#endif /* CONFIG_ARM64_UAO */
#ifdef CONFIG_ARM64_PAN
	{
		.capability = ARM64_ALT_PAN_NOT_UAO,
		.def_scope = SCOPE_SYSTEM,
		.matches = cpufeature_pan_not_uao,
	},
#endif /* CONFIG_ARM64_PAN */
	{
		.desc = "Virtualization Host Extensions",
		.capability = ARM64_HAS_VIRT_HOST_EXTN,
		.def_scope = SCOPE_SYSTEM,
		.matches = runs_at_el2,
	},
	{
		.desc = "32-bit EL0 Support",
		.capability = ARM64_HAS_32BIT_EL0,
		.def_scope = SCOPE_SYSTEM,
		.matches = has_cpuid_feature,
		.sys_reg = SYS_ID_AA64PFR0_EL1,
		.sign = FTR_UNSIGNED,
		.field_pos = ID_AA64PFR0_EL0_SHIFT,
		.min_field_value = ID_AA64PFR0_EL0_32BIT_64BIT,
	},
	{
		.desc = "Reduced HYP mapping offset",
		.capability = ARM64_HYP_OFFSET_LOW,
		.def_scope = SCOPE_SYSTEM,
		.matches = hyp_offset_low,
	},
#ifdef CONFIG_UNMAP_KERNEL_AT_EL0
	{
<<<<<<< HEAD
		.desc = "Kernel page table isolation (KPTI)",
		.capability = ARM64_UNMAP_KERNEL_AT_EL0,
		.def_scope = SCOPE_SYSTEM,
		.matches = unmap_kernel_at_el0,
		.enable = kpti_install_ng_mappings,
=======
		.capability = ARM64_UNMAP_KERNEL_AT_EL0,
		.def_scope = SCOPE_SYSTEM,
		.matches = unmap_kernel_at_el0,
>>>>>>> d3f21702
	},
#endif
	{},
};

#define HWCAP_CAP(reg, field, s, min_value, type, cap)	\
	{							\
		.desc = #cap,					\
		.def_scope = SCOPE_SYSTEM,			\
		.matches = has_cpuid_feature,			\
		.sys_reg = reg,					\
		.field_pos = field,				\
		.sign = s,					\
		.min_field_value = min_value,			\
		.hwcap_type = type,				\
		.hwcap = cap,					\
	}

static const struct arm64_cpu_capabilities arm64_elf_hwcaps[] = {
	HWCAP_CAP(SYS_ID_AA64ISAR0_EL1, ID_AA64ISAR0_AES_SHIFT, FTR_UNSIGNED, 2, CAP_HWCAP, HWCAP_PMULL),
	HWCAP_CAP(SYS_ID_AA64ISAR0_EL1, ID_AA64ISAR0_AES_SHIFT, FTR_UNSIGNED, 1, CAP_HWCAP, HWCAP_AES),
	HWCAP_CAP(SYS_ID_AA64ISAR0_EL1, ID_AA64ISAR0_SHA1_SHIFT, FTR_UNSIGNED, 1, CAP_HWCAP, HWCAP_SHA1),
	HWCAP_CAP(SYS_ID_AA64ISAR0_EL1, ID_AA64ISAR0_SHA2_SHIFT, FTR_UNSIGNED, 1, CAP_HWCAP, HWCAP_SHA2),
	HWCAP_CAP(SYS_ID_AA64ISAR0_EL1, ID_AA64ISAR0_CRC32_SHIFT, FTR_UNSIGNED, 1, CAP_HWCAP, HWCAP_CRC32),
	HWCAP_CAP(SYS_ID_AA64ISAR0_EL1, ID_AA64ISAR0_ATOMICS_SHIFT, FTR_UNSIGNED, 2, CAP_HWCAP, HWCAP_ATOMICS),
	HWCAP_CAP(SYS_ID_AA64PFR0_EL1, ID_AA64PFR0_FP_SHIFT, FTR_SIGNED, 0, CAP_HWCAP, HWCAP_FP),
	HWCAP_CAP(SYS_ID_AA64PFR0_EL1, ID_AA64PFR0_FP_SHIFT, FTR_SIGNED, 1, CAP_HWCAP, HWCAP_FPHP),
	HWCAP_CAP(SYS_ID_AA64PFR0_EL1, ID_AA64PFR0_ASIMD_SHIFT, FTR_SIGNED, 0, CAP_HWCAP, HWCAP_ASIMD),
	HWCAP_CAP(SYS_ID_AA64PFR0_EL1, ID_AA64PFR0_ASIMD_SHIFT, FTR_SIGNED, 1, CAP_HWCAP, HWCAP_ASIMDHP),
	{},
};

static const struct arm64_cpu_capabilities compat_elf_hwcaps[] = {
#ifdef CONFIG_COMPAT
	HWCAP_CAP(SYS_ID_ISAR5_EL1, ID_ISAR5_AES_SHIFT, FTR_UNSIGNED, 2, CAP_COMPAT_HWCAP2, COMPAT_HWCAP2_PMULL),
	HWCAP_CAP(SYS_ID_ISAR5_EL1, ID_ISAR5_AES_SHIFT, FTR_UNSIGNED, 1, CAP_COMPAT_HWCAP2, COMPAT_HWCAP2_AES),
	HWCAP_CAP(SYS_ID_ISAR5_EL1, ID_ISAR5_SHA1_SHIFT, FTR_UNSIGNED, 1, CAP_COMPAT_HWCAP2, COMPAT_HWCAP2_SHA1),
	HWCAP_CAP(SYS_ID_ISAR5_EL1, ID_ISAR5_SHA2_SHIFT, FTR_UNSIGNED, 1, CAP_COMPAT_HWCAP2, COMPAT_HWCAP2_SHA2),
	HWCAP_CAP(SYS_ID_ISAR5_EL1, ID_ISAR5_CRC32_SHIFT, FTR_UNSIGNED, 1, CAP_COMPAT_HWCAP2, COMPAT_HWCAP2_CRC32),
#endif
	{},
};

static void __init cap_set_elf_hwcap(const struct arm64_cpu_capabilities *cap)
{
	switch (cap->hwcap_type) {
	case CAP_HWCAP:
		elf_hwcap |= cap->hwcap;
		break;
#ifdef CONFIG_COMPAT
	case CAP_COMPAT_HWCAP:
		compat_elf_hwcap |= (u32)cap->hwcap;
		break;
	case CAP_COMPAT_HWCAP2:
		compat_elf_hwcap2 |= (u32)cap->hwcap;
		break;
#endif
	default:
		WARN_ON(1);
		break;
	}
}

/* Check if we have a particular HWCAP enabled */
static bool cpus_have_elf_hwcap(const struct arm64_cpu_capabilities *cap)
{
	bool rc;

	switch (cap->hwcap_type) {
	case CAP_HWCAP:
		rc = (elf_hwcap & cap->hwcap) != 0;
		break;
#ifdef CONFIG_COMPAT
	case CAP_COMPAT_HWCAP:
		rc = (compat_elf_hwcap & (u32)cap->hwcap) != 0;
		break;
	case CAP_COMPAT_HWCAP2:
		rc = (compat_elf_hwcap2 & (u32)cap->hwcap) != 0;
		break;
#endif
	default:
		WARN_ON(1);
		rc = false;
	}

	return rc;
}

static void __init setup_elf_hwcaps(const struct arm64_cpu_capabilities *hwcaps)
{
	for (; hwcaps->matches; hwcaps++)
		if (hwcaps->matches(hwcaps, hwcaps->def_scope))
			cap_set_elf_hwcap(hwcaps);
}

/*
 * Check if the current CPU has a given feature capability.
 * Should be called from non-preemptible context.
 */
static bool __this_cpu_has_cap(const struct arm64_cpu_capabilities *cap_array,
			       unsigned int cap)
{
	const struct arm64_cpu_capabilities *caps;

	if (WARN_ON(preemptible()))
		return false;

	for (caps = cap_array; caps->matches; caps++)
		if (caps->capability == cap &&
		    caps->matches(caps, SCOPE_LOCAL_CPU))
			return true;
	return false;
}

void update_cpu_capabilities(const struct arm64_cpu_capabilities *caps,
			    const char *info)
{
	for (; caps->matches; caps++) {
		if (!caps->matches(caps, caps->def_scope))
			continue;

		if (!cpus_have_cap(caps->capability) && caps->desc)
			pr_info("%s %s\n", info, caps->desc);
		cpus_set_cap(caps->capability);
	}
}

/*
 * Run through the enabled capabilities and enable() it on all active
 * CPUs
 */
void __init enable_cpu_capabilities(const struct arm64_cpu_capabilities *caps)
{
	for (; caps->matches; caps++)
		if (caps->enable && cpus_have_cap(caps->capability))
			/*
			 * Use stop_machine() as it schedules the work allowing
			 * us to modify PSTATE, instead of on_each_cpu() which
			 * uses an IPI, giving us a PSTATE that disappears when
			 * we return.
			 */
			stop_machine(caps->enable, (void *)caps, cpu_online_mask);
}

/*
 * Flag to indicate if we have computed the system wide
 * capabilities based on the boot time active CPUs. This
 * will be used to determine if a new booting CPU should
 * go through the verification process to make sure that it
 * supports the system capabilities, without using a hotplug
 * notifier.
 */
static bool sys_caps_initialised;

static inline void set_sys_caps_initialised(void)
{
	sys_caps_initialised = true;
}

/*
 * Check for CPU features that are used in early boot
 * based on the Boot CPU value.
 */
static void check_early_cpu_features(void)
{
	verify_cpu_run_el();
	verify_cpu_asid_bits();
}

static void
verify_local_elf_hwcaps(const struct arm64_cpu_capabilities *caps)
{

	for (; caps->matches; caps++)
		if (cpus_have_elf_hwcap(caps) && !caps->matches(caps, SCOPE_LOCAL_CPU)) {
			pr_crit("CPU%d: missing HWCAP: %s\n",
					smp_processor_id(), caps->desc);
			cpu_die_early();
		}
}

static void
verify_local_cpu_features(const struct arm64_cpu_capabilities *caps_list)
{
	const struct arm64_cpu_capabilities *caps = caps_list;
	for (; caps->matches; caps++) {
		if (!cpus_have_cap(caps->capability))
			continue;
		/*
		 * If the new CPU misses an advertised feature, we cannot proceed
		 * further, park the cpu.
		 */
		if (!__this_cpu_has_cap(caps_list, caps->capability)) {
			pr_crit("CPU%d: missing feature: %s\n",
					smp_processor_id(), caps->desc);
			cpu_die_early();
		}
		if (caps->enable)
			caps->enable((void *)caps);
	}
}

/*
 * Run through the enabled system capabilities and enable() it on this CPU.
 * The capabilities were decided based on the available CPUs at the boot time.
 * Any new CPU should match the system wide status of the capability. If the
 * new CPU doesn't have a capability which the system now has enabled, we
 * cannot do anything to fix it up and could cause unexpected failures. So
 * we park the CPU.
 */
static void verify_local_cpu_capabilities(void)
{
	verify_local_cpu_errata_workarounds();
	verify_local_cpu_features(arm64_features);
	verify_local_elf_hwcaps(arm64_elf_hwcaps);
	if (system_supports_32bit_el0())
		verify_local_elf_hwcaps(compat_elf_hwcaps);
}

void check_local_cpu_capabilities(void)
{
	/*
	 * All secondary CPUs should conform to the early CPU features
	 * in use by the kernel based on boot CPU.
	 */
	check_early_cpu_features();

	/*
	 * If we haven't finalised the system capabilities, this CPU gets
	 * a chance to update the errata work arounds.
	 * Otherwise, this CPU should verify that it has all the system
	 * advertised capabilities.
	 */
	if (!sys_caps_initialised)
		update_cpu_errata_workarounds();
	else
		verify_local_cpu_capabilities();
}

static void __init setup_feature_capabilities(void)
{
	update_cpu_capabilities(arm64_features, "detected feature:");
	enable_cpu_capabilities(arm64_features);
}

extern const struct arm64_cpu_capabilities arm64_errata[];

bool this_cpu_has_cap(unsigned int cap)
{
	return (__this_cpu_has_cap(arm64_features, cap) ||
		__this_cpu_has_cap(arm64_errata, cap));
}

void __init setup_cpu_features(void)
{
	u32 cwg;
	int cls;

	/* Set the CPU feature capabilies */
	setup_feature_capabilities();
	enable_errata_workarounds();
	setup_elf_hwcaps(arm64_elf_hwcaps);

	if (system_supports_32bit_el0())
		setup_elf_hwcaps(compat_elf_hwcaps);

	/* Advertise that we have computed the system capabilities */
	set_sys_caps_initialised();

	/*
	 * Check for sane CTR_EL0.CWG value.
	 */
	cwg = cache_type_cwg();
	cls = cache_line_size();
	if (!cwg)
		pr_warn("No Cache Writeback Granule information, assuming cache line size %d\n",
			cls);
	if (L1_CACHE_BYTES < cls)
		pr_warn("L1_CACHE_BYTES smaller than the Cache Writeback Granule (%d < %d)\n",
			L1_CACHE_BYTES, cls);
}

static bool __maybe_unused
cpufeature_pan_not_uao(const struct arm64_cpu_capabilities *entry, int __unused)
{
	return (cpus_have_cap(ARM64_HAS_PAN) && !cpus_have_cap(ARM64_HAS_UAO));
}<|MERGE_RESOLUTION|>--- conflicted
+++ resolved
@@ -764,7 +764,6 @@
 static bool unmap_kernel_at_el0(const struct arm64_cpu_capabilities *entry,
 				int __unused)
 {
-<<<<<<< HEAD
 	char const *str = "command line option";
 	u64 pfr0 = read_system_reg(SYS_ID_AA64PFR0_EL1);
 
@@ -782,18 +781,11 @@
 	if (__kpti_forced) {
 		pr_info_once("kernel page table isolation forced %s by %s\n",
 			     __kpti_forced > 0 ? "ON" : "OFF", str);
-=======
-	/* Forced on command line? */
-	if (__kpti_forced) {
-		pr_info_once("kernel page table isolation forced %s by command line option\n",
-			     __kpti_forced > 0 ? "ON" : "OFF");
->>>>>>> d3f21702
 		return __kpti_forced > 0;
 	}
 
 	/* Useful for KASLR robustness */
-<<<<<<< HEAD
-	if (IS_ENABLED(CONFIG_RANDOMIZE_BASE))
+	if (IS_ENABLED(CONFIG_RANDOMIZE_BASE) || IS_ENABLED(CONFIG_RELOCATABLE_KERNEL))
 		return true;
 
 	/* Don't force KPTI for CPUs that are not vulnerable */
@@ -830,12 +822,6 @@
 		kpti_applied = true;
 
 	return 0;
-=======
-	if (IS_ENABLED(CONFIG_RANDOMIZE_BASE) || IS_ENABLED(CONFIG_RELOCATABLE_KERNEL))
-		return true;
-
-	return false;
->>>>>>> d3f21702
 }
 
 static int __init parse_kpti(char *str)
@@ -937,17 +923,11 @@
 	},
 #ifdef CONFIG_UNMAP_KERNEL_AT_EL0
 	{
-<<<<<<< HEAD
 		.desc = "Kernel page table isolation (KPTI)",
 		.capability = ARM64_UNMAP_KERNEL_AT_EL0,
 		.def_scope = SCOPE_SYSTEM,
 		.matches = unmap_kernel_at_el0,
 		.enable = kpti_install_ng_mappings,
-=======
-		.capability = ARM64_UNMAP_KERNEL_AT_EL0,
-		.def_scope = SCOPE_SYSTEM,
-		.matches = unmap_kernel_at_el0,
->>>>>>> d3f21702
 	},
 #endif
 	{},
