/*
 * ld script to make ARM Linux kernel
 * taken from the i386 version by Russell King
 * Written by Martin Mares <mj@atrey.karlin.mff.cuni.cz>
 */

#include <asm-generic/vmlinux.lds.h>
#include <asm/cache.h>
#include <asm/kernel-pgtable.h>
#include <asm/thread_info.h>
#include <asm/memory.h>
#include <asm/page.h>
#include <asm/pgtable.h>

#include "image.h"

/* .exit.text needed in case of alternative patching */
#define ARM_EXIT_KEEP(x)	x
#define ARM_EXIT_DISCARD(x)

OUTPUT_ARCH(aarch64)
ENTRY(_text)

jiffies = jiffies_64;

#define HYPERVISOR_TEXT					\
	/*						\
	 * Align to 4 KB so that			\
	 * a) the HYP vector table is at its minimum	\
	 *    alignment of 2048 bytes			\
	 * b) the HYP init code will not cross a page	\
	 *    boundary if its size does not exceed	\
	 *    4 KB (see related ASSERT() below)		\
	 */						\
	. = ALIGN(SZ_4K);				\
	VMLINUX_SYMBOL(__hyp_idmap_text_start) = .;	\
	*(.hyp.idmap.text)				\
	VMLINUX_SYMBOL(__hyp_idmap_text_end) = .;	\
	VMLINUX_SYMBOL(__hyp_text_start) = .;		\
	*(.hyp.text)					\
	VMLINUX_SYMBOL(__hyp_text_end) = .;

#define IDMAP_TEXT					\
	. = ALIGN(SZ_4K);				\
	VMLINUX_SYMBOL(__idmap_text_start) = .;		\
	*(.idmap.text)					\
	VMLINUX_SYMBOL(__idmap_text_end) = .;

#ifdef CONFIG_HIBERNATION
#define HIBERNATE_TEXT					\
	. = ALIGN(SZ_4K);				\
	VMLINUX_SYMBOL(__hibernate_exit_text_start) = .;\
	*(.hibernate_exit.text)				\
	VMLINUX_SYMBOL(__hibernate_exit_text_end) = .;
#else
#define HIBERNATE_TEXT
#endif

#ifdef CONFIG_UNMAP_KERNEL_AT_EL0
#define TRAMP_TEXT					\
	. = ALIGN(PAGE_SIZE);				\
	VMLINUX_SYMBOL(__entry_tramp_text_start) = .;	\
	*(.entry.tramp.text)				\
	. = ALIGN(PAGE_SIZE);				\
	VMLINUX_SYMBOL(__entry_tramp_text_end) = .;
#else
#define TRAMP_TEXT
#endif

/*
 * The size of the PE/COFF section that covers the kernel image, which
 * runs from stext to _edata, must be a round multiple of the PE/COFF
 * FileAlignment, which we set to its minimum value of 0x200. 'stext'
 * itself is 4 KB aligned, so padding out _edata to a 0x200 aligned
 * boundary should be sufficient.
 */
PECOFF_FILE_ALIGNMENT = 0x200;

#ifdef CONFIG_EFI
#define PECOFF_EDATA_PADDING	\
	.pecoff_edata_padding : { BYTE(0); . = ALIGN(PECOFF_FILE_ALIGNMENT); }
#else
#define PECOFF_EDATA_PADDING
#endif

#if defined(CONFIG_DEBUG_ALIGN_RODATA)
/*
 *  4 KB granule:   1 level 2 entry
 * 16 KB granule: 128 level 3 entries, with contiguous bit
 * 64 KB granule:  32 level 3 entries, with contiguous bit
 */
#define SEGMENT_ALIGN			SZ_2M
#else
/*
 *  4 KB granule:  16 level 3 entries, with contiguous bit
 * 16 KB granule:   4 level 3 entries, without contiguous bit
 * 64 KB granule:   1 level 3 entry
 */
#define SEGMENT_ALIGN			SZ_64K
#endif

SECTIONS
{
	/*
	 * XXX: The linker does not define how output sections are
	 * assigned to input sections when there are multiple statements
	 * matching the same input section name.  There is no documented
	 * order of matching.
	 */
	/DISCARD/ : {
		ARM_EXIT_DISCARD(EXIT_TEXT)
		ARM_EXIT_DISCARD(EXIT_DATA)
		EXIT_CALL
		*(.discard)
		*(.discard.*)
		*(.interp .dynamic)
		*(.dynsym .dynstr .hash)
	}

	. = KIMAGE_VADDR + TEXT_OFFSET;

	.head.text : {
		_text = .;
		HEAD_TEXT
	}
	. = ALIGN(1<<PAGE_SHIFT);
	.text : {			/* Real text segment		*/
		_stext = .;		/* Text and read-only data	*/
			__exception_text_start = .;
			*(.exception.text)
			__exception_text_end = .;
			IRQENTRY_TEXT
			SOFTIRQENTRY_TEXT
			ENTRY_TEXT
			TEXT_TEXT
			SCHED_TEXT
			CPUIDLE_TEXT
			LOCK_TEXT
			KPROBES_TEXT
			HYPERVISOR_TEXT
			IDMAP_TEXT
			HIBERNATE_TEXT
			TRAMP_TEXT
			*(.fixup)
			*(.gnu.warning)
		. = ALIGN(16);
		*(.got)			/* Global offset table		*/
	}

#ifdef CONFIG_UH_RKP
	. = ALIGN(PAGE_SIZE);
	.rkp.bitmap : {
		rkp_pgt_bitmap = .;
		*(.rkp.bitmap)
	}
	. = ALIGN(PAGE_SIZE);
	.rkp.dblmap : {
		rkp_map_bitmap = .;
		*(.rkp.dblmap)
	}
#ifdef CONFIG_RKP_KDP
	 /* Creating a new section to store task credentials */
	. = ALIGN(PAGE_SIZE);
	.rkp.prot.page : {
		__rkp_ro_start = .;
	}
	. = __rkp_ro_start + 0x4000;
	. = ALIGN(PAGE_SIZE);
#endif /* CONFIG_RKP_KDP*/
	. = ALIGN(PAGE_SIZE);
	.empty_zero_page :{
		*(.empty_zero_page)
	}
	. = ALIGN(PAGE_SIZE);
	bm_pte = .;
	. += PAGE_SIZE;
	. = ALIGN(PAGE_SIZE);
	bm_pmd = .;
	. += PAGE_SIZE;
	. = ALIGN(PAGE_SIZE);
	bm_pud = .;
	. += PAGE_SIZE;
#endif

	. = ALIGN(SEGMENT_ALIGN);
	_etext = .;			/* End of text section */

	RO_DATA(PAGE_SIZE)		/* everything from this point to     */
	EXCEPTION_TABLE(8)		/* __init_begin will be marked RO NX */
	NOTES

	. = ALIGN(SEGMENT_ALIGN);
	__init_begin = .;

	INIT_TEXT_SECTION(8)
	.exit.text : {
		ARM_EXIT_KEEP(EXIT_TEXT)
	}

	.init.data : {
		INIT_DATA
		INIT_SETUP(16)
		INIT_CALLS
		CON_INITCALL
		SECURITY_INITCALL
		INIT_RAM_FS
		*(.init.rodata.* .init.bss)	/* from the EFI stub */
	}
	.exit.data : {
		ARM_EXIT_KEEP(EXIT_DATA)
	}

	PERCPU_SECTION(L1_CACHE_BYTES)

	. = ALIGN(4);
	.altinstructions : {
		__alt_instructions = .;
		*(.altinstructions)
		__alt_instructions_end = .;
	}
	.altinstr_replacement : {
		*(.altinstr_replacement)
	}
	. = ALIGN(0x1000);
	.rela : {
		__reloc_start = .;
		*(.rela .rela*)
		__reloc_end = .;
	}

	__rela_offset	= ABSOLUTE(ADDR(.rela) - KIMAGE_VADDR);
	__rela_size	= SIZEOF(.rela);

	. = ALIGN(SEGMENT_ALIGN);
	__init_end = .;

	_data = .;
	_sdata = .;
	RW_DATA_SECTION(L1_CACHE_BYTES, PAGE_SIZE, THREAD_SIZE)

	/*
	 * Data written with the MMU off but read with the MMU on requires
	 * cache lines to be invalidated, discarding up to a Cache Writeback
	 * Granule (CWG) of data from the cache. Keep the section that
	 * requires this type of maintenance to be in its own Cache Writeback
	 * Granule (CWG) area so the cache maintenance operations don't
	 * interfere with adjacent data.
	 */
	.mmuoff.data.write : ALIGN(SZ_2K) {
		__mmuoff_data_start = .;
		*(.mmuoff.data.write)
	}
	. = ALIGN(SZ_2K);
	.mmuoff.data.read : {
		*(.mmuoff.data.read)
		__mmuoff_data_end = .;
	}

	PECOFF_EDATA_PADDING
	_edata = .;

	BSS_SECTION(0, 0, 0)

	. = ALIGN(PAGE_SIZE);
	idmap_pg_dir = .;
	. += IDMAP_DIR_SIZE;
	swapper_pg_dir = .;
	. += SWAPPER_DIR_SIZE;

<<<<<<< HEAD
#ifdef CONFIG_ARM64_SW_TTBR0_PAN
	reserved_ttbr0 = .;
	. += RESERVED_TTBR0_SIZE;
#endif
=======
#ifdef CONFIG_UNMAP_KERNEL_AT_EL0
	tramp_pg_dir = .;
	. += PAGE_SIZE;
#endif

>>>>>>> d32da5bd
	_end = .;

	STABS_DEBUG

	HEAD_SYMBOLS
}

/*
 * The HYP init code and ID map text can't be longer than a page each,
 * and should not cross a page boundary.
 */
ASSERT(__hyp_idmap_text_end - (__hyp_idmap_text_start & ~(SZ_4K - 1)) <= SZ_4K,
	"HYP init code too big or misaligned")
ASSERT(__idmap_text_end - (__idmap_text_start & ~(SZ_4K - 1)) <= SZ_4K,
	"ID map text too big or misaligned")
#ifdef CONFIG_HIBERNATION
ASSERT(__hibernate_exit_text_end - (__hibernate_exit_text_start & ~(SZ_4K - 1))
	<= SZ_4K, "Hibernate exit text too big or misaligned")
#endif
#ifdef CONFIG_UNMAP_KERNEL_AT_EL0
ASSERT((__entry_tramp_text_end - __entry_tramp_text_start) == PAGE_SIZE,
	"Entry trampoline text too big")
#endif
/*
 * If padding is applied before .head.text, virt<->phys conversions will fail.
 */
ASSERT(_text == (KIMAGE_VADDR + TEXT_OFFSET), "HEAD is misaligned")<|MERGE_RESOLUTION|>--- conflicted
+++ resolved
@@ -267,18 +267,16 @@
 	swapper_pg_dir = .;
 	. += SWAPPER_DIR_SIZE;
 
-<<<<<<< HEAD
+#ifdef CONFIG_UNMAP_KERNEL_AT_EL0
+	tramp_pg_dir = .;
+	. += PAGE_SIZE;
+#endif
+
 #ifdef CONFIG_ARM64_SW_TTBR0_PAN
 	reserved_ttbr0 = .;
 	. += RESERVED_TTBR0_SIZE;
 #endif
-=======
-#ifdef CONFIG_UNMAP_KERNEL_AT_EL0
-	tramp_pg_dir = .;
-	. += PAGE_SIZE;
-#endif
-
->>>>>>> d32da5bd
+
 	_end = .;
 
 	STABS_DEBUG
