/*
 * ld script to make ARM Linux kernel
 * taken from the i386 version by Russell King
 * Written by Martin Mares <mj@atrey.karlin.mff.cuni.cz>
 */

#include <asm-generic/vmlinux.lds.h>
#include <asm/cache.h>
#include <asm/kernel-pgtable.h>
#include <asm/thread_info.h>
#include <asm/memory.h>
#include <asm/page.h>
#include <asm/pgtable.h>

#include "image.h"

/* .exit.text needed in case of alternative patching */
#define ARM_EXIT_KEEP(x)	x
#define ARM_EXIT_DISCARD(x)

OUTPUT_ARCH(aarch64)
ENTRY(_text)

jiffies = jiffies_64;

#define HYPERVISOR_TEXT					\
	/*						\
	 * Align to 4 KB so that			\
	 * a) the HYP vector table is at its minimum	\
	 *    alignment of 2048 bytes			\
	 * b) the HYP init code will not cross a page	\
	 *    boundary if its size does not exceed	\
	 *    4 KB (see related ASSERT() below)		\
	 */						\
	. = ALIGN(SZ_4K);				\
	VMLINUX_SYMBOL(__hyp_idmap_text_start) = .;	\
	*(.hyp.idmap.text)				\
	VMLINUX_SYMBOL(__hyp_idmap_text_end) = .;	\
	VMLINUX_SYMBOL(__hyp_text_start) = .;		\
	*(.hyp.text)					\
	VMLINUX_SYMBOL(__hyp_text_end) = .;

#define IDMAP_TEXT					\
	. = ALIGN(SZ_4K);				\
	VMLINUX_SYMBOL(__idmap_text_start) = .;		\
	*(.idmap.text)					\
	VMLINUX_SYMBOL(__idmap_text_end) = .;

#ifdef CONFIG_HIBERNATION
#define HIBERNATE_TEXT					\
	. = ALIGN(SZ_4K);				\
	VMLINUX_SYMBOL(__hibernate_exit_text_start) = .;\
	*(.hibernate_exit.text)				\
	VMLINUX_SYMBOL(__hibernate_exit_text_end) = .;
#else
#define HIBERNATE_TEXT
#endif

#ifdef CONFIG_UNMAP_KERNEL_AT_EL0
#define TRAMP_TEXT					\
	. = ALIGN(PAGE_SIZE);				\
	VMLINUX_SYMBOL(__entry_tramp_text_start) = .;	\
	*(.entry.tramp.text)				\
	. = ALIGN(PAGE_SIZE);				\
	VMLINUX_SYMBOL(__entry_tramp_text_end) = .;
#else
#define TRAMP_TEXT
#endif

/*
 * The size of the PE/COFF section that covers the kernel image, which
 * runs from stext to _edata, must be a round multiple of the PE/COFF
 * FileAlignment, which we set to its minimum value of 0x200. 'stext'
 * itself is 4 KB aligned, so padding out _edata to a 0x200 aligned
 * boundary should be sufficient.
 */
PECOFF_FILE_ALIGNMENT = 0x200;

#ifdef CONFIG_EFI
#define PECOFF_EDATA_PADDING	\
	.pecoff_edata_padding : { BYTE(0); . = ALIGN(PECOFF_FILE_ALIGNMENT); }
#else
#define PECOFF_EDATA_PADDING
#endif

#if defined(CONFIG_DEBUG_ALIGN_RODATA)
/*
 *  4 KB granule:   1 level 2 entry
 * 16 KB granule: 128 level 3 entries, with contiguous bit
 * 64 KB granule:  32 level 3 entries, with contiguous bit
 */
#define SEGMENT_ALIGN			SZ_2M
#else
/*
 *  4 KB granule:  16 level 3 entries, with contiguous bit
 * 16 KB granule:   4 level 3 entries, without contiguous bit
 * 64 KB granule:   1 level 3 entry
 */
#define SEGMENT_ALIGN			SZ_64K
#endif

SECTIONS
{
	/*
	 * XXX: The linker does not define how output sections are
	 * assigned to input sections when there are multiple statements
	 * matching the same input section name.  There is no documented
	 * order of matching.
	 */
	/DISCARD/ : {
		ARM_EXIT_DISCARD(EXIT_TEXT)
		ARM_EXIT_DISCARD(EXIT_DATA)
		EXIT_CALL
		*(.discard)
		*(.discard.*)
		*(.interp .dynamic)
		*(.dynsym .dynstr .hash)
	}

	. = KIMAGE_VADDR + TEXT_OFFSET;

	.head.text : {
		_text = .;
		HEAD_TEXT
	}
	. = ALIGN(1<<PAGE_SHIFT);
	.text : {			/* Real text segment		*/
		_stext = .;		/* Text and read-only data	*/
			__exception_text_start = .;
			*(.exception.text)
			__exception_text_end = .;
			IRQENTRY_TEXT
			SOFTIRQENTRY_TEXT
			ENTRY_TEXT
			TEXT_TEXT
			SCHED_TEXT
			CPUIDLE_TEXT
			LOCK_TEXT
			KPROBES_TEXT
			HYPERVISOR_TEXT
			IDMAP_TEXT
			HIBERNATE_TEXT
			TRAMP_TEXT
			*(.fixup)
			*(.gnu.warning)
		. = ALIGN(16);
		*(.got)			/* Global offset table		*/
	}

#ifdef CONFIG_UH_RKP
	. = ALIGN(PAGE_SIZE);
	.rkp.bitmap : {
		rkp_pgt_bitmap = .;
		*(.rkp.bitmap)
	}
	. = ALIGN(PAGE_SIZE);
	.rkp.dblmap : {
		rkp_map_bitmap = .;
		*(.rkp.dblmap)
	}
#ifdef CONFIG_RKP_KDP
	 /* Creating a new section to store task credentials */
	. = ALIGN(PAGE_SIZE);
	.rkp.prot.page : {
		__rkp_ro_start = .;
	}
	. = __rkp_ro_start + 0x4000;
	. = ALIGN(PAGE_SIZE);
#endif /* CONFIG_RKP_KDP*/
	. = ALIGN(PAGE_SIZE);
	.empty_zero_page :{
		*(.empty_zero_page)
	}
	. = ALIGN(PAGE_SIZE);
	bm_pte = .;
	. += PAGE_SIZE;
	. = ALIGN(PAGE_SIZE);
	bm_pmd = .;
	. += PAGE_SIZE;
	. = ALIGN(PAGE_SIZE);
	bm_pud = .;
	. += PAGE_SIZE;
#endif

	. = ALIGN(SEGMENT_ALIGN);
	_etext = .;			/* End of text section */

	RO_DATA(PAGE_SIZE)		/* everything from this point to     */
	EXCEPTION_TABLE(8)		/* __init_begin will be marked RO NX */
	NOTES

	. = ALIGN(SEGMENT_ALIGN);
	__init_begin = .;

	INIT_TEXT_SECTION(8)
	.exit.text : {
		ARM_EXIT_KEEP(EXIT_TEXT)
	}

	.init.data : {
		INIT_DATA
		INIT_SETUP(16)
		INIT_CALLS
		CON_INITCALL
		SECURITY_INITCALL
		INIT_RAM_FS
		*(.init.rodata.* .init.bss)	/* from the EFI stub */
	}
	.exit.data : {
		ARM_EXIT_KEEP(EXIT_DATA)
	}

	PERCPU_SECTION(L1_CACHE_BYTES)

	. = ALIGN(4);
	.altinstructions : {
		__alt_instructions = .;
		*(.altinstructions)
		__alt_instructions_end = .;
	}
	.altinstr_replacement : {
		*(.altinstr_replacement)
	}
	. = ALIGN(0x1000);
	.rela : {
		__reloc_start = .;
		*(.rela .rela*)
		__reloc_end = .;
	}

	__rela_offset	= ABSOLUTE(ADDR(.rela) - KIMAGE_VADDR);
	__rela_size	= SIZEOF(.rela);

	. = ALIGN(SEGMENT_ALIGN);
	__init_end = .;

	_data = .;
	_sdata = .;
	RW_DATA_SECTION(L1_CACHE_BYTES, PAGE_SIZE, THREAD_SIZE)

	/*
	 * Data written with the MMU off but read with the MMU on requires
	 * cache lines to be invalidated, discarding up to a Cache Writeback
	 * Granule (CWG) of data from the cache. Keep the section that
	 * requires this type of maintenance to be in its own Cache Writeback
	 * Granule (CWG) area so the cache maintenance operations don't
	 * interfere with adjacent data.
	 */
	.mmuoff.data.write : ALIGN(SZ_2K) {
		__mmuoff_data_start = .;
		*(.mmuoff.data.write)
	}
	. = ALIGN(SZ_2K);
	.mmuoff.data.read : {
		*(.mmuoff.data.read)
		__mmuoff_data_end = .;
	}

	PECOFF_EDATA_PADDING
	_edata = .;

	BSS_SECTION(0, 0, 0)

	. = ALIGN(PAGE_SIZE);
	idmap_pg_dir = .;
	. += IDMAP_DIR_SIZE;
	swapper_pg_dir = .;
	. += SWAPPER_DIR_SIZE;

#ifdef CONFIG_ARM64_SW_TTBR0_PAN
	reserved_ttbr0 = .;
	. += RESERVED_TTBR0_SIZE;
#endif
<<<<<<< HEAD
=======

#ifdef CONFIG_UNMAP_KERNEL_AT_EL0
	tramp_pg_dir = .;
	. += PAGE_SIZE;
#endif

>>>>>>> b4b8cc32
	_end = .;

	STABS_DEBUG

	HEAD_SYMBOLS
}

/*
 * The HYP init code and ID map text can't be longer than a page each,
 * and should not cross a page boundary.
 */
ASSERT(__hyp_idmap_text_end - (__hyp_idmap_text_start & ~(SZ_4K - 1)) <= SZ_4K,
	"HYP init code too big or misaligned")
ASSERT(__idmap_text_end - (__idmap_text_start & ~(SZ_4K - 1)) <= SZ_4K,
	"ID map text too big or misaligned")
#ifdef CONFIG_HIBERNATION
ASSERT(__hibernate_exit_text_end - (__hibernate_exit_text_start & ~(SZ_4K - 1))
	<= SZ_4K, "Hibernate exit text too big or misaligned")
#endif
#ifdef CONFIG_UNMAP_KERNEL_AT_EL0
ASSERT((__entry_tramp_text_end - __entry_tramp_text_start) == PAGE_SIZE,
	"Entry trampoline text too big")
#endif
/*
 * If padding is applied before .head.text, virt<->phys conversions will fail.
 */
ASSERT(_text == (KIMAGE_VADDR + TEXT_OFFSET), "HEAD is misaligned")<|MERGE_RESOLUTION|>--- conflicted
+++ resolved
@@ -271,15 +271,12 @@
 	reserved_ttbr0 = .;
 	. += RESERVED_TTBR0_SIZE;
 #endif
-<<<<<<< HEAD
-=======
 
 #ifdef CONFIG_UNMAP_KERNEL_AT_EL0
 	tramp_pg_dir = .;
 	. += PAGE_SIZE;
 #endif
 
->>>>>>> b4b8cc32
 	_end = .;
 
 	STABS_DEBUG
