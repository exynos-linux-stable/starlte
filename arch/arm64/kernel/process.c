--- conflicted
+++ resolved
@@ -221,7 +221,6 @@
 		for (j = 0; j < 8; j++) {
 			u32	data;
 			if (probe_kernel_address(p, data)) {
-<<<<<<< HEAD
 				if (j == 7)
 					pr_cont(" ********\n");
 				else
@@ -234,15 +233,6 @@
 			}
 			++p;
 		}
-=======
-				pr_cont(" ********");
-			} else {
-				pr_cont(" %08x", data);
-			}
-			++p;
-		}
-		pr_cont("\n");
->>>>>>> c1fac76c
 	}
 }
 
