/*
 * Based on arch/arm/kernel/traps.c
 *
 * Copyright (C) 1995-2009 Russell King
 * Copyright (C) 2012 ARM Ltd.
 *
 * This program is free software; you can redistribute it and/or modify
 * it under the terms of the GNU General Public License version 2 as
 * published by the Free Software Foundation.
 *
 * This program is distributed in the hope that it will be useful,
 * but WITHOUT ANY WARRANTY; without even the implied warranty of
 * MERCHANTABILITY or FITNESS FOR A PARTICULAR PURPOSE.  See the
 * GNU General Public License for more details.
 *
 * You should have received a copy of the GNU General Public License
 * along with this program.  If not, see <http://www.gnu.org/licenses/>.
 */

#include <linux/bug.h>
#include <linux/signal.h>
#include <linux/personality.h>
#include <linux/kallsyms.h>
#include <linux/spinlock.h>
#include <linux/uaccess.h>
#include <linux/hardirq.h>
#include <linux/kdebug.h>
#include <linux/module.h>
#include <linux/kexec.h>
#include <linux/delay.h>
#include <linux/init.h>
#include <linux/sched.h>
#include <linux/syscalls.h>
#include <linux/exynos-ss.h>

#include <asm/atomic.h>
#include <asm/barrier.h>
#include <asm/bug.h>
#include <asm/debug-monitors.h>
#include <asm/esr.h>
#include <asm/insn.h>
#include <asm/traps.h>
#include <asm/stack_pointer.h>
#include <asm/stacktrace.h>
#include <asm/exception.h>
#include <asm/system_misc.h>
#include <asm/sysreg.h>
#include <soc/samsung/exynos-condbg.h>
#ifdef CONFIG_SEC_DEBUG
#include <linux/sec_debug.h>
#endif

static const char *handler[] = {
	"Synchronous Abort",
	"IRQ",
	"FIQ",
	"Error"
};

int show_unhandled_signals = 0;

/*
 * Dump out the contents of some kernel memory nicely...
 */
static void dump_mem(const char *lvl, const char *str, unsigned long bottom,
		     unsigned long top)
{
	unsigned long first;
	mm_segment_t fs;
	int i;

	/*
	 * We need to switch to kernel mode so that we can use __get_user
	 * to safely read from kernel space.
	 */
	fs = get_fs();
	set_fs(KERNEL_DS);

	printk("%s%s(0x%016lx to 0x%016lx)\n", lvl, str, bottom, top);

	for (first = bottom & ~31; first < top; first += 32) {
		unsigned long p;
		char str[sizeof(" 12345678") * 8 + 1];

		memset(str, ' ', sizeof(str));
		str[sizeof(str) - 1] = '\0';

		for (p = first, i = 0; i < (32 / 8)
					&& p < top; i++, p += 8) {
			if (p >= bottom && p < top) {
				unsigned long val;

				if (__get_user(val, (unsigned long *)p) == 0)
					sprintf(str + i * 17, " %016lx", val);
				else
					sprintf(str + i * 17, " ????????????????");
			}
		}
		printk("%s%04lx:%s\n", lvl, first & 0xffff, str);
	}

	set_fs(fs);
}

static void dump_backtrace_entry(unsigned long where)
{
	/*
	 * Note that 'where' can have a physical address, but it's not handled.
	 */
	print_ip_sym(where);
}

#if defined(CONFIG_SEC_DEBUG_AUTO_SUMMARY) && !defined(CONFIG_SEC_DEBUG_BRANCH_VERIFIER)
static void dump_backtrace_entry_auto_summary(unsigned long where)
{
	/*
	 * Note that 'where' can have a physical address, but it's not handled.
	 */
	pr_auto(ASL2, "[<%p>] %pS\n", (void *)where, (void *)where);
}
#endif

static void __dump_instr(const char *lvl, struct pt_regs *regs)
{
	unsigned long addr = instruction_pointer(regs);
	char str[sizeof("00000000 ") * 5 + 2 + 1], *p = str;
	int i;

	for (i = -4; i < 1; i++) {
		unsigned int val, bad;

		bad = get_user(val, &((u32 *)addr)[i]);

		if (!bad)
			p += sprintf(p, i == 0 ? "(%08x) " : "%08x ", val);
		else {
			p += sprintf(p, "bad PC value");
			break;
		}
	}
	printk("%sCode: %s\n", lvl, str);
}

static void dump_instr(const char *lvl, struct pt_regs *regs)
{
	if (!user_mode(regs)) {
		mm_segment_t fs = get_fs();
		set_fs(KERNEL_DS);
		__dump_instr(lvl, regs);
		set_fs(fs);
	} else {
		__dump_instr(lvl, regs);
	}
}

static bool on_valid_stack(struct task_struct *tsk, unsigned long sp, unsigned long irq_sp)
{
	unsigned long low = (unsigned long)task_stack_page(tsk);
	unsigned long high = low + THREAD_SIZE;

	if (low <= sp && sp < high)
		return true;

	if (irq_sp) {
		low = irq_sp - IRQ_STACK_SIZE;
		high = irq_sp;

		if (low <= sp && sp < high)
			return true;
	}

	return false;
}

static void dump_backtrace(struct pt_regs *regs, struct task_struct *tsk)
{
	struct stackframe frame;
	unsigned long irq_stack_ptr;
	int skip;

	pr_debug("%s(regs = %p tsk = %p)\n", __func__, regs, tsk);

	if (!tsk)
		tsk = current;

	if (!try_get_task_stack(tsk))
		return;

	/*
	 * Switching between stacks is valid when tracing current and in
	 * non-preemptible context.
	 */
	if (tsk == current && !preemptible())
		irq_stack_ptr = IRQ_STACK_PTR(smp_processor_id());
	else
		irq_stack_ptr = 0;

	if (tsk == current) {
		frame.fp = (unsigned long)__builtin_frame_address(0);
		frame.sp = current_stack_pointer;
		frame.pc = (unsigned long)dump_backtrace;
	} else {
		/*
		 * task blocked in __switch_to
		 */
		frame.fp = thread_saved_fp(tsk);
		frame.sp = thread_saved_sp(tsk);
		frame.pc = thread_saved_pc(tsk);
	}
#ifdef CONFIG_FUNCTION_GRAPH_TRACER
	frame.graph = tsk->curr_ret_stack;
#endif

	skip = !!regs;
	printk("Call trace:\n");
	while (1) {
		unsigned long where = frame.pc;
		unsigned long stack;
		int ret;

		/* skip until specified stack frame */
		if (!skip) {
			dump_backtrace_entry(where);
			exynos_ss_save_log(raw_smp_processor_id(), where);
		} else if (frame.fp == regs->regs[29]) {
			skip = 0;
			/*
			 * Mostly, this is the case where this function is
			 * called in panic/abort. As exception handler's
			 * stack frame does not contain the corresponding pc
			 * at which an exception has taken place, use regs->pc
			 * instead.
			 */
			dump_backtrace_entry(regs->pc);
			exynos_ss_save_log(raw_smp_processor_id(), regs->pc);
		}
		ret = unwind_frame(tsk, &frame);
		if (ret < 0)
			break;
		stack = frame.sp;
		if (in_exception_text(where)) {
			/*
			 * If we switched to the irq_stack before calling this
			 * exception handler, then the pt_regs will be on the
			 * task stack. The easiest way to tell is if the large
			 * pt_regs would overlap with the end of the irq_stack.
			 */
			if (stack < irq_stack_ptr &&
			    (stack + sizeof(struct pt_regs)) > irq_stack_ptr)
				stack = IRQ_STACK_TO_TASK_STACK(irq_stack_ptr);
			else
				stack = frame.fp - sizeof(struct pt_regs)
						 - PRESERVE_STACK_SIZE;

			if (on_valid_stack(tsk, stack, irq_stack_ptr))
				dump_mem("", "Exception stack", stack,
					 stack + sizeof(struct pt_regs));
		}
	}

	put_task_stack(tsk);
}

#ifdef CONFIG_SEC_DEBUG_AUTO_SUMMARY
static void dump_backtrace_auto_summary(struct pt_regs *regs, struct task_struct *tsk)
{
	struct stackframe frame;
	unsigned long irq_stack_ptr;
	int skip;
#ifdef CONFIG_SEC_DEBUG_BRANCH_VERIFIER
	struct branch_info binfo;
#endif

	pr_debug("%s(regs = %p tsk = %p)\n", __func__, regs, tsk);

	if (!tsk)
		tsk = current;

	/*
	 * Switching between stacks is valid when tracing current and in
	 * non-preemptible context.
	 */
	if (tsk == current && !preemptible())
		irq_stack_ptr = IRQ_STACK_PTR(smp_processor_id());
	else
		irq_stack_ptr = 0;

	if (tsk == current) {
		frame.fp = (unsigned long)__builtin_frame_address(0);
		frame.sp = current_stack_pointer;
		frame.pc = (unsigned long)dump_backtrace_auto_summary;
	} else {
		/*
		 * task blocked in __switch_to
		 */
		frame.fp = thread_saved_fp(tsk);
		frame.sp = thread_saved_sp(tsk);
		frame.pc = thread_saved_pc(tsk);
	}
#ifdef CONFIG_FUNCTION_GRAPH_TRACER
	frame.graph = tsk->curr_ret_stack;
#endif
#ifdef CONFIG_SEC_DEBUG_BRANCH_VERIFIER
	frame.pc_from_irq = 0;
	init_branch_info(&binfo);
#endif

	skip = !!regs;
	pr_auto_once(2);
	pr_auto(ASL2, "Call trace:\n");
	while (1) {
		unsigned long where = frame.pc;
		unsigned long stack;
		int ret;

		/* skip until specified stack frame */
		if (!skip) {
#ifdef CONFIG_SEC_DEBUG_BRANCH_VERIFIER
			pre_check_backtrace_auto_summary(&binfo, where, frame.fp);
			check_backtrace_auto_summary(&binfo, where, frame.fp, frame.pc_from_irq, NULL);
#else
			dump_backtrace_entry_auto_summary(where);
#endif
			exynos_ss_save_log(raw_smp_processor_id(), where);
		} else if (frame.fp == regs->regs[29]) {
			skip = 0;
			/*
			 * Mostly, this is the case where this function is
			 * called in panic/abort. As exception handler's
			 * stack frame does not contain the corresponding pc
			 * at which an exception has taken place, use regs->pc
			 * instead.
			 */
#ifdef CONFIG_SEC_DEBUG_BRANCH_VERIFIER
			check_backtrace_auto_summary(&binfo, regs->pc, frame.fp, frame.pc_from_irq, regs);
#else
			dump_backtrace_entry_auto_summary(regs->pc);
#endif
			exynos_ss_save_log(raw_smp_processor_id(), regs->pc);
		}
		ret = unwind_frame(tsk, &frame);
		if (ret < 0)
			break;
		stack = frame.sp;
		if (in_exception_text(where)) {
			/*
			 * If we switched to the irq_stack before calling this
			 * exception handler, then the pt_regs will be on the
			 * task stack. The easiest way to tell is if the large
			 * pt_regs would overlap with the end of the irq_stack.
			 */
			if (stack < irq_stack_ptr &&
			    (stack + sizeof(struct pt_regs)) > irq_stack_ptr)
				stack = IRQ_STACK_TO_TASK_STACK(irq_stack_ptr);
			else
				stack = frame.fp - sizeof(struct pt_regs)
						 - PRESERVE_STACK_SIZE;

			if (on_valid_stack(tsk, stack, irq_stack_ptr))
				dump_mem("", "Exception stack", stack,
					 stack + sizeof(struct pt_regs));
		}
	}
}
#endif

void show_stack(struct task_struct *tsk, unsigned long *sp)
{
	dump_backtrace(NULL, tsk);
	barrier();
}

#ifdef CONFIG_PREEMPT
#define S_PREEMPT " PREEMPT"
#else
#define S_PREEMPT ""
#endif
#define S_SMP " SMP"

static int __die(const char *str, int err, struct pt_regs *regs)
{
	struct task_struct *tsk = current;
	static int die_counter;
	int ret;

	ecd_printf("%s\n", str);
	pr_emerg("Internal error: %s: %x [#%d]" S_PREEMPT S_SMP "\n",
		 str, err, ++die_counter);

	/* trap and error numbers are mostly meaningless on ARM */
	ret = notify_die(DIE_OOPS, str, regs, err, 0, SIGSEGV);
	if (ret == NOTIFY_STOP)
		return ret;

	print_modules();
	__show_regs(regs);
	pr_emerg("Process %.*s (pid: %d, stack limit = 0x%p)\n",
		 TASK_COMM_LEN, tsk->comm, task_pid_nr(tsk),
		 end_of_stack(tsk));

	if (!user_mode(regs)) {
		dump_mem(KERN_EMERG, "Stack: ", regs->sp,
			 THREAD_SIZE + (unsigned long)task_stack_page(tsk));

#ifdef CONFIG_SEC_DEBUG_AUTO_SUMMARY
		dump_backtrace_auto_summary(regs, tsk);
#else
		dump_backtrace(regs, tsk);
#endif

		dump_instr(KERN_EMERG, regs);
	}

	print_ppmpu_protection(regs);

	return ret;
}

static DEFINE_RAW_SPINLOCK(die_lock);

/*
 * This function is protected against re-entrancy.
 */
void die(const char *str, struct pt_regs *regs, int err)
{
	int ret;
	unsigned long flags;

	oops_enter();

	raw_spin_lock_irqsave(&die_lock, flags);

	console_verbose();
	bust_spinlocks(1);
<<<<<<< HEAD
#ifdef CONFIG_SEC_DUMP_SUMMARY
	sec_debug_save_die_info(str, regs);
#endif
=======
>>>>>>> c1fac76c
	ret = __die(str, err, regs);

	if (regs && kexec_should_crash(current))
		crash_kexec(regs);

	bust_spinlocks(0);
	add_taint(TAINT_DIE, LOCKDEP_NOW_UNRELIABLE);
	raw_spin_unlock_irqrestore(&die_lock, flags);

	oops_exit();

#ifdef CONFIG_SEC_DEBUG_EXTRA_INFO
	sec_debug_set_extra_info_backtrace(regs);
#endif
#if defined(CONFIG_SEC_DEBUG)
	if (in_interrupt()) {
		if (regs)
			panic("%s\nPC is at %pS\nLR is at %pS",
				"Fatal exception in interrupt", (void *)(regs)->pc,
				(compat_user_mode(regs)) ? (void *)regs->compat_lr : (void *)regs->regs[30]);
		else
			panic("Fatal exception in interrupt");
	}
	if (panic_on_oops) {
		if (regs)
			panic("%s\nPC is at %pS\nLR is at %pS",
				"Fatal exception", (void *)(regs)->pc,
				(compat_user_mode(regs)) ? (void *)regs->compat_lr : (void *)regs->regs[30]);
		else
			panic("Fatal exception");
	}
#else
	if (in_interrupt())
		panic("Fatal exception in interrupt");
	if (panic_on_oops)
		panic("Fatal exception");
#endif
	if (ret != NOTIFY_STOP)
		do_exit(SIGSEGV);
}

void arm64_notify_die(const char *str, struct pt_regs *regs,
		      struct siginfo *info, int err)
{
	if (user_mode(regs)) {
		current->thread.fault_address = 0;
		current->thread.fault_code = err;
		force_sig_info(info->si_signo, info, current);
	} else {
		die(str, regs, err);
	}
}

static LIST_HEAD(undef_hook);
static DEFINE_RAW_SPINLOCK(undef_lock);

void register_undef_hook(struct undef_hook *hook)
{
	unsigned long flags;

	raw_spin_lock_irqsave(&undef_lock, flags);
	list_add(&hook->node, &undef_hook);
	raw_spin_unlock_irqrestore(&undef_lock, flags);
}

void unregister_undef_hook(struct undef_hook *hook)
{
	unsigned long flags;

	raw_spin_lock_irqsave(&undef_lock, flags);
	list_del(&hook->node);
	raw_spin_unlock_irqrestore(&undef_lock, flags);
}

static int call_undef_hook(struct pt_regs *regs)
{
	struct undef_hook *hook;
	unsigned long flags;
	u32 instr;
	int (*fn)(struct pt_regs *regs, u32 instr) = NULL;
	void __user *pc = (void __user *)instruction_pointer(regs);

	if (!user_mode(regs))
		return 1;

	if (compat_thumb_mode(regs)) {
		/* 16-bit Thumb instruction */
		if (get_user(instr, (u16 __user *)pc))
			goto exit;
		instr = le16_to_cpu(instr);
		if (aarch32_insn_is_wide(instr)) {
			u32 instr2;

			if (get_user(instr2, (u16 __user *)(pc + 2)))
				goto exit;
			instr2 = le16_to_cpu(instr2);
			instr = (instr << 16) | instr2;
		}
	} else {
		/* 32-bit ARM instruction */
		if (get_user(instr, (u32 __user *)pc))
			goto exit;
		instr = le32_to_cpu(instr);
	}

	raw_spin_lock_irqsave(&undef_lock, flags);
	list_for_each_entry(hook, &undef_hook, node)
		if ((instr & hook->instr_mask) == hook->instr_val &&
			(regs->pstate & hook->pstate_mask) == hook->pstate_val)
			fn = hook->fn;

	raw_spin_unlock_irqrestore(&undef_lock, flags);
exit:
	return fn ? fn(regs, instr) : 1;
}

static void force_signal_inject(int signal, int code, struct pt_regs *regs,
				unsigned long address, unsigned int esr)
{
	siginfo_t info;
	void __user *pc = (void __user *)instruction_pointer(regs);
	const char *desc;

	switch (signal) {
	case SIGILL:
		desc = "undefined instruction";
		break;
	case SIGSEGV:
		desc = "illegal memory access";
		break;
	default:
		desc = "bad mode";
		break;
	}

	if (!user_mode(regs) ||
	    (unhandled_signal(current, signal) &&
	     show_unhandled_signals_ratelimited())) {
		pr_auto(ASL1, "%s: pc=%p, %s[%d] (esr=0x%x)\n",
			desc, pc, current->comm, task_pid_nr(current), esr);
		dump_instr(KERN_INFO, regs);
	}

	info.si_signo = signal;
	info.si_errno = 0;
	info.si_code  = code;
	info.si_addr  = pc;

	arm64_notify_die(desc, regs, &info, esr);
}

/*
 * Set up process info to signal segmentation fault - called on access error.
 */
void arm64_notify_segfault(struct pt_regs *regs, unsigned long addr)
{
	int code;

	down_read(&current->mm->mmap_sem);
	if (find_vma(current->mm, addr) == NULL)
		code = SEGV_MAPERR;
	else
		code = SEGV_ACCERR;
	up_read(&current->mm->mmap_sem);

	force_signal_inject(SIGSEGV, code, regs, addr, 0);
}

asmlinkage void __exception do_undefinstr(struct pt_regs *regs, unsigned int esr)
{
#ifdef CONFIG_SEC_DEBUG_EXTRA_INFO
	if (!user_mode(regs)) {
		sec_debug_set_extra_info_fault(UNDEF_FAULT, (unsigned long)regs->pc, regs);
		sec_debug_set_extra_info_esr(esr);
	}
#endif
	/* check for AArch32 breakpoint instructions */
	if (!aarch32_break_handler(regs))
		return;

	if (call_undef_hook(regs) == 0)
		return;

	dump_instr(KERN_EMERG, regs);

	force_signal_inject(SIGILL, ILL_ILLOPC, regs, 0, esr);
}

int cpu_enable_cache_maint_trap(void *__unused)
{
	config_sctlr_el1(SCTLR_EL1_UCI, 0);
	return 0;
}

#define __user_cache_maint(insn, address, res)			\
	if (address >= user_addr_max()) {			\
		res = -EFAULT;					\
	} else {						\
		uaccess_ttbr0_enable();				\
		asm volatile (					\
			"1:	" insn ", %1\n"			\
			"	mov	%w0, #0\n"		\
			"2:\n"					\
			"	.pushsection .fixup,\"ax\"\n"	\
			"	.align	2\n"			\
			"3:	mov	%w0, %w2\n"		\
			"	b	2b\n"			\
			"	.popsection\n"			\
			_ASM_EXTABLE(1b, 3b)			\
			: "=r" (res)				\
			: "r" (address), "i" (-EFAULT));	\
		uaccess_ttbr0_disable();			\
	}

#define __user_ivau_cache_maint(insn, address, res)			\
	if (address >= user_addr_max()) {			\
		res = -EFAULT;					\
	} else {						\
		uaccess_ttbr0_enable();				\
		asm volatile (					\
			"1:	" insn ", %1\n"			\
			"	dsb	ish\n"			\
			"	isb\n"				\
			"	mov	%w0, #0\n"		\
			"2:\n"					\
			"	.pushsection .fixup,\"ax\"\n"	\
			"	.align	2\n"			\
			"3:	mov	%w0, %w2\n"		\
			"	b	2b\n"			\
			"	.popsection\n"			\
			_ASM_EXTABLE(1b, 3b)			\
			: "=r" (res)				\
			: "r" (address), "i" (-EFAULT));	\
		uaccess_ttbr0_disable();			\
	}

static void user_cache_maint_handler(unsigned int esr, struct pt_regs *regs)
{
	unsigned long address;
	int rt = (esr & ESR_ELx_SYS64_ISS_RT_MASK) >> ESR_ELx_SYS64_ISS_RT_SHIFT;
	int crm = (esr & ESR_ELx_SYS64_ISS_CRM_MASK) >> ESR_ELx_SYS64_ISS_CRM_SHIFT;
	int ret = 0;

	address = (rt == 31) ? 0 : untagged_addr(regs->regs[rt]);

	switch (crm) {
	case ESR_ELx_SYS64_ISS_CRM_DC_CVAU:	/* DC CVAU, gets promoted */
		__user_cache_maint("dc civac", address, ret);
		break;
	case ESR_ELx_SYS64_ISS_CRM_DC_CVAC:	/* DC CVAC, gets promoted */
		__user_cache_maint("dc civac", address, ret);
		break;
	case ESR_ELx_SYS64_ISS_CRM_DC_CIVAC:	/* DC CIVAC */
		__user_cache_maint("dc civac", address, ret);
		break;
	case ESR_ELx_SYS64_ISS_CRM_IC_IVAU:	/* IC IVAU */
		__user_ivau_cache_maint("ic ivau", address, ret);
		break;
	default:
		force_signal_inject(SIGILL, ILL_ILLOPC, regs, 0, esr);
		return;
	}

	if (ret)
		arm64_notify_segfault(regs, address);
	else
		regs->pc += 4;
}

static void ctr_read_handler(unsigned int esr, struct pt_regs *regs)
{
	int rt = (esr & ESR_ELx_SYS64_ISS_RT_MASK) >> ESR_ELx_SYS64_ISS_RT_SHIFT;

	regs->regs[rt] = arm64_ftr_reg_ctrel0.sys_val;
	regs->pc += 4;
}

static void cntvct_read_handler(unsigned int esr, struct pt_regs *regs)
{
	int rt = (esr & ESR_ELx_SYS64_ISS_RT_MASK) >> ESR_ELx_SYS64_ISS_RT_SHIFT;

	isb();
	if (rt != 31)
		regs->regs[rt] = arch_counter_get_cntvct();
	regs->pc += 4;
}

static void cntfrq_read_handler(unsigned int esr, struct pt_regs *regs)
{
	int rt = (esr & ESR_ELx_SYS64_ISS_RT_MASK) >> ESR_ELx_SYS64_ISS_RT_SHIFT;

	if (rt != 31)
		regs->regs[rt] = read_sysreg(cntfrq_el0);
	regs->pc += 4;
}

struct sys64_hook {
	unsigned int esr_mask;
	unsigned int esr_val;
	void (*handler)(unsigned int esr, struct pt_regs *regs);
};

static void cntvct_read_handler(unsigned int esr, struct pt_regs *regs)
{
	int rt = (esr & ESR_ELx_SYS64_ISS_RT_MASK) >> ESR_ELx_SYS64_ISS_RT_SHIFT;

	isb();
	if (rt != 31)
		regs->regs[rt] = arch_counter_get_cntvct();
	regs->pc += 4;
}

static void cntfrq_read_handler(unsigned int esr, struct pt_regs *regs)
{
	int rt = (esr & ESR_ELx_SYS64_ISS_RT_MASK) >> ESR_ELx_SYS64_ISS_RT_SHIFT;

	if (rt != 31)
		regs->regs[rt] = read_sysreg(cntfrq_el0);
	regs->pc += 4;
}

static struct sys64_hook sys64_hooks[] = {
	{
		.esr_mask = ESR_ELx_SYS64_ISS_EL0_CACHE_OP_MASK,
		.esr_val = ESR_ELx_SYS64_ISS_EL0_CACHE_OP_VAL,
		.handler = user_cache_maint_handler,
	},
	{
		/* Trap read access to CTR_EL0 */
		.esr_mask = ESR_ELx_SYS64_ISS_SYS_OP_MASK,
		.esr_val = ESR_ELx_SYS64_ISS_SYS_CTR_READ,
		.handler = ctr_read_handler,
	},
	{
		/* Trap read access to CNTVCT_EL0 */
		.esr_mask = ESR_ELx_SYS64_ISS_SYS_OP_MASK,
		.esr_val = ESR_ELx_SYS64_ISS_SYS_CNTVCT,
		.handler = cntvct_read_handler,
	},
	{
		/* Trap read access to CNTFRQ_EL0 */
		.esr_mask = ESR_ELx_SYS64_ISS_SYS_OP_MASK,
		.esr_val = ESR_ELx_SYS64_ISS_SYS_CNTFRQ,
		.handler = cntfrq_read_handler,
	},
	{},
};

asmlinkage void __exception do_sysinstr(unsigned int esr, struct pt_regs *regs)
{
	struct sys64_hook *hook;

	for (hook = sys64_hooks; hook->handler; hook++)
		if ((hook->esr_mask & esr) == hook->esr_val) {
			hook->handler(esr, regs);
			return;
		}

	force_signal_inject(SIGILL, ILL_ILLOPC, regs, 0, esr);
}

long compat_arm_syscall(struct pt_regs *regs);

asmlinkage long do_ni_syscall(struct pt_regs *regs)
{
#ifdef CONFIG_COMPAT
	long ret;
	if (is_compat_task()) {
		ret = compat_arm_syscall(regs);
		if (ret != -ENOSYS)
			return ret;
	}
#endif

	if (show_unhandled_signals_ratelimited()) {
		pr_info("%s[%d]: syscall %d\n", current->comm,
			task_pid_nr(current), (int)regs->syscallno);
		dump_instr("", regs);
		if (user_mode(regs))
			__show_regs(regs);
	}

	return sys_ni_syscall();
}

static const char *esr_class_str[] = {
	[0 ... ESR_ELx_EC_MAX]		= "UNRECOGNIZED EC",
	[ESR_ELx_EC_UNKNOWN]		= "Unknown/Uncategorized",
	[ESR_ELx_EC_WFx]		= "WFI/WFE",
	[ESR_ELx_EC_CP15_32]		= "CP15 MCR/MRC",
	[ESR_ELx_EC_CP15_64]		= "CP15 MCRR/MRRC",
	[ESR_ELx_EC_CP14_MR]		= "CP14 MCR/MRC",
	[ESR_ELx_EC_CP14_LS]		= "CP14 LDC/STC",
	[ESR_ELx_EC_FP_ASIMD]		= "ASIMD",
	[ESR_ELx_EC_CP10_ID]		= "CP10 MRC/VMRS",
	[ESR_ELx_EC_CP14_64]		= "CP14 MCRR/MRRC",
	[ESR_ELx_EC_ILL]		= "PSTATE.IL",
	[ESR_ELx_EC_SVC32]		= "SVC (AArch32)",
	[ESR_ELx_EC_HVC32]		= "HVC (AArch32)",
	[ESR_ELx_EC_SMC32]		= "SMC (AArch32)",
	[ESR_ELx_EC_SVC64]		= "SVC (AArch64)",
	[ESR_ELx_EC_HVC64]		= "HVC (AArch64)",
	[ESR_ELx_EC_SMC64]		= "SMC (AArch64)",
	[ESR_ELx_EC_SYS64]		= "MSR/MRS (AArch64)",
	[ESR_ELx_EC_IMP_DEF]		= "EL3 IMP DEF",
	[ESR_ELx_EC_IABT_LOW]		= "IABT (lower EL)",
	[ESR_ELx_EC_IABT_CUR]		= "IABT (current EL)",
	[ESR_ELx_EC_PC_ALIGN]		= "PC Alignment",
	[ESR_ELx_EC_DABT_LOW]		= "DABT (lower EL)",
	[ESR_ELx_EC_DABT_CUR]		= "DABT (current EL)",
	[ESR_ELx_EC_SP_ALIGN]		= "SP Alignment",
	[ESR_ELx_EC_FP_EXC32]		= "FP (AArch32)",
	[ESR_ELx_EC_FP_EXC64]		= "FP (AArch64)",
	[ESR_ELx_EC_SERROR]		= "SError",
	[ESR_ELx_EC_BREAKPT_LOW]	= "Breakpoint (lower EL)",
	[ESR_ELx_EC_BREAKPT_CUR]	= "Breakpoint (current EL)",
	[ESR_ELx_EC_SOFTSTP_LOW]	= "Software Step (lower EL)",
	[ESR_ELx_EC_SOFTSTP_CUR]	= "Software Step (current EL)",
	[ESR_ELx_EC_WATCHPT_LOW]	= "Watchpoint (lower EL)",
	[ESR_ELx_EC_WATCHPT_CUR]	= "Watchpoint (current EL)",
	[ESR_ELx_EC_BKPT32]		= "BKPT (AArch32)",
	[ESR_ELx_EC_VECTOR32]		= "Vector catch (AArch32)",
	[ESR_ELx_EC_BRK64]		= "BRK (AArch64)",
};

const char *esr_get_class_string(u32 esr)
{
	return esr_class_str[ESR_ELx_EC(esr)];
}

/*
 * bad_mode handles the impossible case in the exception vector. This is always
 * fatal.
 */
asmlinkage void bad_mode(struct pt_regs *regs, int reason, unsigned int esr)
{
	console_verbose();

	pr_auto(ASL1,
		"Bad mode in %s handler detected on CPU%d, code 0x%08x -- %s\n",
		handler[reason], smp_processor_id(), esr,
		esr_get_class_string(esr));

#ifdef CONFIG_SEC_DEBUG_EXTRA_INFO
	if (!user_mode(regs)) {
		sec_debug_set_extra_info_fault(BAD_MODE_FAULT, (unsigned long)regs->pc, regs);
		sec_debug_set_extra_info_esr(esr);
	}
#endif

	die("Oops - bad mode", regs, 0);
	local_irq_disable();
	panic("bad mode");
}

/*
 * bad_el0_sync handles unexpected, but potentially recoverable synchronous
 * exceptions taken from EL0. Unlike bad_mode, this returns.
 */
asmlinkage void bad_el0_sync(struct pt_regs *regs, int reason, unsigned int esr)
{
	siginfo_t info;
	void __user *pc = (void __user *)instruction_pointer(regs);
	console_verbose();

	pr_crit("Bad EL0 synchronous exception detected on CPU%d, code 0x%08x -- %s\n",
		smp_processor_id(), esr, esr_get_class_string(esr));
	__show_regs(regs);

	info.si_signo = SIGILL;
	info.si_errno = 0;
	info.si_code  = ILL_ILLOPC;
	info.si_addr  = pc;

	current->thread.fault_address = 0;
	current->thread.fault_code = 0;

	force_sig_info(info.si_signo, &info, current);
}

void __pte_error(const char *file, int line, unsigned long val)
{
	pr_err("%s:%d: bad pte %016lx.\n", file, line, val);
}

void __pmd_error(const char *file, int line, unsigned long val)
{
	pr_err("%s:%d: bad pmd %016lx.\n", file, line, val);
}

void __pud_error(const char *file, int line, unsigned long val)
{
	pr_err("%s:%d: bad pud %016lx.\n", file, line, val);
}

void __pgd_error(const char *file, int line, unsigned long val)
{
	pr_err("%s:%d: bad pgd %016lx.\n", file, line, val);
}

/* GENERIC_BUG traps */

int is_valid_bugaddr(unsigned long addr)
{
	/*
	 * bug_handler() only called for BRK #BUG_BRK_IMM.
	 * So the answer is trivial -- any spurious instances with no
	 * bug table entry will be rejected by report_bug() and passed
	 * back to the debug-monitors code and handled as a fatal
	 * unexpected debug exception.
	 */
	return 1;
}

static int bug_handler(struct pt_regs *regs, unsigned int esr)
{
	if (user_mode(regs))
		return DBG_HOOK_ERROR;

	/*
	 * If recalling hardlockup core has been run before,
	 * PC value must be replaced to real PC value.
	 */
	exynos_ss_hook_hardlockup_entry((void *)regs);

	switch (report_bug(regs->pc, regs)) {
	case BUG_TRAP_TYPE_BUG:
#ifdef CONFIG_SEC_DEBUG_EXTRA_INFO
		sec_debug_set_extra_info_fault(BUG_FAULT, (unsigned long)regs->pc, regs);
#endif		
		die("Oops - BUG", regs, 0);
		break;

	case BUG_TRAP_TYPE_WARN:
		/* Ideally, report_bug() should backtrace for us... but no. */
		dump_backtrace(regs, NULL);
		break;

	default:
		/* unknown/unrecognised bug trap type */
		return DBG_HOOK_ERROR;
	}

	/* If thread survives, skip over the BUG instruction and continue: */
	regs->pc += AARCH64_INSN_SIZE;	/* skip BRK and resume */
	return DBG_HOOK_HANDLED;
}

static struct break_hook bug_break_hook = {
	.esr_val = 0xf2000000 | BUG_BRK_IMM,
	.esr_mask = 0xffffffff,
	.fn = bug_handler,
};

/*
 * Initial handler for AArch64 BRK exceptions
 * This handler only used until debug_traps_init().
 */
int __init early_brk64(unsigned long addr, unsigned int esr,
		struct pt_regs *regs)
{
	return bug_handler(regs, esr) != DBG_HOOK_HANDLED;
}

/* This registration must happen early, before debug_traps_init(). */
void __init trap_init(void)
{
	register_break_hook(&bug_break_hook);
}<|MERGE_RESOLUTION|>--- conflicted
+++ resolved
@@ -432,12 +432,9 @@
 
 	console_verbose();
 	bust_spinlocks(1);
-<<<<<<< HEAD
 #ifdef CONFIG_SEC_DUMP_SUMMARY
 	sec_debug_save_die_info(str, regs);
 #endif
-=======
->>>>>>> c1fac76c
 	ret = __die(str, err, regs);
 
 	if (regs && kexec_should_crash(current))
@@ -739,25 +736,6 @@
 	unsigned int esr_val;
 	void (*handler)(unsigned int esr, struct pt_regs *regs);
 };
-
-static void cntvct_read_handler(unsigned int esr, struct pt_regs *regs)
-{
-	int rt = (esr & ESR_ELx_SYS64_ISS_RT_MASK) >> ESR_ELx_SYS64_ISS_RT_SHIFT;
-
-	isb();
-	if (rt != 31)
-		regs->regs[rt] = arch_counter_get_cntvct();
-	regs->pc += 4;
-}
-
-static void cntfrq_read_handler(unsigned int esr, struct pt_regs *regs)
-{
-	int rt = (esr & ESR_ELx_SYS64_ISS_RT_MASK) >> ESR_ELx_SYS64_ISS_RT_SHIFT;
-
-	if (rt != 31)
-		regs->regs[rt] = read_sysreg(cntfrq_el0);
-	regs->pc += 4;
-}
 
 static struct sys64_hook sys64_hooks[] = {
 	{
@@ -967,7 +945,7 @@
 	case BUG_TRAP_TYPE_BUG:
 #ifdef CONFIG_SEC_DEBUG_EXTRA_INFO
 		sec_debug_set_extra_info_fault(BUG_FAULT, (unsigned long)regs->pc, regs);
-#endif		
+#endif
 		die("Oops - BUG", regs, 0);
 		break;
 
