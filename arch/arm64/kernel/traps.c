--- conflicted
+++ resolved
@@ -425,19 +425,11 @@
 {
 	int ret;
 	unsigned long flags;
-<<<<<<< HEAD
+
+	raw_spin_lock_irqsave(&die_lock, flags);
 
 	oops_enter();
 
-	raw_spin_lock_irqsave(&die_lock, flags);
-
-=======
-
-	raw_spin_lock_irqsave(&die_lock, flags);
-
-	oops_enter();
-
->>>>>>> a0ccc147
 	console_verbose();
 	bust_spinlocks(1);
 #ifdef CONFIG_SEC_DUMP_SUMMARY
@@ -450,11 +442,6 @@
 
 	bust_spinlocks(0);
 	add_taint(TAINT_DIE, LOCKDEP_NOW_UNRELIABLE);
-<<<<<<< HEAD
-	raw_spin_unlock_irqrestore(&die_lock, flags);
-
-=======
->>>>>>> a0ccc147
 	oops_exit();
 
 #ifdef CONFIG_SEC_DEBUG_EXTRA_INFO
@@ -482,13 +469,10 @@
 		panic("Fatal exception in interrupt");
 	if (panic_on_oops)
 		panic("Fatal exception");
-<<<<<<< HEAD
-#endif
-=======
+#endif
 
 	raw_spin_unlock_irqrestore(&die_lock, flags);
 
->>>>>>> a0ccc147
 	if (ret != NOTIFY_STOP)
 		do_exit(SIGSEGV);
 }
@@ -876,7 +860,6 @@
 		handler[reason], smp_processor_id(), esr,
 		esr_get_class_string(esr));
 
-<<<<<<< HEAD
 #ifdef CONFIG_SEC_DEBUG_EXTRA_INFO
 	if (!user_mode(regs)) {
 		sec_debug_set_extra_info_fault(BAD_MODE_FAULT, (unsigned long)regs->pc, regs);
@@ -884,9 +867,6 @@
 	}
 #endif
 
-	die("Oops - bad mode", regs, 0);
-=======
->>>>>>> a0ccc147
 	local_irq_disable();
 	panic("bad mode");
 }
@@ -965,7 +945,7 @@
 	case BUG_TRAP_TYPE_BUG:
 #ifdef CONFIG_SEC_DEBUG_EXTRA_INFO
 		sec_debug_set_extra_info_fault(BUG_FAULT, (unsigned long)regs->pc, regs);
-#endif		
+#endif
 		die("Oops - BUG", regs, 0);
 		break;
 
