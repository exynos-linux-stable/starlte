--- conflicted
+++ resolved
@@ -425,19 +425,11 @@
 {
 	int ret;
 	unsigned long flags;
-<<<<<<< HEAD
+
+	raw_spin_lock_irqsave(&die_lock, flags);
 
 	oops_enter();
 
-	raw_spin_lock_irqsave(&die_lock, flags);
-
-=======
-
-	raw_spin_lock_irqsave(&die_lock, flags);
-
-	oops_enter();
-
->>>>>>> b3d2042b
 	console_verbose();
 	bust_spinlocks(1);
 #ifdef CONFIG_SEC_DUMP_SUMMARY
@@ -450,11 +442,6 @@
 
 	bust_spinlocks(0);
 	add_taint(TAINT_DIE, LOCKDEP_NOW_UNRELIABLE);
-<<<<<<< HEAD
-	raw_spin_unlock_irqrestore(&die_lock, flags);
-
-=======
->>>>>>> b3d2042b
 	oops_exit();
 
 #ifdef CONFIG_SEC_DEBUG_EXTRA_INFO
@@ -482,13 +469,10 @@
 		panic("Fatal exception in interrupt");
 	if (panic_on_oops)
 		panic("Fatal exception");
-<<<<<<< HEAD
-#endif
-=======
+#endif
 
 	raw_spin_unlock_irqrestore(&die_lock, flags);
 
->>>>>>> b3d2042b
 	if (ret != NOTIFY_STOP)
 		do_exit(SIGSEGV);
 }
