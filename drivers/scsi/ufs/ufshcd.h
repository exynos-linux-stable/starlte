--- conflicted
+++ resolved
@@ -691,10 +691,9 @@
 	 * CAUTION: Enabling this might reduce overall UFS throughput.
 	 */
 #define UFSHCD_CAP_INTR_AGGR (1 << 4)
-<<<<<<< HEAD
 	/* Allow only hibern8 without clk gating */
 #define UFSHCD_CAP_FAKE_CLK_GATING (1 << 5)
-=======
+
 	/*
 	 * This capability allows the device auto-bkops to be always enabled
 	 * except during suspend (both runtime and suspend).
@@ -702,8 +701,7 @@
 	 * to do background operation when it's active but it might degrade
 	 * the performance of ongoing read/write operations.
 	 */
-#define UFSHCD_CAP_KEEP_AUTO_BKOPS_ENABLED_EXCEPT_SUSPEND (1 << 5)
->>>>>>> a779add5
+#define UFSHCD_CAP_KEEP_AUTO_BKOPS_ENABLED_EXCEPT_SUSPEND (1 << 6)
 
 	struct devfreq *devfreq;
 	struct ufs_clk_scaling clk_scaling;
