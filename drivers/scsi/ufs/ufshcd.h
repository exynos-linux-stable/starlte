--- conflicted
+++ resolved
@@ -692,10 +692,9 @@
 	 * CAUTION: Enabling this might reduce overall UFS throughput.
 	 */
 #define UFSHCD_CAP_INTR_AGGR (1 << 4)
-<<<<<<< HEAD
 	/* Allow only hibern8 without clk gating */
 #define UFSHCD_CAP_FAKE_CLK_GATING (1 << 5)
-=======
+
 	/*
 	 * This capability allows the device auto-bkops to be always enabled
 	 * except during suspend (both runtime and suspend).
@@ -703,8 +702,7 @@
 	 * to do background operation when it's active but it might degrade
 	 * the performance of ongoing read/write operations.
 	 */
-#define UFSHCD_CAP_KEEP_AUTO_BKOPS_ENABLED_EXCEPT_SUSPEND (1 << 5)
->>>>>>> b4b8cc32
+#define UFSHCD_CAP_KEEP_AUTO_BKOPS_ENABLED_EXCEPT_SUSPEND (1 << 6)
 
 	struct devfreq *devfreq;
 	struct ufs_clk_scaling clk_scaling;
