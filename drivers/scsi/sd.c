--- conflicted
+++ resolved
@@ -917,7 +917,6 @@
 		rq->timeout = SD_UFS_TIMEOUT;
 	else
 		rq->timeout = rq->q->rq_timeout * SD_FLUSH_TIMEOUT_MULTIPLIER;
-
 	return BLKPREP_OK;
 }
 
@@ -1595,6 +1594,7 @@
 			(mode & FMODE_NDELAY) != 0);
 	if (error)
 		return error;
+
 	/*
 	 * Let the static ioctl translation table take care of it.
 	 */
@@ -1948,7 +1948,7 @@
 		if ((driver_byte(the_result) & DRIVER_SENSE) == 0) {
 			/* no sense, TUR either succeeded or failed
 			 * with a status error */
-			if (!spintime && !scsi_status_is_good(the_result)) {
+			if(!spintime && !scsi_status_is_good(the_result)) {
 				sd_print_result(sdkp, "Test Unit Ready failed",
 						the_result);
 			}
@@ -2009,7 +2009,7 @@
 		} else {
 			/* we don't understand the sense code, so it's
 			 * probably pointless to loop */
-			if (!spintime) {
+			if(!spintime) {
 				sd_printk(KERN_NOTICE, sdkp, "Unit Not Ready\n");
 				sd_print_sense_hdr(sdkp, &sshdr);
 			}
@@ -2985,25 +2985,10 @@
 	dev_max = min_not_zero(dev_max, sdkp->max_xfer_blocks);
 	q->limits.max_dev_sectors = logical_to_sectors(sdp, dev_max);
 
-<<<<<<< HEAD
-	/*
-	 * Determine the device's preferred I/O size for reads and writes
-	 * unless the reported value is unreasonably small, large, or
-	 * garbage.
-	 */
-	if (sdkp->opt_xfer_blocks &&
-	    sdkp->opt_xfer_blocks <= dev_max &&
-	    sdkp->opt_xfer_blocks <= SD_DEF_XFER_BLOCKS &&
-	    sdkp->opt_xfer_blocks * sdp->sector_size >= PAGE_SIZE)
-		rw_max = q->limits.io_opt =
-			sdkp->opt_xfer_blocks * sdp->sector_size;
-	else
-=======
 	if (sd_validate_opt_xfer_size(sdkp, dev_max)) {
 		q->limits.io_opt = logical_to_bytes(sdp, sdkp->opt_xfer_blocks);
 		rw_max = logical_to_sectors(sdp, sdkp->opt_xfer_blocks);
 	} else
->>>>>>> a0ccc147
 		rw_max = min_not_zero(logical_to_sectors(sdp, dev_max),
 				      (sector_t)BLK_DEF_MAX_SECTORS);
 
@@ -3261,7 +3246,7 @@
 			sdp->host->ufs_system_start = 0;
 			sdp->host->ufs_system_end = 0;
 			sdp->host->ufs_sys_log_en = false;
-	
+
 			for (i = 1; i < 30 ; i++) {
 				if (!gd->part_tbl)
 					break;
@@ -3370,7 +3355,6 @@
 	sdkp->driver = &sd_template;
 	sdkp->disk = gd;
 	sdkp->index = index;
-
 	atomic_set(&sdkp->openers, 0);
 	atomic_set(&sdkp->device->ioerr_cnt, 0);
 
@@ -3538,10 +3522,7 @@
 {
 	struct scsi_disk *sdkp = to_scsi_disk(dev);
 	struct gendisk *disk = sdkp->disk;
-<<<<<<< HEAD
-=======
 	struct request_queue *q = disk->queue;
->>>>>>> a0ccc147
 
 	spin_lock(&sd_index_lock);
 	ida_remove(&sd_index_ida, sdkp->index);
@@ -3802,4 +3783,4 @@
 		sd_printk(KERN_INFO, sdkp,
 			  "%s: Result: hostbyte=0x%02x driverbyte=0x%02x\n",
 			  msg, host_byte(result), driver_byte(result));
-}
+}