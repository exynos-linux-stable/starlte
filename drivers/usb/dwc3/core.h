/**
 * core.h - DesignWare USB3 DRD Core Header
 *
 * Copyright (C) 2010-2011 Texas Instruments Incorporated - http://www.ti.com
 *
 * Authors: Felipe Balbi <balbi@ti.com>,
 *	    Sebastian Andrzej Siewior <bigeasy@linutronix.de>
 *
 * This program is free software: you can redistribute it and/or modify
 * it under the terms of the GNU General Public License version 2  of
 * the License as published by the Free Software Foundation.
 *
 * This program is distributed in the hope that it will be useful,
 * but WITHOUT ANY WARRANTY; without even the implied warranty of
 * MERCHANTABILITY or FITNESS FOR A PARTICULAR PURPOSE.  See the
 * GNU General Public License for more details.
 */

#ifndef __DRIVERS_USB_DWC3_CORE_H
#define __DRIVERS_USB_DWC3_CORE_H

#include <linux/device.h>
#include <linux/spinlock.h>
#include <linux/ioport.h>
#include <linux/list.h>
#include <linux/dma-mapping.h>
#include <linux/mm.h>
#include <linux/debugfs.h>
#include <linux/completion.h>

#include <linux/usb/ch9.h>
#include <linux/usb/gadget.h>
#include <linux/usb/otg.h>
#include <linux/ulpi/interface.h>

#include <linux/phy/phy.h>

#include "../../battery_v2/include/sec_charging_common.h"

#define DWC3_MSG_MAX	500

/* Global constants */
#define DWC3_ZLP_BUF_SIZE	1024	/* size of a superspeed bulk */
#define DWC3_EP0_BOUNCE_SIZE	512
#define DWC3_ENDPOINTS_NUM	32
#define DWC3_XHCI_RESOURCES_NUM	2

#define DWC3_SCRATCHBUF_SIZE	4096	/* each buffer is assumed to be 4KiB */
#define DWC3_EVENT_BUFFERS_SIZE	4096
#define DWC3_EVENT_TYPE_MASK	0xfe

#define DWC3_EVENT_TYPE_DEV	0
#define DWC3_EVENT_TYPE_CARKIT	3
#define DWC3_EVENT_TYPE_I2C	4

#define DWC3_DEVICE_EVENT_DISCONNECT		0
#define DWC3_DEVICE_EVENT_RESET			1
#define DWC3_DEVICE_EVENT_CONNECT_DONE		2
#define DWC3_DEVICE_EVENT_LINK_STATUS_CHANGE	3
#define DWC3_DEVICE_EVENT_WAKEUP		4
#define DWC3_DEVICE_EVENT_HIBER_REQ		5
#define DWC3_DEVICE_EVENT_EOPF			6
#define DWC3_DEVICE_EVENT_SOF			7
#define DWC3_DEVICE_EVENT_ERRATIC_ERROR		9
#define DWC3_DEVICE_EVENT_CMD_CMPL		10
#define DWC3_DEVICE_EVENT_OVERFLOW		11

#define DWC3_GEVNTCOUNT_MASK	0xfffc
#define DWC3_GSNPSID_MASK	0xffff0000
#define DWC3_GSNPSREV_MASK	0xffff

/* DWC3 registers memory space boundries */
#define DWC3_XHCI_REGS_START		0x0
#define DWC3_XHCI_REGS_END		0x7fff
#define DWC3_GLOBALS_REGS_START		0xc100
#define DWC3_GLOBALS_REGS_END		0xc6ff
#define DWC3_DEVICE_REGS_START		0xc700
#define DWC3_DEVICE_REGS_END		0xcbff
#define DWC3_OTG_REGS_START		0xcc00
#define DWC3_OTG_REGS_END		0xccff

/* Global Registers */
#define DWC3_GSBUSCFG0		0xc100
#define DWC3_GSBUSCFG1		0xc104
#define DWC3_GTXTHRCFG		0xc108
#define DWC3_GRXTHRCFG		0xc10c
#define DWC3_GCTL		0xc110
#define DWC3_GEVTEN		0xc114
#define DWC3_GSTS		0xc118
#define DWC3_GUCTL1		0xc11c
#define DWC3_GSNPSID		0xc120
#define DWC3_GGPIO		0xc124
#define DWC3_GUID		0xc128
#define DWC3_GUCTL		0xc12c
#define DWC3_GBUSERRADDR0	0xc130
#define DWC3_GBUSERRADDR1	0xc134
#define DWC3_GPRTBIMAP0		0xc138
#define DWC3_GPRTBIMAP1		0xc13c
#define DWC3_GHWPARAMS0		0xc140
#define DWC3_GHWPARAMS1		0xc144
#define DWC3_GHWPARAMS2		0xc148
#define DWC3_GHWPARAMS3		0xc14c
#define DWC3_GHWPARAMS4		0xc150
#define DWC3_GHWPARAMS5		0xc154
#define DWC3_GHWPARAMS6		0xc158
#define DWC3_GHWPARAMS7		0xc15c
#define DWC3_GDBGFIFOSPACE	0xc160
#define DWC3_GDBGLTSSM		0xc164
#define DWC3_GPRTBIMAP_HS0	0xc180
#define DWC3_GPRTBIMAP_HS1	0xc184
#define DWC3_GPRTBIMAP_FS0	0xc188
#define DWC3_GPRTBIMAP_FS1	0xc18c
#define DWC3_GUCTL2		0xc19c

#define DWC3_VER_NUMBER		0xc1a0
#define DWC3_VER_TYPE		0xc1a4

#define DWC3_GUSB2PHYCFG(n)	(0xc200 + (n * 0x04))
#define DWC3_GUSB2I2CCTL(n)	(0xc240 + (n * 0x04))

#define DWC3_GUSB2PHYACC(n)	(0xc280 + (n * 0x04))

#define DWC3_GUSB3PIPECTL(n)	(0xc2c0 + (n * 0x04))

#define DWC3_GTXFIFOSIZ(n)	(0xc300 + (n * 0x04))
#define DWC3_GRXFIFOSIZ(n)	(0xc380 + (n * 0x04))

#define DWC3_GEVNTADRLO(n)	(0xc400 + (n * 0x10))
#define DWC3_GEVNTADRHI(n)	(0xc404 + (n * 0x10))
#define DWC3_GEVNTSIZ(n)	(0xc408 + (n * 0x10))
#define DWC3_GEVNTCOUNT(n)	(0xc40c + (n * 0x10))

#define DWC3_GHWPARAMS8		0xc600
#define DWC3_GFLADJ		0xc630

/* Device Registers */
#define DWC3_DCFG		0xc700
#define DWC3_DCTL		0xc704
#define DWC3_DEVTEN		0xc708
#define DWC3_DSTS		0xc70c
#define DWC3_DGCMDPAR		0xc710
#define DWC3_DGCMD		0xc714
#define DWC3_DALEPENA		0xc720

#define DWC3_DEP_BASE(n)	(0xc800 + (n * 0x10))
#define DWC3_DEPCMDPAR2		0x00
#define DWC3_DEPCMDPAR1		0x04
#define DWC3_DEPCMDPAR0		0x08
#define DWC3_DEPCMD		0x0c

/* OTG Registers */
#define DWC3_OCFG		0xcc00
#define DWC3_OCTL		0xcc04
#define DWC3_OEVT		0xcc08
#define DWC3_OEVTEN		0xcc0C
#define DWC3_OSTS		0xcc10

/* Bit fields */

/* Global Debug Queue/FIFO Space Available Register */
#define DWC3_GSBUSCFG0_INCRBRSTEN	(1 << 0)
#define DWC3_GSBUSCFG0_INCR4BRSTEN	(1 << 1)
#define DWC3_GSBUSCFG0_INCR8BRSTEN	(1 << 2)
#define DWC3_GSBUSCFG0_INCR16BRSTEN	(1 << 3)
#define DWC3_GSBUSCFG0_INCR32BRSTEN	(1 << 4)
#define DWC3_GSBUSCFG0_INCR64BRSTEN	(1 << 5)
#define DWC3_GSBUSCFG0_INCR128BRSTEN	(1 << 6)
#define DWC3_GSBUSCFG0_INCR256BRSTEN	(1 << 7)
#define DWC3_GSBUSCFG0_DESWRREQINFO	(2 << 16)
#define DWC3_GSBUSCFG0_DATWRREQINFO	(2 << 20)
#define DWC3_GSBUSCFG0_DESRDREQINFO	(2 << 24)
#define DWC3_GSBUSCFG0_DATRDREQINFO	(2 << 28)
#define DWC3_GDBGFIFOSPACE_NUM(n)	((n) & 0x1f)
#define DWC3_GDBGFIFOSPACE_TYPE(n)	(((n) << 5) & 0x1e0)
#define DWC3_GDBGFIFOSPACE_SPACE_AVAILABLE(n) (((n) >> 16) & 0xffff)

<<<<<<< HEAD
#define DWC3_GSBUSCFG1_BREQLIMIT(n)	((n) << 8)
#define DWC3_GSBUSCFG1_BREQLIMIT_SHIFT	8
#define DWC3_GSBUSCFG1_BREQLIMIT_MASK	(0xf << 8)
#define DWC3_GSBUSCFG1_EN1KPAGE		(1 << 12)

#define DWC3_GRXTHRCFG_USBRXPKTCNTSEL		(1 << 29)
#define DWC3_GRXTHRCFG_USBRXPKTCNT_MASK		(0xf << 24)
#define DWC3_GRXTHRCFG_USBRXPKTCNT_SHIFT	24
#define DWC3_GRXTHRCFG_USBRXPKTCNT(n)		((n) << 24)
#define DWC3_GRXTHRCFG_USBMAXRXBURSTSIZE_MASK	(0x1f << 19)
#define DWC3_GRXTHRCFG_USBMAXRXBURSTSIZE_SHIFT	19
#define DWC3_GRXTHRCFG_USBMAXRXBURSTSIZE(n)	((n) << 19)

#define DWC3_TXFIFOQ		1
#define DWC3_RXFIFOQ		3
#define DWC3_TXREQQ		5
#define DWC3_RXREQQ		7
#define DWC3_RXINFOQ		9
#define DWC3_DESCFETCHQ		13
#define DWC3_EVENTQ		15
=======
#define DWC3_TXFIFOQ		0
#define DWC3_RXFIFOQ		1
#define DWC3_TXREQQ		2
#define DWC3_RXREQQ		3
#define DWC3_RXINFOQ		4
#define DWC3_PSTATQ		5
#define DWC3_DESCFETCHQ		6
#define DWC3_EVENTQ		7
#define DWC3_AUXEVENTQ		8
>>>>>>> a779add5

/* Global RX Threshold Configuration Register */
#define DWC3_GRXTHRCFG_MAXRXBURSTSIZE(n) (((n) & 0x1f) << 19)
#define DWC3_GRXTHRCFG_RXPKTCNT(n) (((n) & 0xf) << 24)
#define DWC3_GRXTHRCFG_PKTCNTSEL (1 << 29)

/* Global Configuration Register */
#define DWC3_GCTL_PWRDNSCALE(n)	((n) << 19)
#define DWC3_GCTL_PWRDNSCALE_MASK	DWC3_GCTL_PWRDNSCALE(0x1fff)
#define DWC3_GCTL_U2RSTECN	(1 << 16)
#define DWC3_GCTL_SOFITPSYNC	(1 << 10)
#define DWC3_GCTL_RAMCLKSEL(x)	(((x) & DWC3_GCTL_CLK_MASK) << 6)
#define DWC3_GCTL_CLK_BUS	(0)
#define DWC3_GCTL_CLK_PIPE	(1)
#define DWC3_GCTL_CLK_PIPEHALF	(2)
#define DWC3_GCTL_CLK_MASK	(3)

#define DWC3_GCTL_PRTCAP(n)	(((n) & (3 << 12)) >> 12)
#define DWC3_GCTL_PRTCAPDIR(n)	((n) << 12)
#define DWC3_GCTL_PRTCAP_HOST	1
#define DWC3_GCTL_PRTCAP_DEVICE	2
#define DWC3_GCTL_PRTCAP_OTG	3

#define DWC3_GCTL_CORESOFTRESET		(1 << 11)
#define DWC3_GCTL_SOFITPSYNC		(1 << 10)
#define DWC3_GCTL_SCALEDOWN(n)		((n) << 4)
#define DWC3_GCTL_SCALEDOWN_MASK	DWC3_GCTL_SCALEDOWN(3)
#define DWC3_GCTL_DISSCRAMBLE		(1 << 3)
#define DWC3_GCTL_U2EXIT_LFPS		(1 << 2)
#define DWC3_GCTL_GBLHIBERNATIONEN	(1 << 1)
#define DWC3_GCTL_DSBLCLKGTNG		(1 << 0)

#define DWC3_GUCTL_REFCLKPER(n)                ((n) << 22)
#define DWC3_GUCTL_REFCLKPER_MASK      DWC3_GUCTL_REFCLKPER(0x3FF)
#define DWC3_GUCTL_USBHSTINAUTORETRYEN	(1 << 14)
#define DWC3_GUCTL_SPRSCTRLTRANSEN	(1 << 17)

/* Global USB2 PHY Configuration Register */
#define DWC3_GUSB2PHYCFG_PHYSOFTRST	(1 << 31)
#define DWC3_GUSB2PHYCFG_U2_FREECLK_EXISTS	(1 << 30)
#define DWC3_GUSB2PHYCFG_SUSPHY		(1 << 6)
#define DWC3_GUSB2PHYCFG_ULPI_UTMI	(1 << 4)
#define DWC3_GUSB2PHYCFG_ENBLSLPM	(1 << 8)
#define DWC3_GUSB2PHYCFG_PHYIF(n)	(n << 3)
#define DWC3_GUSB2PHYCFG_PHYIF_MASK	DWC3_GUSB2PHYCFG_PHYIF(1)
#define DWC3_GUSB2PHYCFG_USBTRDTIM(n)	(n << 10)
#define DWC3_GUSB2PHYCFG_USBTRDTIM_MASK	DWC3_GUSB2PHYCFG_USBTRDTIM(0xf)
#define USBTRDTIM_UTMI_8_BIT		9
#define USBTRDTIM_UTMI_16_BIT		5
#define UTMI_PHYIF_16_BIT		1
#define UTMI_PHYIF_8_BIT		0

/* Global USB2 PHY Vendor Control Register */
#define DWC3_GUSB2PHYACC_NEWREGREQ	(1 << 25)
#define DWC3_GUSB2PHYACC_BUSY		(1 << 23)
#define DWC3_GUSB2PHYACC_WRITE		(1 << 22)
#define DWC3_GUSB2PHYACC_ADDR(n)	(n << 16)
#define DWC3_GUSB2PHYACC_EXTEND_ADDR(n)	(n << 8)
#define DWC3_GUSB2PHYACC_DATA(n)	(n & 0xff)

/* Global USB3 PIPE Control Register */
#define DWC3_GUSB3PIPECTL_PHYSOFTRST	(1 << 31)
#define DWC3_GUSB3PIPECTL_U2SSINP3OK	(1 << 29)
#define DWC3_GUSB3PIPECTL_DISRXDETINP3	(1 << 28)
<<<<<<< HEAD
#define DWC3_GUSB3PIPECTL_U1U2EXITFAIL_TO_RECOV	(1 << 25)
=======
#define DWC3_GUSB3PIPECTL_UX_EXIT_PX	(1 << 27)
>>>>>>> a779add5
#define DWC3_GUSB3PIPECTL_REQP1P2P3	(1 << 24)
#define DWC3_GUSB3PIPECTL_DEP1P2P3(n)	((n) << 19)
#define DWC3_GUSB3PIPECTL_DEP1P2P3_MASK	DWC3_GUSB3PIPECTL_DEP1P2P3(7)
#define DWC3_GUSB3PIPECTL_DEP1P2P3_EN	DWC3_GUSB3PIPECTL_DEP1P2P3(1)
#define DWC3_GUSB3PIPECTL_DEPOCHANGE	(1 << 18)
#define DWC3_GUSB3PIPECTL_SUSPHY	(1 << 17)
#define DWC3_GUSB3PIPECTL_LFPSFILT	(1 << 9)
#define DWC3_GUSB3PIPECTL_RX_DETOPOLL	(1 << 8)
#define DWC3_GUSB3PIPECTL_TX_DEEPH_MASK	DWC3_GUSB3PIPECTL_TX_DEEPH(3)
#define DWC3_GUSB3PIPECTL_TX_DEEPH(n)	((n) << 1)

/* Global TX Fifo Size Register */
#define DWC3_GTXFIFOSIZ_TXFDEF(n)	((n) & 0xffff)
#define DWC3_GTXFIFOSIZ_TXFSTADDR(n)	((n) & 0xffff0000)

/* Global Event Size Registers */
#define DWC3_GEVNTSIZ_INTMASK		(1 << 31)
#define DWC3_GEVNTSIZ_SIZE(n)		((n) & 0xffff)

/* Global HWPARAMS0 Register */
#define DWC3_GHWPARAMS0_MODE(n)		((n) & 0x3)
#define DWC3_GHWPARAMS0_MODE_GADGET	0
#define DWC3_GHWPARAMS0_MODE_HOST	1
#define DWC3_GHWPARAMS0_MODE_DRD	2
#define DWC3_GHWPARAMS0_MBUS_TYPE(n)	(((n) >> 3) & 0x7)
#define DWC3_GHWPARAMS0_SBUS_TYPE(n)	(((n) >> 6) & 0x3)
#define DWC3_GHWPARAMS0_MDWIDTH(n)	(((n) >> 8) & 0xff)
#define DWC3_GHWPARAMS0_SDWIDTH(n)	(((n) >> 16) & 0xff)
#define DWC3_GHWPARAMS0_AWIDTH(n)	(((n) >> 24) & 0xff)

/* Global HWPARAMS1 Register */
#define DWC3_GHWPARAMS1_EN_PWROPT(n)	(((n) & (3 << 24)) >> 24)
#define DWC3_GHWPARAMS1_EN_PWROPT_NO	0
#define DWC3_GHWPARAMS1_EN_PWROPT_CLK	1
#define DWC3_GHWPARAMS1_EN_PWROPT_HIB	2
#define DWC3_GHWPARAMS1_PWROPT(n)	((n) << 24)
#define DWC3_GHWPARAMS1_PWROPT_MASK	DWC3_GHWPARAMS1_PWROPT(3)

/* Global HWPARAMS3 Register */
#define DWC3_GHWPARAMS3_SSPHY_IFC(n)		((n) & 3)
#define DWC3_GHWPARAMS3_SSPHY_IFC_DIS		0
#define DWC3_GHWPARAMS3_SSPHY_IFC_GEN1		1
#define DWC3_GHWPARAMS3_SSPHY_IFC_GEN2		2 /* DWC_usb31 only */
#define DWC3_GHWPARAMS3_HSPHY_IFC(n)		(((n) & (3 << 2)) >> 2)
#define DWC3_GHWPARAMS3_HSPHY_IFC_DIS		0
#define DWC3_GHWPARAMS3_HSPHY_IFC_UTMI		1
#define DWC3_GHWPARAMS3_HSPHY_IFC_ULPI		2
#define DWC3_GHWPARAMS3_HSPHY_IFC_UTMI_ULPI	3
#define DWC3_GHWPARAMS3_FSPHY_IFC(n)		(((n) & (3 << 4)) >> 4)
#define DWC3_GHWPARAMS3_FSPHY_IFC_DIS		0
#define DWC3_GHWPARAMS3_FSPHY_IFC_ENA		1

/* Global HWPARAMS4 Register */
#define DWC3_GHWPARAMS4_HIBER_SCRATCHBUFS(n)	(((n) & (0x0f << 13)) >> 13)
#define DWC3_MAX_HIBER_SCRATCHBUFS		15

/* Global HWPARAMS6 Register */
#define DWC3_GHWPARAMS6_EN_FPGA			(1 << 7)

/* Global HWPARAMS7 Register */
#define DWC3_GHWPARAMS7_RAM1_DEPTH(n)	((n) & 0xffff)
#define DWC3_GHWPARAMS7_RAM2_DEPTH(n)	(((n) >> 16) & 0xffff)

/* Global Frame Length Adjustment Register */
#define DWC3_GFLADJ_REFCLK_240MHZDECR_PLS1	(1 << 31)
#define DWC3_GFLADJ_REFCLK_240MHZ_DECR(n)	((n) << 24)
#define DWC3_GFLADJ_REFCLK_240MHZ_DECR_MASK	DWC3_GFLADJ_REFCLK_240MHZ_DECR(0x7F)
#define DWC3_GFLADJ_REFCLK_LPM_SEL		(1 << 23)
#define DWC3_GFLADJ_REFCLK_FLADJ(n)		((n) << 8)
#define DWC3_GFLADJ_REFCLK_FLADJ_MASK		DWC3_GFLADJ_REFCLK_FLADJ(0x3FFF)
#define DWC3_GFLADJ_30MHZ_SDBND_SEL		(1 << 7)
#define DWC3_GFLADJ_30MHZ_MASK			0x3f

/* Global User Control Register 2 */
#define DWC3_GUCTL2_RST_ACTBITLATER		(1 << 14)

/* Device Configuration Register */
#define DWC3_DCFG_DEVADDR(addr)	((addr) << 3)
#define DWC3_DCFG_DEVADDR_MASK	DWC3_DCFG_DEVADDR(0x7f)

#define DWC3_DCFG_SPEED_MASK	(7 << 0)
#define DWC3_DCFG_SUPERSPEED_PLUS (5 << 0)  /* DWC_usb31 only */
#define DWC3_DCFG_SUPERSPEED	(4 << 0)
#define DWC3_DCFG_HIGHSPEED	(0 << 0)
#define DWC3_DCFG_FULLSPEED	(1 << 0)
#define DWC3_DCFG_LOWSPEED	(2 << 0)
#define DWC3_DCFG_FULLSPEED1	(3 << 0)

#define DWC3_DCFG_NUMP_SHIFT	17
#define DWC3_DCFG_NUMP(n)	(((n) >> DWC3_DCFG_NUMP_SHIFT) & 0x1f)
#define DWC3_DCFG_NUMP_MASK	(0x1f << DWC3_DCFG_NUMP_SHIFT)
#define DWC3_DCFG_LPM_CAP	(1 << 22)

/* Device Control Register */
#define DWC3_DCTL_RUN_STOP	(1 << 31)
#define DWC3_DCTL_CSFTRST	(1 << 30)
#define DWC3_DCTL_LSFTRST	(1 << 29)

#define DWC3_DCTL_HIRD_THRES_MASK	(0x1f << 24)
#define DWC3_DCTL_HIRD_THRES(n)	((n) << 24)

#define DWC3_DCTL_APPL1RES	(1 << 23)

/* These apply for core versions 1.87a and earlier */
#define DWC3_DCTL_TRGTULST_MASK		(0x0f << 17)
#define DWC3_DCTL_TRGTULST(n)		((n) << 17)
#define DWC3_DCTL_TRGTULST_U2		(DWC3_DCTL_TRGTULST(2))
#define DWC3_DCTL_TRGTULST_U3		(DWC3_DCTL_TRGTULST(3))
#define DWC3_DCTL_TRGTULST_SS_DIS	(DWC3_DCTL_TRGTULST(4))
#define DWC3_DCTL_TRGTULST_RX_DET	(DWC3_DCTL_TRGTULST(5))
#define DWC3_DCTL_TRGTULST_SS_INACT	(DWC3_DCTL_TRGTULST(6))

/* These apply for core versions 1.94a and later */
#define DWC3_DCTL_LPM_ERRATA_MASK	DWC3_DCTL_LPM_ERRATA(0xf)
#define DWC3_DCTL_LPM_ERRATA(n)		((n) << 20)

#define DWC3_DCTL_KEEP_CONNECT		(1 << 19)
#define DWC3_DCTL_L1_HIBER_EN		(1 << 18)
#define DWC3_DCTL_CRS			(1 << 17)
#define DWC3_DCTL_CSS			(1 << 16)

#define DWC3_DCTL_INITU2ENA		(1 << 12)
#define DWC3_DCTL_ACCEPTU2ENA		(1 << 11)
#define DWC3_DCTL_INITU1ENA		(1 << 10)
#define DWC3_DCTL_ACCEPTU1ENA		(1 << 9)
#define DWC3_DCTL_TSTCTRL_MASK		(0xf << 1)

#define DWC3_DCTL_ULSTCHNGREQ_MASK	(0x0f << 5)
#define DWC3_DCTL_ULSTCHNGREQ(n) (((n) << 5) & DWC3_DCTL_ULSTCHNGREQ_MASK)

#define DWC3_DCTL_ULSTCHNG_NO_ACTION	(DWC3_DCTL_ULSTCHNGREQ(0))
#define DWC3_DCTL_ULSTCHNG_SS_DISABLED	(DWC3_DCTL_ULSTCHNGREQ(4))
#define DWC3_DCTL_ULSTCHNG_RX_DETECT	(DWC3_DCTL_ULSTCHNGREQ(5))
#define DWC3_DCTL_ULSTCHNG_SS_INACTIVE	(DWC3_DCTL_ULSTCHNGREQ(6))
#define DWC3_DCTL_ULSTCHNG_RECOVERY	(DWC3_DCTL_ULSTCHNGREQ(8))
#define DWC3_DCTL_ULSTCHNG_COMPLIANCE	(DWC3_DCTL_ULSTCHNGREQ(10))
#define DWC3_DCTL_ULSTCHNG_LOOPBACK	(DWC3_DCTL_ULSTCHNGREQ(11))

/* Device Event Enable Register */
#define DWC3_DEVTEN_VNDRDEVTSTRCVEDEN	(1 << 12)
#define DWC3_DEVTEN_EVNTOVERFLOWEN	(1 << 11)
#define DWC3_DEVTEN_CMDCMPLTEN		(1 << 10)
#define DWC3_DEVTEN_ERRTICERREN		(1 << 9)
#define DWC3_DEVTEN_SOFEN		(1 << 7)
#define DWC3_DEVTEN_EOPFEN		(1 << 6)
#define DWC3_DEVTEN_U3L2_SUSPEN		(1 << 6)
#define DWC3_DEVTEN_HIBERNATIONREQEVTEN	(1 << 5)
#define DWC3_DEVTEN_WKUPEVTEN		(1 << 4)
#define DWC3_DEVTEN_ULSTCNGEN		(1 << 3)
#define DWC3_DEVTEN_CONNECTDONEEN	(1 << 2)
#define DWC3_DEVTEN_USBRSTEN		(1 << 1)
#define DWC3_DEVTEN_DISCONNEVTEN	(1 << 0)

/* Device Status Register */
#define DWC3_DSTS_DCNRD			(1 << 29)

/* This applies for core versions 1.87a and earlier */
#define DWC3_DSTS_PWRUPREQ		(1 << 24)

/* These apply for core versions 1.94a and later */
#define DWC3_DSTS_RSS			(1 << 25)
#define DWC3_DSTS_SSS			(1 << 24)

#define DWC3_DSTS_COREIDLE		(1 << 23)
#define DWC3_DSTS_DEVCTRLHLT		(1 << 22)

#define DWC3_DSTS_USBLNKST_MASK		(0x0f << 18)
#define DWC3_DSTS_USBLNKST(n)		(((n) & DWC3_DSTS_USBLNKST_MASK) >> 18)

#define DWC3_DSTS_RXFIFOEMPTY		(1 << 17)

#define DWC3_DSTS_SOFFN_MASK		(0x3fff << 3)
#define DWC3_DSTS_SOFFN(n)		(((n) & DWC3_DSTS_SOFFN_MASK) >> 3)

#define DWC3_DSTS_CONNECTSPD		(7 << 0)

#define DWC3_DSTS_SUPERSPEED_PLUS	(5 << 0) /* DWC_usb31 only */
#define DWC3_DSTS_SUPERSPEED		(4 << 0)
#define DWC3_DSTS_HIGHSPEED		(0 << 0)
#define DWC3_DSTS_FULLSPEED		(1 << 0)
#define DWC3_DSTS_LOWSPEED		(2 << 0)
#define DWC3_DSTS_FULLSPEED1		(3 << 0)

/* Device Generic Command Register */
#define DWC3_DGCMD_SET_LMP		0x01
#define DWC3_DGCMD_SET_PERIODIC_PAR	0x02
#define DWC3_DGCMD_XMIT_FUNCTION	0x03

/* These apply for core versions 1.94a and later */
#define DWC3_DGCMD_SET_SCRATCHPAD_ADDR_LO	0x04
#define DWC3_DGCMD_SET_SCRATCHPAD_ADDR_HI	0x05

#define DWC3_DGCMD_SELECTED_FIFO_FLUSH	0x09
#define DWC3_DGCMD_ALL_FIFO_FLUSH	0x0a
#define DWC3_DGCMD_SET_ENDPOINT_NRDY	0x0c
#define DWC3_DGCMD_RUN_SOC_BUS_LOOPBACK	0x10

#define DWC3_DGCMD_STATUS(n)		(((n) >> 12) & 0x0F)
#define DWC3_DGCMD_CMDACT		(1 << 10)
#define DWC3_DGCMD_CMDIOC		(1 << 8)

/* Device Generic Command Parameter Register */
#define DWC3_DGCMDPAR_FORCE_LINKPM_ACCEPT	(1 << 0)
#define DWC3_DGCMDPAR_FIFO_NUM(n)		((n) << 0)
#define DWC3_DGCMDPAR_RX_FIFO			(0 << 5)
#define DWC3_DGCMDPAR_TX_FIFO			(1 << 5)
#define DWC3_DGCMDPAR_LOOPBACK_DIS		(0 << 0)
#define DWC3_DGCMDPAR_LOOPBACK_ENA		(1 << 0)

/* Device Endpoint Command Register */
#define DWC3_DEPCMD_PARAM_SHIFT		16
#define DWC3_DEPCMD_PARAM(x)		((x) << DWC3_DEPCMD_PARAM_SHIFT)
#define DWC3_DEPCMD_GET_RSC_IDX(x)	(((x) >> DWC3_DEPCMD_PARAM_SHIFT) & 0x7f)
#define DWC3_DEPCMD_STATUS(x)		(((x) >> 12) & 0x0F)
#define DWC3_DEPCMD_HIPRI_FORCERM	(1 << 11)
#define DWC3_DEPCMD_CLEARPENDIN		(1 << 11)
#define DWC3_DEPCMD_CMDACT		(1 << 10)
#define DWC3_DEPCMD_CMDIOC		(1 << 8)

#define DWC3_DEPCMD_DEPSTARTCFG		(0x09 << 0)
#define DWC3_DEPCMD_ENDTRANSFER		(0x08 << 0)
#define DWC3_DEPCMD_UPDATETRANSFER	(0x07 << 0)
#define DWC3_DEPCMD_STARTTRANSFER	(0x06 << 0)
#define DWC3_DEPCMD_CLEARSTALL		(0x05 << 0)
#define DWC3_DEPCMD_SETSTALL		(0x04 << 0)
/* This applies for core versions 1.90a and earlier */
#define DWC3_DEPCMD_GETSEQNUMBER	(0x03 << 0)
/* This applies for core versions 1.94a and later */
#define DWC3_DEPCMD_GETEPSTATE		(0x03 << 0)
#define DWC3_DEPCMD_SETTRANSFRESOURCE	(0x02 << 0)
#define DWC3_DEPCMD_SETEPCONFIG		(0x01 << 0)

/* The EP number goes 0..31 so ep0 is always out and ep1 is always in */
#define DWC3_DALEPENA_EP(n)		(1 << n)

#define DWC3_DEPCMD_TYPE_CONTROL	0
#define DWC3_DEPCMD_TYPE_ISOC		1
#define DWC3_DEPCMD_TYPE_BULK		2
#define DWC3_DEPCMD_TYPE_INTR		3

/* OTG Control Register */
#define DWC3_OTG_OCTL_PERIMODE         (1 << 6)

/* OTG Events Register */
#define DWC3_OEVT_DEVICEMODE			(1 << 31)
#define DWC3_OEVT_CLEAR_ALL			(~DWC3_OEVT_DEVICEMODE)
#define DWC3_OEVTEN_OTGCONIDSTSCHNGEVNT		(1 << 24)
#define DWC3_OEVTEN_OTGBDEVVBUSCHNGEVNT		(1 << 8)

/* OTG Status Register */
#define DWC3_OTG_OSTS_BSESVALID		(1 << 2)
#define DWC3_OTG_OSTS_CONIDSTS		(1 << 0)

#define DWC3_DEPEVT_CmdTyp_SHIFT		24
#define DWC3_DEPCMDx_CmdTyp_MASK		(0xf << 0)
#define DWC3_DEPEVT_EventStatus_BusTimeExp	(2 << 12)

/* Structures */

struct dwc3_trb;

/**
 * struct dwc3_event_buffer - Software event buffer representation
 * @buf: _THE_ buffer
 * @length: size of this buffer
 * @lpos: event offset
 * @count: cache of last read event count register
 * @flags: flags related to this event buffer
 * @dma: dma_addr_t
 * @dwc: pointer to DWC controller
 */
struct dwc3_event_buffer {
	void			*buf;
	unsigned		length;
	unsigned int		lpos;
	unsigned int		count;
	unsigned int		flags;

#define DWC3_EVENT_PENDING	BIT(0)

	dma_addr_t		dma;

	struct dwc3		*dwc;
};

#define DWC3_EP_FLAG_STALLED	(1 << 0)
#define DWC3_EP_FLAG_WEDGED	(1 << 1)

#define DWC3_EP_DIRECTION_TX	true
#define DWC3_EP_DIRECTION_RX	false

#define DWC3_TRB_NUM		256
#define DWC3_TRB_MASK		(DWC3_TRB_NUM - 1) // Kernel 4.9 Migration. Fix compile error

/**
 * struct dwc3_ep - device side endpoint representation
 * @endpoint: usb endpoint
 * @pending_list: list of pending requests for this endpoint
 * @started_list: list of started requests on this endpoint
 * @lock: spinlock for endpoint request queue traversal
 * @regs: pointer to first endpoint register
 * @trb_pool: array of transaction buffers
 * @trb_pool_dma: dma address of @trb_pool
 * @trb_enqueue: enqueue 'pointer' into TRB array
 * @trb_dequeue: dequeue 'pointer' into TRB array
 * @desc: usb_endpoint_descriptor pointer
 * @dwc: pointer to DWC controller
 * @saved_state: ep state saved during hibernation
 * @flags: endpoint flags (wedged, stalled, ...)
 * @number: endpoint number (1 - 15)
 * @type: set to bmAttributes & USB_ENDPOINT_XFERTYPE_MASK
 * @resource_index: Resource transfer index
 * @interval: the interval on which the ISOC transfer is started
 * @allocated_requests: number of requests allocated
 * @queued_requests: number of requests queued for transfer
 * @name: a human readable name e.g. ep1out-bulk
 * @direction: true for TX, false for RX
 * @stream_capable: true when streams are enabled
 */
struct dwc3_ep {
	struct usb_ep		endpoint;
	struct list_head	pending_list;
	struct list_head	started_list;

	spinlock_t		lock;
	void __iomem		*regs;

	struct dwc3_trb		*trb_pool;
	dma_addr_t		trb_pool_dma;
	u32			free_slot;
	u32			busy_slot;
	const struct usb_ss_ep_comp_descriptor *comp_desc;
	struct dwc3		*dwc;

	u32			saved_state;
	unsigned		flags;
#define DWC3_EP_ENABLED		(1 << 0)
#define DWC3_EP_STALL		(1 << 1)
#define DWC3_EP_WEDGE		(1 << 2)
#define DWC3_EP_BUSY		(1 << 4)
#define DWC3_EP_PENDING_REQUEST	(1 << 5)
#define DWC3_EP_MISSED_ISOC	(1 << 6)

	/* This last one is specific to EP0 */
#define DWC3_EP0_DIR_IN		(1 << 31)

	/*
	 * IMPORTANT: we *know* we have 256 TRBs in our @trb_pool, so we will
	 * use a u8 type here. If anybody decides to increase number of TRBs to
	 * anything larger than 256 - I can't see why people would want to do
	 * this though - then this type needs to be changed.
	 *
	 * By using u8 types we ensure that our % operator when incrementing
	 * enqueue and dequeue get optimized away by the compiler.
	 */
	u8			trb_enqueue;
	u8			trb_dequeue;

	u8			number;
	u8			type;
	u8			resource_index;
	u32			allocated_requests;
	u32			queued_requests;
	u32			interval;
	u32			current_uf;

	char			name[20];

	unsigned		direction:1;
	unsigned		stream_capable:1;
};

enum dwc3_phy {
	DWC3_PHY_UNKNOWN = 0,
	DWC3_PHY_USB3,
	DWC3_PHY_USB2,
};

enum dwc3_ep0_next {
	DWC3_EP0_UNKNOWN = 0,
	DWC3_EP0_COMPLETE,
	DWC3_EP0_NRDY_DATA,
	DWC3_EP0_NRDY_STATUS,
};

enum dwc3_ep0_state {
	EP0_UNCONNECTED		= 0,
	EP0_SETUP_PHASE,
	EP0_DATA_PHASE,
	EP0_STATUS_PHASE,
};

enum dwc3_link_state {
	/* In SuperSpeed */
	DWC3_LINK_STATE_U0		= 0x00, /* in HS, means ON */
	DWC3_LINK_STATE_U1		= 0x01,
	DWC3_LINK_STATE_U2		= 0x02, /* in HS, means SLEEP */
	DWC3_LINK_STATE_U3		= 0x03, /* in HS, means SUSPEND */
	DWC3_LINK_STATE_SS_DIS		= 0x04,
	DWC3_LINK_STATE_RX_DET		= 0x05, /* in HS, means Early Suspend */
	DWC3_LINK_STATE_SS_INACT	= 0x06,
	DWC3_LINK_STATE_POLL		= 0x07,
	DWC3_LINK_STATE_RECOV		= 0x08,
	DWC3_LINK_STATE_HRESET		= 0x09,
	DWC3_LINK_STATE_CMPLY		= 0x0a,
	DWC3_LINK_STATE_LPBK		= 0x0b,
	DWC3_LINK_STATE_RESET		= 0x0e,
	DWC3_LINK_STATE_RESUME		= 0x0f,
	DWC3_LINK_STATE_MASK		= 0x0f,
};

/* TRB Length, PCM and Status */
#define DWC3_TRB_SIZE_MASK	(0x00ffffff)
#define DWC3_TRB_SIZE_LENGTH(n)	((n) & DWC3_TRB_SIZE_MASK)
#define DWC3_TRB_SIZE_PCM1(n)	(((n) & 0x03) << 24)
#define DWC3_TRB_SIZE_TRBSTS(n)	(((n) & (0x0f << 28)) >> 28)

#define DWC3_TRBSTS_OK			0
#define DWC3_TRBSTS_MISSED_ISOC		1
#define DWC3_TRBSTS_SETUP_PENDING	2
#define DWC3_TRB_STS_XFER_IN_PROG	4

/* TRB Control */
#define DWC3_TRB_CTRL_HWO		(1 << 0)
#define DWC3_TRB_CTRL_LST		(1 << 1)
#define DWC3_TRB_CTRL_CHN		(1 << 2)
#define DWC3_TRB_CTRL_CSP		(1 << 3)
#define DWC3_TRB_CTRL_TRBCTL(n)		(((n) & 0x3f) << 4)
#define DWC3_TRB_CTRL_ISP_IMI		(1 << 10)
#define DWC3_TRB_CTRL_IOC		(1 << 11)
#define DWC3_TRB_CTRL_SID_SOFN(n)	(((n) & 0xffff) << 14)

#define DWC3_TRBCTL_TYPE(n)		((n) & (0x3f << 4))
#define DWC3_TRBCTL_NORMAL		DWC3_TRB_CTRL_TRBCTL(1)
#define DWC3_TRBCTL_CONTROL_SETUP	DWC3_TRB_CTRL_TRBCTL(2)
#define DWC3_TRBCTL_CONTROL_STATUS2	DWC3_TRB_CTRL_TRBCTL(3)
#define DWC3_TRBCTL_CONTROL_STATUS3	DWC3_TRB_CTRL_TRBCTL(4)
#define DWC3_TRBCTL_CONTROL_DATA	DWC3_TRB_CTRL_TRBCTL(5)
#define DWC3_TRBCTL_ISOCHRONOUS_FIRST	DWC3_TRB_CTRL_TRBCTL(6)
#define DWC3_TRBCTL_ISOCHRONOUS		DWC3_TRB_CTRL_TRBCTL(7)
#define DWC3_TRBCTL_LINK_TRB		DWC3_TRB_CTRL_TRBCTL(8)

/**
 * struct dwc3_trb - transfer request block (hw format)
 * @bpl: DW0-3
 * @bph: DW4-7
 * @size: DW8-B
 * @trl: DWC-F
 */
struct dwc3_trb {
	u32		bpl;
	u32		bph;
	u32		size;
	u32		ctrl;
} __packed;

/**
 * dwc3_hwparams - copy of HWPARAMS registers
 * @hwparams0 - GHWPARAMS0
 * @hwparams1 - GHWPARAMS1
 * @hwparams2 - GHWPARAMS2
 * @hwparams3 - GHWPARAMS3
 * @hwparams4 - GHWPARAMS4
 * @hwparams5 - GHWPARAMS5
 * @hwparams6 - GHWPARAMS6
 * @hwparams7 - GHWPARAMS7
 * @hwparams8 - GHWPARAMS8
 */
struct dwc3_hwparams {
	u32	hwparams0;
	u32	hwparams1;
	u32	hwparams2;
	u32	hwparams3;
	u32	hwparams4;
	u32	hwparams5;
	u32	hwparams6;
	u32	hwparams7;
	u32	hwparams8;
};

/* HWPARAMS0 */
#define DWC3_MODE(n)		((n) & 0x7)

#define DWC3_MDWIDTH(n)		(((n) & 0xff00) >> 8)

/* HWPARAMS1 */
#define DWC3_NUM_INT(n)		(((n) & (0x3f << 15)) >> 15)

/* HWPARAMS3 */
#define DWC3_NUM_IN_EPS_MASK	(0x1f << 18)
#define DWC3_NUM_EPS_MASK	(0x3f << 12)
#define DWC3_NUM_EPS(p)		(((p)->hwparams3 &		\
			(DWC3_NUM_EPS_MASK)) >> 12)
#define DWC3_NUM_IN_EPS(p)	(((p)->hwparams3 &		\
			(DWC3_NUM_IN_EPS_MASK)) >> 18)

/* HWPARAMS7 */
#define DWC3_RAM1_DEPTH(n)	((n) & 0xffff)

/**
 * struct dwc3_request - representation of a transfer request
 * @request: struct usb_request to be transferred
 * @list: a list_head used for request queueing
 * @dep: struct dwc3_ep owning this request
 * @sg: pointer to first incomplete sg
 * @num_pending_sgs: counter to pending sgs
 * @first_trb_index: index to first trb used by this request
 * @epnum: endpoint number to which this request refers
 * @trb: pointer to struct dwc3_trb
 * @trb_dma: DMA address of @trb
 * @direction: IN or OUT direction flag
 * @mapped: true when request has been dma-mapped
 * @queued: true when request has been queued to HW
 */
struct dwc3_request {
	struct usb_request	request;
	struct list_head	list;
	struct dwc3_ep		*dep;
	struct scatterlist	*sg;

	unsigned		num_pending_sgs;
	u8			first_trb_index;
	u8			epnum;
	struct dwc3_trb		*trb;
	dma_addr_t		trb_dma;

	unsigned		direction:1;
	unsigned		mapped:1;
	unsigned		started:1;
};

/*
 * struct dwc3_scratchpad_array - hibernation scratchpad array
 * (format defined by hw)
 */
struct dwc3_scratchpad_array {
	__le64	dma_adr[DWC3_MAX_HIBER_SCRATCHBUFS];
};

/**
 * struct dwc3 - representation of our controller
 * @ctrl_req: usb control request which is used for ep0
 * @ep0_trb: trb which is used for the ctrl_req
 * @ep0_bounce: bounce buffer for ep0
 * @zlp_buf: used when request->zero is set
 * @setup_buf: used while precessing STD USB requests
 * @ctrl_req_addr: dma address of ctrl_req
 * @ep0_trb: dma address of ep0_trb
 * @ep0_usb_req: dummy req used while handling STD USB requests
 * @ep0_bounce_addr: dma address of ep0_bounce
 * @scratch_addr: dma address of scratchbuf
 * @lock: for synchronizing
 * @dev: pointer to our struct device
 * @xhci: pointer to our xHCI child
 * @event_buffer_list: a list of event buffers
 * @dotg: pointer to OTG
 * @gadget: device side representation of the peripheral controller
 * @gadget_driver: pointer to the gadget driver
 * @regs: base address for our registers
 * @regs_size: address space size
 * @fladj: frame length adjustment
 * @irq_gadget: peripheral controller's IRQ number
 * @nr_scratch: number of scratch buffers
 * @u1u2: only used on revisions <1.83a for workaround
 * @maximum_speed: maximum speed requested (mainly for testing purposes)
 * @revision: revision register contents
 * @dr_mode: requested mode of operation
 * @hsphy_mode: UTMI phy mode, one of following:
 *		- USBPHY_INTERFACE_MODE_UTMI
 *		- USBPHY_INTERFACE_MODE_UTMIW
 * @usb2_phy: pointer to USB2 PHY
 * @usb3_phy: pointer to USB3 PHY
 * @usb2_generic_phy: pointer to USB2 PHY
 * @usb3_generic_phy: pointer to USB3 PHY
 * @ulpi: pointer to ulpi interface
 * @dcfg: saved contents of DCFG register
 * @gctl: saved contents of GCTL register
 * @isoch_delay: wValue from Set Isochronous Delay request;
 * @u2sel: parameter from Set SEL request.
 * @u2pel: parameter from Set SEL request.
 * @u1sel: parameter from Set SEL request.
 * @u1pel: parameter from Set SEL request.
 * @num_out_eps: number of out endpoints
 * @num_in_eps: number of in endpoints
 * @ep0_next_event: hold the next expected event
 * @ep0state: state of endpoint zero
 * @link_state: link state
 * @speed: device speed (super, high, full, low)
 * @mem: points to start of memory which is used for this struct.
 * @hwparams: copy of hwparams registers
 * @root: debugfs root folder pointer
 * @regset: debugfs pointer to regdump file
 * @test_mode: true when we're entering a USB test mode
 * @test_mode_nr: test feature selector
 * @lpm_nyet_threshold: LPM NYET response threshold
 * @hird_threshold: HIRD threshold
 * @hsphy_interface: "utmi" or "ulpi"
 * @vbus_session: Indicates if the gadget was powered by the otg driver
 * @softconnect: Indicates if pullup was issued by the usb_gadget_driver
 * @disconnect: signals that Disconnection interrupt happend
 * @suspend_clk_freq: frequency of suspend clock
 * @connected: true when we're connected to a host, false otherwise
 * @delayed_status: true when gadget driver asks for delayed status
 * @ep0_bounced: true when we used bounce buffer
 * @ep0_expect_in: true when we expect a DATA IN transfer
 * @has_hibernation: true when dwc3 was configured with Hibernation
 * @has_lpm_erratum: true when core was configured with LPM Erratum. Note that
 *			there's now way for software to detect this in runtime.
 * @is_utmi_l1_suspend: the core asserts output signal
 * 	0	- utmi_sleep_n
 * 	1	- utmi_l1_suspend_n
 * @is_fpga: true when we are using the FPGA board
 * @pending_events: true when we have pending IRQs to be handled
 * @pullups_connected: true when Run/Stop bit is set
 * @setup_packet_pending: true when there's a Setup Packet in FIFO. Workaround
 * @start_config_issued: true when StartConfig command has been issued
 * @three_stage_setup: set if we perform a three phase setup
 * @usb3_lpm_capable: set if hadrware supports Link Power Management
 * @disable_scramble_quirk: set if we enable the disable scramble quirk
 * @u2exit_lfps_quirk: set if we enable u2exit lfps quirk
 * @u2ss_inp3_quirk: set if we enable P3 OK for U2/SS Inactive quirk
 * @req_p1p2p3_quirk: set if we enable request p1p2p3 quirk
 * @del_p1p2p3_quirk: set if we enable delay p1p2p3 quirk
 * @u1u2_exitfail_to_recov_quirk: set if we enable u1u2 exitfail to recov quirk
 * @del_phy_power_chg_quirk: set if we enable delay phy power change quirk
 * @lfps_filter_quirk: set if we enable LFPS filter quirk
 * @rx_detect_poll_quirk: set if we enable rx_detect to polling lfps quirk
 * @dis_u3_susphy_quirk: set if we disable usb3 suspend phy
 * @dis_u2_susphy_quirk: set if we disable usb2 suspend phy
 * @dis_enblslpm_quirk: set if we clear enblslpm in GUSB2PHYCFG,
 *                      disabling the suspend signal to the PHY.
 * @dis_u2_freeclk_exists_quirk : set if we clear u2_freeclk_exists
 *			in GUSB2PHYCFG, specify that USB2 PHY doesn't
 *			provide a free-running PHY clock.
 * @dis_del_phy_power_chg_quirk: set if we disable delay phy power
 *			change quirk.
 * @tx_de_emphasis_quirk: set if we enable Tx de-emphasis quirk
 * @tx_de_emphasis: Tx de-emphasis value
 * 	0	- -6dB de-emphasis
 * 	1	- -3.5dB de-emphasis
 * 	2	- No de-emphasis
 * 	3	- Reserved
 * @adj_sof_accuracy: set to adjust sof accuracy
 */
struct dwc3 {
	struct usb_ctrlrequest	*ctrl_req;
	struct dwc3_trb		*ep0_trb;
	void			*ep0_bounce;
	void			*zlp_buf;
	void			*scratchbuf;
	u8			*setup_buf;
	dma_addr_t		ctrl_req_addr;
	dma_addr_t		ep0_trb_addr;
	dma_addr_t		ep0_bounce_addr;
	dma_addr_t		scratch_addr;
	struct dwc3_request	ep0_usb_req;

	/* device lock */
	spinlock_t		lock;

	struct device		*dev;

	struct platform_device	*xhci;
	struct resource		xhci_resources[DWC3_XHCI_RESOURCES_NUM];

	struct dwc3_event_buffer *ev_buf;
	struct dwc3_ep		*eps[DWC3_ENDPOINTS_NUM];
	struct dwc3_otg		*dotg;

	struct usb_gadget	gadget;
	struct usb_gadget_driver *gadget_driver;

	struct usb_phy		*usb2_phy;
	struct usb_phy		*usb3_phy;

	struct phy		*usb2_generic_phy;
	struct phy		*usb3_generic_phy;

	struct ulpi		*ulpi;

	void __iomem		*regs;
	size_t			regs_size;

	enum usb_dr_mode	dr_mode;
	enum usb_phy_interface	hsphy_mode;

	/* used for suspend/resume */
	u32			gctl;

	u32			fladj;
	u32			irq_gadget;
	u32			nr_scratch;
	u32			u1u2;
	u32			maximum_speed;

	/*
	 * All 3.1 IP version constants are greater than the 3.0 IP
	 * version constants. This works for most version checks in
	 * dwc3. However, in the future, this may not apply as
	 * features may be developed on newer versions of the 3.0 IP
	 * that are not in the 3.1 IP.
	 */
	u32			revision;

#define DWC3_REVISION_173A	0x5533173a
#define DWC3_REVISION_175A	0x5533175a
#define DWC3_REVISION_180A	0x5533180a
#define DWC3_REVISION_183A	0x5533183a
#define DWC3_REVISION_185A	0x5533185a
#define DWC3_REVISION_187A	0x5533187a
#define DWC3_REVISION_188A	0x5533188a
#define DWC3_REVISION_190A	0x5533190a
#define DWC3_REVISION_194A	0x5533194a
#define DWC3_REVISION_200A	0x5533200a
#define DWC3_REVISION_202A	0x5533202a
#define DWC3_REVISION_210A	0x5533210a
#define DWC3_REVISION_220A	0x5533220a
#define DWC3_REVISION_230A	0x5533230a
#define DWC3_REVISION_240A	0x5533240a
#define DWC3_REVISION_250A	0x5533250a
#define DWC3_REVISION_260A	0x5533260a
#define DWC3_REVISION_270A	0x5533270a
#define DWC3_REVISION_280A	0x5533280a
#define DWC3_REVISION_300A	0x5533300a
#define DWC3_REVISION_310A	0x5533310a

/*
 * NOTICE: we're using bit 31 as a "is usb 3.1" flag. This is really
 * just so dwc31 revisions are always larger than dwc3.
 */
#define DWC3_REVISION_IS_DWC31		0x80000000
#define DWC3_USB31_REVISION_110A	(0x3131302a | DWC3_REVISION_IS_DWC31)

	enum dwc3_ep0_next	ep0_next_event;
	enum dwc3_ep0_state	ep0state;
	enum dwc3_link_state	link_state;

	u16			isoch_delay;
	u16			u2sel;
	u16			u2pel;
	u8			u1sel;
	u8			u1pel;

	u8			speed;

	u8			num_out_eps;
	u8			num_in_eps;

	void			*mem;

	struct dwc3_hwparams	hwparams;
	struct dentry		*root;
	struct debugfs_regset32	*regset;

	u8			test_mode;
	u8			test_mode_nr;
	u8			lpm_nyet_threshold;
	u8			hird_threshold;

	const char		*hsphy_interface;

	bool			vbus_session;
	bool			softconnect;

	struct completion	disconnect;

	/**
	 * Frequency of suspend clock.
	 * Suspend clock is a clock source of 16KHz clock for a small part
	 * of the USB3 core that operates when the SS PHY is in its lowest
	 * power (P3) state.
	 */
	u32			suspend_clk_freq;

	unsigned		connected:1;
	unsigned		delayed_status:1;
	unsigned		ep0_bounced:1;
	unsigned		ep0_expect_in:1;
	unsigned		has_hibernation:1;
	unsigned		has_lpm_erratum:1;
	unsigned		is_utmi_l1_suspend:1;
	unsigned		is_fpga:1;
	unsigned		pending_events:1;
	unsigned		pullups_connected:1;
	unsigned		setup_packet_pending:1;
	unsigned		three_stage_setup:1;
	unsigned		usb3_lpm_capable:1;

	unsigned		disable_scramble_quirk:1;
	unsigned		u2exit_lfps_quirk:1;
	unsigned		u2ss_inp3_quirk:1;
	unsigned		req_p1p2p3_quirk:1;
	unsigned        	del_p1p2p3_quirk:1;
	unsigned 		u1u2_exitfail_to_recov_quirk:1;
	unsigned		del_phy_power_chg_quirk:1;
	unsigned		lfps_filter_quirk:1;
	unsigned		rx_detect_poll_quirk:1;
	unsigned		dis_u3_susphy_quirk:1;
	unsigned		dis_u2_susphy_quirk:1;
	unsigned		dis_enblslpm_quirk:1;
	unsigned		dis_rxdet_inp3_quirk:1;
	unsigned		dis_u2_freeclk_exists_quirk:1;
	unsigned		dis_del_phy_power_chg_quirk:1;

	unsigned		tx_de_emphasis_quirk:1;
	unsigned		tx_de_emphasis:2;

	unsigned		adj_sof_accuracy:1;

	unsigned		sparse_transfer_control:1;
	unsigned		is_not_vbus_pad:1;
	unsigned		start_config_issued:1;

	struct work_struct      set_vbus_current_work;
	int			vbus_current; /* 100mA,  500mA,  900mA */
};

/* -------------------------------------------------------------------------- */

/* -------------------------------------------------------------------------- */

struct dwc3_event_type {
	u32	is_devspec:1;
	u32	type:7;
	u32	reserved8_31:24;
} __packed;

#define DWC3_DEPEVT_XFERCOMPLETE	0x01
#define DWC3_DEPEVT_XFERINPROGRESS	0x02
#define DWC3_DEPEVT_XFERNOTREADY	0x03
#define DWC3_DEPEVT_RXTXFIFOEVT		0x04
#define DWC3_DEPEVT_STREAMEVT		0x06
#define DWC3_DEPEVT_EPCMDCMPLT		0x07

/**
 * struct dwc3_event_depvt - Device Endpoint Events
 * @one_bit: indicates this is an endpoint event (not used)
 * @endpoint_number: number of the endpoint
 * @endpoint_event: The event we have:
 *	0x00	- Reserved
 *	0x01	- XferComplete
 *	0x02	- XferInProgress
 *	0x03	- XferNotReady
 *	0x04	- RxTxFifoEvt (IN->Underrun, OUT->Overrun)
 *	0x05	- Reserved
 *	0x06	- StreamEvt
 *	0x07	- EPCmdCmplt
 * @reserved11_10: Reserved, don't use.
 * @status: Indicates the status of the event. Refer to databook for
 *	more information.
 * @parameters: Parameters of the current event. Refer to databook for
 *	more information.
 */
struct dwc3_event_depevt {
	u32	one_bit:1;
	u32	endpoint_number:5;
	u32	endpoint_event:4;
	u32	reserved11_10:2;
	u32	status:4;

/* Within XferNotReady */
#define DEPEVT_STATUS_TRANSFER_ACTIVE	(1 << 3)

/* Within XferComplete */
#define DEPEVT_STATUS_BUSERR	(1 << 0)
#define DEPEVT_STATUS_SHORT	(1 << 1)
#define DEPEVT_STATUS_IOC	(1 << 2)
#define DEPEVT_STATUS_LST	(1 << 3)

/* Stream event only */
#define DEPEVT_STREAMEVT_FOUND		1
#define DEPEVT_STREAMEVT_NOTFOUND	2

/* Control-only Status */
#define DEPEVT_STATUS_CONTROL_DATA	1
#define DEPEVT_STATUS_CONTROL_STATUS	2

/* In response to Start Transfer */
#define DEPEVT_TRANSFER_NO_RESOURCE	1
#define DEPEVT_TRANSFER_BUS_EXPIRY	2

	u32	parameters:16;
} __packed;

/**
 * struct dwc3_event_devt - Device Events
 * @one_bit: indicates this is a non-endpoint event (not used)
 * @device_event: indicates it's a device event. Should read as 0x00
 * @type: indicates the type of device event.
 *	0	- DisconnEvt
 *	1	- USBRst
 *	2	- ConnectDone
 *	3	- ULStChng
 *	4	- WkUpEvt
 *	5	- Reserved
 *	6	- EOPF
 *	7	- SOF
 *	8	- Reserved
 *	9	- ErrticErr
 *	10	- CmdCmplt
 *	11	- EvntOverflow
 *	12	- VndrDevTstRcved
 * @reserved15_12: Reserved, not used
 * @event_info: Information about this event
 * @reserved31_25: Reserved, not used
 */
struct dwc3_event_devt {
	u32	one_bit:1;
	u32	device_event:7;
	u32	type:4;
	u32	reserved15_12:4;
	u32	event_info:9;
	u32	reserved31_25:7;
} __packed;

/**
 * struct dwc3_event_gevt - Other Core Events
 * @one_bit: indicates this is a non-endpoint event (not used)
 * @device_event: indicates it's (0x03) Carkit or (0x04) I2C event.
 * @phy_port_number: self-explanatory
 * @reserved31_12: Reserved, not used.
 */
struct dwc3_event_gevt {
	u32	one_bit:1;
	u32	device_event:7;
	u32	phy_port_number:4;
	u32	reserved31_12:20;
} __packed;

/**
 * union dwc3_event - representation of Event Buffer contents
 * @raw: raw 32-bit event
 * @type: the type of the event
 * @depevt: Device Endpoint Event
 * @devt: Device Event
 * @gevt: Global Event
 */
union dwc3_event {
	u32				raw;
	struct dwc3_event_type		type;
	struct dwc3_event_depevt	depevt;
	struct dwc3_event_devt		devt;
	struct dwc3_event_gevt		gevt;
};

/**
 * struct dwc3_gadget_ep_cmd_params - representation of endpoint command
 * parameters
 * @param2: third parameter
 * @param1: second parameter
 * @param0: first parameter
 */
struct dwc3_gadget_ep_cmd_params {
	u32	param2;
	u32	param1;
	u32	param0;
};

/*
 * DWC3 Features to be used as Driver Data
 */

#define DWC3_HAS_PERIPHERAL		BIT(0)
#define DWC3_HAS_XHCI			BIT(1)
#define DWC3_HAS_OTG			BIT(3)

/* prototypes */
void dwc3_set_mode(struct dwc3 *dwc, u32 mode);
int dwc3_soft_reset(struct dwc3 *dwc);
int dwc3_event_buffers_setup(struct dwc3 *dwc);
void dwc3_event_buffers_cleanup(struct dwc3 *dwc);
int dwc3_phy_setup(struct dwc3 *dwc);
int dwc3_core_init(struct dwc3 *dwc);
void dwc3_core_exit(struct dwc3 *dwc);
int dwc3_otg_start(struct dwc3 *dwc);
void dwc3_otg_stop(struct dwc3 *dwc);
int dwc3_otg_init(struct dwc3 *dwc);
void dwc3_otg_exit(struct dwc3 *dwc);

u32 dwc3_core_fifo_space(struct dwc3_ep *dep, u8 type);

/* check whether we are on the DWC_usb31 core */
static inline bool dwc3_is_usb31(struct dwc3 *dwc)
{
	return !!(dwc->revision & DWC3_REVISION_IS_DWC31);
}

#if IS_ENABLED(CONFIG_USB_DWC3_HOST) || IS_ENABLED(CONFIG_USB_DWC3_DUAL_ROLE)
int dwc3_host_init(struct dwc3 *dwc);
void dwc3_host_exit(struct dwc3 *dwc);
#else
static inline int dwc3_host_init(struct dwc3 *dwc)
{ return 0; }
static inline void dwc3_host_exit(struct dwc3 *dwc)
{ }
#endif

#if IS_ENABLED(CONFIG_USB_DWC3_GADGET) || IS_ENABLED(CONFIG_USB_DWC3_DUAL_ROLE)
int dwc3_gadget_init(struct dwc3 *dwc);
void dwc3_gadget_exit(struct dwc3 *dwc);
int dwc3_gadget_set_test_mode(struct dwc3 *dwc, int mode);
int dwc3_gadget_get_link_state(struct dwc3 *dwc);
int dwc3_gadget_set_link_state(struct dwc3 *dwc, enum dwc3_link_state state);
int dwc3_send_gadget_ep_cmd(struct dwc3_ep *dep, unsigned cmd,
		struct dwc3_gadget_ep_cmd_params *params);
int dwc3_send_gadget_generic_command(struct dwc3 *dwc, unsigned cmd, u32 param);
void dwc3_gadget_disconnect_proc(struct dwc3 *dwc);
#else
static inline int dwc3_gadget_init(struct dwc3 *dwc)
{ return 0; }
static inline void dwc3_gadget_exit(struct dwc3 *dwc)
{ }
static inline int dwc3_gadget_set_test_mode(struct dwc3 *dwc, int mode)
{ return 0; }
static inline int dwc3_gadget_get_link_state(struct dwc3 *dwc)
{ return 0; }
static inline int dwc3_gadget_set_link_state(struct dwc3 *dwc,
		enum dwc3_link_state state)
{ return 0; }

static inline int dwc3_send_gadget_ep_cmd(struct dwc3_ep *dep, unsigned cmd,
		struct dwc3_gadget_ep_cmd_params *params)
{ return 0; }
static inline int dwc3_send_gadget_generic_command(struct dwc3 *dwc,
		int cmd, u32 param)
{ return 0; }
static inline void dwc3_gadget_disconnect_proc(struct dwc3 *dwc)
{ }
#endif

/* power management interface */
#if !IS_ENABLED(CONFIG_USB_DWC3_HOST)
int dwc3_gadget_suspend(struct dwc3 *dwc);
int dwc3_gadget_resume(struct dwc3 *dwc);
void dwc3_gadget_process_pending_events(struct dwc3 *dwc);
#else
static inline int dwc3_gadget_suspend(struct dwc3 *dwc)
{
	return 0;
}

static inline int dwc3_gadget_resume(struct dwc3 *dwc)
{
	return 0;
}

static inline void dwc3_gadget_process_pending_events(struct dwc3 *dwc)
{
}
#endif /* !IS_ENABLED(CONFIG_USB_DWC3_HOST) */

#if IS_ENABLED(CONFIG_USB_DWC3_ULPI)
int dwc3_ulpi_init(struct dwc3 *dwc);
void dwc3_ulpi_exit(struct dwc3 *dwc);
#else
static inline int dwc3_ulpi_init(struct dwc3 *dwc)
{ return 0; }
static inline void dwc3_ulpi_exit(struct dwc3 *dwc)
{ }
#endif

#endif /* __DRIVERS_USB_DWC3_CORE_H */<|MERGE_RESOLUTION|>--- conflicted
+++ resolved
@@ -174,7 +174,6 @@
 #define DWC3_GDBGFIFOSPACE_TYPE(n)	(((n) << 5) & 0x1e0)
 #define DWC3_GDBGFIFOSPACE_SPACE_AVAILABLE(n) (((n) >> 16) & 0xffff)
 
-<<<<<<< HEAD
 #define DWC3_GSBUSCFG1_BREQLIMIT(n)	((n) << 8)
 #define DWC3_GSBUSCFG1_BREQLIMIT_SHIFT	8
 #define DWC3_GSBUSCFG1_BREQLIMIT_MASK	(0xf << 8)
@@ -188,14 +187,6 @@
 #define DWC3_GRXTHRCFG_USBMAXRXBURSTSIZE_SHIFT	19
 #define DWC3_GRXTHRCFG_USBMAXRXBURSTSIZE(n)	((n) << 19)
 
-#define DWC3_TXFIFOQ		1
-#define DWC3_RXFIFOQ		3
-#define DWC3_TXREQQ		5
-#define DWC3_RXREQQ		7
-#define DWC3_RXINFOQ		9
-#define DWC3_DESCFETCHQ		13
-#define DWC3_EVENTQ		15
-=======
 #define DWC3_TXFIFOQ		0
 #define DWC3_RXFIFOQ		1
 #define DWC3_TXREQQ		2
@@ -205,7 +196,6 @@
 #define DWC3_DESCFETCHQ		6
 #define DWC3_EVENTQ		7
 #define DWC3_AUXEVENTQ		8
->>>>>>> a779add5
 
 /* Global RX Threshold Configuration Register */
 #define DWC3_GRXTHRCFG_MAXRXBURSTSIZE(n) (((n) & 0x1f) << 19)
@@ -270,11 +260,8 @@
 #define DWC3_GUSB3PIPECTL_PHYSOFTRST	(1 << 31)
 #define DWC3_GUSB3PIPECTL_U2SSINP3OK	(1 << 29)
 #define DWC3_GUSB3PIPECTL_DISRXDETINP3	(1 << 28)
-<<<<<<< HEAD
+#define DWC3_GUSB3PIPECTL_UX_EXIT_PX	(1 << 27)
 #define DWC3_GUSB3PIPECTL_U1U2EXITFAIL_TO_RECOV	(1 << 25)
-=======
-#define DWC3_GUSB3PIPECTL_UX_EXIT_PX	(1 << 27)
->>>>>>> a779add5
 #define DWC3_GUSB3PIPECTL_REQP1P2P3	(1 << 24)
 #define DWC3_GUSB3PIPECTL_DEP1P2P3(n)	((n) << 19)
 #define DWC3_GUSB3PIPECTL_DEP1P2P3_MASK	DWC3_GUSB3PIPECTL_DEP1P2P3(7)
