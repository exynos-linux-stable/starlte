--- conflicted
+++ resolved
@@ -387,11 +387,7 @@
 
 	reg = dwc3_readl(dwc->regs, DWC3_GFLADJ);
 	dft = reg & DWC3_GFLADJ_30MHZ_MASK;
-<<<<<<< HEAD
-	if(dft != dwc->fladj) {
-=======
 	if (dft != dwc->fladj) {
->>>>>>> a0ccc147
 		reg &= ~DWC3_GFLADJ_30MHZ_MASK;
 		reg |= DWC3_GFLADJ_30MHZ_SDBND_SEL | dwc->fladj;
 		dwc3_writel(dwc->regs, DWC3_GFLADJ, reg);
