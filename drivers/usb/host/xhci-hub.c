--- conflicted
+++ resolved
@@ -1361,13 +1361,10 @@
 	__le32 __iomem **port_array;
 	struct xhci_bus_state *bus_state;
 	unsigned long flags;
-<<<<<<< HEAD
 	int is_port_connect = 0;
 	int ret;
-=======
 	u32 portsc_buf[USB_MAXCHILDREN];
 	bool wake_enabled;
->>>>>>> 9525bceb
 
 	max_ports = xhci_get_ports(hcd, &port_array);
 	bus_state = &xhci->bus_state[hcd_index(hcd)];
@@ -1396,12 +1393,6 @@
 		t2 = xhci_port_state_to_neutral(t1);
 		portsc_buf[port_index] = 0;
 
-<<<<<<< HEAD
-		if ((t1 & PORT_PE) && !(t1 & PORT_PLS_MASK)) {
-			slot_id = xhci_find_slot_id_by_port(hcd, xhci,
-					port_index + 1);
-			if (slot_id) {
-=======
 		/* Bail out if a USB3 port has a new device in link training */
 		if ((t1 & PORT_PLS_MASK) == XDEV_POLLING) {
 			bus_state->bus_suspended = 0;
@@ -1414,7 +1405,6 @@
 		if ((t1 & PORT_PE) && (t1 & PORT_PLS_MASK) == XDEV_U0) {
 			if ((t1 & PORT_CSC) && wake_enabled) {
 				bus_state->bus_suspended = 0;
->>>>>>> 9525bceb
 				spin_unlock_irqrestore(&xhci->lock, flags);
 				xhci_dbg(xhci, "Bus suspend bailout, port connect change\n");
 				return -EBUSY;
@@ -1441,11 +1431,6 @@
 			t2 &= ~PORT_WAKE_BITS;
 
 		t1 = xhci_port_state_to_neutral(t1);
-<<<<<<< HEAD
-		if (t1 != t2) {
-			writel(t2, port_array[port_index]);
-		}
-=======
 		if (t1 != t2)
 			portsc_buf[port_index] = t2;
 	}
@@ -1467,7 +1452,6 @@
 			}
 		}
 		writel(portsc_buf[port_index], port_array[port_index]);
->>>>>>> 9525bceb
 	}
 
 	if (is_port_connect && usb_hcd_is_primary_hcd(hcd)) {
