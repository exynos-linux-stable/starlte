#include <linux/configfs.h>
#include <linux/module.h>
#include <linux/slab.h>
#include <linux/device.h>
#include <linux/nls.h>
#include <linux/usb/composite.h>
#include <linux/usb/gadget_configfs.h>
#include "configfs.h"
#include "u_f.h"
#include "u_os_desc.h"
#include <linux/soc/samsung/exynos-soc.h>

#ifdef CONFIG_USB_CONFIGFS_UEVENT
#include <linux/platform_device.h>
#include <linux/kdev_t.h>
#include <linux/usb/ch9.h>
#include <linux/delay.h>

#ifdef CONFIG_USB_CONFIGFS_F_ACC
extern int acc_ctrlrequest(struct usb_composite_dev *cdev,
				const struct usb_ctrlrequest *ctrl);
void acc_disconnect(void);
#endif
#ifdef CONFIG_USB_ANDROID_SAMSUNG_COMPOSITE
#include "function/u_ether.h"
extern int terminal_ctrl_request(struct usb_composite_dev *cdev,
				const struct usb_ctrlrequest *ctrl);
#endif
static struct class *android_class;
static struct device *android_device;
static int index;

struct device *create_function_device(char *name)
{
	if (android_device && !IS_ERR(android_device)) {
#ifdef CONFIG_USB_ANDROID_SAMSUNG_COMPOSITE
		if (!strcmp(name, "terminal_version"))
			return android_device;
		else
#endif
		{
			return device_create(android_class, android_device,
			MKDEV(0, index++), NULL, name);
		}
	} else {
		return ERR_PTR(-EINVAL);
	}
}
EXPORT_SYMBOL_GPL(create_function_device);
#endif

#ifdef CONFIG_USB_TYPEC_MANAGER_NOTIFIER
void set_usb_enumeration_state(int state);
void set_usb_enable_state(void);
extern int dwc3_gadget_get_cmply_link_state(struct usb_gadget *g);
#endif

#define CHIPID_SIZE	(16)

int check_user_usb_string(const char *name,
		struct usb_gadget_strings *stringtab_dev)
{
	unsigned primary_lang;
	unsigned sub_lang;
	u16 num;
	int ret;

	ret = kstrtou16(name, 0, &num);
	if (ret)
		return ret;

	primary_lang = num & 0x3ff;
	sub_lang = num >> 10;

	/* simple sanity check for valid langid */
	switch (primary_lang) {
	case 0:
	case 0x62 ... 0xfe:
	case 0x100 ... 0x3ff:
		return -EINVAL;
	}
	if (!sub_lang)
		return -EINVAL;

	stringtab_dev->language = num;
	return 0;
}

#define MAX_NAME_LEN	40
#define MAX_USB_STRING_LANGS 2
#define MAX_USB_STRING_LEN	126
#define MAX_USB_STRING_WITH_NULL_LEN	(MAX_USB_STRING_LEN+1)

static const struct usb_descriptor_header *otg_desc[2];

struct gadget_info {
	struct config_group group;
	struct config_group functions_group;
	struct config_group configs_group;
	struct config_group strings_group;
	struct config_group os_desc_group;

	struct mutex lock;
	struct usb_gadget_strings *gstrings[MAX_USB_STRING_LANGS + 1];
	struct list_head string_list;
	struct list_head available_func;

	struct usb_composite_driver composite;
	struct usb_composite_dev cdev;
	bool use_os_desc;
	char b_vendor_code;
	char qw_sign[OS_STRING_QW_SIGN_LEN];
#ifdef CONFIG_USB_CONFIGFS_UEVENT
	bool enabled;
	bool connected;
	bool sw_connected;
	struct work_struct work;
	struct device *dev;
	struct list_head linked_func;
#endif
};

static inline struct gadget_info *to_gadget_info(struct config_item *item)
{
	 return container_of(to_config_group(item), struct gadget_info, group);
}

struct config_usb_cfg {
	struct config_group group;
	struct config_group strings_group;
	struct list_head string_list;
	struct usb_configuration c;
	struct list_head func_list;
	struct usb_gadget_strings *gstrings[MAX_USB_STRING_LANGS + 1];
};

static inline struct config_usb_cfg *to_config_usb_cfg(struct config_item *item)
{
	return container_of(to_config_group(item), struct config_usb_cfg,
			group);
}

struct gadget_strings {
	struct usb_gadget_strings stringtab_dev;
	struct usb_string strings[USB_GADGET_FIRST_AVAIL_IDX];
	char *manufacturer;
	char *product;
	char *serialnumber;

	struct config_group group;
	struct list_head list;
};

struct os_desc {
	struct config_group group;
};

struct gadget_config_name {
	struct usb_gadget_strings stringtab_dev;
	struct usb_string strings;
	char *configuration;

	struct config_group group;
	struct list_head list;
};

#ifdef CONFIG_USB_TYPEC_MANAGER_NOTIFIER
int dwc3_gadget_get_cmply_link_state_wrapper(void)
{
	struct gadget_info *dev;
	struct usb_composite_dev *cdev;
	struct usb_gadget		*gadget;
	int ret = -ENODEV;

	if (android_device && !IS_ERR(android_device)) {
		dev = dev_get_drvdata(android_device);
		cdev = &dev->cdev;
		if (cdev) {
		 	gadget = cdev->gadget;
			 if (gadget)
				ret = dwc3_gadget_get_cmply_link_state(gadget);
			 else
			 	pr_err("usb: %s:gadget pointer is null\n", __func__);
		 }
	}
	return ret;
}
EXPORT_SYMBOL(dwc3_gadget_get_cmply_link_state_wrapper);
#endif

static int usb_string_copy(const char *s, char **s_copy)
{
	int ret;
	char *str;
	char *copy = *s_copy;
	ret = strlen(s);
	if (ret > MAX_USB_STRING_LEN)
		return -EOVERFLOW;

	if (copy) {
		str = copy;
	} else {
		str = kmalloc(MAX_USB_STRING_WITH_NULL_LEN, GFP_KERNEL);
		if (!str)
			return -ENOMEM;
	}
	strncpy(str, s, MAX_USB_STRING_WITH_NULL_LEN);

	if (str[ret - 1] == '\n')
		str[ret - 1] = '\0';
	*s_copy = str;
	return 0;
}
#ifndef CONFIG_USB_ANDROID_SAMSUNG_COMPOSITE
static int set_alt_serialnumber(struct gadget_strings *gs)
{
	char *str;
	int ret = -ENOMEM;

	str = kmalloc(CHIPID_SIZE + 1, GFP_KERNEL);
	if (!str) {
		pr_err("%s: failed to alloc for string\n", __func__);
		return ret;
	}

	snprintf(str, CHIPID_SIZE + 1, "%016lx", (long)exynos_soc_info.unique_id);
	if (usb_string_copy(str, &gs->serialnumber))
		pr_err("%s: failed to copy alternative string\n", __func__);
	else
		ret = 0;

	kfree(str);
	return ret;
}
#endif
#define GI_DEVICE_DESC_SIMPLE_R_u8(__name)	\
static ssize_t gadget_dev_desc_##__name##_show(struct config_item *item, \
			char *page)	\
{	\
	return sprintf(page, "0x%02x\n", \
		to_gadget_info(item)->cdev.desc.__name); \
}

#define GI_DEVICE_DESC_SIMPLE_R_u16(__name)	\
static ssize_t gadget_dev_desc_##__name##_show(struct config_item *item, \
			char *page)	\
{	\
	return sprintf(page, "0x%04x\n", \
		le16_to_cpup(&to_gadget_info(item)->cdev.desc.__name)); \
}


#define GI_DEVICE_DESC_SIMPLE_W_u8(_name)		\
static ssize_t gadget_dev_desc_##_name##_store(struct config_item *item, \
		const char *page, size_t len)		\
{							\
	u8 val;						\
	int ret;					\
	ret = kstrtou8(page, 0, &val);			\
	if (ret)					\
		return ret;				\
	to_gadget_info(item)->cdev.desc._name = val;	\
	return len;					\
}

#define GI_DEVICE_DESC_SIMPLE_W_u16(_name)	\
static ssize_t gadget_dev_desc_##_name##_store(struct config_item *item, \
		const char *page, size_t len)		\
{							\
	u16 val;					\
	int ret;					\
	ret = kstrtou16(page, 0, &val);			\
	if (ret)					\
		return ret;				\
	to_gadget_info(item)->cdev.desc._name = cpu_to_le16p(&val);	\
	return len;					\
}

#define GI_DEVICE_DESC_SIMPLE_RW(_name, _type)	\
	GI_DEVICE_DESC_SIMPLE_R_##_type(_name)	\
	GI_DEVICE_DESC_SIMPLE_W_##_type(_name)

GI_DEVICE_DESC_SIMPLE_R_u16(bcdUSB);
GI_DEVICE_DESC_SIMPLE_RW(bDeviceClass, u8);
GI_DEVICE_DESC_SIMPLE_RW(bDeviceSubClass, u8);
GI_DEVICE_DESC_SIMPLE_RW(bDeviceProtocol, u8);
GI_DEVICE_DESC_SIMPLE_RW(bMaxPacketSize0, u8);
GI_DEVICE_DESC_SIMPLE_RW(idVendor, u16);
GI_DEVICE_DESC_SIMPLE_RW(idProduct, u16);
GI_DEVICE_DESC_SIMPLE_R_u16(bcdDevice);

static ssize_t is_valid_bcd(u16 bcd_val)
{
	if ((bcd_val & 0xf) > 9)
		return -EINVAL;
	if (((bcd_val >> 4) & 0xf) > 9)
		return -EINVAL;
	if (((bcd_val >> 8) & 0xf) > 9)
		return -EINVAL;
	if (((bcd_val >> 12) & 0xf) > 9)
		return -EINVAL;
	return 0;
}

static ssize_t gadget_dev_desc_bcdDevice_store(struct config_item *item,
		const char *page, size_t len)
{
	u16 bcdDevice;
	int ret;

	ret = kstrtou16(page, 0, &bcdDevice);
	if (ret)
		return ret;
	ret = is_valid_bcd(bcdDevice);
	if (ret)
		return ret;

	to_gadget_info(item)->cdev.desc.bcdDevice = cpu_to_le16(bcdDevice);
	return len;
}

static ssize_t gadget_dev_desc_bcdUSB_store(struct config_item *item,
		const char *page, size_t len)
{
	u16 bcdUSB;
	int ret;

	ret = kstrtou16(page, 0, &bcdUSB);
	if (ret)
		return ret;
	ret = is_valid_bcd(bcdUSB);
	if (ret)
		return ret;

	to_gadget_info(item)->cdev.desc.bcdUSB = cpu_to_le16(bcdUSB);
	return len;
}

static ssize_t gadget_dev_desc_UDC_show(struct config_item *item, char *page)
{
	char *udc_name = to_gadget_info(item)->composite.gadget_driver.udc_name;

	return sprintf(page, "%s\n", udc_name ?: "");
}

static int unregister_gadget(struct gadget_info *gi)
{
	int ret;

	if (!gi->composite.gadget_driver.udc_name)
		return -ENODEV;

	ret = usb_gadget_unregister_driver(&gi->composite.gadget_driver);
	if (ret)
		return ret;
	kfree(gi->composite.gadget_driver.udc_name);
	gi->composite.gadget_driver.udc_name = NULL;
	return 0;
}

static ssize_t gadget_dev_desc_UDC_store(struct config_item *item,
		const char *page, size_t len)
{
	struct gadget_info *gi = to_gadget_info(item);
	char *name;
	int ret;

	/* HACK: ffs_ep0_write must be called before UDC store in adb,
	 * but sometimes UDC store was executed before ffs_ep0_write.
	 * Delay was added to avoid the problem
	 */
	pr_info("%s: +++\n", __func__);

	name = kstrdup(page, GFP_KERNEL);

	if (!name)
		return -ENOMEM;
	if (name[len - 1] == '\n')
		name[len - 1] = '\0';

	mutex_lock(&gi->lock);

	if (!strlen(name) || strcmp(name, "none") == 0) {
		ret = unregister_gadget(gi);
		if (ret)
			goto err;
<<<<<<< HEAD
		/* prevent memory leak */
=======
>>>>>>> c1fac76c
		kfree(name);
	} else {
		if (gi->composite.gadget_driver.udc_name) {
			ret = -EBUSY;
			goto err;
		}
		gi->composite.gadget_driver.udc_name = name;
		ret = usb_gadget_probe_driver(&gi->composite.gadget_driver);
		if (ret) {
			gi->composite.gadget_driver.udc_name = NULL;
			goto err;
		}
	}
	mutex_unlock(&gi->lock);
	return len;
err:
	kfree(name);
	mutex_unlock(&gi->lock);
	return ret;
}

CONFIGFS_ATTR(gadget_dev_desc_, bDeviceClass);
CONFIGFS_ATTR(gadget_dev_desc_, bDeviceSubClass);
CONFIGFS_ATTR(gadget_dev_desc_, bDeviceProtocol);
CONFIGFS_ATTR(gadget_dev_desc_, bMaxPacketSize0);
CONFIGFS_ATTR(gadget_dev_desc_, idVendor);
CONFIGFS_ATTR(gadget_dev_desc_, idProduct);
CONFIGFS_ATTR(gadget_dev_desc_, bcdDevice);
CONFIGFS_ATTR(gadget_dev_desc_, bcdUSB);
CONFIGFS_ATTR(gadget_dev_desc_, UDC);

static struct configfs_attribute *gadget_root_attrs[] = {
	&gadget_dev_desc_attr_bDeviceClass,
	&gadget_dev_desc_attr_bDeviceSubClass,
	&gadget_dev_desc_attr_bDeviceProtocol,
	&gadget_dev_desc_attr_bMaxPacketSize0,
	&gadget_dev_desc_attr_idVendor,
	&gadget_dev_desc_attr_idProduct,
	&gadget_dev_desc_attr_bcdDevice,
	&gadget_dev_desc_attr_bcdUSB,
	&gadget_dev_desc_attr_UDC,
	NULL,
};

static inline struct gadget_strings *to_gadget_strings(struct config_item *item)
{
	 return container_of(to_config_group(item), struct gadget_strings,
			 group);
}

static inline struct gadget_config_name *to_gadget_config_name(
		struct config_item *item)
{
	 return container_of(to_config_group(item), struct gadget_config_name,
			 group);
}

static inline struct usb_function_instance *to_usb_function_instance(
		struct config_item *item)
{
	 return container_of(to_config_group(item),
			 struct usb_function_instance, group);
}

static void gadget_info_attr_release(struct config_item *item)
{
	struct gadget_info *gi = to_gadget_info(item);

	WARN_ON(!list_empty(&gi->cdev.configs));
	WARN_ON(!list_empty(&gi->string_list));
	WARN_ON(!list_empty(&gi->available_func));
	kfree(gi->composite.gadget_driver.function);
	kfree(gi);
}

static struct configfs_item_operations gadget_root_item_ops = {
	.release                = gadget_info_attr_release,
};

static void gadget_config_attr_release(struct config_item *item)
{
	struct config_usb_cfg *cfg = to_config_usb_cfg(item);

	WARN_ON(!list_empty(&cfg->c.functions));
	list_del(&cfg->c.list);
	kfree(cfg->c.label);
	kfree(cfg);
}

static int config_usb_cfg_link(
	struct config_item *usb_cfg_ci,
	struct config_item *usb_func_ci)
{
	struct config_usb_cfg *cfg = to_config_usb_cfg(usb_cfg_ci);
	struct usb_composite_dev *cdev = cfg->c.cdev;
	struct gadget_info *gi = container_of(cdev, struct gadget_info, cdev);

	struct config_group *group = to_config_group(usb_func_ci);
	struct usb_function_instance *fi = container_of(group,
			struct usb_function_instance, group);
	struct usb_function_instance *a_fi;
	struct usb_function *f;
#ifdef CONFIG_USB_ANDROID_SAMSUNG_COMPOSITE
	static u8      ethaddr[ETH_ALEN] = {0,};
	int i;
	char *src;
	struct gadget_strings *gs;
#endif
	int ret;

	mutex_lock(&gi->lock);
	/*
	 * Make sure this function is from within our _this_ gadget and not
	 * from another gadget or a random directory.
	 * Also a function instance can only be linked once.
	 */
	list_for_each_entry(a_fi, &gi->available_func, cfs_list) {
		if (a_fi == fi)
			break;
	}
	if (a_fi != fi) {
		ret = -EINVAL;
		goto out;
	}

	list_for_each_entry(f, &cfg->func_list, list) {
		if (f->fi == fi) {
			ret = -EEXIST;
			goto out;
		}
	}

	/* usb tethering */
#ifdef CONFIG_USB_ANDROID_SAMSUNG_COMPOSITE
	if (fi->set_inst_eth_addr) {
		list_for_each_entry(gs, &gi->string_list, list) {
			src = gs->serialnumber;
		}

		if (src) {
			for (i = 0; i < ETH_ALEN; i++)
				ethaddr[i] = 0;
			/* create a fake MAC address from our serial number.
			 * first byte is 0x02 to signify locally administered.
			 */
			ethaddr[0] = 0x02;
			for (i = 0; (i < 256) && *src; i++) {
				/* XOR the USB serial across the remaining bytes */
				ethaddr[i % (ETH_ALEN - 1) + 1] ^= *src++;
			}

			fi->set_inst_eth_addr(fi, ethaddr);
		}
	}
#endif
	f = usb_get_function(fi);
	if (IS_ERR(f)) {
		ret = PTR_ERR(f);
		goto out;
	}

#ifdef CONFIG_USB_CONFIGFS_UEVENT
	list_add_tail(&f->list, &gi->linked_func);
#else
	/* stash the function until we bind it to the gadget */
	list_add_tail(&f->list, &cfg->func_list);
#endif
	ret = 0;
out:
	mutex_unlock(&gi->lock);
	return ret;
}

static int config_usb_cfg_unlink(
	struct config_item *usb_cfg_ci,
	struct config_item *usb_func_ci)
{
	struct config_usb_cfg *cfg = to_config_usb_cfg(usb_cfg_ci);
	struct usb_composite_dev *cdev = cfg->c.cdev;
	struct gadget_info *gi = container_of(cdev, struct gadget_info, cdev);

	struct config_group *group = to_config_group(usb_func_ci);
	struct usb_function_instance *fi = container_of(group,
			struct usb_function_instance, group);
	struct usb_function *f;

	/*
	 * ideally I would like to forbid to unlink functions while a gadget is
	 * bound to an UDC. Since this isn't possible at the moment, we simply
	 * force an unbind, the function is available here and then we can
	 * remove the function.
	 */
	mutex_lock(&gi->lock);
	if (gi->composite.gadget_driver.udc_name)
		unregister_gadget(gi);
	WARN_ON(gi->composite.gadget_driver.udc_name);

	list_for_each_entry(f, &cfg->func_list, list) {
		if (f->fi == fi) {
			list_del(&f->list);
			usb_put_function(f);
			mutex_unlock(&gi->lock);
			return 0;
		}
	}
	mutex_unlock(&gi->lock);
	WARN(1, "Unable to locate function to unbind\n");
	return 0;
}

static struct configfs_item_operations gadget_config_item_ops = {
	.release                = gadget_config_attr_release,
	.allow_link             = config_usb_cfg_link,
	.drop_link              = config_usb_cfg_unlink,
};


static ssize_t gadget_config_desc_MaxPower_show(struct config_item *item,
		char *page)
{
	return sprintf(page, "%u\n", to_config_usb_cfg(item)->c.MaxPower);
}

static ssize_t gadget_config_desc_MaxPower_store(struct config_item *item,
		const char *page, size_t len)
{
	u16 val;
	int ret;
	ret = kstrtou16(page, 0, &val);
	if (ret)
		return ret;
	if (DIV_ROUND_UP(val, 8) > 0xff)
		return -ERANGE;
	to_config_usb_cfg(item)->c.MaxPower = val;
	return len;
}

static ssize_t gadget_config_desc_bmAttributes_show(struct config_item *item,
		char *page)
{
	return sprintf(page, "0x%02x\n",
		to_config_usb_cfg(item)->c.bmAttributes);
}

static ssize_t gadget_config_desc_bmAttributes_store(struct config_item *item,
		const char *page, size_t len)
{
	u8 val;
	int ret;
	ret = kstrtou8(page, 0, &val);
	if (ret)
		return ret;
	if (!(val & USB_CONFIG_ATT_ONE))
		return -EINVAL;
	if (val & ~(USB_CONFIG_ATT_ONE | USB_CONFIG_ATT_SELFPOWER |
				USB_CONFIG_ATT_WAKEUP))
		return -EINVAL;
	to_config_usb_cfg(item)->c.bmAttributes = val;
	return len;
}

CONFIGFS_ATTR(gadget_config_desc_, MaxPower);
CONFIGFS_ATTR(gadget_config_desc_, bmAttributes);

static struct configfs_attribute *gadget_config_attrs[] = {
	&gadget_config_desc_attr_MaxPower,
	&gadget_config_desc_attr_bmAttributes,
	NULL,
};

static struct config_item_type gadget_config_type = {
	.ct_item_ops	= &gadget_config_item_ops,
	.ct_attrs	= gadget_config_attrs,
	.ct_owner	= THIS_MODULE,
};

static struct config_item_type gadget_root_type = {
	.ct_item_ops	= &gadget_root_item_ops,
	.ct_attrs	= gadget_root_attrs,
	.ct_owner	= THIS_MODULE,
};

static void composite_init_dev(struct usb_composite_dev *cdev)
{
	spin_lock_init(&cdev->lock);
	INIT_LIST_HEAD(&cdev->configs);
	INIT_LIST_HEAD(&cdev->gstrings);
}

static struct config_group *function_make(
		struct config_group *group,
		const char *name)
{
	struct gadget_info *gi;
	struct usb_function_instance *fi;
	char buf[MAX_NAME_LEN];
	char *func_name;
	char *instance_name;
	int ret;

	ret = snprintf(buf, MAX_NAME_LEN, "%s", name);
	if (ret >= MAX_NAME_LEN)
		return ERR_PTR(-ENAMETOOLONG);

	func_name = buf;
	instance_name = strchr(func_name, '.');
	if (!instance_name) {
		pr_err("Unable to locate . in FUNC.INSTANCE\n");
		return ERR_PTR(-EINVAL);
	}
	*instance_name = '\0';
	instance_name++;

	fi = usb_get_function_instance(func_name);
	if (IS_ERR(fi))
		return ERR_CAST(fi);

	ret = config_item_set_name(&fi->group.cg_item, "%s", name);
	if (ret) {
		usb_put_function_instance(fi);
		return ERR_PTR(ret);
	}
	if (fi->set_inst_name) {
		ret = fi->set_inst_name(fi, instance_name);
		if (ret) {
			usb_put_function_instance(fi);
			return ERR_PTR(ret);
		}
	}

	gi = container_of(group, struct gadget_info, functions_group);

	mutex_lock(&gi->lock);
	list_add_tail(&fi->cfs_list, &gi->available_func);
	mutex_unlock(&gi->lock);
	return &fi->group;
}

static void function_drop(
		struct config_group *group,
		struct config_item *item)
{
	struct usb_function_instance *fi = to_usb_function_instance(item);
	struct gadget_info *gi;

	gi = container_of(group, struct gadget_info, functions_group);

	mutex_lock(&gi->lock);
	list_del(&fi->cfs_list);
	mutex_unlock(&gi->lock);
	config_item_put(item);
}

static struct configfs_group_operations functions_ops = {
	.make_group     = &function_make,
	.drop_item      = &function_drop,
};

static struct config_item_type functions_type = {
	.ct_group_ops   = &functions_ops,
	.ct_owner       = THIS_MODULE,
};

GS_STRINGS_RW(gadget_config_name, configuration);

static struct configfs_attribute *gadget_config_name_langid_attrs[] = {
	&gadget_config_name_attr_configuration,
	NULL,
};

static void gadget_config_name_attr_release(struct config_item *item)
{
	struct gadget_config_name *cn = to_gadget_config_name(item);

	kfree(cn->configuration);

	list_del(&cn->list);
	kfree(cn);
}

USB_CONFIG_STRING_RW_OPS(gadget_config_name);
USB_CONFIG_STRINGS_LANG(gadget_config_name, config_usb_cfg);

static struct config_group *config_desc_make(
		struct config_group *group,
		const char *name)
{
	struct gadget_info *gi;
	struct config_usb_cfg *cfg;
	char buf[MAX_NAME_LEN];
	char *num_str;
	u8 num;
	int ret;

	gi = container_of(group, struct gadget_info, configs_group);
	ret = snprintf(buf, MAX_NAME_LEN, "%s", name);
	if (ret >= MAX_NAME_LEN)
		return ERR_PTR(-ENAMETOOLONG);

	num_str = strchr(buf, '.');
	if (!num_str) {
		pr_err("Unable to locate . in name.bConfigurationValue\n");
		return ERR_PTR(-EINVAL);
	}

	*num_str = '\0';
	num_str++;

	if (!strlen(buf))
		return ERR_PTR(-EINVAL);

	ret = kstrtou8(num_str, 0, &num);
	if (ret)
		return ERR_PTR(ret);

	cfg = kzalloc(sizeof(*cfg), GFP_KERNEL);
	if (!cfg)
		return ERR_PTR(-ENOMEM);
	cfg->c.label = kstrdup(buf, GFP_KERNEL);
	if (!cfg->c.label) {
		ret = -ENOMEM;
		goto err;
	}
	cfg->c.bConfigurationValue = num;
	cfg->c.MaxPower = CONFIG_USB_GADGET_VBUS_DRAW;
	cfg->c.bmAttributes = USB_CONFIG_ATT_ONE;
	INIT_LIST_HEAD(&cfg->string_list);
	INIT_LIST_HEAD(&cfg->func_list);

	config_group_init_type_name(&cfg->group, name,
				&gadget_config_type);

	config_group_init_type_name(&cfg->strings_group, "strings",
			&gadget_config_name_strings_type);
	configfs_add_default_group(&cfg->strings_group, &cfg->group);

	ret = usb_add_config_only(&gi->cdev, &cfg->c);
	if (ret)
		goto err;

	return &cfg->group;
err:
	kfree(cfg->c.label);
	kfree(cfg);
	return ERR_PTR(ret);
}

static void config_desc_drop(
		struct config_group *group,
		struct config_item *item)
{
	config_item_put(item);
}

static struct configfs_group_operations config_desc_ops = {
	.make_group     = &config_desc_make,
	.drop_item      = &config_desc_drop,
};

static struct config_item_type config_desc_type = {
	.ct_group_ops   = &config_desc_ops,
	.ct_owner       = THIS_MODULE,
};

GS_STRINGS_RW(gadget_strings, manufacturer);
GS_STRINGS_RW(gadget_strings, product);
GS_STRINGS_RW(gadget_strings, serialnumber);

static struct configfs_attribute *gadget_strings_langid_attrs[] = {
	&gadget_strings_attr_manufacturer,
	&gadget_strings_attr_product,
	&gadget_strings_attr_serialnumber,
	NULL,
};

static void gadget_strings_attr_release(struct config_item *item)
{
	struct gadget_strings *gs = to_gadget_strings(item);

	kfree(gs->manufacturer);
	kfree(gs->product);
	kfree(gs->serialnumber);

	list_del(&gs->list);
	kfree(gs);
}

USB_CONFIG_STRING_RW_OPS(gadget_strings);
USB_CONFIG_STRINGS_LANG(gadget_strings, gadget_info);

static inline struct os_desc *to_os_desc(struct config_item *item)
{
	return container_of(to_config_group(item), struct os_desc, group);
}

static inline struct gadget_info *os_desc_item_to_gadget_info(
		struct config_item *item)
{
	return to_gadget_info(to_os_desc(item)->group.cg_item.ci_parent);
}

static ssize_t os_desc_use_show(struct config_item *item, char *page)
{
	return sprintf(page, "%d",
			os_desc_item_to_gadget_info(item)->use_os_desc);
}

static ssize_t os_desc_use_store(struct config_item *item, const char *page,
				 size_t len)
{
	struct gadget_info *gi = os_desc_item_to_gadget_info(item);
	int ret;
	bool use;

	mutex_lock(&gi->lock);
	ret = strtobool(page, &use);
	if (!ret) {
		gi->use_os_desc = use;
		ret = len;
	}
	mutex_unlock(&gi->lock);

	return ret;
}

static ssize_t os_desc_b_vendor_code_show(struct config_item *item, char *page)
{
	return sprintf(page, "%d",
			os_desc_item_to_gadget_info(item)->b_vendor_code);
}

static ssize_t os_desc_b_vendor_code_store(struct config_item *item,
					   const char *page, size_t len)
{
	struct gadget_info *gi = os_desc_item_to_gadget_info(item);
	int ret;
	u8 b_vendor_code;

	mutex_lock(&gi->lock);
	ret = kstrtou8(page, 0, &b_vendor_code);
	if (!ret) {
		gi->b_vendor_code = b_vendor_code;
		ret = len;
	}
	mutex_unlock(&gi->lock);

	return ret;
}

static ssize_t os_desc_qw_sign_show(struct config_item *item, char *page)
{
	struct gadget_info *gi = os_desc_item_to_gadget_info(item);

	memcpy(page, gi->qw_sign, OS_STRING_QW_SIGN_LEN);
	return OS_STRING_QW_SIGN_LEN;
}

static ssize_t os_desc_qw_sign_store(struct config_item *item, const char *page,
				     size_t len)
{
	struct gadget_info *gi = os_desc_item_to_gadget_info(item);
	int res, l;

	l = min((int)len, OS_STRING_QW_SIGN_LEN >> 1);
	if (page[l - 1] == '\n')
		--l;

	mutex_lock(&gi->lock);
	res = utf8s_to_utf16s(page, l,
			      UTF16_LITTLE_ENDIAN, (wchar_t *) gi->qw_sign,
			      OS_STRING_QW_SIGN_LEN);
	if (res > 0)
		res = len;
	mutex_unlock(&gi->lock);

	return res;
}

CONFIGFS_ATTR(os_desc_, use);
CONFIGFS_ATTR(os_desc_, b_vendor_code);
CONFIGFS_ATTR(os_desc_, qw_sign);

static struct configfs_attribute *os_desc_attrs[] = {
	&os_desc_attr_use,
	&os_desc_attr_b_vendor_code,
	&os_desc_attr_qw_sign,
	NULL,
};

static void os_desc_attr_release(struct config_item *item)
{
	struct os_desc *os_desc = to_os_desc(item);
	kfree(os_desc);
}

static int os_desc_link(struct config_item *os_desc_ci,
			struct config_item *usb_cfg_ci)
{
	struct gadget_info *gi = container_of(to_config_group(os_desc_ci),
					struct gadget_info, os_desc_group);
	struct usb_composite_dev *cdev = &gi->cdev;
	struct config_usb_cfg *c_target =
		container_of(to_config_group(usb_cfg_ci),
			     struct config_usb_cfg, group);
	struct usb_configuration *c;
	int ret;

	mutex_lock(&gi->lock);
	list_for_each_entry(c, &cdev->configs, list) {
		if (c == &c_target->c)
			break;
	}
	if (c != &c_target->c) {
		ret = -EINVAL;
		goto out;
	}

	if (cdev->os_desc_config) {
		ret = -EBUSY;
		goto out;
	}

	cdev->os_desc_config = &c_target->c;
	ret = 0;

out:
	mutex_unlock(&gi->lock);
	return ret;
}

static int os_desc_unlink(struct config_item *os_desc_ci,
			  struct config_item *usb_cfg_ci)
{
	struct gadget_info *gi = container_of(to_config_group(os_desc_ci),
					struct gadget_info, os_desc_group);
	struct usb_composite_dev *cdev = &gi->cdev;

	mutex_lock(&gi->lock);
	if (gi->composite.gadget_driver.udc_name)
		unregister_gadget(gi);
	cdev->os_desc_config = NULL;
	WARN_ON(gi->composite.gadget_driver.udc_name);
	mutex_unlock(&gi->lock);
	return 0;
}

static struct configfs_item_operations os_desc_ops = {
	.release                = os_desc_attr_release,
	.allow_link		= os_desc_link,
	.drop_link		= os_desc_unlink,
};

static struct config_item_type os_desc_type = {
	.ct_item_ops	= &os_desc_ops,
	.ct_attrs	= os_desc_attrs,
	.ct_owner	= THIS_MODULE,
};

static inline struct usb_os_desc_ext_prop
*to_usb_os_desc_ext_prop(struct config_item *item)
{
	return container_of(item, struct usb_os_desc_ext_prop, item);
}

static ssize_t ext_prop_type_show(struct config_item *item, char *page)
{
	return sprintf(page, "%d", to_usb_os_desc_ext_prop(item)->type);
}

static ssize_t ext_prop_type_store(struct config_item *item,
				   const char *page, size_t len)
{
	struct usb_os_desc_ext_prop *ext_prop = to_usb_os_desc_ext_prop(item);
	struct usb_os_desc *desc = to_usb_os_desc(ext_prop->item.ci_parent);
	u8 type;
	int ret;

	if (desc->opts_mutex)
		mutex_lock(desc->opts_mutex);
	ret = kstrtou8(page, 0, &type);
	if (ret)
		goto end;
	if (type < USB_EXT_PROP_UNICODE || type > USB_EXT_PROP_UNICODE_MULTI) {
		ret = -EINVAL;
		goto end;
	}

	if ((ext_prop->type == USB_EXT_PROP_BINARY ||
	    ext_prop->type == USB_EXT_PROP_LE32 ||
	    ext_prop->type == USB_EXT_PROP_BE32) &&
	    (type == USB_EXT_PROP_UNICODE ||
	    type == USB_EXT_PROP_UNICODE_ENV ||
	    type == USB_EXT_PROP_UNICODE_LINK))
		ext_prop->data_len <<= 1;
	else if ((ext_prop->type == USB_EXT_PROP_UNICODE ||
		   ext_prop->type == USB_EXT_PROP_UNICODE_ENV ||
		   ext_prop->type == USB_EXT_PROP_UNICODE_LINK) &&
		   (type == USB_EXT_PROP_BINARY ||
		   type == USB_EXT_PROP_LE32 ||
		   type == USB_EXT_PROP_BE32))
		ext_prop->data_len >>= 1;
	ext_prop->type = type;
	ret = len;

end:
	if (desc->opts_mutex)
		mutex_unlock(desc->opts_mutex);
	return ret;
}

static ssize_t ext_prop_data_show(struct config_item *item, char *page)
{
	struct usb_os_desc_ext_prop *ext_prop = to_usb_os_desc_ext_prop(item);
	int len = ext_prop->data_len;

	if (ext_prop->type == USB_EXT_PROP_UNICODE ||
	    ext_prop->type == USB_EXT_PROP_UNICODE_ENV ||
	    ext_prop->type == USB_EXT_PROP_UNICODE_LINK)
		len >>= 1;
	memcpy(page, ext_prop->data, len);

	return len;
}

static ssize_t ext_prop_data_store(struct config_item *item,
				   const char *page, size_t len)
{
	struct usb_os_desc_ext_prop *ext_prop = to_usb_os_desc_ext_prop(item);
	struct usb_os_desc *desc = to_usb_os_desc(ext_prop->item.ci_parent);
	char *new_data;
	size_t ret_len = len;

	if (page[len - 1] == '\n' || page[len - 1] == '\0')
		--len;
	new_data = kmemdup(page, len, GFP_KERNEL);
	if (!new_data)
		return -ENOMEM;

	if (desc->opts_mutex)
		mutex_lock(desc->opts_mutex);
	kfree(ext_prop->data);
	ext_prop->data = new_data;
	desc->ext_prop_len -= ext_prop->data_len;
	ext_prop->data_len = len;
	desc->ext_prop_len += ext_prop->data_len;
	if (ext_prop->type == USB_EXT_PROP_UNICODE ||
	    ext_prop->type == USB_EXT_PROP_UNICODE_ENV ||
	    ext_prop->type == USB_EXT_PROP_UNICODE_LINK) {
		desc->ext_prop_len -= ext_prop->data_len;
		ext_prop->data_len <<= 1;
		ext_prop->data_len += 2;
		desc->ext_prop_len += ext_prop->data_len;
	}
	if (desc->opts_mutex)
		mutex_unlock(desc->opts_mutex);
	return ret_len;
}

CONFIGFS_ATTR(ext_prop_, type);
CONFIGFS_ATTR(ext_prop_, data);

static struct configfs_attribute *ext_prop_attrs[] = {
	&ext_prop_attr_type,
	&ext_prop_attr_data,
	NULL,
};

static void usb_os_desc_ext_prop_release(struct config_item *item)
{
	struct usb_os_desc_ext_prop *ext_prop = to_usb_os_desc_ext_prop(item);

	kfree(ext_prop); /* frees a whole chunk */
}

static struct configfs_item_operations ext_prop_ops = {
	.release		= usb_os_desc_ext_prop_release,
};

static struct config_item *ext_prop_make(
		struct config_group *group,
		const char *name)
{
	struct usb_os_desc_ext_prop *ext_prop;
	struct config_item_type *ext_prop_type;
	struct usb_os_desc *desc;
	char *vlabuf;

	vla_group(data_chunk);
	vla_item(data_chunk, struct usb_os_desc_ext_prop, ext_prop, 1);
	vla_item(data_chunk, struct config_item_type, ext_prop_type, 1);

	vlabuf = kzalloc(vla_group_size(data_chunk), GFP_KERNEL);
	if (!vlabuf)
		return ERR_PTR(-ENOMEM);

	ext_prop = vla_ptr(vlabuf, data_chunk, ext_prop);
	ext_prop_type = vla_ptr(vlabuf, data_chunk, ext_prop_type);

	desc = container_of(group, struct usb_os_desc, group);
	ext_prop_type->ct_item_ops = &ext_prop_ops;
	ext_prop_type->ct_attrs = ext_prop_attrs;
	ext_prop_type->ct_owner = desc->owner;

	config_item_init_type_name(&ext_prop->item, name, ext_prop_type);

	ext_prop->name = kstrdup(name, GFP_KERNEL);
	if (!ext_prop->name) {
		kfree(vlabuf);
		return ERR_PTR(-ENOMEM);
	}
	desc->ext_prop_len += 14;
	ext_prop->name_len = 2 * strlen(ext_prop->name) + 2;
	if (desc->opts_mutex)
		mutex_lock(desc->opts_mutex);
	desc->ext_prop_len += ext_prop->name_len;
	list_add_tail(&ext_prop->entry, &desc->ext_prop);
	++desc->ext_prop_count;
	if (desc->opts_mutex)
		mutex_unlock(desc->opts_mutex);

	return &ext_prop->item;
}

static void ext_prop_drop(struct config_group *group, struct config_item *item)
{
	struct usb_os_desc_ext_prop *ext_prop = to_usb_os_desc_ext_prop(item);
	struct usb_os_desc *desc = to_usb_os_desc(&group->cg_item);

	if (desc->opts_mutex)
		mutex_lock(desc->opts_mutex);
	list_del(&ext_prop->entry);
	--desc->ext_prop_count;
	kfree(ext_prop->name);
	desc->ext_prop_len -= (ext_prop->name_len + ext_prop->data_len + 14);
	if (desc->opts_mutex)
		mutex_unlock(desc->opts_mutex);
	config_item_put(item);
}

static struct configfs_group_operations interf_grp_ops = {
	.make_item	= &ext_prop_make,
	.drop_item	= &ext_prop_drop,
};

static ssize_t interf_grp_compatible_id_show(struct config_item *item,
					     char *page)
{
	memcpy(page, to_usb_os_desc(item)->ext_compat_id, 8);
	return 8;
}

static ssize_t interf_grp_compatible_id_store(struct config_item *item,
					      const char *page, size_t len)
{
	struct usb_os_desc *desc = to_usb_os_desc(item);
	int l;

	l = min_t(int, 8, len);
	if (page[l - 1] == '\n')
		--l;
	if (desc->opts_mutex)
		mutex_lock(desc->opts_mutex);
	memcpy(desc->ext_compat_id, page, l);

	if (desc->opts_mutex)
		mutex_unlock(desc->opts_mutex);

	return len;
}

static ssize_t interf_grp_sub_compatible_id_show(struct config_item *item,
						 char *page)
{
	memcpy(page, to_usb_os_desc(item)->ext_compat_id + 8, 8);
	return 8;
}

static ssize_t interf_grp_sub_compatible_id_store(struct config_item *item,
						  const char *page, size_t len)
{
	struct usb_os_desc *desc = to_usb_os_desc(item);
	int l;

	l = min_t(int, 8, len);
	if (page[l - 1] == '\n')
		--l;
	if (desc->opts_mutex)
		mutex_lock(desc->opts_mutex);
	memcpy(desc->ext_compat_id + 8, page, l);

	if (desc->opts_mutex)
		mutex_unlock(desc->opts_mutex);

	return len;
}

CONFIGFS_ATTR(interf_grp_, compatible_id);
CONFIGFS_ATTR(interf_grp_, sub_compatible_id);

static struct configfs_attribute *interf_grp_attrs[] = {
	&interf_grp_attr_compatible_id,
	&interf_grp_attr_sub_compatible_id,
	NULL
};

struct config_group *usb_os_desc_prepare_interf_dir(
		struct config_group *parent,
		int n_interf,
		struct usb_os_desc **desc,
		char **names,
		struct module *owner)
{
	struct config_group *os_desc_group;
	struct config_item_type *os_desc_type, *interface_type;

	vla_group(data_chunk);
	vla_item(data_chunk, struct config_group, os_desc_group, 1);
	vla_item(data_chunk, struct config_item_type, os_desc_type, 1);
	vla_item(data_chunk, struct config_item_type, interface_type, 1);

	char *vlabuf = kzalloc(vla_group_size(data_chunk), GFP_KERNEL);
	if (!vlabuf)
		return ERR_PTR(-ENOMEM);

	os_desc_group = vla_ptr(vlabuf, data_chunk, os_desc_group);
	os_desc_type = vla_ptr(vlabuf, data_chunk, os_desc_type);
	interface_type = vla_ptr(vlabuf, data_chunk, interface_type);

	os_desc_type->ct_owner = owner;
	config_group_init_type_name(os_desc_group, "os_desc", os_desc_type);
	configfs_add_default_group(os_desc_group, parent);

	interface_type->ct_group_ops = &interf_grp_ops;
	interface_type->ct_attrs = interf_grp_attrs;
	interface_type->ct_owner = owner;

	while (n_interf--) {
		struct usb_os_desc *d;

		d = desc[n_interf];
		d->owner = owner;
		config_group_init_type_name(&d->group, "", interface_type);
		config_item_set_name(&d->group.cg_item, "interface.%s",
				     names[n_interf]);
		configfs_add_default_group(&d->group, os_desc_group);
	}

	return os_desc_group;
}
EXPORT_SYMBOL(usb_os_desc_prepare_interf_dir);

static int configfs_do_nothing(struct usb_composite_dev *cdev)
{
	WARN_ON(1);
	return -EINVAL;
}

int composite_dev_prepare(struct usb_composite_driver *composite,
		struct usb_composite_dev *dev);

int composite_os_desc_req_prepare(struct usb_composite_dev *cdev,
				  struct usb_ep *ep0);

static void purge_configs_funcs(struct gadget_info *gi)
{
	struct usb_configuration	*c;

	list_for_each_entry(c, &gi->cdev.configs, list) {
		struct usb_function *f, *tmp;
		struct config_usb_cfg *cfg;

		cfg = container_of(c, struct config_usb_cfg, c);

		list_for_each_entry_safe(f, tmp, &c->functions, list) {

			list_move_tail(&f->list, &cfg->func_list);
			if (f->unbind) {
				dev_err(&gi->cdev.gadget->dev,
				         "unbind function '%s'/%pK\n",
				         f->name, f);
				f->unbind(c, f);
			}
		}
		c->next_interface_id = 0;
		memset(c->interface, 0, sizeof(c->interface));
		c->superspeed_plus = 0;
		c->superspeed = 0;
		c->highspeed = 0;
		c->fullspeed = 0;
	}
}

static int configfs_composite_bind(struct usb_gadget *gadget,
		struct usb_gadget_driver *gdriver)
{
	struct usb_composite_driver     *composite = to_cdriver(gdriver);
	struct gadget_info		*gi = container_of(composite,
						struct gadget_info, composite);
	struct usb_composite_dev	*cdev = &gi->cdev;
	struct usb_configuration	*c;
	struct usb_string		*s;
	unsigned			i;
	int				ret;

	/* the gi->lock is hold by the caller */
	cdev->gadget = gadget;
	set_gadget_data(gadget, cdev);
	ret = composite_dev_prepare(composite, cdev);
	if (ret)
		return ret;
	/* and now the gadget bind */
	ret = -EINVAL;

	if (list_empty(&gi->cdev.configs)) {
		pr_err("Need at least one configuration in %s.\n",
				gi->composite.name);
		goto err_comp_cleanup;
	}


	list_for_each_entry(c, &gi->cdev.configs, list) {
		struct config_usb_cfg *cfg;

		cfg = container_of(c, struct config_usb_cfg, c);
		if (list_empty(&cfg->func_list)) {
			pr_err("Config %s/%d of %s needs at least one function.\n",
			      c->label, c->bConfigurationValue,
			      gi->composite.name);
			goto err_comp_cleanup;
		}
	}

	/* init all strings */
	if (!list_empty(&gi->string_list)) {
		struct gadget_strings *gs;

		i = 0;
		list_for_each_entry(gs, &gi->string_list, list) {

			gi->gstrings[i] = &gs->stringtab_dev;
			gs->stringtab_dev.strings = gs->strings;
			gs->strings[USB_GADGET_MANUFACTURER_IDX].s =
				gs->manufacturer;
			gs->strings[USB_GADGET_PRODUCT_IDX].s = gs->product;
#ifndef CONFIG_USB_ANDROID_SAMSUNG_COMPOSITE
			if (gs->serialnumber && !set_alt_serialnumber(gs))
				pr_info("usb: serial number: %s\n",
						gs->serialnumber);
#endif
			gs->strings[USB_GADGET_SERIAL_IDX].s = gs->serialnumber;
			i++;
		}
		gi->gstrings[i] = NULL;
		s = usb_gstrings_attach(&gi->cdev, gi->gstrings,
				USB_GADGET_FIRST_AVAIL_IDX);
		if (IS_ERR(s)) {
			ret = PTR_ERR(s);
			goto err_comp_cleanup;
		}

		gi->cdev.desc.iManufacturer = s[USB_GADGET_MANUFACTURER_IDX].id;
		gi->cdev.desc.iProduct = s[USB_GADGET_PRODUCT_IDX].id;
		gi->cdev.desc.iSerialNumber = s[USB_GADGET_SERIAL_IDX].id;
	}

	if (gi->use_os_desc) {
		cdev->use_os_string = true;
		cdev->b_vendor_code = gi->b_vendor_code;
		memcpy(cdev->qw_sign, gi->qw_sign, OS_STRING_QW_SIGN_LEN);
	}

	if (gadget_is_otg(gadget) && !otg_desc[0]) {
		struct usb_descriptor_header *usb_desc;

		usb_desc = usb_otg_descriptor_alloc(gadget);
		if (!usb_desc) {
			ret = -ENOMEM;
			goto err_comp_cleanup;
		}
		usb_otg_descriptor_init(gadget, usb_desc);
		otg_desc[0] = usb_desc;
		otg_desc[1] = NULL;
	}

	/* Go through all configs, attach all functions */
	list_for_each_entry(c, &gi->cdev.configs, list) {
		struct config_usb_cfg *cfg;
		struct usb_function *f;
		struct usb_function *tmp;
		struct gadget_config_name *cn;

		if (gadget_is_otg(gadget))
			c->descriptors = otg_desc;

		cfg = container_of(c, struct config_usb_cfg, c);
		if (!list_empty(&cfg->string_list)) {
			i = 0;
			list_for_each_entry(cn, &cfg->string_list, list) {
				cfg->gstrings[i] = &cn->stringtab_dev;
				cn->stringtab_dev.strings = &cn->strings;
				cn->strings.s = cn->configuration;
				i++;
			}
			cfg->gstrings[i] = NULL;
			s = usb_gstrings_attach(&gi->cdev, cfg->gstrings, 1);
			if (IS_ERR(s)) {
				ret = PTR_ERR(s);
				goto err_comp_cleanup;
			}
			c->iConfiguration = s[0].id;
		}

		list_for_each_entry_safe(f, tmp, &cfg->func_list, list) {
			list_del(&f->list);
			ret = usb_add_function(c, f);
			if (ret) {
				list_add(&f->list, &cfg->func_list);
				goto err_purge_funcs;
			}
		}
		usb_ep_autoconfig_reset(cdev->gadget);
	}
	if (cdev->use_os_string) {
		ret = composite_os_desc_req_prepare(cdev, gadget->ep0);
		if (ret)
			goto err_purge_funcs;
	}

	usb_ep_autoconfig_reset(cdev->gadget);
	return 0;

err_purge_funcs:
	purge_configs_funcs(gi);
err_comp_cleanup:
	composite_dev_cleanup(cdev);
	return ret;
}

#ifdef CONFIG_USB_CONFIGFS_UEVENT
static void android_work(struct work_struct *data)
{
	struct gadget_info *gi = container_of(data, struct gadget_info, work);
	struct usb_composite_dev *cdev = &gi->cdev;
	char *disconnected[2] = { "USB_STATE=DISCONNECTED", NULL };
	char *connected[2]    = { "USB_STATE=CONNECTED", NULL };
	char *configured[2]   = { "USB_STATE=CONFIGURED", NULL };
	/* 0-connected 1-configured 2-disconnected*/
	bool status[3] = { false, false, false };
	unsigned long flags;
	bool uevent_sent = false;
	if (!android_device && IS_ERR(android_device)) {
		pr_info("usb: cannot send uevent because android_device not available \n");
		return;
	}	
	spin_lock_irqsave(&cdev->lock, flags);
	if (cdev->config)
		status[1] = true;

	if (gi->connected != gi->sw_connected) {
		if (gi->connected)
			status[0] = true;
		else
			status[2] = true;
		gi->sw_connected = gi->connected;
	}
	spin_unlock_irqrestore(&cdev->lock, flags);

	if (status[0]) {
		kobject_uevent_env(&android_device->kobj,
					KOBJ_CHANGE, connected);
		pr_info("%s: sent uevent %s\n", __func__, connected[0]);
		uevent_sent = true;
#ifdef CONFIG_USB_NOTIFY_PROC_LOG
		store_usblog_notify(NOTIFY_USBSTATE, (void *)connected[0], NULL);
#endif
#ifdef CONFIG_USB_TYPEC_MANAGER_NOTIFIER
		if (cdev->desc.bcdUSB == 0x310)
			set_usb_enumeration_state(0x310); // Super-Speed
		else
			set_usb_enumeration_state(0x210); // High-Speed
#endif
	}

	if (status[1]) {
		kobject_uevent_env(&android_device->kobj,
					KOBJ_CHANGE, configured);
		pr_info("%s: sent uevent %s\n", __func__, configured[0]);
		uevent_sent = true;
#ifdef CONFIG_USB_NOTIFY_PROC_LOG
		store_usblog_notify(NOTIFY_USBSTATE, (void *)configured[0], NULL);
#endif
	}

	if (status[2]) {
		kobject_uevent_env(&android_device->kobj,
					KOBJ_CHANGE, disconnected);
		pr_info("%s: sent uevent %s\n", __func__, disconnected[0]);
		uevent_sent = true;
#ifdef CONFIG_USB_NOTIFY_PROC_LOG
		store_usblog_notify(NOTIFY_USBSTATE, (void *)disconnected[0], NULL);
#endif
	}

	if (!uevent_sent) {
		pr_info("%s: did not send uevent (%d %d %pK)\n", __func__,
			gi->connected, gi->sw_connected, cdev->config);
	}
}
#endif

static void configfs_composite_unbind(struct usb_gadget *gadget)
{
	struct usb_composite_dev	*cdev;
	struct gadget_info		*gi;

	/* the gi->lock is hold by the caller */

	cdev = get_gadget_data(gadget);
	gi = container_of(cdev, struct gadget_info, cdev);

	kfree(otg_desc[0]);
	otg_desc[0] = NULL;
	purge_configs_funcs(gi);
	composite_dev_cleanup(cdev);
	usb_ep_autoconfig_reset(cdev->gadget);
	cdev->gadget = NULL;
	set_gadget_data(gadget, NULL);
}
#ifdef CONFIG_USB_ANDROID_SAMSUNG_COMPOSITE
static void android_gadget_complete(struct usb_ep *ep, struct usb_request *req)
{
	if (req->status || req->actual != req->length)
			printk(KERN_DEBUG "usb: %s: %d, %d/%d\n", __func__,
				req->status, req->actual, req->length);
}
#endif
#ifdef CONFIG_USB_CONFIGFS_UEVENT
static int android_setup(struct usb_gadget *gadget,
			const struct usb_ctrlrequest *c)
{
	struct usb_composite_dev *cdev = get_gadget_data(gadget);
	unsigned long flags;
	struct gadget_info *gi = container_of(cdev, struct gadget_info, cdev);
	int value = -EOPNOTSUPP;
	struct usb_configuration *configuration;
	struct usb_function *f;
#ifdef CONFIG_USB_ANDROID_SAMSUNG_COMPOSITE
	struct usb_request		*req = cdev->req;

	req->complete = android_gadget_complete;
#endif

	spin_lock_irqsave(&cdev->lock, flags);
	if (!gi->connected) {
		gi->connected = 1;
		schedule_work(&gi->work);
	}
	spin_unlock_irqrestore(&cdev->lock, flags);
	list_for_each_entry(configuration, &cdev->configs, list) {
		list_for_each_entry(f, &configuration->functions, list) {
			if (f != NULL && f->ctrlrequest != NULL) {
				value = f->ctrlrequest(f, c);
				if (value >= 0)
					break;
			}
		}
	}
#ifdef CONFIG_USB_ANDROID_SAMSUNG_COMPOSITE
	if (value < 0)
		value = terminal_ctrl_request(cdev, c);
#endif
#ifdef CONFIG_USB_CONFIGFS_F_ACC
	if (value < 0)
		value = acc_ctrlrequest(cdev, c);
#endif

	if (value < 0)
		value = composite_setup(gadget, c);

	spin_lock_irqsave(&cdev->lock, flags);
#ifdef CONFIG_USB_ANDROID_SAMSUNG_COMPOSITE
	if (c->bRequest == USB_REQ_SET_CONFIGURATION &&
			cdev->mute_switch == true)
		cdev->mute_switch = false;
#endif

	if (c->bRequest == USB_REQ_SET_CONFIGURATION &&
						cdev->config) {
		schedule_work(&gi->work);
	}
	spin_unlock_irqrestore(&cdev->lock, flags);

	return value;
}

static void android_disconnect(struct usb_gadget *gadget)
{
	struct usb_composite_dev        *cdev = get_gadget_data(gadget);
	struct gadget_info *gi = container_of(cdev, struct gadget_info, cdev);

	/* FIXME: There's a race between usb_gadget_udc_stop() which is likely
	 * to set the gadget driver to NULL in the udc driver and this drivers
	 * gadget disconnect fn which likely checks for the gadget driver to
	 * be a null ptr. It happens that unbind (doing set_gadget_data(NULL))
	 * is called before the gadget driver is set to NULL and the udc driver
	 * calls disconnect fn which results in cdev being a null ptr.
	 */
	if (cdev == NULL) {
		WARN(1, "%s: gadget driver already disconnected\n", __func__);
		return;
	}

	/* accessory HID support can be active while the
		accessory function is not actually enabled,
		so we need to inform it when we are disconnected.
	*/

#ifdef CONFIG_USB_CONFIGFS_F_ACC
	acc_disconnect();
#endif
	gi->connected = 0;
#ifdef CONFIG_USB_ANDROID_SAMSUNG_COMPOSITE
	printk(KERN_DEBUG "usb: %s con(%d), sw(%d)\n",
		 __func__, gi->connected, gi->sw_connected);
	/* avoid sending a disconnect switch event
	 * until after we disconnect.
	 */
	if (cdev->mute_switch) {
		gi->sw_connected = gi->connected;
		printk(KERN_DEBUG"usb: %s mute_switch con(%d) sw(%d)\n",
			 __func__, gi->connected, gi->sw_connected);
	} else {
	//	set_ncm_ready(false);
		if (cdev->force_disconnect) {
			gi->sw_connected = 1;
			printk(KERN_DEBUG"usb: %s force_disconnect\n",
				 __func__);
			cdev->force_disconnect = 0;
		}
		printk(KERN_DEBUG"usb: %s schedule_work con(%d) sw(%d)\n",
			 __func__, gi->connected, gi->sw_connected);
		schedule_work(&gi->work);
	}
	composite_disconnect(gadget);
#else
	schedule_work(&gi->work);
	composite_disconnect(gadget);
#endif
}
#endif

static const struct usb_gadget_driver configfs_driver_template = {
	.bind           = configfs_composite_bind,
	.unbind         = configfs_composite_unbind,
#ifdef CONFIG_USB_CONFIGFS_UEVENT
	.setup          = android_setup,
	.reset          = android_disconnect,
	.disconnect     = android_disconnect,
#else
	.setup          = composite_setup,
	.reset          = composite_disconnect,
	.disconnect     = composite_disconnect,
#endif
	.suspend	= composite_suspend,
	.resume		= composite_resume,

	.max_speed	= USB_SPEED_SUPER,
	.driver = {
		.owner          = THIS_MODULE,
		.name		= "configfs-gadget",
	},
	.match_existing_only = 1,
};

#ifdef CONFIG_USB_CONFIGFS_UEVENT
static ssize_t
functions_show(struct device *pdev, struct device_attribute *attr, char *buf)
{
	struct gadget_info *dev = dev_get_drvdata(pdev);
	struct usb_composite_dev *cdev;
	struct usb_configuration *c;
	struct usb_function *f;
	char *buff = buf;

	cdev = &dev->cdev;
	if (!cdev)
		return -ENODEV;

	mutex_lock(&dev->lock);

	list_for_each_entry(c, &cdev->configs, list) {
		list_for_each_entry(f, &c->functions, list) {
			buff += sprintf(buff, "%s,", f->name);
		}
	}

	mutex_unlock(&dev->lock);

	if (buff != buf)
		*(buff-1) = '\n';

	return buff - buf;
}

static ssize_t
functions_store(struct device *pdev, struct device_attribute *attr,
					const char *buff, size_t size)
{
	struct gadget_info *dev = dev_get_drvdata(pdev);
	struct usb_composite_dev *cdev;
	struct usb_configuration *c;
	struct config_usb_cfg *cfg;
	struct usb_function *f, *tmp;
	char *name;
	char buf[256], *b;

	cdev = &dev->cdev;
	if (!cdev)
		return -ENODEV;

	mutex_lock(&dev->lock);

	if (dev->enabled) {
		mutex_unlock(&dev->lock);
		pr_err("%s: gadget is enabled\n", __func__);
		return -EBUSY;
	}

	strlcpy(buf, buff, sizeof(buf));
	b = strim(buf);

#ifdef CONFIG_USB_NOTIFY_PROC_LOG
	store_usblog_notify(NOTIFY_USBMODE, (void *)b, NULL);
#endif

	while (b) {
		name = strsep(&b, ",");
		if (!name)
			continue;

		list_for_each_entry(c, &cdev->configs, list) {
			cfg = container_of(c, struct config_usb_cfg, c);
			list_for_each_entry_safe(f, tmp, &dev->linked_func, list) {
				if (!strcmp(f->name, name)) {
					pr_err("usb: %s: enable device[%s]\n", __func__, name);
#ifdef CONFIG_USB_ANDROID_SAMSUNG_COMPOSITE
					if (!strcmp(f->name, "acm")) {
						printk(KERN_DEBUG "usb: acm is enabled. (bcdDevice=0x400)\n");
						/* Samsung KIES needs fixed bcdDevice number */
						cdev->desc.bcdDevice = cpu_to_le16(0x0400);
					}
					if (!strcmp(f->name, "conn_gadget")) {
						if (cdev->desc.bcdDevice == cpu_to_le16(0x0400))	{
							printk(KERN_DEBUG "usb: conn_gadget + kies (bcdDevice=0xC00)\n");
							cdev->desc.bcdDevice = cpu_to_le16(0x0C00);
						} else {
							printk(KERN_DEBUG "usb: conn_gadget only (bcdDevice=0x800)\n");
							cdev->desc.bcdDevice = cpu_to_le16(0x0800);
						}
					}
#endif
					list_move_tail(&f->list, &cfg->func_list);
				}
			}
		}
	}

	mutex_unlock(&dev->lock);

	return size;
}

static ssize_t enable_show(struct device *pdev, struct device_attribute *attr,
			   char *buf)
{
	struct gadget_info *dev = dev_get_drvdata(pdev);
	return sprintf(buf, "%d\n", dev->enabled);
}

static ssize_t enable_store(struct device *pdev, struct device_attribute *attr,
			    const char *buff, size_t size)
{
	struct gadget_info *dev = dev_get_drvdata(pdev);
	struct usb_composite_dev *cdev;
	struct usb_gadget *gadget;
	struct usb_configuration *c;
	struct config_usb_cfg *cfg;
	struct usb_function *f, *tmp;
	int enabled = 0;

	if (!dev)
		return -ENODEV;

	cdev = &dev->cdev;
	if (!cdev)
		return -ENODEV;

	gadget = cdev->gadget;
	mutex_lock(&dev->lock);

	sscanf(buff, "%d", &enabled);
	if (enabled && !dev->enabled) {
		pr_info("usb: %s: Connect gadget: enabled=%d, dev->enabled=%d\n",
				__func__, enabled, dev->enabled);
#ifdef CONFIG_USB_NOTIFY_PROC_LOG
		store_usblog_notify(NOTIFY_USBMODE_EXTRA, "enable 1", NULL);
#endif
#ifdef CONFIG_USB_ANDROID_SAMSUNG_COMPOSITE
		cdev->next_string_id = 4;  //composite string index
#else
		cdev->next_string_id = 0;
#endif
		if (!gadget) {
			pr_info("usb: %s: Gadget is NULL: %p\n", __func__, gadget);
			mutex_unlock(&dev->lock);
			return -ENODEV;
		}

		usb_gadget_connect(gadget);
		dev->enabled = true;
#ifdef CONFIG_USB_TYPEC_MANAGER_NOTIFIER
		set_usb_enable_state();
#endif
	} else if (!enabled && dev->enabled) {
		pr_info("usb: %s: Disconnect gadget: enabled=%d, dev->enabled=%d\n",
				__func__, enabled, dev->enabled);
#ifdef CONFIG_USB_ANDROID_SAMSUNG_COMPOSITE
		/* avoid sending a disconnect switch event
		 * until after we disconnect.
		 */
		cdev->mute_switch = true;
#endif
#ifdef CONFIG_USB_NOTIFY_PROC_LOG
		store_usblog_notify(NOTIFY_USBMODE_EXTRA, "enable 0", NULL);
#endif
		unregister_gadget(dev);
		list_for_each_entry(c, &cdev->configs, list) {
			cfg = container_of(c, struct config_usb_cfg, c);
			list_for_each_entry_safe(f, tmp, &cfg->func_list, list) {
				list_move_tail(&f->list, &dev->linked_func);
			}
			c->next_interface_id = 0;
			memset(c->interface, 0, sizeof(c->interface));
		}
		dev->enabled = false;
	} else {
#ifdef CONFIG_USB_NOTIFY_PROC_LOG
		if (dev->enabled)
			store_usblog_notify(NOTIFY_USBMODE_EXTRA, "already 1", NULL);
		else
			store_usblog_notify(NOTIFY_USBMODE_EXTRA, "already 0", NULL);
#endif
		pr_err("usb: %s: already %s\n", __func__,
				dev->enabled ? "enabled" : "disabled");
	}

	mutex_unlock(&dev->lock);
	return size;
}

static ssize_t state_show(struct device *pdev, struct device_attribute *attr,
			char *buf)
{
	struct gadget_info *dev = dev_get_drvdata(pdev);
	struct usb_composite_dev *cdev;
	char *state = "DISCONNECTED";
	unsigned long flags;

	if (!dev)
		goto out;

	cdev = &dev->cdev;

	if (!cdev)
		goto out;

	spin_lock_irqsave(&cdev->lock, flags);
	if (cdev->config)
		state = "CONFIGURED";
	else if (dev->connected)
		state = "CONNECTED";
	spin_unlock_irqrestore(&cdev->lock, flags);
out:
	return sprintf(buf, "%s\n", state);
}

static DEVICE_ATTR(functions, S_IRUGO | S_IWUSR, functions_show,
						functions_store);
static DEVICE_ATTR(enable, S_IRUGO | S_IWUSR, enable_show, enable_store);
static DEVICE_ATTR(state, S_IRUGO, state_show, NULL);
#ifdef CONFIG_USB_ANDROID_SAMSUNG_COMPOSITE
static ssize_t
bcdUSB_show(struct device *pdev, struct device_attribute *attr, char *buf)
{
	struct gadget_info *dev = dev_get_drvdata(pdev);

	return sprintf(buf, "%04x\n", dev->cdev.desc.bcdUSB);
}
static DEVICE_ATTR(bcdUSB, S_IRUGO, bcdUSB_show, NULL);
#endif

static struct device_attribute *android_usb_attributes[] = {
	&dev_attr_state,
	&dev_attr_enable,
	&dev_attr_functions,
#ifdef CONFIG_USB_ANDROID_SAMSUNG_COMPOSITE
	&dev_attr_bcdUSB,
#endif
	NULL
};

static int android_device_create(struct gadget_info *gi)
{
	struct device *device;
	struct device_attribute **attrs;
	struct device_attribute *attr;

	INIT_WORK(&gi->work, android_work);
	device = device_create(android_class, NULL,
				MKDEV(0, 0), NULL, "android0");
	if (IS_ERR(device))
		return PTR_ERR(device);

	android_device = device;
	dev_set_drvdata(android_device, gi);

	attrs = android_usb_attributes;
	while ((attr = *attrs++)) {
		int err;

		err = device_create_file(android_device, attr);
		if (err) {
			device_destroy(android_device->class,
				       android_device->devt);
			return err;
		}
	}

	return 0;
}

static void android_device_destroy(void)
{
	struct device_attribute **attrs;
	struct device_attribute *attr;

	attrs = android_usb_attributes;
	while ((attr = *attrs++))
		device_remove_file(android_device, attr);
	device_destroy(android_device->class, android_device->devt);
}
#else
static inline int android_device_create(struct gadget_info *gi)
{
	return 0;
}

static inline void android_device_destroy(void)
{
}
#endif

static struct config_group *gadgets_make(
		struct config_group *group,
		const char *name)
{
	struct gadget_info *gi;

	gi = kzalloc(sizeof(*gi), GFP_KERNEL);
	if (!gi)
		return ERR_PTR(-ENOMEM);

	config_group_init_type_name(&gi->group, name, &gadget_root_type);

	config_group_init_type_name(&gi->functions_group, "functions",
			&functions_type);
	configfs_add_default_group(&gi->functions_group, &gi->group);

	config_group_init_type_name(&gi->configs_group, "configs",
			&config_desc_type);
	configfs_add_default_group(&gi->configs_group, &gi->group);

	config_group_init_type_name(&gi->strings_group, "strings",
			&gadget_strings_strings_type);
	configfs_add_default_group(&gi->strings_group, &gi->group);

	config_group_init_type_name(&gi->os_desc_group, "os_desc",
			&os_desc_type);
	configfs_add_default_group(&gi->os_desc_group, &gi->group);

	gi->composite.bind = configfs_do_nothing;
	gi->composite.unbind = configfs_do_nothing;
	gi->composite.suspend = NULL;
	gi->composite.resume = NULL;
	gi->composite.max_speed = USB_SPEED_SUPER;

	mutex_init(&gi->lock);
	INIT_LIST_HEAD(&gi->string_list);
	INIT_LIST_HEAD(&gi->available_func);
#ifdef CONFIG_USB_CONFIGFS_UEVENT
	INIT_LIST_HEAD(&gi->linked_func);
#endif

	composite_init_dev(&gi->cdev);
	gi->cdev.desc.bLength = USB_DT_DEVICE_SIZE;
	gi->cdev.desc.bDescriptorType = USB_DT_DEVICE;
	gi->cdev.desc.bcdDevice = cpu_to_le16(get_default_bcdDevice());

	gi->composite.gadget_driver = configfs_driver_template;

	gi->composite.gadget_driver.function = kstrdup(name, GFP_KERNEL);
	gi->composite.name = gi->composite.gadget_driver.function;

	if (!gi->composite.gadget_driver.function)
		goto err;

	if (android_device_create(gi) < 0) {
		kfree(gi->composite.gadget_driver.function);
		goto err;
	}	

	return &gi->group;

err:
	kfree(gi);
	return ERR_PTR(-ENOMEM);
}

static void gadgets_drop(struct config_group *group, struct config_item *item)
{
	config_item_put(item);
	android_device_destroy();
}

static struct configfs_group_operations gadgets_ops = {
	.make_group     = &gadgets_make,
	.drop_item      = &gadgets_drop,
};

static struct config_item_type gadgets_type = {
	.ct_group_ops   = &gadgets_ops,
	.ct_owner       = THIS_MODULE,
};

static struct configfs_subsystem gadget_subsys = {
	.su_group = {
		.cg_item = {
			.ci_namebuf = "usb_gadget",
			.ci_type = &gadgets_type,
		},
	},
	.su_mutex = __MUTEX_INITIALIZER(gadget_subsys.su_mutex),
};

void unregister_gadget_item(struct config_item *item)
{
	struct gadget_info *gi = to_gadget_info(item);

	mutex_lock(&gi->lock);
	unregister_gadget(gi);
	mutex_unlock(&gi->lock);
}
EXPORT_SYMBOL_GPL(unregister_gadget_item);

static int __init gadget_cfs_init(void)
{
	int ret;

	config_group_init(&gadget_subsys.su_group);

	ret = configfs_register_subsystem(&gadget_subsys);

#ifdef CONFIG_USB_CONFIGFS_UEVENT
	android_class = class_create(THIS_MODULE, "android_usb");
	if (IS_ERR(android_class))
		return PTR_ERR(android_class);
#endif

	return ret;
}
module_init(gadget_cfs_init);

static void __exit gadget_cfs_exit(void)
{
	configfs_unregister_subsystem(&gadget_subsys);
#ifdef CONFIG_USB_CONFIGFS_UEVENT
	if (!IS_ERR(android_class))
		class_destroy(android_class);
#endif

}
module_exit(gadget_cfs_exit);<|MERGE_RESOLUTION|>--- conflicted
+++ resolved
@@ -384,10 +384,6 @@
 		ret = unregister_gadget(gi);
 		if (ret)
 			goto err;
-<<<<<<< HEAD
-		/* prevent memory leak */
-=======
->>>>>>> c1fac76c
 		kfree(name);
 	} else {
 		if (gi->composite.gadget_driver.udc_name) {
@@ -1541,7 +1537,7 @@
 	if (!android_device && IS_ERR(android_device)) {
 		pr_info("usb: cannot send uevent because android_device not available \n");
 		return;
-	}	
+	}
 	spin_lock_irqsave(&cdev->lock, flags);
 	if (cdev->config)
 		status[1] = true;
@@ -2107,7 +2103,7 @@
 	if (android_device_create(gi) < 0) {
 		kfree(gi->composite.gadget_driver.function);
 		goto err;
-	}	
+	}
 
 	return &gi->group;
 
