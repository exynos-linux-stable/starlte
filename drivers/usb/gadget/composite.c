--- conflicted
+++ resolved
@@ -152,10 +152,6 @@
 			struct usb_function *f,
 			struct usb_ep *_ep)
 {
-<<<<<<< HEAD
-	struct usb_composite_dev	*cdev = NULL;
-=======
->>>>>>> b4b8cc32
 	struct usb_endpoint_descriptor *chosen_desc = NULL;
 	struct usb_descriptor_header **speed_desc = NULL;
 
@@ -167,7 +163,6 @@
 	if (!g || !f || !_ep)
 		return -EIO;
 
-	cdev = get_gadget_data(g);
 	/* select desired speed */
 	switch (g->speed) {
 	case USB_SPEED_SUPER_PLUS:
