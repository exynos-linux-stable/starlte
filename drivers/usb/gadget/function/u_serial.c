/*
 * u_serial.c - utilities for USB gadget "serial port"/TTY support
 *
 * Copyright (C) 2003 Al Borchers (alborchers@steinerpoint.com)
 * Copyright (C) 2008 David Brownell
 * Copyright (C) 2008 by Nokia Corporation
 *
 * This code also borrows from usbserial.c, which is
 * Copyright (C) 1999 - 2002 Greg Kroah-Hartman (greg@kroah.com)
 * Copyright (C) 2000 Peter Berger (pberger@brimson.com)
 * Copyright (C) 2000 Al Borchers (alborchers@steinerpoint.com)
 *
 * This software is distributed under the terms of the GNU General
 * Public License ("GPL") as published by the Free Software Foundation,
 * either version 2 of that License or (at your option) any later version.
 */

/* #define VERBOSE_DEBUG */

#include <linux/kernel.h>
#include <linux/sched.h>
#include <linux/interrupt.h>
#include <linux/device.h>
#include <linux/delay.h>
#include <linux/tty.h>
#include <linux/tty_flip.h>
#include <linux/slab.h>
#include <linux/export.h>
#include <linux/module.h>
#include <linux/console.h>
#include <linux/kthread.h>

#include "u_serial.h"


/*
 * This component encapsulates the TTY layer glue needed to provide basic
 * "serial port" functionality through the USB gadget stack.  Each such
 * port is exposed through a /dev/ttyGS* node.
 *
 * After this module has been loaded, the individual TTY port can be requested
 * (gserial_alloc_line()) and it will stay available until they are removed
 * (gserial_free_line()). Each one may be connected to a USB function
 * (gserial_connect), or disconnected (with gserial_disconnect) when the USB
 * host issues a config change event. Data can only flow when the port is
 * connected to the host.
 *
 * A given TTY port can be made available in multiple configurations.
 * For example, each one might expose a ttyGS0 node which provides a
 * login application.  In one case that might use CDC ACM interface 0,
 * while another configuration might use interface 3 for that.  The
 * work to handle that (including descriptor management) is not part
 * of this component.
 *
 * Configurations may expose more than one TTY port.  For example, if
 * ttyGS0 provides login service, then ttyGS1 might provide dialer access
 * for a telephone or fax link.  And ttyGS2 might be something that just
 * needs a simple byte stream interface for some messaging protocol that
 * is managed in userspace ... OBEX, PTP, and MTP have been mentioned.
 *
 *
 * gserial is the lifecycle interface, used by USB functions
 * gs_port is the I/O nexus, used by the tty driver
 * tty_struct links to the tty/filesystem framework
 *
 * gserial <---> gs_port ... links will be null when the USB link is
 * inactive; managed by gserial_{connect,disconnect}().  each gserial
 * instance can wrap its own USB control protocol.
 *	gserial->ioport == usb_ep->driver_data ... gs_port
 *	gs_port->port_usb ... gserial
 *
 * gs_port <---> tty_struct ... links will be null when the TTY file
 * isn't opened; managed by gs_open()/gs_close()
 *	gserial->port_tty ... tty_struct
 *	tty_struct->driver_data ... gserial
 */

/* RX and TX queues can buffer QUEUE_SIZE packets before they hit the
 * next layer of buffering.  For TX that's a circular buffer; for RX
 * consider it a NOP.  A third layer is provided by the TTY code.
 */
#define QUEUE_SIZE		16
#define WRITE_BUF_SIZE		8192		/* TX only */
#define GS_CONSOLE_BUF_SIZE	8192

/* circular buffer */
struct gs_buf {
	unsigned		buf_size;
	char			*buf_buf;
	char			*buf_get;
	char			*buf_put;
};

/* console info */
struct gscons_info {
	struct gs_port		*port;
	struct task_struct	*console_thread;
	struct gs_buf		con_buf;
	/* protect the buf and busy flag */
	spinlock_t		con_lock;
	int			req_busy;
	struct usb_request	*console_req;
};

/*
 * The port structure holds info for each port, one for each minor number
 * (and thus for each /dev/ node).
 */
struct gs_port {
	struct tty_port		port;
	spinlock_t		port_lock;	/* guard port_* access */

	struct gserial		*port_usb;

	bool			openclose;	/* open/close in progress */
	u8			port_num;

	struct list_head	read_pool;
	int read_started;
	int read_allocated;
	struct list_head	read_queue;
	unsigned		n_read;
	struct tasklet_struct	push;

	struct list_head	write_pool;
	int write_started;
	int write_allocated;
	struct gs_buf		port_write_buf;
	wait_queue_head_t	drain_wait;	/* wait while writes drain */
	bool                    write_busy;
	wait_queue_head_t	close_wait;

	/* REVISIT this state ... */
	struct usb_cdc_line_coding port_line_coding;	/* 8-N-1 etc */
};

static struct portmaster {
	struct mutex	lock;			/* protect open/close */
	struct gs_port	*port;
} ports[MAX_U_SERIAL_PORTS];

#define GS_CLOSE_TIMEOUT		15		/* seconds */



#ifdef VERBOSE_DEBUG
#ifndef pr_vdebug
#define pr_vdebug(fmt, arg...) \
	pr_debug(fmt, ##arg)
#endif /* pr_vdebug */
#else
#ifndef pr_vdebug
#define pr_vdebug(fmt, arg...) \
	({ if (0) pr_debug(fmt, ##arg); })
#endif /* pr_vdebug */
#endif

/*-------------------------------------------------------------------------*/

/* Circular Buffer */

/*
 * gs_buf_alloc
 *
 * Allocate a circular buffer and all associated memory.
 */
static int gs_buf_alloc(struct gs_buf *gb, unsigned size)
{
	gb->buf_buf = kmalloc(size, GFP_KERNEL);
	if (gb->buf_buf == NULL)
		return -ENOMEM;

	gb->buf_size = size;
	gb->buf_put = gb->buf_buf;
	gb->buf_get = gb->buf_buf;

	return 0;
}

/*
 * gs_buf_free
 *
 * Free the buffer and all associated memory.
 */
static void gs_buf_free(struct gs_buf *gb)
{
	kfree(gb->buf_buf);
	gb->buf_buf = NULL;
}

/*
 * gs_buf_clear
 *
 * Clear out all data in the circular buffer.
 */
static void gs_buf_clear(struct gs_buf *gb)
{
	gb->buf_get = gb->buf_put;
	/* equivalent to a get of all data available */
}

/*
 * gs_buf_data_avail
 *
 * Return the number of bytes of data written into the circular
 * buffer.
 */
static unsigned gs_buf_data_avail(struct gs_buf *gb)
{
	return (gb->buf_size + gb->buf_put - gb->buf_get) % gb->buf_size;
}

/*
 * gs_buf_space_avail
 *
 * Return the number of bytes of space available in the circular
 * buffer.
 */
static unsigned gs_buf_space_avail(struct gs_buf *gb)
{
	return (gb->buf_size + gb->buf_get - gb->buf_put - 1) % gb->buf_size;
}

/*
 * gs_buf_put
 *
 * Copy data data from a user buffer and put it into the circular buffer.
 * Restrict to the amount of space available.
 *
 * Return the number of bytes copied.
 */
static unsigned
gs_buf_put(struct gs_buf *gb, const char *buf, unsigned count)
{
	unsigned len;

	len  = gs_buf_space_avail(gb);
	if (count > len)
		count = len;

	if (count == 0)
		return 0;

	len = gb->buf_buf + gb->buf_size - gb->buf_put;
	if (count > len) {
		memcpy(gb->buf_put, buf, len);
		memcpy(gb->buf_buf, buf+len, count - len);
		gb->buf_put = gb->buf_buf + count - len;
	} else {
		memcpy(gb->buf_put, buf, count);
		if (count < len)
			gb->buf_put += count;
		else /* count == len */
			gb->buf_put = gb->buf_buf;
	}

	return count;
}

/*
 * gs_buf_get
 *
 * Get data from the circular buffer and copy to the given buffer.
 * Restrict to the amount of data available.
 *
 * Return the number of bytes copied.
 */
static unsigned
gs_buf_get(struct gs_buf *gb, char *buf, unsigned count)
{
	unsigned len;

	len = gs_buf_data_avail(gb);
	if (count > len)
		count = len;

	if (count == 0)
		return 0;

	len = gb->buf_buf + gb->buf_size - gb->buf_get;
	if (count > len) {
		memcpy(buf, gb->buf_get, len);
		memcpy(buf+len, gb->buf_buf, count - len);
		gb->buf_get = gb->buf_buf + count - len;
	} else {
		memcpy(buf, gb->buf_get, count);
		if (count < len)
			gb->buf_get += count;
		else /* count == len */
			gb->buf_get = gb->buf_buf;
	}

	return count;
}

/*-------------------------------------------------------------------------*/

/* I/O glue between TTY (upper) and USB function (lower) driver layers */

/*
 * gs_alloc_req
 *
 * Allocate a usb_request and its buffer.  Returns a pointer to the
 * usb_request or NULL if there is an error.
 */
struct usb_request *
gs_alloc_req(struct usb_ep *ep, unsigned len, gfp_t kmalloc_flags)
{
	struct usb_request *req;

	req = usb_ep_alloc_request(ep, kmalloc_flags);

	if (req != NULL) {
		req->length = len;
		req->buf = kmalloc(len, kmalloc_flags);
		if (req->buf == NULL) {
			usb_ep_free_request(ep, req);
			return NULL;
		}
	}

	return req;
}
EXPORT_SYMBOL_GPL(gs_alloc_req);

/*
 * gs_free_req
 *
 * Free a usb_request and its buffer.
 */
void gs_free_req(struct usb_ep *ep, struct usb_request *req)
{
	kfree(req->buf);
	usb_ep_free_request(ep, req);
}
EXPORT_SYMBOL_GPL(gs_free_req);

/*
 * gs_send_packet
 *
 * If there is data to send, a packet is built in the given
 * buffer and the size is returned.  If there is no data to
 * send, 0 is returned.
 *
 * Called with port_lock held.
 */
static unsigned
gs_send_packet(struct gs_port *port, char *packet, unsigned size)
{
	unsigned len;

	len = gs_buf_data_avail(&port->port_write_buf);
	if (len < size)
		size = len;
	if (size != 0)
		size = gs_buf_get(&port->port_write_buf, packet, size);
	return size;
}

/*
 * gs_start_tx
 *
 * This function finds available write requests, calls
 * gs_send_packet to fill these packets with data, and
 * continues until either there are no more write requests
 * available or no more data to send.  This function is
 * run whenever data arrives or write requests are available.
 *
 * Context: caller owns port_lock; port_usb is non-null.
 */
static int gs_start_tx(struct gs_port *port)
/*
__releases(&port->port_lock)
__acquires(&port->port_lock)
*/
{
	struct list_head	*pool = &port->write_pool;
	struct usb_ep		*in;
	int			status = 0;
	bool			do_tty_wake = false;

	if (!port->port_usb)
		return status;

	in = port->port_usb->in;

	while (!port->write_busy && !list_empty(pool)) {
		struct usb_request	*req;
		int			len;

		if (port->write_started >= QUEUE_SIZE)
			break;

		req = list_entry(pool->next, struct usb_request, list);
		len = gs_send_packet(port, req->buf, in->maxpacket);
		if (len == 0) {
			wake_up_interruptible(&port->drain_wait);
			break;
		}
		do_tty_wake = true;

		req->length = len;
		list_del(&req->list);
		req->zero = (gs_buf_data_avail(&port->port_write_buf) == 0);

		pr_vdebug("ttyGS%d: tx len=%d, 0x%02x 0x%02x 0x%02x ...\n",
			  port->port_num, len, *((u8 *)req->buf),
			  *((u8 *)req->buf+1), *((u8 *)req->buf+2));

		/* Drop lock while we call out of driver; completions
		 * could be issued while we do so.  Disconnection may
		 * happen too; maybe immediately before we queue this!
		 *
		 * NOTE that we may keep sending data for a while after
		 * the TTY closed (dev->ioport->port_tty is NULL).
		 */
		port->write_busy = true;
		spin_unlock(&port->port_lock);
		status = usb_ep_queue(in, req, GFP_ATOMIC);
		spin_lock(&port->port_lock);
		port->write_busy = false;

		if (status) {
			pr_debug("%s: %s %s err %d\n",
					__func__, "queue", in->name, status);
			list_add(&req->list, pool);
			break;
		}

		port->write_started++;

		/* abort immediately after disconnect */
		if (!port->port_usb)
			break;
	}

	if (do_tty_wake && port->port.tty)
		tty_wakeup(port->port.tty);
	return status;
}

/*
 * Context: caller owns port_lock, and port_usb is set
 */
static unsigned gs_start_rx(struct gs_port *port)
/*
__releases(&port->port_lock)
__acquires(&port->port_lock)
*/
{
	struct list_head	*pool = &port->read_pool;
	struct usb_ep		*out = port->port_usb->out;

	while (!list_empty(pool)) {
		struct usb_request	*req;
		int			status;
		struct tty_struct	*tty;

		/* no more rx if closed */
		tty = port->port.tty;
		if (!tty)
			break;

		if (port->read_started >= QUEUE_SIZE)
			break;

		req = list_entry(pool->next, struct usb_request, list);
		list_del(&req->list);
		req->length = out->maxpacket;

		/* drop lock while we call out; the controller driver
		 * may need to call us back (e.g. for disconnect)
		 */
		spin_unlock(&port->port_lock);
		status = usb_ep_queue(out, req, GFP_ATOMIC);
		spin_lock(&port->port_lock);

		if (status) {
			pr_debug("%s: %s %s err %d\n",
					__func__, "queue", out->name, status);
			list_add(&req->list, pool);
			break;
		}
		port->read_started++;

		/* abort immediately after disconnect */
		if (!port->port_usb)
			break;
	}
	return port->read_started;
}

/*
 * RX tasklet takes data out of the RX queue and hands it up to the TTY
 * layer until it refuses to take any more data (or is throttled back).
 * Then it issues reads for any further data.
 *
 * If the RX queue becomes full enough that no usb_request is queued,
 * the OUT endpoint may begin NAKing as soon as its FIFO fills up.
 * So QUEUE_SIZE packets plus however many the FIFO holds (usually two)
 * can be buffered before the TTY layer's buffers (currently 64 KB).
 */
static void gs_rx_push(unsigned long _port)
{
	struct gs_port		*port = (void *)_port;
	struct tty_struct	*tty;
	struct list_head	*queue = &port->read_queue;
	bool			disconnect = false;
	bool			do_push = false;

	/* hand any queued data to the tty */
	spin_lock_irq(&port->port_lock);
	tty = port->port.tty;
	while (!list_empty(queue)) {
		struct usb_request	*req;

		req = list_first_entry(queue, struct usb_request, list);

		/* leave data queued if tty was rx throttled */
		if (tty && tty_throttled(tty))
			break;

		switch (req->status) {
		case -ESHUTDOWN:
			disconnect = true;
			pr_vdebug("ttyGS%d: shutdown\n", port->port_num);
			break;

		default:
			/* presumably a transient fault */
			pr_warn("ttyGS%d: unexpected RX status %d\n",
				port->port_num, req->status);
			/* FALLTHROUGH */
		case 0:
			/* normal completion */
			break;
		}

		/* push data to (open) tty */
		if (req->actual && tty) {
			char		*packet = req->buf;
			unsigned	size = req->actual;
			unsigned	n;
			int		count;

			/* we may have pushed part of this packet already... */
			n = port->n_read;
			if (n) {
				packet += n;
				size -= n;
			}

			count = tty_insert_flip_string(&port->port, packet,
					size);
			if (count)
				do_push = true;
			if (count != size) {
				/* stop pushing; TTY layer can't handle more */
				port->n_read += count;
				pr_vdebug("ttyGS%d: rx block %d/%d\n",
					  port->port_num, count, req->actual);
				break;
			}
			port->n_read = 0;
		}

		list_move(&req->list, &port->read_pool);
		port->read_started--;
	}

	/* Push from tty to ldisc; this is handled by a workqueue,
	 * so we won't get callbacks and can hold port_lock
	 */
	if (do_push)
		tty_flip_buffer_push(&port->port);


	/* We want our data queue to become empty ASAP, keeping data
	 * in the tty and ldisc (not here).  If we couldn't push any
	 * this time around, there may be trouble unless there's an
	 * implicit tty_unthrottle() call on its way...
	 *
	 * REVISIT we should probably add a timer to keep the tasklet
	 * from starving ... but it's not clear that case ever happens.
	 */
	if (!list_empty(queue) && tty) {
		if (!tty_throttled(tty)) {
			if (do_push)
				tasklet_schedule(&port->push);
			else
				pr_warn("ttyGS%d: RX not scheduled?\n",
					port->port_num);
		}
	}

	/* If we're still connected, refill the USB RX queue. */
	if (!disconnect && port->port_usb)
		gs_start_rx(port);

	spin_unlock_irq(&port->port_lock);
}

static void gs_read_complete(struct usb_ep *ep, struct usb_request *req)
{
	struct gs_port	*port = ep->driver_data;

	/* Queue all received data until the tty layer is ready for it. */
	spin_lock(&port->port_lock);
	list_add_tail(&req->list, &port->read_queue);
	tasklet_schedule(&port->push);
	spin_unlock(&port->port_lock);
}

static void gs_write_complete(struct usb_ep *ep, struct usb_request *req)
{
	struct gs_port	*port = ep->driver_data;

	spin_lock(&port->port_lock);
	list_add(&req->list, &port->write_pool);
	port->write_started--;

	switch (req->status) {
	default:
		/* presumably a transient fault */
		pr_warning("%s: unexpected %s status %d\n",
				__func__, ep->name, req->status);
		/* FALL THROUGH */
	case 0:
		/* normal completion */
		gs_start_tx(port);
		break;

	case -ESHUTDOWN:
		/* disconnect */
		pr_vdebug("%s: %s shutdown\n", __func__, ep->name);
		break;
	}

	spin_unlock(&port->port_lock);
}

static void gs_free_requests(struct usb_ep *ep, struct list_head *head,
							 int *allocated)
{
	struct usb_request	*req;

	while (!list_empty(head)) {
		req = list_entry(head->next, struct usb_request, list);
		list_del(&req->list);
		gs_free_req(ep, req);
		if (allocated)
			(*allocated)--;
	}
}

static int gs_alloc_requests(struct usb_ep *ep, struct list_head *head,
		void (*fn)(struct usb_ep *, struct usb_request *),
		int *allocated)
{
	int			i;
	struct usb_request	*req;
	int n = allocated ? QUEUE_SIZE - *allocated : QUEUE_SIZE;

	/* Pre-allocate up to QUEUE_SIZE transfers, but if we can't
	 * do quite that many this time, don't fail ... we just won't
	 * be as speedy as we might otherwise be.
	 */
	for (i = 0; i < n; i++) {
		req = gs_alloc_req(ep, ep->maxpacket, GFP_ATOMIC);
		if (!req)
			return list_empty(head) ? -ENOMEM : 0;
		req->complete = fn;
		list_add_tail(&req->list, head);
		if (allocated)
			(*allocated)++;
	}
	return 0;
}

/**
 * gs_start_io - start USB I/O streams
 * @dev: encapsulates endpoints to use
 * Context: holding port_lock; port_tty and port_usb are non-null
 *
 * We only start I/O when something is connected to both sides of
 * this port.  If nothing is listening on the host side, we may
 * be pointlessly filling up our TX buffers and FIFO.
 */
static int gs_start_io(struct gs_port *port)
{
	struct list_head	*head = &port->read_pool;
	struct usb_ep		*ep = port->port_usb->out;
	int			status;
	unsigned		started;

	/* Allocate RX and TX I/O buffers.  We can't easily do this much
	 * earlier (with GFP_KERNEL) because the requests are coupled to
	 * endpoints, as are the packet sizes we'll be using.  Different
	 * configurations may use different endpoints with a given port;
	 * and high speed vs full speed changes packet sizes too.
	 */
	status = gs_alloc_requests(ep, head, gs_read_complete,
		&port->read_allocated);
	if (status)
		return status;

	status = gs_alloc_requests(port->port_usb->in, &port->write_pool,
			gs_write_complete, &port->write_allocated);
	if (status) {
		gs_free_requests(ep, head, &port->read_allocated);
		return status;
	}

	/* queue read requests */
	port->n_read = 0;
	started = gs_start_rx(port);

<<<<<<< HEAD
	/* unblock any pending writes into our circular buffer */
	if (started && port->port.tty) {
=======
	if (started) {
		gs_start_tx(port);
		/* Unblock any pending writes into our circular buffer, in case
		 * we didn't in gs_start_tx() */
>>>>>>> 4ad9bb85
		tty_wakeup(port->port.tty);
	} else {
		gs_free_requests(ep, head, &port->read_allocated);
		gs_free_requests(port->port_usb->in, &port->write_pool,
			&port->write_allocated);
		status = -EIO;
	}

	return status;
}

/*-------------------------------------------------------------------------*/

/* TTY Driver */

/*
 * gs_open sets up the link between a gs_port and its associated TTY.
 * That link is broken *only* by TTY close(), and all driver methods
 * know that.
 */
static int gs_open(struct tty_struct *tty, struct file *file)
{
	int		port_num = tty->index;
	struct gs_port	*port;
	int		status;

	do {
		mutex_lock(&ports[port_num].lock);
		port = ports[port_num].port;
		if (!port)
			status = -ENODEV;
		else {
			spin_lock_irq(&port->port_lock);

			/* already open?  Great. */
			if (port->port.count) {
				status = 0;
				port->port.count++;

			/* currently opening/closing? wait ... */
			} else if (port->openclose) {
				status = -EBUSY;

			/* ... else we do the work */
			} else {
				status = -EAGAIN;
				port->openclose = true;
			}
			spin_unlock_irq(&port->port_lock);
		}
		mutex_unlock(&ports[port_num].lock);

		switch (status) {
		default:
			/* fully handled */
			return status;
		case -EAGAIN:
			/* must do the work */
			break;
		case -EBUSY:
			/* wait for EAGAIN task to finish */
			msleep(1);
			/* REVISIT could have a waitchannel here, if
			 * concurrent open performance is important
			 */
			break;
		}
	} while (status != -EAGAIN);

	/* Do the "real open" */
	spin_lock_irq(&port->port_lock);

	/* allocate circular buffer on first open */
	if (port->port_write_buf.buf_buf == NULL) {

		spin_unlock_irq(&port->port_lock);
		status = gs_buf_alloc(&port->port_write_buf, WRITE_BUF_SIZE);
		spin_lock_irq(&port->port_lock);

		if (status) {
			pr_debug("gs_open: ttyGS%d (%p,%p) no buffer\n",
				port->port_num, tty, file);
			port->openclose = false;
			goto exit_unlock_port;
		}
	}

	/* REVISIT if REMOVED (ports[].port NULL), abort the open
	 * to let rmmod work faster (but this way isn't wrong).
	 */

	/* REVISIT maybe wait for "carrier detect" */

	tty->driver_data = port;
	port->port.tty = tty;

	port->port.count = 1;
	port->openclose = false;

	/* if connected, start the I/O stream */
	if (port->port_usb) {
		struct gserial	*gser = port->port_usb;

		pr_debug("gs_open: start ttyGS%d\n", port->port_num);
		gs_start_io(port);

		if (gser->connect)
			gser->connect(gser);
	}

	pr_debug("gs_open: ttyGS%d (%p,%p)\n", port->port_num, tty, file);

	status = 0;

exit_unlock_port:
	spin_unlock_irq(&port->port_lock);
	return status;
}

static int gs_writes_finished(struct gs_port *p)
{
	int cond;

	/* return true on disconnect or empty buffer */
	spin_lock_irq(&p->port_lock);
	cond = (p->port_usb == NULL) || !gs_buf_data_avail(&p->port_write_buf);
	spin_unlock_irq(&p->port_lock);

	return cond;
}

static void gs_close(struct tty_struct *tty, struct file *file)
{
	struct gs_port *port = tty->driver_data;
	struct gserial	*gser;

	spin_lock_irq(&port->port_lock);

	if (port->port.count != 1) {
		if (port->port.count == 0)
			WARN_ON(1);
		else
			--port->port.count;
		goto exit;
	}

	pr_debug("gs_close: ttyGS%d (%p,%p) ...\n", port->port_num, tty, file);

	/* mark port as closing but in use; we can drop port lock
	 * and sleep if necessary
	 */
	port->openclose = true;
	port->port.count = 0;

	gser = port->port_usb;
	if (gser && gser->disconnect)
		gser->disconnect(gser);

	/* wait for circular write buffer to drain, disconnect, or at
	 * most GS_CLOSE_TIMEOUT seconds; then discard the rest
	 */
	if (gs_buf_data_avail(&port->port_write_buf) > 0 && gser) {
		spin_unlock_irq(&port->port_lock);
		wait_event_interruptible_timeout(port->drain_wait,
					gs_writes_finished(port),
					GS_CLOSE_TIMEOUT * HZ);
		spin_lock_irq(&port->port_lock);
		gser = port->port_usb;
	}

	/* Iff we're disconnected, there can be no I/O in flight so it's
	 * ok to free the circular buffer; else just scrub it.  And don't
	 * let the push tasklet fire again until we're re-opened.
	 */
	if (gser == NULL)
		gs_buf_free(&port->port_write_buf);
	else
		gs_buf_clear(&port->port_write_buf);

	port->port.tty = NULL;

	port->openclose = false;

	pr_debug("gs_close: ttyGS%d (%p,%p) done!\n",
			port->port_num, tty, file);

	wake_up(&port->close_wait);
exit:
	spin_unlock_irq(&port->port_lock);
}

static int gs_write(struct tty_struct *tty, const unsigned char *buf, int count)
{
	struct gs_port	*port = tty->driver_data;
	unsigned long	flags;

	pr_vdebug("gs_write: ttyGS%d (%p) writing %d bytes\n",
			port->port_num, tty, count);

	spin_lock_irqsave(&port->port_lock, flags);
	if (count)
		count = gs_buf_put(&port->port_write_buf, buf, count);
	/* treat count == 0 as flush_chars() */
	if (port->port_usb)
		gs_start_tx(port);
	spin_unlock_irqrestore(&port->port_lock, flags);

	return count;
}

static int gs_put_char(struct tty_struct *tty, unsigned char ch)
{
	struct gs_port	*port = tty->driver_data;
	unsigned long	flags;
	int		status;

	pr_vdebug("gs_put_char: (%d,%p) char=0x%x, called from %ps\n",
		port->port_num, tty, ch, __builtin_return_address(0));

	spin_lock_irqsave(&port->port_lock, flags);
	status = gs_buf_put(&port->port_write_buf, &ch, 1);
	spin_unlock_irqrestore(&port->port_lock, flags);

	return status;
}

static void gs_flush_chars(struct tty_struct *tty)
{
	struct gs_port	*port = tty->driver_data;
	unsigned long	flags;

	pr_vdebug("gs_flush_chars: (%d,%p)\n", port->port_num, tty);

	spin_lock_irqsave(&port->port_lock, flags);
	if (port->port_usb)
		gs_start_tx(port);
	spin_unlock_irqrestore(&port->port_lock, flags);
}

static int gs_write_room(struct tty_struct *tty)
{
	struct gs_port	*port = tty->driver_data;
	unsigned long	flags;
	int		room = 0;

	spin_lock_irqsave(&port->port_lock, flags);
	if (port->port_usb)
		room = gs_buf_space_avail(&port->port_write_buf);
	spin_unlock_irqrestore(&port->port_lock, flags);

	pr_vdebug("gs_write_room: (%d,%p) room=%d\n",
		port->port_num, tty, room);

	return room;
}

static int gs_chars_in_buffer(struct tty_struct *tty)
{
	struct gs_port	*port = tty->driver_data;
	unsigned long	flags;
	int		chars = 0;

	spin_lock_irqsave(&port->port_lock, flags);
	chars = gs_buf_data_avail(&port->port_write_buf);
	spin_unlock_irqrestore(&port->port_lock, flags);

	pr_vdebug("gs_chars_in_buffer: (%d,%p) chars=%d\n",
		port->port_num, tty, chars);

	return chars;
}

/* undo side effects of setting TTY_THROTTLED */
static void gs_unthrottle(struct tty_struct *tty)
{
	struct gs_port		*port = tty->driver_data;
	unsigned long		flags;

	spin_lock_irqsave(&port->port_lock, flags);
	if (port->port_usb) {
		/* Kickstart read queue processing.  We don't do xon/xoff,
		 * rts/cts, or other handshaking with the host, but if the
		 * read queue backs up enough we'll be NAKing OUT packets.
		 */
		tasklet_schedule(&port->push);
		pr_vdebug("ttyGS%d: unthrottle\n", port->port_num);
	}
	spin_unlock_irqrestore(&port->port_lock, flags);
}

static int gs_break_ctl(struct tty_struct *tty, int duration)
{
	struct gs_port	*port = tty->driver_data;
	int		status = 0;
	struct gserial	*gser;

	pr_vdebug("gs_break_ctl: ttyGS%d, send break (%d) \n",
			port->port_num, duration);

	spin_lock_irq(&port->port_lock);
	gser = port->port_usb;
	if (gser && gser->send_break)
		status = gser->send_break(gser, duration);
	spin_unlock_irq(&port->port_lock);

	return status;
}

static const struct tty_operations gs_tty_ops = {
	.open =			gs_open,
	.close =		gs_close,
	.write =		gs_write,
	.put_char =		gs_put_char,
	.flush_chars =		gs_flush_chars,
	.write_room =		gs_write_room,
	.chars_in_buffer =	gs_chars_in_buffer,
	.unthrottle =		gs_unthrottle,
	.break_ctl =		gs_break_ctl,
};

/*-------------------------------------------------------------------------*/

static struct tty_driver *gs_tty_driver;

#ifdef CONFIG_U_SERIAL_CONSOLE

static struct gscons_info gscons_info;
static struct console gserial_cons;

static struct usb_request *gs_request_new(struct usb_ep *ep)
{
	struct usb_request *req = usb_ep_alloc_request(ep, GFP_ATOMIC);
	if (!req)
		return NULL;

	req->buf = kmalloc(ep->maxpacket, GFP_ATOMIC);
	if (!req->buf) {
		usb_ep_free_request(ep, req);
		return NULL;
	}

	return req;
}

static void gs_request_free(struct usb_request *req, struct usb_ep *ep)
{
	if (!req)
		return;

	kfree(req->buf);
	usb_ep_free_request(ep, req);
}

static void gs_complete_out(struct usb_ep *ep, struct usb_request *req)
{
	struct gscons_info *info = &gscons_info;

	switch (req->status) {
	default:
		pr_warn("%s: unexpected %s status %d\n",
			__func__, ep->name, req->status);
	case 0:
		/* normal completion */
		spin_lock(&info->con_lock);
		info->req_busy = 0;
		spin_unlock(&info->con_lock);

		wake_up_process(info->console_thread);
		break;
	case -ESHUTDOWN:
		/* disconnect */
		pr_vdebug("%s: %s shutdown\n", __func__, ep->name);
		break;
	}
}

static int gs_console_connect(int port_num)
{
	struct gscons_info *info = &gscons_info;
	struct gs_port *port;
	struct usb_ep *ep;

	if (port_num != gserial_cons.index) {
		pr_err("%s: port num [%d] is not support console\n",
		       __func__, port_num);
		return -ENXIO;
	}

	port = ports[port_num].port;
	ep = port->port_usb->in;
	if (!info->console_req) {
		info->console_req = gs_request_new(ep);
		if (!info->console_req)
			return -ENOMEM;
		info->console_req->complete = gs_complete_out;
	}

	info->port = port;
	spin_lock(&info->con_lock);
	info->req_busy = 0;
	spin_unlock(&info->con_lock);
	pr_vdebug("port[%d] console connect!\n", port_num);
	return 0;
}

static void gs_console_disconnect(struct usb_ep *ep)
{
	struct gscons_info *info = &gscons_info;
	struct usb_request *req = info->console_req;

	gs_request_free(req, ep);
	info->console_req = NULL;
}

static int gs_console_thread(void *data)
{
	struct gscons_info *info = &gscons_info;
	struct gs_port *port;
	struct usb_request *req;
	struct usb_ep *ep;
	int xfer, ret, count, size;

	do {
		port = info->port;
		set_current_state(TASK_INTERRUPTIBLE);
		if (!port || !port->port_usb
		    || !port->port_usb->in || !info->console_req)
			goto sched;

		req = info->console_req;
		ep = port->port_usb->in;

		spin_lock_irq(&info->con_lock);
		count = gs_buf_data_avail(&info->con_buf);
		size = ep->maxpacket;

		if (count > 0 && !info->req_busy) {
			set_current_state(TASK_RUNNING);
			if (count < size)
				size = count;

			xfer = gs_buf_get(&info->con_buf, req->buf, size);
			req->length = xfer;

			spin_unlock(&info->con_lock);
			ret = usb_ep_queue(ep, req, GFP_ATOMIC);
			spin_lock(&info->con_lock);
			if (ret < 0)
				info->req_busy = 0;
			else
				info->req_busy = 1;

			spin_unlock_irq(&info->con_lock);
		} else {
			spin_unlock_irq(&info->con_lock);
sched:
			if (kthread_should_stop()) {
				set_current_state(TASK_RUNNING);
				break;
			}
			schedule();
		}
	} while (1);

	return 0;
}

static int gs_console_setup(struct console *co, char *options)
{
	struct gscons_info *info = &gscons_info;
	int status;

	info->port = NULL;
	info->console_req = NULL;
	info->req_busy = 0;
	spin_lock_init(&info->con_lock);

	status = gs_buf_alloc(&info->con_buf, GS_CONSOLE_BUF_SIZE);
	if (status) {
		pr_err("%s: allocate console buffer failed\n", __func__);
		return status;
	}

	info->console_thread = kthread_create(gs_console_thread,
					      co, "gs_console");
	if (IS_ERR(info->console_thread)) {
		pr_err("%s: cannot create console thread\n", __func__);
		gs_buf_free(&info->con_buf);
		return PTR_ERR(info->console_thread);
	}
	wake_up_process(info->console_thread);

	return 0;
}

static void gs_console_write(struct console *co,
			     const char *buf, unsigned count)
{
	struct gscons_info *info = &gscons_info;
	unsigned long flags;

	spin_lock_irqsave(&info->con_lock, flags);
	gs_buf_put(&info->con_buf, buf, count);
	spin_unlock_irqrestore(&info->con_lock, flags);

	wake_up_process(info->console_thread);
}

static struct tty_driver *gs_console_device(struct console *co, int *index)
{
	struct tty_driver **p = (struct tty_driver **)co->data;

	if (!*p)
		return NULL;

	*index = co->index;
	return *p;
}

static struct console gserial_cons = {
	.name =		"ttyGS",
	.write =	gs_console_write,
	.device =	gs_console_device,
	.setup =	gs_console_setup,
	.flags =	CON_PRINTBUFFER,
	.index =	-1,
	.data =		&gs_tty_driver,
};

static void gserial_console_init(void)
{
	register_console(&gserial_cons);
}

static void gserial_console_exit(void)
{
	struct gscons_info *info = &gscons_info;

	unregister_console(&gserial_cons);
	kthread_stop(info->console_thread);
	gs_buf_free(&info->con_buf);
}

#else

static int gs_console_connect(int port_num)
{
	return 0;
}

static void gs_console_disconnect(struct usb_ep *ep)
{
}

static void gserial_console_init(void)
{
}

static void gserial_console_exit(void)
{
}

#endif

static int
gs_port_alloc(unsigned port_num, struct usb_cdc_line_coding *coding)
{
	struct gs_port	*port;
	int		ret = 0;

	mutex_lock(&ports[port_num].lock);
	if (ports[port_num].port) {
		ret = -EBUSY;
		goto out;
	}

	port = kzalloc(sizeof(struct gs_port), GFP_KERNEL);
	if (port == NULL) {
		ret = -ENOMEM;
		goto out;
	}

	tty_port_init(&port->port);
	spin_lock_init(&port->port_lock);
	init_waitqueue_head(&port->drain_wait);
	init_waitqueue_head(&port->close_wait);

	tasklet_init(&port->push, gs_rx_push, (unsigned long) port);

	INIT_LIST_HEAD(&port->read_pool);
	INIT_LIST_HEAD(&port->read_queue);
	INIT_LIST_HEAD(&port->write_pool);

	port->port_num = port_num;
	port->port_line_coding = *coding;

	ports[port_num].port = port;
out:
	mutex_unlock(&ports[port_num].lock);
	return ret;
}

static int gs_closed(struct gs_port *port)
{
	int cond;

	spin_lock_irq(&port->port_lock);
	cond = (port->port.count == 0) && !port->openclose;
	spin_unlock_irq(&port->port_lock);
	return cond;
}

static void gserial_free_port(struct gs_port *port)
{
	tasklet_kill(&port->push);
	/* wait for old opens to finish */
	wait_event(port->close_wait, gs_closed(port));
	WARN_ON(port->port_usb != NULL);
	tty_port_destroy(&port->port);
	kfree(port);
}

void gserial_free_line(unsigned char port_num)
{
	struct gs_port	*port;

	mutex_lock(&ports[port_num].lock);
	if (WARN_ON(!ports[port_num].port)) {
		mutex_unlock(&ports[port_num].lock);
		return;
	}
	port = ports[port_num].port;
	ports[port_num].port = NULL;
	mutex_unlock(&ports[port_num].lock);

	gserial_free_port(port);
	tty_unregister_device(gs_tty_driver, port_num);
	gserial_console_exit();
}
EXPORT_SYMBOL_GPL(gserial_free_line);

int gserial_alloc_line(unsigned char *line_num)
{
	struct usb_cdc_line_coding	coding;
	struct device			*tty_dev;
	/* prevent issue fix */
	int				ret = -EBUSY;
	int				port_num;

	coding.dwDTERate = cpu_to_le32(9600);
	coding.bCharFormat = 8;
	coding.bParityType = USB_CDC_NO_PARITY;
	coding.bDataBits = USB_CDC_1_STOP_BITS;

	if (*line_num)
		port_num =  *line_num;
	else
		port_num = 0;

	for (; port_num < MAX_U_SERIAL_PORTS; port_num++) {
		ret = gs_port_alloc(port_num, &coding);
		if (ret == -EBUSY)
			continue;
		if (ret)
			return ret;
		break;
	}
	if (ret)
		return ret;

	/* ... and sysfs class devices, so mdev/udev make /dev/ttyGS* */

	tty_dev = tty_port_register_device(&ports[port_num].port->port,
			gs_tty_driver, port_num, NULL);
	if (IS_ERR(tty_dev)) {
		struct gs_port	*port;
		pr_err("%s: failed to register tty for port %d, err %ld\n",
				__func__, port_num, PTR_ERR(tty_dev));

		ret = PTR_ERR(tty_dev);
		mutex_lock(&ports[port_num].lock);
		port = ports[port_num].port;
		ports[port_num].port = NULL;
		mutex_unlock(&ports[port_num].lock);
		gserial_free_port(port);
		goto err;
	}
	*line_num = port_num;
	gserial_console_init();
err:
	return ret;
}
EXPORT_SYMBOL_GPL(gserial_alloc_line);

/**
 * gserial_connect - notify TTY I/O glue that USB link is active
 * @gser: the function, set up with endpoints and descriptors
 * @port_num: which port is active
 * Context: any (usually from irq)
 *
 * This is called activate endpoints and let the TTY layer know that
 * the connection is active ... not unlike "carrier detect".  It won't
 * necessarily start I/O queues; unless the TTY is held open by any
 * task, there would be no point.  However, the endpoints will be
 * activated so the USB host can perform I/O, subject to basic USB
 * hardware flow control.
 *
 * Caller needs to have set up the endpoints and USB function in @dev
 * before calling this, as well as the appropriate (speed-specific)
 * endpoint descriptors, and also have allocate @port_num by calling
 * @gserial_alloc_line().
 *
 * Returns negative errno or zero.
 * On success, ep->driver_data will be overwritten.
 */
int gserial_connect(struct gserial *gser, u8 port_num)
{
	struct gs_port	*port;
	unsigned long	flags;
	int		status;

	if (port_num >= MAX_U_SERIAL_PORTS)
		return -ENXIO;

	port = ports[port_num].port;
	if (!port) {
		pr_err("serial line %d not allocated.\n", port_num);
		return -EINVAL;
	}
	if (port->port_usb) {
		pr_err("serial line %d is in use.\n", port_num);
		return -EBUSY;
	}

	/* activate the endpoints */
	status = usb_ep_enable(gser->in);
	if (status < 0)
		return status;
	gser->in->driver_data = port;

	status = usb_ep_enable(gser->out);
	if (status < 0)
		goto fail_out;
	gser->out->driver_data = port;

	/* then tell the tty glue that I/O can work */
	spin_lock_irqsave(&port->port_lock, flags);
	gser->ioport = port;
	port->port_usb = gser;

	/* REVISIT unclear how best to handle this state...
	 * we don't really couple it with the Linux TTY.
	 */
	gser->port_line_coding = port->port_line_coding;

	/* REVISIT if waiting on "carrier detect", signal. */

	/* if it's already open, start I/O ... and notify the serial
	 * protocol about open/close status (connect/disconnect).
	 */
	if (port->port.count) {
		pr_debug("gserial_connect: start ttyGS%d\n", port->port_num);
		gs_start_io(port);
		if (gser->connect)
			gser->connect(gser);
	} else {
		if (gser->disconnect)
			gser->disconnect(gser);
	}

	status = gs_console_connect(port_num);
	spin_unlock_irqrestore(&port->port_lock, flags);

	return status;

fail_out:
	usb_ep_disable(gser->in);
	return status;
}
EXPORT_SYMBOL_GPL(gserial_connect);
/**
 * gserial_disconnect - notify TTY I/O glue that USB link is inactive
 * @gser: the function, on which gserial_connect() was called
 * Context: any (usually from irq)
 *
 * This is called to deactivate endpoints and let the TTY layer know
 * that the connection went inactive ... not unlike "hangup".
 *
 * On return, the state is as if gserial_connect() had never been called;
 * there is no active USB I/O on these endpoints.
 */
void gserial_disconnect(struct gserial *gser)
{
	struct gs_port	*port = gser->ioport;
	unsigned long	flags;

	if (!port)
		return;

	/* tell the TTY glue not to do I/O here any more */
	spin_lock_irqsave(&port->port_lock, flags);

	/* REVISIT as above: how best to track this? */
	port->port_line_coding = gser->port_line_coding;

	port->port_usb = NULL;
	gser->ioport = NULL;
	if (port->port.count > 0 || port->openclose) {
		wake_up_interruptible(&port->drain_wait);
		if (port->port.tty)
			tty_hangup(port->port.tty);
	}
	spin_unlock_irqrestore(&port->port_lock, flags);

	/* disable endpoints, aborting down any active I/O */
	usb_ep_disable(gser->out);
	usb_ep_disable(gser->in);

	/* finally, free any unused/unusable I/O buffers */
	spin_lock_irqsave(&port->port_lock, flags);
	if (port->port.count == 0 && !port->openclose)
		gs_buf_free(&port->port_write_buf);
	gs_free_requests(gser->out, &port->read_pool, NULL);
	gs_free_requests(gser->out, &port->read_queue, NULL);
	gs_free_requests(gser->in, &port->write_pool, NULL);

	port->read_allocated = port->read_started =
		port->write_allocated = port->write_started = 0;

	gs_console_disconnect(gser->in);
	spin_unlock_irqrestore(&port->port_lock, flags);
}
EXPORT_SYMBOL_GPL(gserial_disconnect);

static int userial_init(void)
{
	unsigned			i;
	int				status;

	gs_tty_driver = alloc_tty_driver(MAX_U_SERIAL_PORTS);
	if (!gs_tty_driver)
		return -ENOMEM;

	gs_tty_driver->driver_name = "g_serial";
	gs_tty_driver->name = "ttyGS";
	/* uses dynamically assigned dev_t values */

	gs_tty_driver->type = TTY_DRIVER_TYPE_SERIAL;
	gs_tty_driver->subtype = SERIAL_TYPE_NORMAL;
	gs_tty_driver->flags = TTY_DRIVER_REAL_RAW | TTY_DRIVER_DYNAMIC_DEV;
	gs_tty_driver->init_termios = tty_std_termios;

	/* 9600-8-N-1 ... matches defaults expected by "usbser.sys" on
	 * MS-Windows.  Otherwise, most of these flags shouldn't affect
	 * anything unless we were to actually hook up to a serial line.
	 */
	gs_tty_driver->init_termios.c_cflag =
			B9600 | CS8 | CREAD | HUPCL | CLOCAL;
	gs_tty_driver->init_termios.c_ispeed = 9600;
	gs_tty_driver->init_termios.c_ospeed = 9600;

	tty_set_operations(gs_tty_driver, &gs_tty_ops);
	for (i = 0; i < MAX_U_SERIAL_PORTS; i++)
		mutex_init(&ports[i].lock);

	/* export the driver ... */
	status = tty_register_driver(gs_tty_driver);
	if (status) {
		pr_err("%s: cannot register, err %d\n",
				__func__, status);
		goto fail;
	}

	pr_debug("%s: registered %d ttyGS* device%s\n", __func__,
			MAX_U_SERIAL_PORTS,
			(MAX_U_SERIAL_PORTS == 1) ? "" : "s");

	return status;
fail:
	put_tty_driver(gs_tty_driver);
	gs_tty_driver = NULL;
	return status;
}
module_init(userial_init);

static void userial_cleanup(void)
{
	tty_unregister_driver(gs_tty_driver);
	put_tty_driver(gs_tty_driver);
	gs_tty_driver = NULL;
}
module_exit(userial_cleanup);

MODULE_LICENSE("GPL");<|MERGE_RESOLUTION|>--- conflicted
+++ resolved
@@ -715,15 +715,10 @@
 	port->n_read = 0;
 	started = gs_start_rx(port);
 
-<<<<<<< HEAD
-	/* unblock any pending writes into our circular buffer */
 	if (started && port->port.tty) {
-=======
-	if (started) {
 		gs_start_tx(port);
 		/* Unblock any pending writes into our circular buffer, in case
 		 * we didn't in gs_start_tx() */
->>>>>>> 4ad9bb85
 		tty_wakeup(port->port.tty);
 	} else {
 		gs_free_requests(ep, head, &port->read_allocated);
