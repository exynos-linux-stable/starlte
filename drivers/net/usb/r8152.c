--- conflicted
+++ resolved
@@ -29,17 +29,9 @@
 
 #include "compatibility.h"
 
-<<<<<<< HEAD
 /* Version Information */
 #define DRIVER_VERSION "v2.08.0 (2016/12/09)"
 #define DRIVER_AUTHOR "Realtek nic sw <nic_swsd@realtek.com>"
-=======
-/* Information for net */
-#define NET_VERSION		"9"
-
-#define DRIVER_VERSION		"v1." NETNEXT_VERSION "." NET_VERSION
-#define DRIVER_AUTHOR "Realtek linux nic maintainers <nic_swsd@realtek.com>"
->>>>>>> a779add5
 #define DRIVER_DESC "Realtek RTL8152/RTL8153 Based USB Ethernet Adapters"
 #define MODULENAME "r8152"
 
@@ -2581,12 +2573,7 @@
 
 static void r8153_set_rx_early_size(struct r8152 *tp)
 {
-<<<<<<< HEAD
-	u32 mtu = tp->netdev->mtu;
-	u32 ocp_data = (agg_buf_sz - rx_reserved_size(mtu)) / 8;
-=======
 	u32 ocp_data = (agg_buf_sz - rx_reserved_size(tp->netdev->mtu)) / 4;
->>>>>>> a779add5
 
 	ocp_write_word(tp, MCU_TYPE_USB, USB_RX_EARLY_SIZE, ocp_data);
 
@@ -5560,18 +5547,16 @@
 		if (!netif_carrier_ok(netdev)) {
 			tp->rtl_ops.enable(tp);
 			set_bit(RTL8152_SET_RX_MODE, &tp->flags);
+			netif_stop_queue(netdev);
 			napi_disable(&tp->napi);
 			netif_carrier_on(netdev);
 			rtl_start_rx(tp);
 			napi_enable(&tp->napi);
-<<<<<<< HEAD
-=======
 			netif_wake_queue(netdev);
 			netif_info(tp, link, netdev, "carrier on\n");
 		} else if (netif_queue_stopped(netdev) &&
 			   skb_queue_len(&tp->tx_queue) < tp->tx_qlen) {
 			netif_wake_queue(netdev);
->>>>>>> a779add5
 		}
 	} else {
 		if (netif_carrier_ok(netdev)) {
@@ -5579,6 +5564,7 @@
 			napi_disable(&tp->napi);
 			tp->rtl_ops.disable(tp);
 			napi_enable(&tp->napi);
+			netif_info(tp, link, netdev, "carrier off\n");
 		}
 	}
 }
@@ -6052,12 +6038,12 @@
 	if (!netif_running(netdev))
 		return 0;
 
+	netif_stop_queue(netdev);
 	napi_disable(&tp->napi);
 	clear_bit(WORK_ENABLE, &tp->flags);
 	usb_kill_urb(tp->intr_urb);
 	cancel_delayed_work_sync(&tp->schedule);
 	if (netif_carrier_ok(netdev)) {
-		netif_stop_queue(netdev);
 		mutex_lock(&tp->control);
 		tp->rtl_ops.disable(tp);
 		mutex_unlock(&tp->control);
@@ -6084,10 +6070,10 @@
 		tp->rtl_ops.enable(tp);
 		rtl8152_set_rx_mode(netdev);
 		mutex_unlock(&tp->control);
-		netif_wake_queue(netdev);
 	}
 
 	napi_enable(&tp->napi);
+	netif_wake_queue(netdev);
 
 	return 0;
 }
