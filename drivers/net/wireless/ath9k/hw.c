/*
 * Copyright (c) 2008 Atheros Communications Inc.
 *
 * Permission to use, copy, modify, and/or distribute this software for any
 * purpose with or without fee is hereby granted, provided that the above
 * copyright notice and this permission notice appear in all copies.
 *
 * THE SOFTWARE IS PROVIDED "AS IS" AND THE AUTHOR DISCLAIMS ALL WARRANTIES
 * WITH REGARD TO THIS SOFTWARE INCLUDING ALL IMPLIED WARRANTIES OF
 * MERCHANTABILITY AND FITNESS. IN NO EVENT SHALL THE AUTHOR BE LIABLE FOR
 * ANY SPECIAL, DIRECT, INDIRECT, OR CONSEQUENTIAL DAMAGES OR ANY DAMAGES
 * WHATSOEVER RESULTING FROM LOSS OF USE, DATA OR PROFITS, WHETHER IN AN
 * ACTION OF CONTRACT, NEGLIGENCE OR OTHER TORTIOUS ACTION, ARISING OUT OF
 * OR IN CONNECTION WITH THE USE OR PERFORMANCE OF THIS SOFTWARE.
 */

#include <linux/io.h>
#include <asm/unaligned.h>

#include "ath9k.h"
#include "initvals.h"

static int btcoex_enable;
module_param(btcoex_enable, bool, 0);
MODULE_PARM_DESC(btcoex_enable, "Enable Bluetooth coexistence support");

#define ATH9K_CLOCK_RATE_CCK		22
#define ATH9K_CLOCK_RATE_5GHZ_OFDM	40
#define ATH9K_CLOCK_RATE_2GHZ_OFDM	44

static bool ath9k_hw_set_reset_reg(struct ath_hw *ah, u32 type);
static void ath9k_hw_set_regs(struct ath_hw *ah, struct ath9k_channel *chan,
			      enum ath9k_ht_macmode macmode);
static u32 ath9k_hw_ini_fixup(struct ath_hw *ah,
			      struct ar5416_eeprom_def *pEepData,
			      u32 reg, u32 value);
static void ath9k_hw_9280_spur_mitigate(struct ath_hw *ah, struct ath9k_channel *chan);
static void ath9k_hw_spur_mitigate(struct ath_hw *ah, struct ath9k_channel *chan);

/********************/
/* Helper Functions */
/********************/

static u32 ath9k_hw_mac_usec(struct ath_hw *ah, u32 clks)
{
	struct ieee80211_conf *conf = &ah->ah_sc->hw->conf;

	if (!ah->curchan) /* should really check for CCK instead */
		return clks / ATH9K_CLOCK_RATE_CCK;
	if (conf->channel->band == IEEE80211_BAND_2GHZ)
		return clks / ATH9K_CLOCK_RATE_2GHZ_OFDM;

	return clks / ATH9K_CLOCK_RATE_5GHZ_OFDM;
}

static u32 ath9k_hw_mac_to_usec(struct ath_hw *ah, u32 clks)
{
	struct ieee80211_conf *conf = &ah->ah_sc->hw->conf;

	if (conf_is_ht40(conf))
		return ath9k_hw_mac_usec(ah, clks) / 2;
	else
		return ath9k_hw_mac_usec(ah, clks);
}

static u32 ath9k_hw_mac_clks(struct ath_hw *ah, u32 usecs)
{
	struct ieee80211_conf *conf = &ah->ah_sc->hw->conf;

	if (!ah->curchan) /* should really check for CCK instead */
		return usecs *ATH9K_CLOCK_RATE_CCK;
	if (conf->channel->band == IEEE80211_BAND_2GHZ)
		return usecs *ATH9K_CLOCK_RATE_2GHZ_OFDM;
	return usecs *ATH9K_CLOCK_RATE_5GHZ_OFDM;
}

static u32 ath9k_hw_mac_to_clks(struct ath_hw *ah, u32 usecs)
{
	struct ieee80211_conf *conf = &ah->ah_sc->hw->conf;

	if (conf_is_ht40(conf))
		return ath9k_hw_mac_clks(ah, usecs) * 2;
	else
		return ath9k_hw_mac_clks(ah, usecs);
}

bool ath9k_hw_wait(struct ath_hw *ah, u32 reg, u32 mask, u32 val, u32 timeout)
{
	int i;

	BUG_ON(timeout < AH_TIME_QUANTUM);

	for (i = 0; i < (timeout / AH_TIME_QUANTUM); i++) {
		if ((REG_READ(ah, reg) & mask) == val)
			return true;

		udelay(AH_TIME_QUANTUM);
	}

	DPRINTF(ah->ah_sc, ATH_DBG_REG_IO,
		"timeout (%d us) on reg 0x%x: 0x%08x & 0x%08x != 0x%08x\n",
		timeout, reg, REG_READ(ah, reg), mask, val);

	return false;
}

u32 ath9k_hw_reverse_bits(u32 val, u32 n)
{
	u32 retval;
	int i;

	for (i = 0, retval = 0; i < n; i++) {
		retval = (retval << 1) | (val & 1);
		val >>= 1;
	}
	return retval;
}

bool ath9k_get_channel_edges(struct ath_hw *ah,
			     u16 flags, u16 *low,
			     u16 *high)
{
	struct ath9k_hw_capabilities *pCap = &ah->caps;

	if (flags & CHANNEL_5GHZ) {
		*low = pCap->low_5ghz_chan;
		*high = pCap->high_5ghz_chan;
		return true;
	}
	if ((flags & CHANNEL_2GHZ)) {
		*low = pCap->low_2ghz_chan;
		*high = pCap->high_2ghz_chan;
		return true;
	}
	return false;
}

u16 ath9k_hw_computetxtime(struct ath_hw *ah,
			   struct ath_rate_table *rates,
			   u32 frameLen, u16 rateix,
			   bool shortPreamble)
{
	u32 bitsPerSymbol, numBits, numSymbols, phyTime, txTime;
	u32 kbps;

	kbps = rates->info[rateix].ratekbps;

	if (kbps == 0)
		return 0;

	switch (rates->info[rateix].phy) {
	case WLAN_RC_PHY_CCK:
		phyTime = CCK_PREAMBLE_BITS + CCK_PLCP_BITS;
		if (shortPreamble && rates->info[rateix].short_preamble)
			phyTime >>= 1;
		numBits = frameLen << 3;
		txTime = CCK_SIFS_TIME + phyTime + ((numBits * 1000) / kbps);
		break;
	case WLAN_RC_PHY_OFDM:
		if (ah->curchan && IS_CHAN_QUARTER_RATE(ah->curchan)) {
			bitsPerSymbol =	(kbps * OFDM_SYMBOL_TIME_QUARTER) / 1000;
			numBits = OFDM_PLCP_BITS + (frameLen << 3);
			numSymbols = DIV_ROUND_UP(numBits, bitsPerSymbol);
			txTime = OFDM_SIFS_TIME_QUARTER
				+ OFDM_PREAMBLE_TIME_QUARTER
				+ (numSymbols * OFDM_SYMBOL_TIME_QUARTER);
		} else if (ah->curchan &&
			   IS_CHAN_HALF_RATE(ah->curchan)) {
			bitsPerSymbol =	(kbps * OFDM_SYMBOL_TIME_HALF) / 1000;
			numBits = OFDM_PLCP_BITS + (frameLen << 3);
			numSymbols = DIV_ROUND_UP(numBits, bitsPerSymbol);
			txTime = OFDM_SIFS_TIME_HALF +
				OFDM_PREAMBLE_TIME_HALF
				+ (numSymbols * OFDM_SYMBOL_TIME_HALF);
		} else {
			bitsPerSymbol = (kbps * OFDM_SYMBOL_TIME) / 1000;
			numBits = OFDM_PLCP_BITS + (frameLen << 3);
			numSymbols = DIV_ROUND_UP(numBits, bitsPerSymbol);
			txTime = OFDM_SIFS_TIME + OFDM_PREAMBLE_TIME
				+ (numSymbols * OFDM_SYMBOL_TIME);
		}
		break;
	default:
		DPRINTF(ah->ah_sc, ATH_DBG_REG_IO,
			"Unknown phy %u (rate ix %u)\n",
			rates->info[rateix].phy, rateix);
		txTime = 0;
		break;
	}

	return txTime;
}

void ath9k_hw_get_channel_centers(struct ath_hw *ah,
				  struct ath9k_channel *chan,
				  struct chan_centers *centers)
{
	int8_t extoff;

	if (!IS_CHAN_HT40(chan)) {
		centers->ctl_center = centers->ext_center =
			centers->synth_center = chan->channel;
		return;
	}

	if ((chan->chanmode == CHANNEL_A_HT40PLUS) ||
	    (chan->chanmode == CHANNEL_G_HT40PLUS)) {
		centers->synth_center =
			chan->channel + HT40_CHANNEL_CENTER_SHIFT;
		extoff = 1;
	} else {
		centers->synth_center =
			chan->channel - HT40_CHANNEL_CENTER_SHIFT;
		extoff = -1;
	}

	centers->ctl_center =
		centers->synth_center - (extoff * HT40_CHANNEL_CENTER_SHIFT);
	centers->ext_center =
		centers->synth_center + (extoff *
			 ((ah->extprotspacing == ATH9K_HT_EXTPROTSPACING_20) ?
			  HT40_CHANNEL_CENTER_SHIFT : 15));
}

/******************/
/* Chip Revisions */
/******************/

static void ath9k_hw_read_revisions(struct ath_hw *ah)
{
	u32 val;

	val = REG_READ(ah, AR_SREV) & AR_SREV_ID;

	if (val == 0xFF) {
		val = REG_READ(ah, AR_SREV);
		ah->hw_version.macVersion =
			(val & AR_SREV_VERSION2) >> AR_SREV_TYPE2_S;
		ah->hw_version.macRev = MS(val, AR_SREV_REVISION2);
		ah->is_pciexpress = (val & AR_SREV_TYPE2_HOST_MODE) ? 0 : 1;
	} else {
		if (!AR_SREV_9100(ah))
			ah->hw_version.macVersion = MS(val, AR_SREV_VERSION);

		ah->hw_version.macRev = val & AR_SREV_REVISION;

		if (ah->hw_version.macVersion == AR_SREV_VERSION_5416_PCIE)
			ah->is_pciexpress = true;
	}
}

static int ath9k_hw_get_radiorev(struct ath_hw *ah)
{
	u32 val;
	int i;

	REG_WRITE(ah, AR_PHY(0x36), 0x00007058);

	for (i = 0; i < 8; i++)
		REG_WRITE(ah, AR_PHY(0x20), 0x00010000);
	val = (REG_READ(ah, AR_PHY(256)) >> 24) & 0xff;
	val = ((val & 0xf0) >> 4) | ((val & 0x0f) << 4);

	return ath9k_hw_reverse_bits(val, 8);
}

/************************************/
/* HW Attach, Detach, Init Routines */
/************************************/

static void ath9k_hw_disablepcie(struct ath_hw *ah)
{
	if (AR_SREV_9100(ah))
		return;

	REG_WRITE(ah, AR_PCIE_SERDES, 0x9248fc00);
	REG_WRITE(ah, AR_PCIE_SERDES, 0x24924924);
	REG_WRITE(ah, AR_PCIE_SERDES, 0x28000029);
	REG_WRITE(ah, AR_PCIE_SERDES, 0x57160824);
	REG_WRITE(ah, AR_PCIE_SERDES, 0x25980579);
	REG_WRITE(ah, AR_PCIE_SERDES, 0x00000000);
	REG_WRITE(ah, AR_PCIE_SERDES, 0x1aaabe40);
	REG_WRITE(ah, AR_PCIE_SERDES, 0xbe105554);
	REG_WRITE(ah, AR_PCIE_SERDES, 0x000e1007);

	REG_WRITE(ah, AR_PCIE_SERDES2, 0x00000000);
}

static bool ath9k_hw_chip_test(struct ath_hw *ah)
{
	u32 regAddr[2] = { AR_STA_ID0, AR_PHY_BASE + (8 << 2) };
	u32 regHold[2];
	u32 patternData[4] = { 0x55555555,
			       0xaaaaaaaa,
			       0x66666666,
			       0x99999999 };
	int i, j;

	for (i = 0; i < 2; i++) {
		u32 addr = regAddr[i];
		u32 wrData, rdData;

		regHold[i] = REG_READ(ah, addr);
		for (j = 0; j < 0x100; j++) {
			wrData = (j << 16) | j;
			REG_WRITE(ah, addr, wrData);
			rdData = REG_READ(ah, addr);
			if (rdData != wrData) {
				DPRINTF(ah->ah_sc, ATH_DBG_REG_IO,
					"address test failed "
					"addr: 0x%08x - wr:0x%08x != rd:0x%08x\n",
					addr, wrData, rdData);
				return false;
			}
		}
		for (j = 0; j < 4; j++) {
			wrData = patternData[j];
			REG_WRITE(ah, addr, wrData);
			rdData = REG_READ(ah, addr);
			if (wrData != rdData) {
				DPRINTF(ah->ah_sc, ATH_DBG_REG_IO,
					"address test failed "
					"addr: 0x%08x - wr:0x%08x != rd:0x%08x\n",
					addr, wrData, rdData);
				return false;
			}
		}
		REG_WRITE(ah, regAddr[i], regHold[i]);
	}
	udelay(100);

	return true;
}

static const char *ath9k_hw_devname(u16 devid)
{
	switch (devid) {
	case AR5416_DEVID_PCI:
		return "Atheros 5416";
	case AR5416_DEVID_PCIE:
		return "Atheros 5418";
	case AR9160_DEVID_PCI:
		return "Atheros 9160";
	case AR5416_AR9100_DEVID:
		return "Atheros 9100";
	case AR9280_DEVID_PCI:
	case AR9280_DEVID_PCIE:
		return "Atheros 9280";
	case AR9285_DEVID_PCIE:
		return "Atheros 9285";
	}

	return NULL;
}

static void ath9k_hw_set_defaults(struct ath_hw *ah)
{
	int i;

	ah->config.dma_beacon_response_time = 2;
	ah->config.sw_beacon_response_time = 10;
	ah->config.additional_swba_backoff = 0;
	ah->config.ack_6mb = 0x0;
	ah->config.cwm_ignore_extcca = 0;
	ah->config.pcie_powersave_enable = 0;
	ah->config.pcie_l1skp_enable = 0;
	ah->config.pcie_clock_req = 0;
	ah->config.pcie_power_reset = 0x100;
	ah->config.pcie_restore = 0;
	ah->config.pcie_waen = 0;
	ah->config.analog_shiftreg = 1;
	ah->config.ht_enable = 1;
	ah->config.ofdm_trig_low = 200;
	ah->config.ofdm_trig_high = 500;
	ah->config.cck_trig_high = 200;
	ah->config.cck_trig_low = 100;
	ah->config.enable_ani = 1;
	ah->config.noise_immunity_level = 4;
	ah->config.ofdm_weaksignal_det = 1;
	ah->config.cck_weaksignal_thr = 0;
	ah->config.spur_immunity_level = 2;
	ah->config.firstep_level = 0;
	ah->config.rssi_thr_high = 40;
	ah->config.rssi_thr_low = 7;
	ah->config.diversity_control = 0;
	ah->config.antenna_switch_swap = 0;

	for (i = 0; i < AR_EEPROM_MODAL_SPURS; i++) {
		ah->config.spurchans[i][0] = AR_NO_SPUR;
		ah->config.spurchans[i][1] = AR_NO_SPUR;
	}

<<<<<<< HEAD
	ah->config.intr_mitigation = 1;
=======
	ah->ah_config.intr_mitigation = 1;

	/*
	 * We need this for PCI devices only (Cardbus, PCI, miniPCI)
	 * _and_ if on non-uniprocessor systems (Multiprocessor/HT).
	 * This means we use it for all AR5416 devices, and the few
	 * minor PCI AR9280 devices out there.
	 *
	 * Serialization is required because these devices do not handle
	 * well the case of two concurrent reads/writes due to the latency
	 * involved. During one read/write another read/write can be issued
	 * on another CPU while the previous read/write may still be working
	 * on our hardware, if we hit this case the hardware poops in a loop.
	 * We prevent this by serializing reads and writes.
	 *
	 * This issue is not present on PCI-Express devices or pre-AR5416
	 * devices (legacy, 802.11abg).
	 */
	if (num_possible_cpus() > 1)
		ah->ah_config.serialize_regmode = SER_REG_MODE_AUTO;
>>>>>>> f10023a4
}

static struct ath_hw *ath9k_hw_newstate(u16 devid, struct ath_softc *sc,
					int *status)
{
	struct ath_hw *ah;

	ah = kzalloc(sizeof(struct ath_hw), GFP_KERNEL);
	if (ah == NULL) {
		DPRINTF(sc, ATH_DBG_FATAL,
			"Cannot allocate memory for state block\n");
		*status = -ENOMEM;
		return NULL;
	}

	ah->ah_sc = sc;
	ah->hw_version.magic = AR5416_MAGIC;
	ah->regulatory.country_code = CTRY_DEFAULT;
	ah->hw_version.devid = devid;
	ah->hw_version.subvendorid = 0;

	ah->ah_flags = 0;
	if ((devid == AR5416_AR9100_DEVID))
		ah->hw_version.macVersion = AR_SREV_VERSION_9100;
	if (!AR_SREV_9100(ah))
		ah->ah_flags = AH_USE_EEPROM;

	ah->regulatory.power_limit = MAX_RATE_POWER;
	ah->regulatory.tp_scale = ATH9K_TP_SCALE_MAX;
	ah->atim_window = 0;
	ah->diversity_control = ah->config.diversity_control;
	ah->antenna_switch_swap =
		ah->config.antenna_switch_swap;
	ah->sta_id1_defaults = AR_STA_ID1_CRPT_MIC_ENABLE;
	ah->beacon_interval = 100;
	ah->enable_32kHz_clock = DONT_USE_32KHZ;
	ah->slottime = (u32) -1;
	ah->acktimeout = (u32) -1;
	ah->ctstimeout = (u32) -1;
	ah->globaltxtimeout = (u32) -1;

	ah->gbeacon_rate = 0;

	return ah;
}

static int ath9k_hw_rfattach(struct ath_hw *ah)
{
	bool rfStatus = false;
	int ecode = 0;

	rfStatus = ath9k_hw_init_rf(ah, &ecode);
	if (!rfStatus) {
		DPRINTF(ah->ah_sc, ATH_DBG_RESET,
			"RF setup failed, status %u\n", ecode);
		return ecode;
	}

	return 0;
}

static int ath9k_hw_rf_claim(struct ath_hw *ah)
{
	u32 val;

	REG_WRITE(ah, AR_PHY(0), 0x00000007);

	val = ath9k_hw_get_radiorev(ah);
	switch (val & AR_RADIO_SREV_MAJOR) {
	case 0:
		val = AR_RAD5133_SREV_MAJOR;
		break;
	case AR_RAD5133_SREV_MAJOR:
	case AR_RAD5122_SREV_MAJOR:
	case AR_RAD2133_SREV_MAJOR:
	case AR_RAD2122_SREV_MAJOR:
		break;
	default:
		DPRINTF(ah->ah_sc, ATH_DBG_CHANNEL,
			"5G Radio Chip Rev 0x%02X is not "
			"supported by this driver\n",
			ah->hw_version.analog5GhzRev);
		return -EOPNOTSUPP;
	}

	ah->hw_version.analog5GhzRev = val;

	return 0;
}

static int ath9k_hw_init_macaddr(struct ath_hw *ah)
{
	u32 sum;
	int i;
	u16 eeval;

	sum = 0;
	for (i = 0; i < 3; i++) {
		eeval = ah->eep_ops->get_eeprom(ah, AR_EEPROM_MAC(i));
		sum += eeval;
		ah->macaddr[2 * i] = eeval >> 8;
		ah->macaddr[2 * i + 1] = eeval & 0xff;
	}
	if (sum == 0 || sum == 0xffff * 3) {
		DPRINTF(ah->ah_sc, ATH_DBG_EEPROM,
			"mac address read failed: %pM\n",
			ah->macaddr);
		return -EADDRNOTAVAIL;
	}

	return 0;
}

static void ath9k_hw_init_rxgain_ini(struct ath_hw *ah)
{
	u32 rxgain_type;

	if (ah->eep_ops->get_eeprom(ah, EEP_MINOR_REV) >= AR5416_EEP_MINOR_VER_17) {
		rxgain_type = ah->eep_ops->get_eeprom(ah, EEP_RXGAIN_TYPE);

		if (rxgain_type == AR5416_EEP_RXGAIN_13DB_BACKOFF)
			INIT_INI_ARRAY(&ah->iniModesRxGain,
			ar9280Modes_backoff_13db_rxgain_9280_2,
			ARRAY_SIZE(ar9280Modes_backoff_13db_rxgain_9280_2), 6);
		else if (rxgain_type == AR5416_EEP_RXGAIN_23DB_BACKOFF)
			INIT_INI_ARRAY(&ah->iniModesRxGain,
			ar9280Modes_backoff_23db_rxgain_9280_2,
			ARRAY_SIZE(ar9280Modes_backoff_23db_rxgain_9280_2), 6);
		else
			INIT_INI_ARRAY(&ah->iniModesRxGain,
			ar9280Modes_original_rxgain_9280_2,
			ARRAY_SIZE(ar9280Modes_original_rxgain_9280_2), 6);
	} else {
		INIT_INI_ARRAY(&ah->iniModesRxGain,
			ar9280Modes_original_rxgain_9280_2,
			ARRAY_SIZE(ar9280Modes_original_rxgain_9280_2), 6);
	}
}

static void ath9k_hw_init_txgain_ini(struct ath_hw *ah)
{
	u32 txgain_type;

	if (ah->eep_ops->get_eeprom(ah, EEP_MINOR_REV) >= AR5416_EEP_MINOR_VER_19) {
		txgain_type = ah->eep_ops->get_eeprom(ah, EEP_TXGAIN_TYPE);

		if (txgain_type == AR5416_EEP_TXGAIN_HIGH_POWER)
			INIT_INI_ARRAY(&ah->iniModesTxGain,
			ar9280Modes_high_power_tx_gain_9280_2,
			ARRAY_SIZE(ar9280Modes_high_power_tx_gain_9280_2), 6);
		else
			INIT_INI_ARRAY(&ah->iniModesTxGain,
			ar9280Modes_original_tx_gain_9280_2,
			ARRAY_SIZE(ar9280Modes_original_tx_gain_9280_2), 6);
	} else {
		INIT_INI_ARRAY(&ah->iniModesTxGain,
		ar9280Modes_original_tx_gain_9280_2,
		ARRAY_SIZE(ar9280Modes_original_tx_gain_9280_2), 6);
	}
}

static int ath9k_hw_post_attach(struct ath_hw *ah)
{
	int ecode;

	if (!ath9k_hw_chip_test(ah)) {
		DPRINTF(ah->ah_sc, ATH_DBG_REG_IO,
			"hardware self-test failed\n");
		return -ENODEV;
	}

	ecode = ath9k_hw_rf_claim(ah);
	if (ecode != 0)
		return ecode;

	ecode = ath9k_hw_eeprom_attach(ah);
	if (ecode != 0)
		return ecode;
	ecode = ath9k_hw_rfattach(ah);
	if (ecode != 0)
		return ecode;

	if (!AR_SREV_9100(ah)) {
		ath9k_hw_ani_setup(ah);
		ath9k_hw_ani_attach(ah);
	}

	return 0;
}

static struct ath_hw *ath9k_hw_do_attach(u16 devid, struct ath_softc *sc,
					 int *status)
{
	struct ath_hw *ah;
	int ecode;
	u32 i, j;

	ah = ath9k_hw_newstate(devid, sc, status);
	if (ah == NULL)
		return NULL;

	ath9k_hw_set_defaults(ah);

	if (ah->config.intr_mitigation != 0)
		ah->intr_mitigation = true;

	if (!ath9k_hw_set_reset_reg(ah, ATH9K_RESET_POWER_ON)) {
		DPRINTF(sc, ATH_DBG_RESET, "Couldn't reset chip\n");
		ecode = -EIO;
		goto bad;
	}

	if (!ath9k_hw_setpower(ah, ATH9K_PM_AWAKE)) {
		DPRINTF(sc, ATH_DBG_RESET, "Couldn't wakeup chip\n");
		ecode = -EIO;
		goto bad;
	}

<<<<<<< HEAD
	if (ah->config.serialize_regmode == SER_REG_MODE_AUTO) {
		if (ah->hw_version.macVersion == AR_SREV_VERSION_5416_PCI) {
			ah->config.serialize_regmode =
=======
	if (ah->ah_config.serialize_regmode == SER_REG_MODE_AUTO) {
		if (ah->ah_macVersion == AR_SREV_VERSION_5416_PCI ||
		    (AR_SREV_9280(ah) && !ah->ah_isPciExpress)) {
			ah->ah_config.serialize_regmode =
>>>>>>> f10023a4
				SER_REG_MODE_ON;
		} else {
			ah->config.serialize_regmode =
				SER_REG_MODE_OFF;
		}
	}

	DPRINTF(sc, ATH_DBG_RESET, "serialize_regmode is %d\n",
		ah->config.serialize_regmode);

	if ((ah->hw_version.macVersion != AR_SREV_VERSION_5416_PCI) &&
	    (ah->hw_version.macVersion != AR_SREV_VERSION_5416_PCIE) &&
	    (ah->hw_version.macVersion != AR_SREV_VERSION_9160) &&
	    (!AR_SREV_9100(ah)) && (!AR_SREV_9280(ah)) && (!AR_SREV_9285(ah))) {
		DPRINTF(sc, ATH_DBG_RESET,
			"Mac Chip Rev 0x%02x.%x is not supported by "
			"this driver\n", ah->hw_version.macVersion,
			ah->hw_version.macRev);
		ecode = -EOPNOTSUPP;
		goto bad;
	}

	if (AR_SREV_9100(ah)) {
		ah->iq_caldata.calData = &iq_cal_multi_sample;
		ah->supp_cals = IQ_MISMATCH_CAL;
		ah->is_pciexpress = false;
	}
	ah->hw_version.phyRev = REG_READ(ah, AR_PHY_CHIP_ID);

	if (AR_SREV_9160_10_OR_LATER(ah)) {
		if (AR_SREV_9280_10_OR_LATER(ah)) {
			ah->iq_caldata.calData = &iq_cal_single_sample;
			ah->adcgain_caldata.calData =
				&adc_gain_cal_single_sample;
			ah->adcdc_caldata.calData =
				&adc_dc_cal_single_sample;
			ah->adcdc_calinitdata.calData =
				&adc_init_dc_cal;
		} else {
			ah->iq_caldata.calData = &iq_cal_multi_sample;
			ah->adcgain_caldata.calData =
				&adc_gain_cal_multi_sample;
			ah->adcdc_caldata.calData =
				&adc_dc_cal_multi_sample;
			ah->adcdc_calinitdata.calData =
				&adc_init_dc_cal;
		}
		ah->supp_cals = ADC_GAIN_CAL | ADC_DC_CAL | IQ_MISMATCH_CAL;
	}

	if (AR_SREV_9160(ah)) {
		ah->config.enable_ani = 1;
		ah->ani_function = (ATH9K_ANI_SPUR_IMMUNITY_LEVEL |
					ATH9K_ANI_FIRSTEP_LEVEL);
	} else {
		ah->ani_function = ATH9K_ANI_ALL;
		if (AR_SREV_9280_10_OR_LATER(ah)) {
			ah->ani_function &=	~ATH9K_ANI_NOISE_IMMUNITY_LEVEL;
		}
	}

	DPRINTF(sc, ATH_DBG_RESET,
		"This Mac Chip Rev 0x%02x.%x is \n",
		ah->hw_version.macVersion, ah->hw_version.macRev);

	if (AR_SREV_9285_12_OR_LATER(ah)) {
		INIT_INI_ARRAY(&ah->iniModes, ar9285Modes_9285_1_2,
			       ARRAY_SIZE(ar9285Modes_9285_1_2), 6);
		INIT_INI_ARRAY(&ah->iniCommon, ar9285Common_9285_1_2,
			       ARRAY_SIZE(ar9285Common_9285_1_2), 2);

		if (ah->config.pcie_clock_req) {
			INIT_INI_ARRAY(&ah->iniPcieSerdes,
			ar9285PciePhy_clkreq_off_L1_9285_1_2,
			ARRAY_SIZE(ar9285PciePhy_clkreq_off_L1_9285_1_2), 2);
		} else {
			INIT_INI_ARRAY(&ah->iniPcieSerdes,
			ar9285PciePhy_clkreq_always_on_L1_9285_1_2,
			ARRAY_SIZE(ar9285PciePhy_clkreq_always_on_L1_9285_1_2),
				  2);
		}
	} else if (AR_SREV_9285_10_OR_LATER(ah)) {
		INIT_INI_ARRAY(&ah->iniModes, ar9285Modes_9285,
			       ARRAY_SIZE(ar9285Modes_9285), 6);
		INIT_INI_ARRAY(&ah->iniCommon, ar9285Common_9285,
			       ARRAY_SIZE(ar9285Common_9285), 2);

		if (ah->config.pcie_clock_req) {
			INIT_INI_ARRAY(&ah->iniPcieSerdes,
			ar9285PciePhy_clkreq_off_L1_9285,
			ARRAY_SIZE(ar9285PciePhy_clkreq_off_L1_9285), 2);
		} else {
			INIT_INI_ARRAY(&ah->iniPcieSerdes,
			ar9285PciePhy_clkreq_always_on_L1_9285,
			ARRAY_SIZE(ar9285PciePhy_clkreq_always_on_L1_9285), 2);
		}
	} else if (AR_SREV_9280_20_OR_LATER(ah)) {
		INIT_INI_ARRAY(&ah->iniModes, ar9280Modes_9280_2,
			       ARRAY_SIZE(ar9280Modes_9280_2), 6);
		INIT_INI_ARRAY(&ah->iniCommon, ar9280Common_9280_2,
			       ARRAY_SIZE(ar9280Common_9280_2), 2);

		if (ah->config.pcie_clock_req) {
			INIT_INI_ARRAY(&ah->iniPcieSerdes,
			       ar9280PciePhy_clkreq_off_L1_9280,
			       ARRAY_SIZE(ar9280PciePhy_clkreq_off_L1_9280),2);
		} else {
			INIT_INI_ARRAY(&ah->iniPcieSerdes,
			       ar9280PciePhy_clkreq_always_on_L1_9280,
			       ARRAY_SIZE(ar9280PciePhy_clkreq_always_on_L1_9280), 2);
		}
		INIT_INI_ARRAY(&ah->iniModesAdditional,
			       ar9280Modes_fast_clock_9280_2,
			       ARRAY_SIZE(ar9280Modes_fast_clock_9280_2), 3);
	} else if (AR_SREV_9280_10_OR_LATER(ah)) {
		INIT_INI_ARRAY(&ah->iniModes, ar9280Modes_9280,
			       ARRAY_SIZE(ar9280Modes_9280), 6);
		INIT_INI_ARRAY(&ah->iniCommon, ar9280Common_9280,
			       ARRAY_SIZE(ar9280Common_9280), 2);
	} else if (AR_SREV_9160_10_OR_LATER(ah)) {
		INIT_INI_ARRAY(&ah->iniModes, ar5416Modes_9160,
			       ARRAY_SIZE(ar5416Modes_9160), 6);
		INIT_INI_ARRAY(&ah->iniCommon, ar5416Common_9160,
			       ARRAY_SIZE(ar5416Common_9160), 2);
		INIT_INI_ARRAY(&ah->iniBank0, ar5416Bank0_9160,
			       ARRAY_SIZE(ar5416Bank0_9160), 2);
		INIT_INI_ARRAY(&ah->iniBB_RfGain, ar5416BB_RfGain_9160,
			       ARRAY_SIZE(ar5416BB_RfGain_9160), 3);
		INIT_INI_ARRAY(&ah->iniBank1, ar5416Bank1_9160,
			       ARRAY_SIZE(ar5416Bank1_9160), 2);
		INIT_INI_ARRAY(&ah->iniBank2, ar5416Bank2_9160,
			       ARRAY_SIZE(ar5416Bank2_9160), 2);
		INIT_INI_ARRAY(&ah->iniBank3, ar5416Bank3_9160,
			       ARRAY_SIZE(ar5416Bank3_9160), 3);
		INIT_INI_ARRAY(&ah->iniBank6, ar5416Bank6_9160,
			       ARRAY_SIZE(ar5416Bank6_9160), 3);
		INIT_INI_ARRAY(&ah->iniBank6TPC, ar5416Bank6TPC_9160,
			       ARRAY_SIZE(ar5416Bank6TPC_9160), 3);
		INIT_INI_ARRAY(&ah->iniBank7, ar5416Bank7_9160,
			       ARRAY_SIZE(ar5416Bank7_9160), 2);
		if (AR_SREV_9160_11(ah)) {
			INIT_INI_ARRAY(&ah->iniAddac,
				       ar5416Addac_91601_1,
				       ARRAY_SIZE(ar5416Addac_91601_1), 2);
		} else {
			INIT_INI_ARRAY(&ah->iniAddac, ar5416Addac_9160,
				       ARRAY_SIZE(ar5416Addac_9160), 2);
		}
	} else if (AR_SREV_9100_OR_LATER(ah)) {
		INIT_INI_ARRAY(&ah->iniModes, ar5416Modes_9100,
			       ARRAY_SIZE(ar5416Modes_9100), 6);
		INIT_INI_ARRAY(&ah->iniCommon, ar5416Common_9100,
			       ARRAY_SIZE(ar5416Common_9100), 2);
		INIT_INI_ARRAY(&ah->iniBank0, ar5416Bank0_9100,
			       ARRAY_SIZE(ar5416Bank0_9100), 2);
		INIT_INI_ARRAY(&ah->iniBB_RfGain, ar5416BB_RfGain_9100,
			       ARRAY_SIZE(ar5416BB_RfGain_9100), 3);
		INIT_INI_ARRAY(&ah->iniBank1, ar5416Bank1_9100,
			       ARRAY_SIZE(ar5416Bank1_9100), 2);
		INIT_INI_ARRAY(&ah->iniBank2, ar5416Bank2_9100,
			       ARRAY_SIZE(ar5416Bank2_9100), 2);
		INIT_INI_ARRAY(&ah->iniBank3, ar5416Bank3_9100,
			       ARRAY_SIZE(ar5416Bank3_9100), 3);
		INIT_INI_ARRAY(&ah->iniBank6, ar5416Bank6_9100,
			       ARRAY_SIZE(ar5416Bank6_9100), 3);
		INIT_INI_ARRAY(&ah->iniBank6TPC, ar5416Bank6TPC_9100,
			       ARRAY_SIZE(ar5416Bank6TPC_9100), 3);
		INIT_INI_ARRAY(&ah->iniBank7, ar5416Bank7_9100,
			       ARRAY_SIZE(ar5416Bank7_9100), 2);
		INIT_INI_ARRAY(&ah->iniAddac, ar5416Addac_9100,
			       ARRAY_SIZE(ar5416Addac_9100), 2);
	} else {
		INIT_INI_ARRAY(&ah->iniModes, ar5416Modes,
			       ARRAY_SIZE(ar5416Modes), 6);
		INIT_INI_ARRAY(&ah->iniCommon, ar5416Common,
			       ARRAY_SIZE(ar5416Common), 2);
		INIT_INI_ARRAY(&ah->iniBank0, ar5416Bank0,
			       ARRAY_SIZE(ar5416Bank0), 2);
		INIT_INI_ARRAY(&ah->iniBB_RfGain, ar5416BB_RfGain,
			       ARRAY_SIZE(ar5416BB_RfGain), 3);
		INIT_INI_ARRAY(&ah->iniBank1, ar5416Bank1,
			       ARRAY_SIZE(ar5416Bank1), 2);
		INIT_INI_ARRAY(&ah->iniBank2, ar5416Bank2,
			       ARRAY_SIZE(ar5416Bank2), 2);
		INIT_INI_ARRAY(&ah->iniBank3, ar5416Bank3,
			       ARRAY_SIZE(ar5416Bank3), 3);
		INIT_INI_ARRAY(&ah->iniBank6, ar5416Bank6,
			       ARRAY_SIZE(ar5416Bank6), 3);
		INIT_INI_ARRAY(&ah->iniBank6TPC, ar5416Bank6TPC,
			       ARRAY_SIZE(ar5416Bank6TPC), 3);
		INIT_INI_ARRAY(&ah->iniBank7, ar5416Bank7,
			       ARRAY_SIZE(ar5416Bank7), 2);
		INIT_INI_ARRAY(&ah->iniAddac, ar5416Addac,
			       ARRAY_SIZE(ar5416Addac), 2);
	}

	if (ah->is_pciexpress)
		ath9k_hw_configpcipowersave(ah, 0);
	else
		ath9k_hw_disablepcie(ah);

	ecode = ath9k_hw_post_attach(ah);
	if (ecode != 0)
		goto bad;

	/* rxgain table */
	if (AR_SREV_9280_20(ah))
		ath9k_hw_init_rxgain_ini(ah);

	/* txgain table */
	if (AR_SREV_9280_20(ah))
		ath9k_hw_init_txgain_ini(ah);

	if (!ath9k_hw_fill_cap_info(ah)) {
		DPRINTF(sc, ATH_DBG_RESET, "failed ath9k_hw_fill_cap_info\n");
		ecode = -EINVAL;
		goto bad;
	}

	if ((ah->hw_version.devid == AR9280_DEVID_PCI) &&
	    test_bit(ATH9K_MODE_11A, ah->caps.wireless_modes)) {

		/* EEPROM Fixup */
		for (i = 0; i < ah->iniModes.ia_rows; i++) {
			u32 reg = INI_RA(&ah->iniModes, i, 0);

			for (j = 1; j < ah->iniModes.ia_columns; j++) {
				u32 val = INI_RA(&ah->iniModes, i, j);

				INI_RA(&ah->iniModes, i, j) =
					ath9k_hw_ini_fixup(ah,
							   &ah->eeprom.def,
							   reg, val);
			}
		}
	}

	ecode = ath9k_hw_init_macaddr(ah);
	if (ecode != 0) {
		DPRINTF(sc, ATH_DBG_RESET,
			"failed initializing mac address\n");
		goto bad;
	}

	if (AR_SREV_9285(ah))
		ah->tx_trig_level = (AR_FTRIG_256B >> AR_FTRIG_S);
	else
		ah->tx_trig_level = (AR_FTRIG_512B >> AR_FTRIG_S);

	ath9k_init_nfcal_hist_buffer(ah);

	return ah;
bad:
	if (ah)
		ath9k_hw_detach(ah);
	if (status)
		*status = ecode;

	return NULL;
}

static void ath9k_hw_init_bb(struct ath_hw *ah,
			     struct ath9k_channel *chan)
{
	u32 synthDelay;

	synthDelay = REG_READ(ah, AR_PHY_RX_DELAY) & AR_PHY_RX_DELAY_DELAY;
	if (IS_CHAN_B(chan))
		synthDelay = (4 * synthDelay) / 22;
	else
		synthDelay /= 10;

	REG_WRITE(ah, AR_PHY_ACTIVE, AR_PHY_ACTIVE_EN);

	udelay(synthDelay + BASE_ACTIVATE_DELAY);
}

static void ath9k_hw_init_qos(struct ath_hw *ah)
{
	REG_WRITE(ah, AR_MIC_QOS_CONTROL, 0x100aa);
	REG_WRITE(ah, AR_MIC_QOS_SELECT, 0x3210);

	REG_WRITE(ah, AR_QOS_NO_ACK,
		  SM(2, AR_QOS_NO_ACK_TWO_BIT) |
		  SM(5, AR_QOS_NO_ACK_BIT_OFF) |
		  SM(0, AR_QOS_NO_ACK_BYTE_OFF));

	REG_WRITE(ah, AR_TXOP_X, AR_TXOP_X_VAL);
	REG_WRITE(ah, AR_TXOP_0_3, 0xFFFFFFFF);
	REG_WRITE(ah, AR_TXOP_4_7, 0xFFFFFFFF);
	REG_WRITE(ah, AR_TXOP_8_11, 0xFFFFFFFF);
	REG_WRITE(ah, AR_TXOP_12_15, 0xFFFFFFFF);
}

static void ath9k_hw_init_pll(struct ath_hw *ah,
			      struct ath9k_channel *chan)
{
	u32 pll;

	if (AR_SREV_9100(ah)) {
		if (chan && IS_CHAN_5GHZ(chan))
			pll = 0x1450;
		else
			pll = 0x1458;
	} else {
		if (AR_SREV_9280_10_OR_LATER(ah)) {
			pll = SM(0x5, AR_RTC_9160_PLL_REFDIV);

			if (chan && IS_CHAN_HALF_RATE(chan))
				pll |= SM(0x1, AR_RTC_9160_PLL_CLKSEL);
			else if (chan && IS_CHAN_QUARTER_RATE(chan))
				pll |= SM(0x2, AR_RTC_9160_PLL_CLKSEL);

			if (chan && IS_CHAN_5GHZ(chan)) {
				pll |= SM(0x28, AR_RTC_9160_PLL_DIV);


				if (AR_SREV_9280_20(ah)) {
					if (((chan->channel % 20) == 0)
					    || ((chan->channel % 10) == 0))
						pll = 0x2850;
					else
						pll = 0x142c;
				}
			} else {
				pll |= SM(0x2c, AR_RTC_9160_PLL_DIV);
			}

		} else if (AR_SREV_9160_10_OR_LATER(ah)) {

			pll = SM(0x5, AR_RTC_9160_PLL_REFDIV);

			if (chan && IS_CHAN_HALF_RATE(chan))
				pll |= SM(0x1, AR_RTC_9160_PLL_CLKSEL);
			else if (chan && IS_CHAN_QUARTER_RATE(chan))
				pll |= SM(0x2, AR_RTC_9160_PLL_CLKSEL);

			if (chan && IS_CHAN_5GHZ(chan))
				pll |= SM(0x50, AR_RTC_9160_PLL_DIV);
			else
				pll |= SM(0x58, AR_RTC_9160_PLL_DIV);
		} else {
			pll = AR_RTC_PLL_REFDIV_5 | AR_RTC_PLL_DIV2;

			if (chan && IS_CHAN_HALF_RATE(chan))
				pll |= SM(0x1, AR_RTC_PLL_CLKSEL);
			else if (chan && IS_CHAN_QUARTER_RATE(chan))
				pll |= SM(0x2, AR_RTC_PLL_CLKSEL);

			if (chan && IS_CHAN_5GHZ(chan))
				pll |= SM(0xa, AR_RTC_PLL_DIV);
			else
				pll |= SM(0xb, AR_RTC_PLL_DIV);
		}
	}
	REG_WRITE(ah, AR_RTC_PLL_CONTROL, pll);

	udelay(RTC_PLL_SETTLE_DELAY);

	REG_WRITE(ah, AR_RTC_SLEEP_CLK, AR_RTC_FORCE_DERIVED_CLK);
}

static void ath9k_hw_init_chain_masks(struct ath_hw *ah)
{
	int rx_chainmask, tx_chainmask;

	rx_chainmask = ah->rxchainmask;
	tx_chainmask = ah->txchainmask;

	switch (rx_chainmask) {
	case 0x5:
		REG_SET_BIT(ah, AR_PHY_ANALOG_SWAP,
			    AR_PHY_SWAP_ALT_CHAIN);
	case 0x3:
		if (((ah)->hw_version.macVersion <= AR_SREV_VERSION_9160)) {
			REG_WRITE(ah, AR_PHY_RX_CHAINMASK, 0x7);
			REG_WRITE(ah, AR_PHY_CAL_CHAINMASK, 0x7);
			break;
		}
	case 0x1:
	case 0x2:
	case 0x7:
		REG_WRITE(ah, AR_PHY_RX_CHAINMASK, rx_chainmask);
		REG_WRITE(ah, AR_PHY_CAL_CHAINMASK, rx_chainmask);
		break;
	default:
		break;
	}

	REG_WRITE(ah, AR_SELFGEN_MASK, tx_chainmask);
	if (tx_chainmask == 0x5) {
		REG_SET_BIT(ah, AR_PHY_ANALOG_SWAP,
			    AR_PHY_SWAP_ALT_CHAIN);
	}
	if (AR_SREV_9100(ah))
		REG_WRITE(ah, AR_PHY_ANALOG_SWAP,
			  REG_READ(ah, AR_PHY_ANALOG_SWAP) | 0x00000001);
}

static void ath9k_hw_init_interrupt_masks(struct ath_hw *ah,
					  enum nl80211_iftype opmode)
{
	ah->mask_reg = AR_IMR_TXERR |
		AR_IMR_TXURN |
		AR_IMR_RXERR |
		AR_IMR_RXORN |
		AR_IMR_BCNMISC;

	if (ah->intr_mitigation)
		ah->mask_reg |= AR_IMR_RXINTM | AR_IMR_RXMINTR;
	else
		ah->mask_reg |= AR_IMR_RXOK;

	ah->mask_reg |= AR_IMR_TXOK;

	if (opmode == NL80211_IFTYPE_AP)
		ah->mask_reg |= AR_IMR_MIB;

	REG_WRITE(ah, AR_IMR, ah->mask_reg);
	REG_WRITE(ah, AR_IMR_S2, REG_READ(ah, AR_IMR_S2) | AR_IMR_S2_GTT);

	if (!AR_SREV_9100(ah)) {
		REG_WRITE(ah, AR_INTR_SYNC_CAUSE, 0xFFFFFFFF);
		REG_WRITE(ah, AR_INTR_SYNC_ENABLE, AR_INTR_SYNC_DEFAULT);
		REG_WRITE(ah, AR_INTR_SYNC_MASK, 0);
	}
}

static bool ath9k_hw_set_ack_timeout(struct ath_hw *ah, u32 us)
{
	if (us > ath9k_hw_mac_to_usec(ah, MS(0xffffffff, AR_TIME_OUT_ACK))) {
		DPRINTF(ah->ah_sc, ATH_DBG_RESET, "bad ack timeout %u\n", us);
		ah->acktimeout = (u32) -1;
		return false;
	} else {
		REG_RMW_FIELD(ah, AR_TIME_OUT,
			      AR_TIME_OUT_ACK, ath9k_hw_mac_to_clks(ah, us));
		ah->acktimeout = us;
		return true;
	}
}

static bool ath9k_hw_set_cts_timeout(struct ath_hw *ah, u32 us)
{
	if (us > ath9k_hw_mac_to_usec(ah, MS(0xffffffff, AR_TIME_OUT_CTS))) {
		DPRINTF(ah->ah_sc, ATH_DBG_RESET, "bad cts timeout %u\n", us);
		ah->ctstimeout = (u32) -1;
		return false;
	} else {
		REG_RMW_FIELD(ah, AR_TIME_OUT,
			      AR_TIME_OUT_CTS, ath9k_hw_mac_to_clks(ah, us));
		ah->ctstimeout = us;
		return true;
	}
}

static bool ath9k_hw_set_global_txtimeout(struct ath_hw *ah, u32 tu)
{
	if (tu > 0xFFFF) {
		DPRINTF(ah->ah_sc, ATH_DBG_XMIT,
			"bad global tx timeout %u\n", tu);
		ah->globaltxtimeout = (u32) -1;
		return false;
	} else {
		REG_RMW_FIELD(ah, AR_GTXTO, AR_GTXTO_TIMEOUT_LIMIT, tu);
		ah->globaltxtimeout = tu;
		return true;
	}
}

static void ath9k_hw_init_user_settings(struct ath_hw *ah)
{
	DPRINTF(ah->ah_sc, ATH_DBG_RESET, "ah->misc_mode 0x%x\n",
		ah->misc_mode);

	if (ah->misc_mode != 0)
		REG_WRITE(ah, AR_PCU_MISC,
			  REG_READ(ah, AR_PCU_MISC) | ah->misc_mode);
	if (ah->slottime != (u32) -1)
		ath9k_hw_setslottime(ah, ah->slottime);
	if (ah->acktimeout != (u32) -1)
		ath9k_hw_set_ack_timeout(ah, ah->acktimeout);
	if (ah->ctstimeout != (u32) -1)
		ath9k_hw_set_cts_timeout(ah, ah->ctstimeout);
	if (ah->globaltxtimeout != (u32) -1)
		ath9k_hw_set_global_txtimeout(ah, ah->globaltxtimeout);
}

const char *ath9k_hw_probe(u16 vendorid, u16 devid)
{
	return vendorid == ATHEROS_VENDOR_ID ?
		ath9k_hw_devname(devid) : NULL;
}

void ath9k_hw_detach(struct ath_hw *ah)
{
	if (!AR_SREV_9100(ah))
		ath9k_hw_ani_detach(ah);

	ath9k_hw_rfdetach(ah);
	ath9k_hw_setpower(ah, ATH9K_PM_FULL_SLEEP);
	kfree(ah);
}

struct ath_hw *ath9k_hw_attach(u16 devid, struct ath_softc *sc, int *error)
{
	struct ath_hw *ah = NULL;

	switch (devid) {
	case AR5416_DEVID_PCI:
	case AR5416_DEVID_PCIE:
	case AR5416_AR9100_DEVID:
	case AR9160_DEVID_PCI:
	case AR9280_DEVID_PCI:
	case AR9280_DEVID_PCIE:
	case AR9285_DEVID_PCIE:
		ah = ath9k_hw_do_attach(devid, sc, error);
		break;
	default:
		*error = -ENXIO;
		break;
	}

	return ah;
}

/*******/
/* INI */
/*******/

static void ath9k_hw_override_ini(struct ath_hw *ah,
				  struct ath9k_channel *chan)
{
	/*
	 * Set the RX_ABORT and RX_DIS and clear if off only after
	 * RXE is set for MAC. This prevents frames with corrupted
	 * descriptor status.
	 */
	REG_SET_BIT(ah, AR_DIAG_SW, (AR_DIAG_RX_DIS | AR_DIAG_RX_ABORT));


	if (!AR_SREV_5416_V20_OR_LATER(ah) ||
	    AR_SREV_9280_10_OR_LATER(ah))
		return;

	REG_WRITE(ah, 0x9800 + (651 << 2), 0x11);
}

static u32 ath9k_hw_def_ini_fixup(struct ath_hw *ah,
			      struct ar5416_eeprom_def *pEepData,
			      u32 reg, u32 value)
{
	struct base_eep_header *pBase = &(pEepData->baseEepHeader);

	switch (ah->hw_version.devid) {
	case AR9280_DEVID_PCI:
		if (reg == 0x7894) {
			DPRINTF(ah->ah_sc, ATH_DBG_ANY,
				"ini VAL: %x  EEPROM: %x\n", value,
				(pBase->version & 0xff));

			if ((pBase->version & 0xff) > 0x0a) {
				DPRINTF(ah->ah_sc, ATH_DBG_ANY,
					"PWDCLKIND: %d\n",
					pBase->pwdclkind);
				value &= ~AR_AN_TOP2_PWDCLKIND;
				value |= AR_AN_TOP2_PWDCLKIND &
					(pBase->pwdclkind << AR_AN_TOP2_PWDCLKIND_S);
			} else {
				DPRINTF(ah->ah_sc, ATH_DBG_ANY,
					"PWDCLKIND Earlier Rev\n");
			}

			DPRINTF(ah->ah_sc, ATH_DBG_ANY,
				"final ini VAL: %x\n", value);
		}
		break;
	}

	return value;
}

static u32 ath9k_hw_ini_fixup(struct ath_hw *ah,
			      struct ar5416_eeprom_def *pEepData,
			      u32 reg, u32 value)
{
	if (ah->eep_map == EEP_MAP_4KBITS)
		return value;
	else
		return ath9k_hw_def_ini_fixup(ah, pEepData, reg, value);
}

static void ath9k_olc_init(struct ath_hw *ah)
{
	u32 i;

	for (i = 0; i < AR9280_TX_GAIN_TABLE_SIZE; i++)
		ah->originalGain[i] =
			MS(REG_READ(ah, AR_PHY_TX_GAIN_TBL1 + i * 4),
					AR_PHY_TX_GAIN);
	ah->PDADCdelta = 0;
}

static int ath9k_hw_process_ini(struct ath_hw *ah,
				struct ath9k_channel *chan,
				enum ath9k_ht_macmode macmode)
{
	int i, regWrites = 0;
	struct ieee80211_channel *channel = chan->chan;
	u32 modesIndex, freqIndex;
	int status;

	switch (chan->chanmode) {
	case CHANNEL_A:
	case CHANNEL_A_HT20:
		modesIndex = 1;
		freqIndex = 1;
		break;
	case CHANNEL_A_HT40PLUS:
	case CHANNEL_A_HT40MINUS:
		modesIndex = 2;
		freqIndex = 1;
		break;
	case CHANNEL_G:
	case CHANNEL_G_HT20:
	case CHANNEL_B:
		modesIndex = 4;
		freqIndex = 2;
		break;
	case CHANNEL_G_HT40PLUS:
	case CHANNEL_G_HT40MINUS:
		modesIndex = 3;
		freqIndex = 2;
		break;

	default:
		return -EINVAL;
	}

	REG_WRITE(ah, AR_PHY(0), 0x00000007);
	REG_WRITE(ah, AR_PHY_ADC_SERIAL_CTL, AR_PHY_SEL_EXTERNAL_RADIO);
	ah->eep_ops->set_addac(ah, chan);

	if (AR_SREV_5416_V22_OR_LATER(ah)) {
		REG_WRITE_ARRAY(&ah->iniAddac, 1, regWrites);
	} else {
		struct ar5416IniArray temp;
		u32 addacSize =
			sizeof(u32) * ah->iniAddac.ia_rows *
			ah->iniAddac.ia_columns;

		memcpy(ah->addac5416_21,
		       ah->iniAddac.ia_array, addacSize);

		(ah->addac5416_21)[31 * ah->iniAddac.ia_columns + 1] = 0;

		temp.ia_array = ah->addac5416_21;
		temp.ia_columns = ah->iniAddac.ia_columns;
		temp.ia_rows = ah->iniAddac.ia_rows;
		REG_WRITE_ARRAY(&temp, 1, regWrites);
	}

	REG_WRITE(ah, AR_PHY_ADC_SERIAL_CTL, AR_PHY_SEL_INTERNAL_ADDAC);

	for (i = 0; i < ah->iniModes.ia_rows; i++) {
		u32 reg = INI_RA(&ah->iniModes, i, 0);
		u32 val = INI_RA(&ah->iniModes, i, modesIndex);

		REG_WRITE(ah, reg, val);

		if (reg >= 0x7800 && reg < 0x78a0
		    && ah->config.analog_shiftreg) {
			udelay(100);
		}

		DO_DELAY(regWrites);
	}

	if (AR_SREV_9280(ah))
		REG_WRITE_ARRAY(&ah->iniModesRxGain, modesIndex, regWrites);

	if (AR_SREV_9280(ah))
		REG_WRITE_ARRAY(&ah->iniModesTxGain, modesIndex, regWrites);

	for (i = 0; i < ah->iniCommon.ia_rows; i++) {
		u32 reg = INI_RA(&ah->iniCommon, i, 0);
		u32 val = INI_RA(&ah->iniCommon, i, 1);

		REG_WRITE(ah, reg, val);

		if (reg >= 0x7800 && reg < 0x78a0
		    && ah->config.analog_shiftreg) {
			udelay(100);
		}

		DO_DELAY(regWrites);
	}

	ath9k_hw_write_regs(ah, modesIndex, freqIndex, regWrites);

	if (AR_SREV_9280_20(ah) && IS_CHAN_A_5MHZ_SPACED(chan)) {
		REG_WRITE_ARRAY(&ah->iniModesAdditional, modesIndex,
				regWrites);
	}

	ath9k_hw_override_ini(ah, chan);
	ath9k_hw_set_regs(ah, chan, macmode);
	ath9k_hw_init_chain_masks(ah);

	if (OLC_FOR_AR9280_20_LATER)
		ath9k_olc_init(ah);

	status = ah->eep_ops->set_txpower(ah, chan,
				  ath9k_regd_get_ctl(ah, chan),
				  channel->max_antenna_gain * 2,
				  channel->max_power * 2,
				  min((u32) MAX_RATE_POWER,
				      (u32) ah->regulatory.power_limit));
	if (status != 0) {
		DPRINTF(ah->ah_sc, ATH_DBG_POWER_MGMT,
			"error init'ing transmit power\n");
		return -EIO;
	}

	if (!ath9k_hw_set_rf_regs(ah, chan, freqIndex)) {
		DPRINTF(ah->ah_sc, ATH_DBG_REG_IO,
			"ar5416SetRfRegs failed\n");
		return -EIO;
	}

	return 0;
}

/****************************************/
/* Reset and Channel Switching Routines */
/****************************************/

static void ath9k_hw_set_rfmode(struct ath_hw *ah, struct ath9k_channel *chan)
{
	u32 rfMode = 0;

	if (chan == NULL)
		return;

	rfMode |= (IS_CHAN_B(chan) || IS_CHAN_G(chan))
		? AR_PHY_MODE_DYNAMIC : AR_PHY_MODE_OFDM;

	if (!AR_SREV_9280_10_OR_LATER(ah))
		rfMode |= (IS_CHAN_5GHZ(chan)) ?
			AR_PHY_MODE_RF5GHZ : AR_PHY_MODE_RF2GHZ;

	if (AR_SREV_9280_20(ah) && IS_CHAN_A_5MHZ_SPACED(chan))
		rfMode |= (AR_PHY_MODE_DYNAMIC | AR_PHY_MODE_DYN_CCK_DISABLE);

	REG_WRITE(ah, AR_PHY_MODE, rfMode);
}

static void ath9k_hw_mark_phy_inactive(struct ath_hw *ah)
{
	REG_WRITE(ah, AR_PHY_ACTIVE, AR_PHY_ACTIVE_DIS);
}

static inline void ath9k_hw_set_dma(struct ath_hw *ah)
{
	u32 regval;

	regval = REG_READ(ah, AR_AHB_MODE);
	REG_WRITE(ah, AR_AHB_MODE, regval | AR_AHB_PREFETCH_RD_EN);

	regval = REG_READ(ah, AR_TXCFG) & ~AR_TXCFG_DMASZ_MASK;
	REG_WRITE(ah, AR_TXCFG, regval | AR_TXCFG_DMASZ_128B);

	REG_RMW_FIELD(ah, AR_TXCFG, AR_FTRIG, ah->tx_trig_level);

	regval = REG_READ(ah, AR_RXCFG) & ~AR_RXCFG_DMASZ_MASK;
	REG_WRITE(ah, AR_RXCFG, regval | AR_RXCFG_DMASZ_128B);

	REG_WRITE(ah, AR_RXFIFO_CFG, 0x200);

	if (AR_SREV_9285(ah)) {
		REG_WRITE(ah, AR_PCU_TXBUF_CTRL,
			  AR_9285_PCU_TXBUF_CTRL_USABLE_SIZE);
	} else {
		REG_WRITE(ah, AR_PCU_TXBUF_CTRL,
			  AR_PCU_TXBUF_CTRL_USABLE_SIZE);
	}
}

static void ath9k_hw_set_operating_mode(struct ath_hw *ah, int opmode)
{
	u32 val;

	val = REG_READ(ah, AR_STA_ID1);
	val &= ~(AR_STA_ID1_STA_AP | AR_STA_ID1_ADHOC);
	switch (opmode) {
	case NL80211_IFTYPE_AP:
		REG_WRITE(ah, AR_STA_ID1, val | AR_STA_ID1_STA_AP
			  | AR_STA_ID1_KSRCH_MODE);
		REG_CLR_BIT(ah, AR_CFG, AR_CFG_AP_ADHOC_INDICATION);
		break;
	case NL80211_IFTYPE_ADHOC:
		REG_WRITE(ah, AR_STA_ID1, val | AR_STA_ID1_ADHOC
			  | AR_STA_ID1_KSRCH_MODE);
		REG_SET_BIT(ah, AR_CFG, AR_CFG_AP_ADHOC_INDICATION);
		break;
	case NL80211_IFTYPE_STATION:
	case NL80211_IFTYPE_MONITOR:
		REG_WRITE(ah, AR_STA_ID1, val | AR_STA_ID1_KSRCH_MODE);
		break;
	}
}

static inline void ath9k_hw_get_delta_slope_vals(struct ath_hw *ah,
						 u32 coef_scaled,
						 u32 *coef_mantissa,
						 u32 *coef_exponent)
{
	u32 coef_exp, coef_man;

	for (coef_exp = 31; coef_exp > 0; coef_exp--)
		if ((coef_scaled >> coef_exp) & 0x1)
			break;

	coef_exp = 14 - (coef_exp - COEF_SCALE_S);

	coef_man = coef_scaled + (1 << (COEF_SCALE_S - coef_exp - 1));

	*coef_mantissa = coef_man >> (COEF_SCALE_S - coef_exp);
	*coef_exponent = coef_exp - 16;
}

static void ath9k_hw_set_delta_slope(struct ath_hw *ah,
				     struct ath9k_channel *chan)
{
	u32 coef_scaled, ds_coef_exp, ds_coef_man;
	u32 clockMhzScaled = 0x64000000;
	struct chan_centers centers;

	if (IS_CHAN_HALF_RATE(chan))
		clockMhzScaled = clockMhzScaled >> 1;
	else if (IS_CHAN_QUARTER_RATE(chan))
		clockMhzScaled = clockMhzScaled >> 2;

	ath9k_hw_get_channel_centers(ah, chan, &centers);
	coef_scaled = clockMhzScaled / centers.synth_center;

	ath9k_hw_get_delta_slope_vals(ah, coef_scaled, &ds_coef_man,
				      &ds_coef_exp);

	REG_RMW_FIELD(ah, AR_PHY_TIMING3,
		      AR_PHY_TIMING3_DSC_MAN, ds_coef_man);
	REG_RMW_FIELD(ah, AR_PHY_TIMING3,
		      AR_PHY_TIMING3_DSC_EXP, ds_coef_exp);

	coef_scaled = (9 * coef_scaled) / 10;

	ath9k_hw_get_delta_slope_vals(ah, coef_scaled, &ds_coef_man,
				      &ds_coef_exp);

	REG_RMW_FIELD(ah, AR_PHY_HALFGI,
		      AR_PHY_HALFGI_DSC_MAN, ds_coef_man);
	REG_RMW_FIELD(ah, AR_PHY_HALFGI,
		      AR_PHY_HALFGI_DSC_EXP, ds_coef_exp);
}

static bool ath9k_hw_set_reset(struct ath_hw *ah, int type)
{
	u32 rst_flags;
	u32 tmpReg;

	if (AR_SREV_9100(ah)) {
		u32 val = REG_READ(ah, AR_RTC_DERIVED_CLK);
		val &= ~AR_RTC_DERIVED_CLK_PERIOD;
		val |= SM(1, AR_RTC_DERIVED_CLK_PERIOD);
		REG_WRITE(ah, AR_RTC_DERIVED_CLK, val);
		(void)REG_READ(ah, AR_RTC_DERIVED_CLK);
	}

	REG_WRITE(ah, AR_RTC_FORCE_WAKE, AR_RTC_FORCE_WAKE_EN |
		  AR_RTC_FORCE_WAKE_ON_INT);

	if (AR_SREV_9100(ah)) {
		rst_flags = AR_RTC_RC_MAC_WARM | AR_RTC_RC_MAC_COLD |
			AR_RTC_RC_COLD_RESET | AR_RTC_RC_WARM_RESET;
	} else {
		tmpReg = REG_READ(ah, AR_INTR_SYNC_CAUSE);
		if (tmpReg &
		    (AR_INTR_SYNC_LOCAL_TIMEOUT |
		     AR_INTR_SYNC_RADM_CPL_TIMEOUT)) {
			REG_WRITE(ah, AR_INTR_SYNC_ENABLE, 0);
			REG_WRITE(ah, AR_RC, AR_RC_AHB | AR_RC_HOSTIF);
		} else {
			REG_WRITE(ah, AR_RC, AR_RC_AHB);
		}

		rst_flags = AR_RTC_RC_MAC_WARM;
		if (type == ATH9K_RESET_COLD)
			rst_flags |= AR_RTC_RC_MAC_COLD;
	}

	REG_WRITE(ah, AR_RTC_RC, rst_flags);
	udelay(50);

	REG_WRITE(ah, AR_RTC_RC, 0);
	if (!ath9k_hw_wait(ah, AR_RTC_RC, AR_RTC_RC_M, 0, AH_WAIT_TIMEOUT)) {
		DPRINTF(ah->ah_sc, ATH_DBG_RESET,
			"RTC stuck in MAC reset\n");
		return false;
	}

	if (!AR_SREV_9100(ah))
		REG_WRITE(ah, AR_RC, 0);

	ath9k_hw_init_pll(ah, NULL);

	if (AR_SREV_9100(ah))
		udelay(50);

	return true;
}

static bool ath9k_hw_set_reset_power_on(struct ath_hw *ah)
{
	REG_WRITE(ah, AR_RTC_FORCE_WAKE, AR_RTC_FORCE_WAKE_EN |
		  AR_RTC_FORCE_WAKE_ON_INT);

	REG_WRITE(ah, AR_RTC_RESET, 0);
	udelay(2);
	REG_WRITE(ah, AR_RTC_RESET, 1);

	if (!ath9k_hw_wait(ah,
			   AR_RTC_STATUS,
			   AR_RTC_STATUS_M,
			   AR_RTC_STATUS_ON,
			   AH_WAIT_TIMEOUT)) {
		DPRINTF(ah->ah_sc, ATH_DBG_RESET, "RTC not waking up\n");
		return false;
	}

	ath9k_hw_read_revisions(ah);

	return ath9k_hw_set_reset(ah, ATH9K_RESET_WARM);
}

static bool ath9k_hw_set_reset_reg(struct ath_hw *ah, u32 type)
{
	REG_WRITE(ah, AR_RTC_FORCE_WAKE,
		  AR_RTC_FORCE_WAKE_EN | AR_RTC_FORCE_WAKE_ON_INT);

	switch (type) {
	case ATH9K_RESET_POWER_ON:
		return ath9k_hw_set_reset_power_on(ah);
		break;
	case ATH9K_RESET_WARM:
	case ATH9K_RESET_COLD:
		return ath9k_hw_set_reset(ah, type);
		break;
	default:
		return false;
	}
}

static void ath9k_hw_set_regs(struct ath_hw *ah, struct ath9k_channel *chan,
			      enum ath9k_ht_macmode macmode)
{
	u32 phymode;
	u32 enableDacFifo = 0;

	if (AR_SREV_9285_10_OR_LATER(ah))
		enableDacFifo = (REG_READ(ah, AR_PHY_TURBO) &
					 AR_PHY_FC_ENABLE_DAC_FIFO);

	phymode = AR_PHY_FC_HT_EN | AR_PHY_FC_SHORT_GI_40
		| AR_PHY_FC_SINGLE_HT_LTF1 | AR_PHY_FC_WALSH | enableDacFifo;

	if (IS_CHAN_HT40(chan)) {
		phymode |= AR_PHY_FC_DYN2040_EN;

		if ((chan->chanmode == CHANNEL_A_HT40PLUS) ||
		    (chan->chanmode == CHANNEL_G_HT40PLUS))
			phymode |= AR_PHY_FC_DYN2040_PRI_CH;

		if (ah->extprotspacing == ATH9K_HT_EXTPROTSPACING_25)
			phymode |= AR_PHY_FC_DYN2040_EXT_CH;
	}
	REG_WRITE(ah, AR_PHY_TURBO, phymode);

	ath9k_hw_set11nmac2040(ah, macmode);

	REG_WRITE(ah, AR_GTXTO, 25 << AR_GTXTO_TIMEOUT_LIMIT_S);
	REG_WRITE(ah, AR_CST, 0xF << AR_CST_TIMEOUT_LIMIT_S);
}

static bool ath9k_hw_chip_reset(struct ath_hw *ah,
				struct ath9k_channel *chan)
{
	if (OLC_FOR_AR9280_20_LATER) {
		if (!ath9k_hw_set_reset_reg(ah, ATH9K_RESET_POWER_ON))
			return false;
	} else if (!ath9k_hw_set_reset_reg(ah, ATH9K_RESET_WARM))
		return false;

	if (!ath9k_hw_setpower(ah, ATH9K_PM_AWAKE))
		return false;

	ah->chip_fullsleep = false;
	ath9k_hw_init_pll(ah, chan);
	ath9k_hw_set_rfmode(ah, chan);

	return true;
}

static bool ath9k_hw_channel_change(struct ath_hw *ah,
				    struct ath9k_channel *chan,
				    enum ath9k_ht_macmode macmode)
{
	struct ieee80211_channel *channel = chan->chan;
	u32 synthDelay, qnum;

	for (qnum = 0; qnum < AR_NUM_QCU; qnum++) {
		if (ath9k_hw_numtxpending(ah, qnum)) {
			DPRINTF(ah->ah_sc, ATH_DBG_QUEUE,
				"Transmit frames pending on queue %d\n", qnum);
			return false;
		}
	}

	REG_WRITE(ah, AR_PHY_RFBUS_REQ, AR_PHY_RFBUS_REQ_EN);
	if (!ath9k_hw_wait(ah, AR_PHY_RFBUS_GRANT, AR_PHY_RFBUS_GRANT_EN,
			   AR_PHY_RFBUS_GRANT_EN, AH_WAIT_TIMEOUT)) {
		DPRINTF(ah->ah_sc, ATH_DBG_REG_IO,
			"Could not kill baseband RX\n");
		return false;
	}

	ath9k_hw_set_regs(ah, chan, macmode);

	if (AR_SREV_9280_10_OR_LATER(ah)) {
		if (!(ath9k_hw_ar9280_set_channel(ah, chan))) {
			DPRINTF(ah->ah_sc, ATH_DBG_CHANNEL,
				"failed to set channel\n");
			return false;
		}
	} else {
		if (!(ath9k_hw_set_channel(ah, chan))) {
			DPRINTF(ah->ah_sc, ATH_DBG_CHANNEL,
				"failed to set channel\n");
			return false;
		}
	}

	if (ah->eep_ops->set_txpower(ah, chan,
			     ath9k_regd_get_ctl(ah, chan),
			     channel->max_antenna_gain * 2,
			     channel->max_power * 2,
			     min((u32) MAX_RATE_POWER,
				 (u32) ah->regulatory.power_limit)) != 0) {
		DPRINTF(ah->ah_sc, ATH_DBG_EEPROM,
			"error init'ing transmit power\n");
		return false;
	}

	synthDelay = REG_READ(ah, AR_PHY_RX_DELAY) & AR_PHY_RX_DELAY_DELAY;
	if (IS_CHAN_B(chan))
		synthDelay = (4 * synthDelay) / 22;
	else
		synthDelay /= 10;

	udelay(synthDelay + BASE_ACTIVATE_DELAY);

	REG_WRITE(ah, AR_PHY_RFBUS_REQ, 0);

	if (IS_CHAN_OFDM(chan) || IS_CHAN_HT(chan))
		ath9k_hw_set_delta_slope(ah, chan);

	if (AR_SREV_9280_10_OR_LATER(ah))
		ath9k_hw_9280_spur_mitigate(ah, chan);
	else
		ath9k_hw_spur_mitigate(ah, chan);

	if (!chan->oneTimeCalsDone)
		chan->oneTimeCalsDone = true;

	return true;
}

static void ath9k_hw_9280_spur_mitigate(struct ath_hw *ah, struct ath9k_channel *chan)
{
	int bb_spur = AR_NO_SPUR;
	int freq;
	int bin, cur_bin;
	int bb_spur_off, spur_subchannel_sd;
	int spur_freq_sd;
	int spur_delta_phase;
	int denominator;
	int upper, lower, cur_vit_mask;
	int tmp, newVal;
	int i;
	int pilot_mask_reg[4] = { AR_PHY_TIMING7, AR_PHY_TIMING8,
			  AR_PHY_PILOT_MASK_01_30, AR_PHY_PILOT_MASK_31_60
	};
	int chan_mask_reg[4] = { AR_PHY_TIMING9, AR_PHY_TIMING10,
			 AR_PHY_CHANNEL_MASK_01_30, AR_PHY_CHANNEL_MASK_31_60
	};
	int inc[4] = { 0, 100, 0, 0 };
	struct chan_centers centers;

	int8_t mask_m[123];
	int8_t mask_p[123];
	int8_t mask_amt;
	int tmp_mask;
	int cur_bb_spur;
	bool is2GHz = IS_CHAN_2GHZ(chan);

	memset(&mask_m, 0, sizeof(int8_t) * 123);
	memset(&mask_p, 0, sizeof(int8_t) * 123);

	ath9k_hw_get_channel_centers(ah, chan, &centers);
	freq = centers.synth_center;

	ah->config.spurmode = SPUR_ENABLE_EEPROM;
	for (i = 0; i < AR_EEPROM_MODAL_SPURS; i++) {
		cur_bb_spur = ah->eep_ops->get_spur_channel(ah, i, is2GHz);

		if (is2GHz)
			cur_bb_spur = (cur_bb_spur / 10) + AR_BASE_FREQ_2GHZ;
		else
			cur_bb_spur = (cur_bb_spur / 10) + AR_BASE_FREQ_5GHZ;

		if (AR_NO_SPUR == cur_bb_spur)
			break;
		cur_bb_spur = cur_bb_spur - freq;

		if (IS_CHAN_HT40(chan)) {
			if ((cur_bb_spur > -AR_SPUR_FEEQ_BOUND_HT40) &&
			    (cur_bb_spur < AR_SPUR_FEEQ_BOUND_HT40)) {
				bb_spur = cur_bb_spur;
				break;
			}
		} else if ((cur_bb_spur > -AR_SPUR_FEEQ_BOUND_HT20) &&
			   (cur_bb_spur < AR_SPUR_FEEQ_BOUND_HT20)) {
			bb_spur = cur_bb_spur;
			break;
		}
	}

	if (AR_NO_SPUR == bb_spur) {
		REG_CLR_BIT(ah, AR_PHY_FORCE_CLKEN_CCK,
			    AR_PHY_FORCE_CLKEN_CCK_MRC_MUX);
		return;
	} else {
		REG_CLR_BIT(ah, AR_PHY_FORCE_CLKEN_CCK,
			    AR_PHY_FORCE_CLKEN_CCK_MRC_MUX);
	}

	bin = bb_spur * 320;

	tmp = REG_READ(ah, AR_PHY_TIMING_CTRL4(0));

	newVal = tmp | (AR_PHY_TIMING_CTRL4_ENABLE_SPUR_RSSI |
			AR_PHY_TIMING_CTRL4_ENABLE_SPUR_FILTER |
			AR_PHY_TIMING_CTRL4_ENABLE_CHAN_MASK |
			AR_PHY_TIMING_CTRL4_ENABLE_PILOT_MASK);
	REG_WRITE(ah, AR_PHY_TIMING_CTRL4(0), newVal);

	newVal = (AR_PHY_SPUR_REG_MASK_RATE_CNTL |
		  AR_PHY_SPUR_REG_ENABLE_MASK_PPM |
		  AR_PHY_SPUR_REG_MASK_RATE_SELECT |
		  AR_PHY_SPUR_REG_ENABLE_VIT_SPUR_RSSI |
		  SM(SPUR_RSSI_THRESH, AR_PHY_SPUR_REG_SPUR_RSSI_THRESH));
	REG_WRITE(ah, AR_PHY_SPUR_REG, newVal);

	if (IS_CHAN_HT40(chan)) {
		if (bb_spur < 0) {
			spur_subchannel_sd = 1;
			bb_spur_off = bb_spur + 10;
		} else {
			spur_subchannel_sd = 0;
			bb_spur_off = bb_spur - 10;
		}
	} else {
		spur_subchannel_sd = 0;
		bb_spur_off = bb_spur;
	}

	if (IS_CHAN_HT40(chan))
		spur_delta_phase =
			((bb_spur * 262144) /
			 10) & AR_PHY_TIMING11_SPUR_DELTA_PHASE;
	else
		spur_delta_phase =
			((bb_spur * 524288) /
			 10) & AR_PHY_TIMING11_SPUR_DELTA_PHASE;

	denominator = IS_CHAN_2GHZ(chan) ? 44 : 40;
	spur_freq_sd = ((bb_spur_off * 2048) / denominator) & 0x3ff;

	newVal = (AR_PHY_TIMING11_USE_SPUR_IN_AGC |
		  SM(spur_freq_sd, AR_PHY_TIMING11_SPUR_FREQ_SD) |
		  SM(spur_delta_phase, AR_PHY_TIMING11_SPUR_DELTA_PHASE));
	REG_WRITE(ah, AR_PHY_TIMING11, newVal);

	newVal = spur_subchannel_sd << AR_PHY_SFCORR_SPUR_SUBCHNL_SD_S;
	REG_WRITE(ah, AR_PHY_SFCORR_EXT, newVal);

	cur_bin = -6000;
	upper = bin + 100;
	lower = bin - 100;

	for (i = 0; i < 4; i++) {
		int pilot_mask = 0;
		int chan_mask = 0;
		int bp = 0;
		for (bp = 0; bp < 30; bp++) {
			if ((cur_bin > lower) && (cur_bin < upper)) {
				pilot_mask = pilot_mask | 0x1 << bp;
				chan_mask = chan_mask | 0x1 << bp;
			}
			cur_bin += 100;
		}
		cur_bin += inc[i];
		REG_WRITE(ah, pilot_mask_reg[i], pilot_mask);
		REG_WRITE(ah, chan_mask_reg[i], chan_mask);
	}

	cur_vit_mask = 6100;
	upper = bin + 120;
	lower = bin - 120;

	for (i = 0; i < 123; i++) {
		if ((cur_vit_mask > lower) && (cur_vit_mask < upper)) {

			/* workaround for gcc bug #37014 */
			volatile int tmp_v = abs(cur_vit_mask - bin);

			if (tmp_v < 75)
				mask_amt = 1;
			else
				mask_amt = 0;
			if (cur_vit_mask < 0)
				mask_m[abs(cur_vit_mask / 100)] = mask_amt;
			else
				mask_p[cur_vit_mask / 100] = mask_amt;
		}
		cur_vit_mask -= 100;
	}

	tmp_mask = (mask_m[46] << 30) | (mask_m[47] << 28)
		| (mask_m[48] << 26) | (mask_m[49] << 24)
		| (mask_m[50] << 22) | (mask_m[51] << 20)
		| (mask_m[52] << 18) | (mask_m[53] << 16)
		| (mask_m[54] << 14) | (mask_m[55] << 12)
		| (mask_m[56] << 10) | (mask_m[57] << 8)
		| (mask_m[58] << 6) | (mask_m[59] << 4)
		| (mask_m[60] << 2) | (mask_m[61] << 0);
	REG_WRITE(ah, AR_PHY_BIN_MASK_1, tmp_mask);
	REG_WRITE(ah, AR_PHY_VIT_MASK2_M_46_61, tmp_mask);

	tmp_mask = (mask_m[31] << 28)
		| (mask_m[32] << 26) | (mask_m[33] << 24)
		| (mask_m[34] << 22) | (mask_m[35] << 20)
		| (mask_m[36] << 18) | (mask_m[37] << 16)
		| (mask_m[48] << 14) | (mask_m[39] << 12)
		| (mask_m[40] << 10) | (mask_m[41] << 8)
		| (mask_m[42] << 6) | (mask_m[43] << 4)
		| (mask_m[44] << 2) | (mask_m[45] << 0);
	REG_WRITE(ah, AR_PHY_BIN_MASK_2, tmp_mask);
	REG_WRITE(ah, AR_PHY_MASK2_M_31_45, tmp_mask);

	tmp_mask = (mask_m[16] << 30) | (mask_m[16] << 28)
		| (mask_m[18] << 26) | (mask_m[18] << 24)
		| (mask_m[20] << 22) | (mask_m[20] << 20)
		| (mask_m[22] << 18) | (mask_m[22] << 16)
		| (mask_m[24] << 14) | (mask_m[24] << 12)
		| (mask_m[25] << 10) | (mask_m[26] << 8)
		| (mask_m[27] << 6) | (mask_m[28] << 4)
		| (mask_m[29] << 2) | (mask_m[30] << 0);
	REG_WRITE(ah, AR_PHY_BIN_MASK_3, tmp_mask);
	REG_WRITE(ah, AR_PHY_MASK2_M_16_30, tmp_mask);

	tmp_mask = (mask_m[0] << 30) | (mask_m[1] << 28)
		| (mask_m[2] << 26) | (mask_m[3] << 24)
		| (mask_m[4] << 22) | (mask_m[5] << 20)
		| (mask_m[6] << 18) | (mask_m[7] << 16)
		| (mask_m[8] << 14) | (mask_m[9] << 12)
		| (mask_m[10] << 10) | (mask_m[11] << 8)
		| (mask_m[12] << 6) | (mask_m[13] << 4)
		| (mask_m[14] << 2) | (mask_m[15] << 0);
	REG_WRITE(ah, AR_PHY_MASK_CTL, tmp_mask);
	REG_WRITE(ah, AR_PHY_MASK2_M_00_15, tmp_mask);

	tmp_mask = (mask_p[15] << 28)
		| (mask_p[14] << 26) | (mask_p[13] << 24)
		| (mask_p[12] << 22) | (mask_p[11] << 20)
		| (mask_p[10] << 18) | (mask_p[9] << 16)
		| (mask_p[8] << 14) | (mask_p[7] << 12)
		| (mask_p[6] << 10) | (mask_p[5] << 8)
		| (mask_p[4] << 6) | (mask_p[3] << 4)
		| (mask_p[2] << 2) | (mask_p[1] << 0);
	REG_WRITE(ah, AR_PHY_BIN_MASK2_1, tmp_mask);
	REG_WRITE(ah, AR_PHY_MASK2_P_15_01, tmp_mask);

	tmp_mask = (mask_p[30] << 28)
		| (mask_p[29] << 26) | (mask_p[28] << 24)
		| (mask_p[27] << 22) | (mask_p[26] << 20)
		| (mask_p[25] << 18) | (mask_p[24] << 16)
		| (mask_p[23] << 14) | (mask_p[22] << 12)
		| (mask_p[21] << 10) | (mask_p[20] << 8)
		| (mask_p[19] << 6) | (mask_p[18] << 4)
		| (mask_p[17] << 2) | (mask_p[16] << 0);
	REG_WRITE(ah, AR_PHY_BIN_MASK2_2, tmp_mask);
	REG_WRITE(ah, AR_PHY_MASK2_P_30_16, tmp_mask);

	tmp_mask = (mask_p[45] << 28)
		| (mask_p[44] << 26) | (mask_p[43] << 24)
		| (mask_p[42] << 22) | (mask_p[41] << 20)
		| (mask_p[40] << 18) | (mask_p[39] << 16)
		| (mask_p[38] << 14) | (mask_p[37] << 12)
		| (mask_p[36] << 10) | (mask_p[35] << 8)
		| (mask_p[34] << 6) | (mask_p[33] << 4)
		| (mask_p[32] << 2) | (mask_p[31] << 0);
	REG_WRITE(ah, AR_PHY_BIN_MASK2_3, tmp_mask);
	REG_WRITE(ah, AR_PHY_MASK2_P_45_31, tmp_mask);

	tmp_mask = (mask_p[61] << 30) | (mask_p[60] << 28)
		| (mask_p[59] << 26) | (mask_p[58] << 24)
		| (mask_p[57] << 22) | (mask_p[56] << 20)
		| (mask_p[55] << 18) | (mask_p[54] << 16)
		| (mask_p[53] << 14) | (mask_p[52] << 12)
		| (mask_p[51] << 10) | (mask_p[50] << 8)
		| (mask_p[49] << 6) | (mask_p[48] << 4)
		| (mask_p[47] << 2) | (mask_p[46] << 0);
	REG_WRITE(ah, AR_PHY_BIN_MASK2_4, tmp_mask);
	REG_WRITE(ah, AR_PHY_MASK2_P_61_45, tmp_mask);
}

static void ath9k_hw_spur_mitigate(struct ath_hw *ah, struct ath9k_channel *chan)
{
	int bb_spur = AR_NO_SPUR;
	int bin, cur_bin;
	int spur_freq_sd;
	int spur_delta_phase;
	int denominator;
	int upper, lower, cur_vit_mask;
	int tmp, new;
	int i;
	int pilot_mask_reg[4] = { AR_PHY_TIMING7, AR_PHY_TIMING8,
			  AR_PHY_PILOT_MASK_01_30, AR_PHY_PILOT_MASK_31_60
	};
	int chan_mask_reg[4] = { AR_PHY_TIMING9, AR_PHY_TIMING10,
			 AR_PHY_CHANNEL_MASK_01_30, AR_PHY_CHANNEL_MASK_31_60
	};
	int inc[4] = { 0, 100, 0, 0 };

	int8_t mask_m[123];
	int8_t mask_p[123];
	int8_t mask_amt;
	int tmp_mask;
	int cur_bb_spur;
	bool is2GHz = IS_CHAN_2GHZ(chan);

	memset(&mask_m, 0, sizeof(int8_t) * 123);
	memset(&mask_p, 0, sizeof(int8_t) * 123);

	for (i = 0; i < AR_EEPROM_MODAL_SPURS; i++) {
		cur_bb_spur = ah->eep_ops->get_spur_channel(ah, i, is2GHz);
		if (AR_NO_SPUR == cur_bb_spur)
			break;
		cur_bb_spur = cur_bb_spur - (chan->channel * 10);
		if ((cur_bb_spur > -95) && (cur_bb_spur < 95)) {
			bb_spur = cur_bb_spur;
			break;
		}
	}

	if (AR_NO_SPUR == bb_spur)
		return;

	bin = bb_spur * 32;

	tmp = REG_READ(ah, AR_PHY_TIMING_CTRL4(0));
	new = tmp | (AR_PHY_TIMING_CTRL4_ENABLE_SPUR_RSSI |
		     AR_PHY_TIMING_CTRL4_ENABLE_SPUR_FILTER |
		     AR_PHY_TIMING_CTRL4_ENABLE_CHAN_MASK |
		     AR_PHY_TIMING_CTRL4_ENABLE_PILOT_MASK);

	REG_WRITE(ah, AR_PHY_TIMING_CTRL4(0), new);

	new = (AR_PHY_SPUR_REG_MASK_RATE_CNTL |
	       AR_PHY_SPUR_REG_ENABLE_MASK_PPM |
	       AR_PHY_SPUR_REG_MASK_RATE_SELECT |
	       AR_PHY_SPUR_REG_ENABLE_VIT_SPUR_RSSI |
	       SM(SPUR_RSSI_THRESH, AR_PHY_SPUR_REG_SPUR_RSSI_THRESH));
	REG_WRITE(ah, AR_PHY_SPUR_REG, new);

	spur_delta_phase = ((bb_spur * 524288) / 100) &
		AR_PHY_TIMING11_SPUR_DELTA_PHASE;

	denominator = IS_CHAN_2GHZ(chan) ? 440 : 400;
	spur_freq_sd = ((bb_spur * 2048) / denominator) & 0x3ff;

	new = (AR_PHY_TIMING11_USE_SPUR_IN_AGC |
	       SM(spur_freq_sd, AR_PHY_TIMING11_SPUR_FREQ_SD) |
	       SM(spur_delta_phase, AR_PHY_TIMING11_SPUR_DELTA_PHASE));
	REG_WRITE(ah, AR_PHY_TIMING11, new);

	cur_bin = -6000;
	upper = bin + 100;
	lower = bin - 100;

	for (i = 0; i < 4; i++) {
		int pilot_mask = 0;
		int chan_mask = 0;
		int bp = 0;
		for (bp = 0; bp < 30; bp++) {
			if ((cur_bin > lower) && (cur_bin < upper)) {
				pilot_mask = pilot_mask | 0x1 << bp;
				chan_mask = chan_mask | 0x1 << bp;
			}
			cur_bin += 100;
		}
		cur_bin += inc[i];
		REG_WRITE(ah, pilot_mask_reg[i], pilot_mask);
		REG_WRITE(ah, chan_mask_reg[i], chan_mask);
	}

	cur_vit_mask = 6100;
	upper = bin + 120;
	lower = bin - 120;

	for (i = 0; i < 123; i++) {
		if ((cur_vit_mask > lower) && (cur_vit_mask < upper)) {

			/* workaround for gcc bug #37014 */
			volatile int tmp_v = abs(cur_vit_mask - bin);

			if (tmp_v < 75)
				mask_amt = 1;
			else
				mask_amt = 0;
			if (cur_vit_mask < 0)
				mask_m[abs(cur_vit_mask / 100)] = mask_amt;
			else
				mask_p[cur_vit_mask / 100] = mask_amt;
		}
		cur_vit_mask -= 100;
	}

	tmp_mask = (mask_m[46] << 30) | (mask_m[47] << 28)
		| (mask_m[48] << 26) | (mask_m[49] << 24)
		| (mask_m[50] << 22) | (mask_m[51] << 20)
		| (mask_m[52] << 18) | (mask_m[53] << 16)
		| (mask_m[54] << 14) | (mask_m[55] << 12)
		| (mask_m[56] << 10) | (mask_m[57] << 8)
		| (mask_m[58] << 6) | (mask_m[59] << 4)
		| (mask_m[60] << 2) | (mask_m[61] << 0);
	REG_WRITE(ah, AR_PHY_BIN_MASK_1, tmp_mask);
	REG_WRITE(ah, AR_PHY_VIT_MASK2_M_46_61, tmp_mask);

	tmp_mask = (mask_m[31] << 28)
		| (mask_m[32] << 26) | (mask_m[33] << 24)
		| (mask_m[34] << 22) | (mask_m[35] << 20)
		| (mask_m[36] << 18) | (mask_m[37] << 16)
		| (mask_m[48] << 14) | (mask_m[39] << 12)
		| (mask_m[40] << 10) | (mask_m[41] << 8)
		| (mask_m[42] << 6) | (mask_m[43] << 4)
		| (mask_m[44] << 2) | (mask_m[45] << 0);
	REG_WRITE(ah, AR_PHY_BIN_MASK_2, tmp_mask);
	REG_WRITE(ah, AR_PHY_MASK2_M_31_45, tmp_mask);

	tmp_mask = (mask_m[16] << 30) | (mask_m[16] << 28)
		| (mask_m[18] << 26) | (mask_m[18] << 24)
		| (mask_m[20] << 22) | (mask_m[20] << 20)
		| (mask_m[22] << 18) | (mask_m[22] << 16)
		| (mask_m[24] << 14) | (mask_m[24] << 12)
		| (mask_m[25] << 10) | (mask_m[26] << 8)
		| (mask_m[27] << 6) | (mask_m[28] << 4)
		| (mask_m[29] << 2) | (mask_m[30] << 0);
	REG_WRITE(ah, AR_PHY_BIN_MASK_3, tmp_mask);
	REG_WRITE(ah, AR_PHY_MASK2_M_16_30, tmp_mask);

	tmp_mask = (mask_m[0] << 30) | (mask_m[1] << 28)
		| (mask_m[2] << 26) | (mask_m[3] << 24)
		| (mask_m[4] << 22) | (mask_m[5] << 20)
		| (mask_m[6] << 18) | (mask_m[7] << 16)
		| (mask_m[8] << 14) | (mask_m[9] << 12)
		| (mask_m[10] << 10) | (mask_m[11] << 8)
		| (mask_m[12] << 6) | (mask_m[13] << 4)
		| (mask_m[14] << 2) | (mask_m[15] << 0);
	REG_WRITE(ah, AR_PHY_MASK_CTL, tmp_mask);
	REG_WRITE(ah, AR_PHY_MASK2_M_00_15, tmp_mask);

	tmp_mask = (mask_p[15] << 28)
		| (mask_p[14] << 26) | (mask_p[13] << 24)
		| (mask_p[12] << 22) | (mask_p[11] << 20)
		| (mask_p[10] << 18) | (mask_p[9] << 16)
		| (mask_p[8] << 14) | (mask_p[7] << 12)
		| (mask_p[6] << 10) | (mask_p[5] << 8)
		| (mask_p[4] << 6) | (mask_p[3] << 4)
		| (mask_p[2] << 2) | (mask_p[1] << 0);
	REG_WRITE(ah, AR_PHY_BIN_MASK2_1, tmp_mask);
	REG_WRITE(ah, AR_PHY_MASK2_P_15_01, tmp_mask);

	tmp_mask = (mask_p[30] << 28)
		| (mask_p[29] << 26) | (mask_p[28] << 24)
		| (mask_p[27] << 22) | (mask_p[26] << 20)
		| (mask_p[25] << 18) | (mask_p[24] << 16)
		| (mask_p[23] << 14) | (mask_p[22] << 12)
		| (mask_p[21] << 10) | (mask_p[20] << 8)
		| (mask_p[19] << 6) | (mask_p[18] << 4)
		| (mask_p[17] << 2) | (mask_p[16] << 0);
	REG_WRITE(ah, AR_PHY_BIN_MASK2_2, tmp_mask);
	REG_WRITE(ah, AR_PHY_MASK2_P_30_16, tmp_mask);

	tmp_mask = (mask_p[45] << 28)
		| (mask_p[44] << 26) | (mask_p[43] << 24)
		| (mask_p[42] << 22) | (mask_p[41] << 20)
		| (mask_p[40] << 18) | (mask_p[39] << 16)
		| (mask_p[38] << 14) | (mask_p[37] << 12)
		| (mask_p[36] << 10) | (mask_p[35] << 8)
		| (mask_p[34] << 6) | (mask_p[33] << 4)
		| (mask_p[32] << 2) | (mask_p[31] << 0);
	REG_WRITE(ah, AR_PHY_BIN_MASK2_3, tmp_mask);
	REG_WRITE(ah, AR_PHY_MASK2_P_45_31, tmp_mask);

	tmp_mask = (mask_p[61] << 30) | (mask_p[60] << 28)
		| (mask_p[59] << 26) | (mask_p[58] << 24)
		| (mask_p[57] << 22) | (mask_p[56] << 20)
		| (mask_p[55] << 18) | (mask_p[54] << 16)
		| (mask_p[53] << 14) | (mask_p[52] << 12)
		| (mask_p[51] << 10) | (mask_p[50] << 8)
		| (mask_p[49] << 6) | (mask_p[48] << 4)
		| (mask_p[47] << 2) | (mask_p[46] << 0);
	REG_WRITE(ah, AR_PHY_BIN_MASK2_4, tmp_mask);
	REG_WRITE(ah, AR_PHY_MASK2_P_61_45, tmp_mask);
}

int ath9k_hw_reset(struct ath_hw *ah, struct ath9k_channel *chan,
		    bool bChannelChange)
{
	u32 saveLedState;
	struct ath_softc *sc = ah->ah_sc;
	struct ath9k_channel *curchan = ah->curchan;
	u32 saveDefAntenna;
	u32 macStaId1;
	int i, rx_chainmask, r;

	ah->extprotspacing = sc->ht_extprotspacing;
	ah->txchainmask = sc->tx_chainmask;
	ah->rxchainmask = sc->rx_chainmask;

	if (AR_SREV_9285(ah)) {
		ah->txchainmask &= 0x1;
		ah->rxchainmask &= 0x1;
	} else if (AR_SREV_9280(ah)) {
		ah->txchainmask &= 0x3;
		ah->rxchainmask &= 0x3;
	}

	if (!ath9k_hw_setpower(ah, ATH9K_PM_AWAKE))
		return -EIO;

	if (curchan)
		ath9k_hw_getnf(ah, curchan);

	if (bChannelChange &&
	    (ah->chip_fullsleep != true) &&
	    (ah->curchan != NULL) &&
	    (chan->channel != ah->curchan->channel) &&
	    ((chan->channelFlags & CHANNEL_ALL) ==
	     (ah->curchan->channelFlags & CHANNEL_ALL)) &&
	    (!AR_SREV_9280(ah) || (!IS_CHAN_A_5MHZ_SPACED(chan) &&
				   !IS_CHAN_A_5MHZ_SPACED(ah->curchan)))) {

		if (ath9k_hw_channel_change(ah, chan, sc->tx_chan_width)) {
			ath9k_hw_loadnf(ah, ah->curchan);
			ath9k_hw_start_nfcal(ah);
			return 0;
		}
	}

	saveDefAntenna = REG_READ(ah, AR_DEF_ANTENNA);
	if (saveDefAntenna == 0)
		saveDefAntenna = 1;

	macStaId1 = REG_READ(ah, AR_STA_ID1) & AR_STA_ID1_BASE_RATE_11B;

	saveLedState = REG_READ(ah, AR_CFG_LED) &
		(AR_CFG_LED_ASSOC_CTL | AR_CFG_LED_MODE_SEL |
		 AR_CFG_LED_BLINK_THRESH_SEL | AR_CFG_LED_BLINK_SLOW);

	ath9k_hw_mark_phy_inactive(ah);

	if (!ath9k_hw_chip_reset(ah, chan)) {
		DPRINTF(ah->ah_sc, ATH_DBG_RESET, "chip reset failed\n");
		return -EINVAL;
	}

	if (AR_SREV_9280_10_OR_LATER(ah))
		REG_SET_BIT(ah, AR_GPIO_INPUT_EN_VAL, AR_GPIO_JTAG_DISABLE);

	r = ath9k_hw_process_ini(ah, chan, sc->tx_chan_width);
	if (r)
		return r;

	/* Setup MFP options for CCMP */
	if (AR_SREV_9280_20_OR_LATER(ah)) {
		/* Mask Retry(b11), PwrMgt(b12), MoreData(b13) to 0 in mgmt
		 * frames when constructing CCMP AAD. */
		REG_RMW_FIELD(ah, AR_AES_MUTE_MASK1, AR_AES_MUTE_MASK1_FC_MGMT,
			      0xc7ff);
		ah->sw_mgmt_crypto = false;
	} else if (AR_SREV_9160_10_OR_LATER(ah)) {
		/* Disable hardware crypto for management frames */
		REG_CLR_BIT(ah, AR_PCU_MISC_MODE2,
			    AR_PCU_MISC_MODE2_MGMT_CRYPTO_ENABLE);
		REG_SET_BIT(ah, AR_PCU_MISC_MODE2,
			    AR_PCU_MISC_MODE2_NO_CRYPTO_FOR_NON_DATA_PKT);
		ah->sw_mgmt_crypto = true;
	} else
		ah->sw_mgmt_crypto = true;

	if (IS_CHAN_OFDM(chan) || IS_CHAN_HT(chan))
		ath9k_hw_set_delta_slope(ah, chan);

	if (AR_SREV_9280_10_OR_LATER(ah))
		ath9k_hw_9280_spur_mitigate(ah, chan);
	else
		ath9k_hw_spur_mitigate(ah, chan);

	if (!ah->eep_ops->set_board_values(ah, chan)) {
		DPRINTF(ah->ah_sc, ATH_DBG_EEPROM,
			"error setting board options\n");
		return -EIO;
	}

	ath9k_hw_decrease_chain_power(ah, chan);

	REG_WRITE(ah, AR_STA_ID0, get_unaligned_le32(ah->macaddr));
	REG_WRITE(ah, AR_STA_ID1, get_unaligned_le16(ah->macaddr + 4)
		  | macStaId1
		  | AR_STA_ID1_RTS_USE_DEF
		  | (ah->config.
		     ack_6mb ? AR_STA_ID1_ACKCTS_6MB : 0)
		  | ah->sta_id1_defaults);
	ath9k_hw_set_operating_mode(ah, ah->opmode);

	REG_WRITE(ah, AR_BSSMSKL, get_unaligned_le32(sc->bssidmask));
	REG_WRITE(ah, AR_BSSMSKU, get_unaligned_le16(sc->bssidmask + 4));

	REG_WRITE(ah, AR_DEF_ANTENNA, saveDefAntenna);

	REG_WRITE(ah, AR_BSS_ID0, get_unaligned_le32(sc->curbssid));
	REG_WRITE(ah, AR_BSS_ID1, get_unaligned_le16(sc->curbssid + 4) |
		  ((sc->curaid & 0x3fff) << AR_BSS_ID1_AID_S));

	REG_WRITE(ah, AR_ISR, ~0);

	REG_WRITE(ah, AR_RSSI_THR, INIT_RSSI_THR);

	if (AR_SREV_9280_10_OR_LATER(ah)) {
		if (!(ath9k_hw_ar9280_set_channel(ah, chan)))
			return -EIO;
	} else {
		if (!(ath9k_hw_set_channel(ah, chan)))
			return -EIO;
	}

	for (i = 0; i < AR_NUM_DCU; i++)
		REG_WRITE(ah, AR_DQCUMASK(i), 1 << i);

	ah->intr_txqs = 0;
	for (i = 0; i < ah->caps.total_queues; i++)
		ath9k_hw_resettxqueue(ah, i);

	ath9k_hw_init_interrupt_masks(ah, ah->opmode);
	ath9k_hw_init_qos(ah);

#if defined(CONFIG_RFKILL) || defined(CONFIG_RFKILL_MODULE)
	if (ah->caps.hw_caps & ATH9K_HW_CAP_RFSILENT)
		ath9k_enable_rfkill(ah);
#endif
	ath9k_hw_init_user_settings(ah);

	REG_WRITE(ah, AR_STA_ID1,
		  REG_READ(ah, AR_STA_ID1) | AR_STA_ID1_PRESERVE_SEQNUM);

	ath9k_hw_set_dma(ah);

	REG_WRITE(ah, AR_OBS, 8);

	if (ah->intr_mitigation) {

		REG_RMW_FIELD(ah, AR_RIMT, AR_RIMT_LAST, 500);
		REG_RMW_FIELD(ah, AR_RIMT, AR_RIMT_FIRST, 2000);
	}

	ath9k_hw_init_bb(ah, chan);

	if (!ath9k_hw_init_cal(ah, chan))
		return -EIO;;

	rx_chainmask = ah->rxchainmask;
	if ((rx_chainmask == 0x5) || (rx_chainmask == 0x3)) {
		REG_WRITE(ah, AR_PHY_RX_CHAINMASK, rx_chainmask);
		REG_WRITE(ah, AR_PHY_CAL_CHAINMASK, rx_chainmask);
	}

	REG_WRITE(ah, AR_CFG_LED, saveLedState | AR_CFG_SCLK_32KHZ);

	if (AR_SREV_9100(ah)) {
		u32 mask;
		mask = REG_READ(ah, AR_CFG);
		if (mask & (AR_CFG_SWRB | AR_CFG_SWTB | AR_CFG_SWRG)) {
			DPRINTF(ah->ah_sc, ATH_DBG_RESET,
				"CFG Byte Swap Set 0x%x\n", mask);
		} else {
			mask =
				INIT_CONFIG_STATUS | AR_CFG_SWRB | AR_CFG_SWTB;
			REG_WRITE(ah, AR_CFG, mask);
			DPRINTF(ah->ah_sc, ATH_DBG_RESET,
				"Setting CFG 0x%x\n", REG_READ(ah, AR_CFG));
		}
	} else {
#ifdef __BIG_ENDIAN
		REG_WRITE(ah, AR_CFG, AR_CFG_SWTD | AR_CFG_SWRD);
#endif
	}

	return 0;
}

/************************/
/* Key Cache Management */
/************************/

bool ath9k_hw_keyreset(struct ath_hw *ah, u16 entry)
{
	u32 keyType;

	if (entry >= ah->caps.keycache_size) {
		DPRINTF(ah->ah_sc, ATH_DBG_KEYCACHE,
			"entry %u out of range\n", entry);
		return false;
	}

	keyType = REG_READ(ah, AR_KEYTABLE_TYPE(entry));

	REG_WRITE(ah, AR_KEYTABLE_KEY0(entry), 0);
	REG_WRITE(ah, AR_KEYTABLE_KEY1(entry), 0);
	REG_WRITE(ah, AR_KEYTABLE_KEY2(entry), 0);
	REG_WRITE(ah, AR_KEYTABLE_KEY3(entry), 0);
	REG_WRITE(ah, AR_KEYTABLE_KEY4(entry), 0);
	REG_WRITE(ah, AR_KEYTABLE_TYPE(entry), AR_KEYTABLE_TYPE_CLR);
	REG_WRITE(ah, AR_KEYTABLE_MAC0(entry), 0);
	REG_WRITE(ah, AR_KEYTABLE_MAC1(entry), 0);

	if (keyType == AR_KEYTABLE_TYPE_TKIP && ATH9K_IS_MIC_ENABLED(ah)) {
		u16 micentry = entry + 64;

		REG_WRITE(ah, AR_KEYTABLE_KEY0(micentry), 0);
		REG_WRITE(ah, AR_KEYTABLE_KEY1(micentry), 0);
		REG_WRITE(ah, AR_KEYTABLE_KEY2(micentry), 0);
		REG_WRITE(ah, AR_KEYTABLE_KEY3(micentry), 0);

	}

	if (ah->curchan == NULL)
		return true;

	return true;
}

bool ath9k_hw_keysetmac(struct ath_hw *ah, u16 entry, const u8 *mac)
{
	u32 macHi, macLo;

	if (entry >= ah->caps.keycache_size) {
		DPRINTF(ah->ah_sc, ATH_DBG_KEYCACHE,
			"entry %u out of range\n", entry);
		return false;
	}

	if (mac != NULL) {
		macHi = (mac[5] << 8) | mac[4];
		macLo = (mac[3] << 24) |
			(mac[2] << 16) |
			(mac[1] << 8) |
			mac[0];
		macLo >>= 1;
		macLo |= (macHi & 1) << 31;
		macHi >>= 1;
	} else {
		macLo = macHi = 0;
	}
	REG_WRITE(ah, AR_KEYTABLE_MAC0(entry), macLo);
	REG_WRITE(ah, AR_KEYTABLE_MAC1(entry), macHi | AR_KEYTABLE_VALID);

	return true;
}

bool ath9k_hw_set_keycache_entry(struct ath_hw *ah, u16 entry,
				 const struct ath9k_keyval *k,
				 const u8 *mac)
{
	const struct ath9k_hw_capabilities *pCap = &ah->caps;
	u32 key0, key1, key2, key3, key4;
	u32 keyType;

	if (entry >= pCap->keycache_size) {
		DPRINTF(ah->ah_sc, ATH_DBG_KEYCACHE,
			"entry %u out of range\n", entry);
		return false;
	}

	switch (k->kv_type) {
	case ATH9K_CIPHER_AES_OCB:
		keyType = AR_KEYTABLE_TYPE_AES;
		break;
	case ATH9K_CIPHER_AES_CCM:
		if (!(pCap->hw_caps & ATH9K_HW_CAP_CIPHER_AESCCM)) {
			DPRINTF(ah->ah_sc, ATH_DBG_KEYCACHE,
				"AES-CCM not supported by mac rev 0x%x\n",
				ah->hw_version.macRev);
			return false;
		}
		keyType = AR_KEYTABLE_TYPE_CCM;
		break;
	case ATH9K_CIPHER_TKIP:
		keyType = AR_KEYTABLE_TYPE_TKIP;
		if (ATH9K_IS_MIC_ENABLED(ah)
		    && entry + 64 >= pCap->keycache_size) {
			DPRINTF(ah->ah_sc, ATH_DBG_KEYCACHE,
				"entry %u inappropriate for TKIP\n", entry);
			return false;
		}
		break;
	case ATH9K_CIPHER_WEP:
		if (k->kv_len < LEN_WEP40) {
			DPRINTF(ah->ah_sc, ATH_DBG_KEYCACHE,
				"WEP key length %u too small\n", k->kv_len);
			return false;
		}
		if (k->kv_len <= LEN_WEP40)
			keyType = AR_KEYTABLE_TYPE_40;
		else if (k->kv_len <= LEN_WEP104)
			keyType = AR_KEYTABLE_TYPE_104;
		else
			keyType = AR_KEYTABLE_TYPE_128;
		break;
	case ATH9K_CIPHER_CLR:
		keyType = AR_KEYTABLE_TYPE_CLR;
		break;
	default:
		DPRINTF(ah->ah_sc, ATH_DBG_KEYCACHE,
			"cipher %u not supported\n", k->kv_type);
		return false;
	}

	key0 = get_unaligned_le32(k->kv_val + 0);
	key1 = get_unaligned_le16(k->kv_val + 4);
	key2 = get_unaligned_le32(k->kv_val + 6);
	key3 = get_unaligned_le16(k->kv_val + 10);
	key4 = get_unaligned_le32(k->kv_val + 12);
	if (k->kv_len <= LEN_WEP104)
		key4 &= 0xff;

	/*
	 * Note: Key cache registers access special memory area that requires
	 * two 32-bit writes to actually update the values in the internal
	 * memory. Consequently, the exact order and pairs used here must be
	 * maintained.
	 */

	if (keyType == AR_KEYTABLE_TYPE_TKIP && ATH9K_IS_MIC_ENABLED(ah)) {
		u16 micentry = entry + 64;

		/*
		 * Write inverted key[47:0] first to avoid Michael MIC errors
		 * on frames that could be sent or received at the same time.
		 * The correct key will be written in the end once everything
		 * else is ready.
		 */
		REG_WRITE(ah, AR_KEYTABLE_KEY0(entry), ~key0);
		REG_WRITE(ah, AR_KEYTABLE_KEY1(entry), ~key1);

		/* Write key[95:48] */
		REG_WRITE(ah, AR_KEYTABLE_KEY2(entry), key2);
		REG_WRITE(ah, AR_KEYTABLE_KEY3(entry), key3);

		/* Write key[127:96] and key type */
		REG_WRITE(ah, AR_KEYTABLE_KEY4(entry), key4);
		REG_WRITE(ah, AR_KEYTABLE_TYPE(entry), keyType);

		/* Write MAC address for the entry */
		(void) ath9k_hw_keysetmac(ah, entry, mac);

		if (ah->misc_mode & AR_PCU_MIC_NEW_LOC_ENA) {
			/*
			 * TKIP uses two key cache entries:
			 * Michael MIC TX/RX keys in the same key cache entry
			 * (idx = main index + 64):
			 * key0 [31:0] = RX key [31:0]
			 * key1 [15:0] = TX key [31:16]
			 * key1 [31:16] = reserved
			 * key2 [31:0] = RX key [63:32]
			 * key3 [15:0] = TX key [15:0]
			 * key3 [31:16] = reserved
			 * key4 [31:0] = TX key [63:32]
			 */
			u32 mic0, mic1, mic2, mic3, mic4;

			mic0 = get_unaligned_le32(k->kv_mic + 0);
			mic2 = get_unaligned_le32(k->kv_mic + 4);
			mic1 = get_unaligned_le16(k->kv_txmic + 2) & 0xffff;
			mic3 = get_unaligned_le16(k->kv_txmic + 0) & 0xffff;
			mic4 = get_unaligned_le32(k->kv_txmic + 4);

			/* Write RX[31:0] and TX[31:16] */
			REG_WRITE(ah, AR_KEYTABLE_KEY0(micentry), mic0);
			REG_WRITE(ah, AR_KEYTABLE_KEY1(micentry), mic1);

			/* Write RX[63:32] and TX[15:0] */
			REG_WRITE(ah, AR_KEYTABLE_KEY2(micentry), mic2);
			REG_WRITE(ah, AR_KEYTABLE_KEY3(micentry), mic3);

			/* Write TX[63:32] and keyType(reserved) */
			REG_WRITE(ah, AR_KEYTABLE_KEY4(micentry), mic4);
			REG_WRITE(ah, AR_KEYTABLE_TYPE(micentry),
				  AR_KEYTABLE_TYPE_CLR);

		} else {
			/*
			 * TKIP uses four key cache entries (two for group
			 * keys):
			 * Michael MIC TX/RX keys are in different key cache
			 * entries (idx = main index + 64 for TX and
			 * main index + 32 + 96 for RX):
			 * key0 [31:0] = TX/RX MIC key [31:0]
			 * key1 [31:0] = reserved
			 * key2 [31:0] = TX/RX MIC key [63:32]
			 * key3 [31:0] = reserved
			 * key4 [31:0] = reserved
			 *
			 * Upper layer code will call this function separately
			 * for TX and RX keys when these registers offsets are
			 * used.
			 */
			u32 mic0, mic2;

			mic0 = get_unaligned_le32(k->kv_mic + 0);
			mic2 = get_unaligned_le32(k->kv_mic + 4);

			/* Write MIC key[31:0] */
			REG_WRITE(ah, AR_KEYTABLE_KEY0(micentry), mic0);
			REG_WRITE(ah, AR_KEYTABLE_KEY1(micentry), 0);

			/* Write MIC key[63:32] */
			REG_WRITE(ah, AR_KEYTABLE_KEY2(micentry), mic2);
			REG_WRITE(ah, AR_KEYTABLE_KEY3(micentry), 0);

			/* Write TX[63:32] and keyType(reserved) */
			REG_WRITE(ah, AR_KEYTABLE_KEY4(micentry), 0);
			REG_WRITE(ah, AR_KEYTABLE_TYPE(micentry),
				  AR_KEYTABLE_TYPE_CLR);
		}

		/* MAC address registers are reserved for the MIC entry */
		REG_WRITE(ah, AR_KEYTABLE_MAC0(micentry), 0);
		REG_WRITE(ah, AR_KEYTABLE_MAC1(micentry), 0);

		/*
		 * Write the correct (un-inverted) key[47:0] last to enable
		 * TKIP now that all other registers are set with correct
		 * values.
		 */
		REG_WRITE(ah, AR_KEYTABLE_KEY0(entry), key0);
		REG_WRITE(ah, AR_KEYTABLE_KEY1(entry), key1);
	} else {
		/* Write key[47:0] */
		REG_WRITE(ah, AR_KEYTABLE_KEY0(entry), key0);
		REG_WRITE(ah, AR_KEYTABLE_KEY1(entry), key1);

		/* Write key[95:48] */
		REG_WRITE(ah, AR_KEYTABLE_KEY2(entry), key2);
		REG_WRITE(ah, AR_KEYTABLE_KEY3(entry), key3);

		/* Write key[127:96] and key type */
		REG_WRITE(ah, AR_KEYTABLE_KEY4(entry), key4);
		REG_WRITE(ah, AR_KEYTABLE_TYPE(entry), keyType);

		/* Write MAC address for the entry */
		(void) ath9k_hw_keysetmac(ah, entry, mac);
	}

	return true;
}

bool ath9k_hw_keyisvalid(struct ath_hw *ah, u16 entry)
{
	if (entry < ah->caps.keycache_size) {
		u32 val = REG_READ(ah, AR_KEYTABLE_MAC1(entry));
		if (val & AR_KEYTABLE_VALID)
			return true;
	}
	return false;
}

/******************************/
/* Power Management (Chipset) */
/******************************/

static void ath9k_set_power_sleep(struct ath_hw *ah, int setChip)
{
	REG_SET_BIT(ah, AR_STA_ID1, AR_STA_ID1_PWR_SAV);
	if (setChip) {
		REG_CLR_BIT(ah, AR_RTC_FORCE_WAKE,
			    AR_RTC_FORCE_WAKE_EN);
		if (!AR_SREV_9100(ah))
			REG_WRITE(ah, AR_RC, AR_RC_AHB | AR_RC_HOSTIF);

		REG_CLR_BIT(ah, (AR_RTC_RESET),
			    AR_RTC_RESET_EN);
	}
}

static void ath9k_set_power_network_sleep(struct ath_hw *ah, int setChip)
{
	REG_SET_BIT(ah, AR_STA_ID1, AR_STA_ID1_PWR_SAV);
	if (setChip) {
		struct ath9k_hw_capabilities *pCap = &ah->caps;

		if (!(pCap->hw_caps & ATH9K_HW_CAP_AUTOSLEEP)) {
			REG_WRITE(ah, AR_RTC_FORCE_WAKE,
				  AR_RTC_FORCE_WAKE_ON_INT);
		} else {
			REG_CLR_BIT(ah, AR_RTC_FORCE_WAKE,
				    AR_RTC_FORCE_WAKE_EN);
		}
	}
}

static bool ath9k_hw_set_power_awake(struct ath_hw *ah, int setChip)
{
	u32 val;
	int i;

	if (setChip) {
		if ((REG_READ(ah, AR_RTC_STATUS) &
		     AR_RTC_STATUS_M) == AR_RTC_STATUS_SHUTDOWN) {
			if (ath9k_hw_set_reset_reg(ah,
					   ATH9K_RESET_POWER_ON) != true) {
				return false;
			}
		}
		if (AR_SREV_9100(ah))
			REG_SET_BIT(ah, AR_RTC_RESET,
				    AR_RTC_RESET_EN);

		REG_SET_BIT(ah, AR_RTC_FORCE_WAKE,
			    AR_RTC_FORCE_WAKE_EN);
		udelay(50);

		for (i = POWER_UP_TIME / 50; i > 0; i--) {
			val = REG_READ(ah, AR_RTC_STATUS) & AR_RTC_STATUS_M;
			if (val == AR_RTC_STATUS_ON)
				break;
			udelay(50);
			REG_SET_BIT(ah, AR_RTC_FORCE_WAKE,
				    AR_RTC_FORCE_WAKE_EN);
		}
		if (i == 0) {
			DPRINTF(ah->ah_sc, ATH_DBG_POWER_MGMT,
				"Failed to wakeup in %uus\n", POWER_UP_TIME / 20);
			return false;
		}
	}

	REG_CLR_BIT(ah, AR_STA_ID1, AR_STA_ID1_PWR_SAV);

	return true;
}

bool ath9k_hw_setpower(struct ath_hw *ah, enum ath9k_power_mode mode)
{
	int status = true, setChip = true;
	static const char *modes[] = {
		"AWAKE",
		"FULL-SLEEP",
		"NETWORK SLEEP",
		"UNDEFINED"
	};

	DPRINTF(ah->ah_sc, ATH_DBG_POWER_MGMT, "%s -> %s (%s)\n",
		modes[ah->power_mode], modes[mode],
		setChip ? "set chip " : "");

	switch (mode) {
	case ATH9K_PM_AWAKE:
		status = ath9k_hw_set_power_awake(ah, setChip);
		break;
	case ATH9K_PM_FULL_SLEEP:
		ath9k_set_power_sleep(ah, setChip);
		ah->chip_fullsleep = true;
		break;
	case ATH9K_PM_NETWORK_SLEEP:
		ath9k_set_power_network_sleep(ah, setChip);
		break;
	default:
		DPRINTF(ah->ah_sc, ATH_DBG_POWER_MGMT,
			"Unknown power mode %u\n", mode);
		return false;
	}
	ah->power_mode = mode;

	return status;
}

/*
 * Helper for ASPM support.
 *
 * Disable PLL when in L0s as well as receiver clock when in L1.
 * This power saving option must be enabled through the SerDes.
 *
 * Programming the SerDes must go through the same 288 bit serial shift
 * register as the other analog registers.  Hence the 9 writes.
 */
void ath9k_hw_configpcipowersave(struct ath_hw *ah, int restore)
{
	u8 i;

	if (ah->is_pciexpress != true)
		return;

	/* Do not touch SerDes registers */
	if (ah->config.pcie_powersave_enable == 2)
		return;

	/* Nothing to do on restore for 11N */
	if (restore)
		return;

	if (AR_SREV_9280_20_OR_LATER(ah)) {
		/*
		 * AR9280 2.0 or later chips use SerDes values from the
		 * initvals.h initialized depending on chipset during
		 * ath9k_hw_do_attach()
		 */
		for (i = 0; i < ah->iniPcieSerdes.ia_rows; i++) {
			REG_WRITE(ah, INI_RA(&ah->iniPcieSerdes, i, 0),
				  INI_RA(&ah->iniPcieSerdes, i, 1));
		}
	} else if (AR_SREV_9280(ah) &&
		   (ah->hw_version.macRev == AR_SREV_REVISION_9280_10)) {
		REG_WRITE(ah, AR_PCIE_SERDES, 0x9248fd00);
		REG_WRITE(ah, AR_PCIE_SERDES, 0x24924924);

		/* RX shut off when elecidle is asserted */
		REG_WRITE(ah, AR_PCIE_SERDES, 0xa8000019);
		REG_WRITE(ah, AR_PCIE_SERDES, 0x13160820);
		REG_WRITE(ah, AR_PCIE_SERDES, 0xe5980560);

		/* Shut off CLKREQ active in L1 */
		if (ah->config.pcie_clock_req)
			REG_WRITE(ah, AR_PCIE_SERDES, 0x401deffc);
		else
			REG_WRITE(ah, AR_PCIE_SERDES, 0x401deffd);

		REG_WRITE(ah, AR_PCIE_SERDES, 0x1aaabe40);
		REG_WRITE(ah, AR_PCIE_SERDES, 0xbe105554);
		REG_WRITE(ah, AR_PCIE_SERDES, 0x00043007);

		/* Load the new settings */
		REG_WRITE(ah, AR_PCIE_SERDES2, 0x00000000);

	} else {
		REG_WRITE(ah, AR_PCIE_SERDES, 0x9248fc00);
		REG_WRITE(ah, AR_PCIE_SERDES, 0x24924924);

		/* RX shut off when elecidle is asserted */
		REG_WRITE(ah, AR_PCIE_SERDES, 0x28000039);
		REG_WRITE(ah, AR_PCIE_SERDES, 0x53160824);
		REG_WRITE(ah, AR_PCIE_SERDES, 0xe5980579);

		/*
		 * Ignore ah->ah_config.pcie_clock_req setting for
		 * pre-AR9280 11n
		 */
		REG_WRITE(ah, AR_PCIE_SERDES, 0x001defff);

		REG_WRITE(ah, AR_PCIE_SERDES, 0x1aaabe40);
		REG_WRITE(ah, AR_PCIE_SERDES, 0xbe105554);
		REG_WRITE(ah, AR_PCIE_SERDES, 0x000e3007);

		/* Load the new settings */
		REG_WRITE(ah, AR_PCIE_SERDES2, 0x00000000);
	}

	udelay(1000);

	/* set bit 19 to allow forcing of pcie core into L1 state */
	REG_SET_BIT(ah, AR_PCIE_PM_CTRL, AR_PCIE_PM_CTRL_ENA);

	/* Several PCIe massages to ensure proper behaviour */
	if (ah->config.pcie_waen) {
		REG_WRITE(ah, AR_WA, ah->config.pcie_waen);
	} else {
		if (AR_SREV_9285(ah))
			REG_WRITE(ah, AR_WA, AR9285_WA_DEFAULT);
		/*
		 * On AR9280 chips bit 22 of 0x4004 needs to be set to
		 * otherwise card may disappear.
		 */
		else if (AR_SREV_9280(ah))
			REG_WRITE(ah, AR_WA, AR9280_WA_DEFAULT);
		else
			REG_WRITE(ah, AR_WA, AR_WA_DEFAULT);
	}
}

/**********************/
/* Interrupt Handling */
/**********************/

bool ath9k_hw_intrpend(struct ath_hw *ah)
{
	u32 host_isr;

	if (AR_SREV_9100(ah))
		return true;

	host_isr = REG_READ(ah, AR_INTR_ASYNC_CAUSE);
	if ((host_isr & AR_INTR_MAC_IRQ) && (host_isr != AR_INTR_SPURIOUS))
		return true;

	host_isr = REG_READ(ah, AR_INTR_SYNC_CAUSE);
	if ((host_isr & AR_INTR_SYNC_DEFAULT)
	    && (host_isr != AR_INTR_SPURIOUS))
		return true;

	return false;
}

bool ath9k_hw_getisr(struct ath_hw *ah, enum ath9k_int *masked)
{
	u32 isr = 0;
	u32 mask2 = 0;
	struct ath9k_hw_capabilities *pCap = &ah->caps;
	u32 sync_cause = 0;
	bool fatal_int = false;

	if (!AR_SREV_9100(ah)) {
		if (REG_READ(ah, AR_INTR_ASYNC_CAUSE) & AR_INTR_MAC_IRQ) {
			if ((REG_READ(ah, AR_RTC_STATUS) & AR_RTC_STATUS_M)
			    == AR_RTC_STATUS_ON) {
				isr = REG_READ(ah, AR_ISR);
			}
		}

		sync_cause = REG_READ(ah, AR_INTR_SYNC_CAUSE) &
			AR_INTR_SYNC_DEFAULT;

		*masked = 0;

		if (!isr && !sync_cause)
			return false;
	} else {
		*masked = 0;
		isr = REG_READ(ah, AR_ISR);
	}

	if (isr) {
		if (isr & AR_ISR_BCNMISC) {
			u32 isr2;
			isr2 = REG_READ(ah, AR_ISR_S2);
			if (isr2 & AR_ISR_S2_TIM)
				mask2 |= ATH9K_INT_TIM;
			if (isr2 & AR_ISR_S2_DTIM)
				mask2 |= ATH9K_INT_DTIM;
			if (isr2 & AR_ISR_S2_DTIMSYNC)
				mask2 |= ATH9K_INT_DTIMSYNC;
			if (isr2 & (AR_ISR_S2_CABEND))
				mask2 |= ATH9K_INT_CABEND;
			if (isr2 & AR_ISR_S2_GTT)
				mask2 |= ATH9K_INT_GTT;
			if (isr2 & AR_ISR_S2_CST)
				mask2 |= ATH9K_INT_CST;
			if (isr2 & AR_ISR_S2_TSFOOR)
				mask2 |= ATH9K_INT_TSFOOR;
		}

		isr = REG_READ(ah, AR_ISR_RAC);
		if (isr == 0xffffffff) {
			*masked = 0;
			return false;
		}

		*masked = isr & ATH9K_INT_COMMON;

		if (ah->intr_mitigation) {
			if (isr & (AR_ISR_RXMINTR | AR_ISR_RXINTM))
				*masked |= ATH9K_INT_RX;
		}

		if (isr & (AR_ISR_RXOK | AR_ISR_RXERR))
			*masked |= ATH9K_INT_RX;
		if (isr &
		    (AR_ISR_TXOK | AR_ISR_TXDESC | AR_ISR_TXERR |
		     AR_ISR_TXEOL)) {
			u32 s0_s, s1_s;

			*masked |= ATH9K_INT_TX;

			s0_s = REG_READ(ah, AR_ISR_S0_S);
			ah->intr_txqs |= MS(s0_s, AR_ISR_S0_QCU_TXOK);
			ah->intr_txqs |= MS(s0_s, AR_ISR_S0_QCU_TXDESC);

			s1_s = REG_READ(ah, AR_ISR_S1_S);
			ah->intr_txqs |= MS(s1_s, AR_ISR_S1_QCU_TXERR);
			ah->intr_txqs |= MS(s1_s, AR_ISR_S1_QCU_TXEOL);
		}

		if (isr & AR_ISR_RXORN) {
			DPRINTF(ah->ah_sc, ATH_DBG_INTERRUPT,
				"receive FIFO overrun interrupt\n");
		}

		if (!AR_SREV_9100(ah)) {
			if (!(pCap->hw_caps & ATH9K_HW_CAP_AUTOSLEEP)) {
				u32 isr5 = REG_READ(ah, AR_ISR_S5_S);
				if (isr5 & AR_ISR_S5_TIM_TIMER)
					*masked |= ATH9K_INT_TIM_TIMER;
			}
		}

		*masked |= mask2;
	}

	if (AR_SREV_9100(ah))
		return true;

	if (sync_cause) {
		fatal_int =
			(sync_cause &
			 (AR_INTR_SYNC_HOST1_FATAL | AR_INTR_SYNC_HOST1_PERR))
			? true : false;

		if (fatal_int) {
			if (sync_cause & AR_INTR_SYNC_HOST1_FATAL) {
				DPRINTF(ah->ah_sc, ATH_DBG_ANY,
					"received PCI FATAL interrupt\n");
			}
			if (sync_cause & AR_INTR_SYNC_HOST1_PERR) {
				DPRINTF(ah->ah_sc, ATH_DBG_ANY,
					"received PCI PERR interrupt\n");
			}
		}
		if (sync_cause & AR_INTR_SYNC_RADM_CPL_TIMEOUT) {
			DPRINTF(ah->ah_sc, ATH_DBG_INTERRUPT,
				"AR_INTR_SYNC_RADM_CPL_TIMEOUT\n");
			REG_WRITE(ah, AR_RC, AR_RC_HOSTIF);
			REG_WRITE(ah, AR_RC, 0);
			*masked |= ATH9K_INT_FATAL;
		}
		if (sync_cause & AR_INTR_SYNC_LOCAL_TIMEOUT) {
			DPRINTF(ah->ah_sc, ATH_DBG_INTERRUPT,
				"AR_INTR_SYNC_LOCAL_TIMEOUT\n");
		}

		REG_WRITE(ah, AR_INTR_SYNC_CAUSE_CLR, sync_cause);
		(void) REG_READ(ah, AR_INTR_SYNC_CAUSE_CLR);
	}

	return true;
}

enum ath9k_int ath9k_hw_intrget(struct ath_hw *ah)
{
	return ah->mask_reg;
}

enum ath9k_int ath9k_hw_set_interrupts(struct ath_hw *ah, enum ath9k_int ints)
{
	u32 omask = ah->mask_reg;
	u32 mask, mask2;
	struct ath9k_hw_capabilities *pCap = &ah->caps;

	DPRINTF(ah->ah_sc, ATH_DBG_INTERRUPT, "0x%x => 0x%x\n", omask, ints);

	if (omask & ATH9K_INT_GLOBAL) {
		DPRINTF(ah->ah_sc, ATH_DBG_INTERRUPT, "disable IER\n");
		REG_WRITE(ah, AR_IER, AR_IER_DISABLE);
		(void) REG_READ(ah, AR_IER);
		if (!AR_SREV_9100(ah)) {
			REG_WRITE(ah, AR_INTR_ASYNC_ENABLE, 0);
			(void) REG_READ(ah, AR_INTR_ASYNC_ENABLE);

			REG_WRITE(ah, AR_INTR_SYNC_ENABLE, 0);
			(void) REG_READ(ah, AR_INTR_SYNC_ENABLE);
		}
	}

	mask = ints & ATH9K_INT_COMMON;
	mask2 = 0;

	if (ints & ATH9K_INT_TX) {
		if (ah->txok_interrupt_mask)
			mask |= AR_IMR_TXOK;
		if (ah->txdesc_interrupt_mask)
			mask |= AR_IMR_TXDESC;
		if (ah->txerr_interrupt_mask)
			mask |= AR_IMR_TXERR;
		if (ah->txeol_interrupt_mask)
			mask |= AR_IMR_TXEOL;
	}
	if (ints & ATH9K_INT_RX) {
		mask |= AR_IMR_RXERR;
		if (ah->intr_mitigation)
			mask |= AR_IMR_RXMINTR | AR_IMR_RXINTM;
		else
			mask |= AR_IMR_RXOK | AR_IMR_RXDESC;
		if (!(pCap->hw_caps & ATH9K_HW_CAP_AUTOSLEEP))
			mask |= AR_IMR_GENTMR;
	}

	if (ints & (ATH9K_INT_BMISC)) {
		mask |= AR_IMR_BCNMISC;
		if (ints & ATH9K_INT_TIM)
			mask2 |= AR_IMR_S2_TIM;
		if (ints & ATH9K_INT_DTIM)
			mask2 |= AR_IMR_S2_DTIM;
		if (ints & ATH9K_INT_DTIMSYNC)
			mask2 |= AR_IMR_S2_DTIMSYNC;
		if (ints & ATH9K_INT_CABEND)
			mask2 |= AR_IMR_S2_CABEND;
		if (ints & ATH9K_INT_TSFOOR)
			mask2 |= AR_IMR_S2_TSFOOR;
	}

	if (ints & (ATH9K_INT_GTT | ATH9K_INT_CST)) {
		mask |= AR_IMR_BCNMISC;
		if (ints & ATH9K_INT_GTT)
			mask2 |= AR_IMR_S2_GTT;
		if (ints & ATH9K_INT_CST)
			mask2 |= AR_IMR_S2_CST;
	}

	DPRINTF(ah->ah_sc, ATH_DBG_INTERRUPT, "new IMR 0x%x\n", mask);
	REG_WRITE(ah, AR_IMR, mask);
	mask = REG_READ(ah, AR_IMR_S2) & ~(AR_IMR_S2_TIM |
					   AR_IMR_S2_DTIM |
					   AR_IMR_S2_DTIMSYNC |
					   AR_IMR_S2_CABEND |
					   AR_IMR_S2_CABTO |
					   AR_IMR_S2_TSFOOR |
					   AR_IMR_S2_GTT | AR_IMR_S2_CST);
	REG_WRITE(ah, AR_IMR_S2, mask | mask2);
	ah->mask_reg = ints;

	if (!(pCap->hw_caps & ATH9K_HW_CAP_AUTOSLEEP)) {
		if (ints & ATH9K_INT_TIM_TIMER)
			REG_SET_BIT(ah, AR_IMR_S5, AR_IMR_S5_TIM_TIMER);
		else
			REG_CLR_BIT(ah, AR_IMR_S5, AR_IMR_S5_TIM_TIMER);
	}

	if (ints & ATH9K_INT_GLOBAL) {
		DPRINTF(ah->ah_sc, ATH_DBG_INTERRUPT, "enable IER\n");
		REG_WRITE(ah, AR_IER, AR_IER_ENABLE);
		if (!AR_SREV_9100(ah)) {
			REG_WRITE(ah, AR_INTR_ASYNC_ENABLE,
				  AR_INTR_MAC_IRQ);
			REG_WRITE(ah, AR_INTR_ASYNC_MASK, AR_INTR_MAC_IRQ);


			REG_WRITE(ah, AR_INTR_SYNC_ENABLE,
				  AR_INTR_SYNC_DEFAULT);
			REG_WRITE(ah, AR_INTR_SYNC_MASK,
				  AR_INTR_SYNC_DEFAULT);
		}
		DPRINTF(ah->ah_sc, ATH_DBG_INTERRUPT, "AR_IMR 0x%x IER 0x%x\n",
			 REG_READ(ah, AR_IMR), REG_READ(ah, AR_IER));
	}

	return omask;
}

/*******************/
/* Beacon Handling */
/*******************/

void ath9k_hw_beaconinit(struct ath_hw *ah, u32 next_beacon, u32 beacon_period)
{
	int flags = 0;

	ah->beacon_interval = beacon_period;

	switch (ah->opmode) {
	case NL80211_IFTYPE_STATION:
	case NL80211_IFTYPE_MONITOR:
		REG_WRITE(ah, AR_NEXT_TBTT_TIMER, TU_TO_USEC(next_beacon));
		REG_WRITE(ah, AR_NEXT_DMA_BEACON_ALERT, 0xffff);
		REG_WRITE(ah, AR_NEXT_SWBA, 0x7ffff);
		flags |= AR_TBTT_TIMER_EN;
		break;
	case NL80211_IFTYPE_ADHOC:
		REG_SET_BIT(ah, AR_TXCFG,
			    AR_TXCFG_ADHOC_BEACON_ATIM_TX_POLICY);
		REG_WRITE(ah, AR_NEXT_NDP_TIMER,
			  TU_TO_USEC(next_beacon +
				     (ah->atim_window ? ah->
				      atim_window : 1)));
		flags |= AR_NDP_TIMER_EN;
	case NL80211_IFTYPE_AP:
		REG_WRITE(ah, AR_NEXT_TBTT_TIMER, TU_TO_USEC(next_beacon));
		REG_WRITE(ah, AR_NEXT_DMA_BEACON_ALERT,
			  TU_TO_USEC(next_beacon -
				     ah->config.
				     dma_beacon_response_time));
		REG_WRITE(ah, AR_NEXT_SWBA,
			  TU_TO_USEC(next_beacon -
				     ah->config.
				     sw_beacon_response_time));
		flags |=
			AR_TBTT_TIMER_EN | AR_DBA_TIMER_EN | AR_SWBA_TIMER_EN;
		break;
	default:
		DPRINTF(ah->ah_sc, ATH_DBG_BEACON,
			"%s: unsupported opmode: %d\n",
			__func__, ah->opmode);
		return;
		break;
	}

	REG_WRITE(ah, AR_BEACON_PERIOD, TU_TO_USEC(beacon_period));
	REG_WRITE(ah, AR_DMA_BEACON_PERIOD, TU_TO_USEC(beacon_period));
	REG_WRITE(ah, AR_SWBA_PERIOD, TU_TO_USEC(beacon_period));
	REG_WRITE(ah, AR_NDP_PERIOD, TU_TO_USEC(beacon_period));

	beacon_period &= ~ATH9K_BEACON_ENA;
	if (beacon_period & ATH9K_BEACON_RESET_TSF) {
		beacon_period &= ~ATH9K_BEACON_RESET_TSF;
		ath9k_hw_reset_tsf(ah);
	}

	REG_SET_BIT(ah, AR_TIMER_MODE, flags);
}

void ath9k_hw_set_sta_beacon_timers(struct ath_hw *ah,
				    const struct ath9k_beacon_state *bs)
{
	u32 nextTbtt, beaconintval, dtimperiod, beacontimeout;
	struct ath9k_hw_capabilities *pCap = &ah->caps;

	REG_WRITE(ah, AR_NEXT_TBTT_TIMER, TU_TO_USEC(bs->bs_nexttbtt));

	REG_WRITE(ah, AR_BEACON_PERIOD,
		  TU_TO_USEC(bs->bs_intval & ATH9K_BEACON_PERIOD));
	REG_WRITE(ah, AR_DMA_BEACON_PERIOD,
		  TU_TO_USEC(bs->bs_intval & ATH9K_BEACON_PERIOD));

	REG_RMW_FIELD(ah, AR_RSSI_THR,
		      AR_RSSI_THR_BM_THR, bs->bs_bmissthreshold);

	beaconintval = bs->bs_intval & ATH9K_BEACON_PERIOD;

	if (bs->bs_sleepduration > beaconintval)
		beaconintval = bs->bs_sleepduration;

	dtimperiod = bs->bs_dtimperiod;
	if (bs->bs_sleepduration > dtimperiod)
		dtimperiod = bs->bs_sleepduration;

	if (beaconintval == dtimperiod)
		nextTbtt = bs->bs_nextdtim;
	else
		nextTbtt = bs->bs_nexttbtt;

	DPRINTF(ah->ah_sc, ATH_DBG_BEACON, "next DTIM %d\n", bs->bs_nextdtim);
	DPRINTF(ah->ah_sc, ATH_DBG_BEACON, "next beacon %d\n", nextTbtt);
	DPRINTF(ah->ah_sc, ATH_DBG_BEACON, "beacon period %d\n", beaconintval);
	DPRINTF(ah->ah_sc, ATH_DBG_BEACON, "DTIM period %d\n", dtimperiod);

	REG_WRITE(ah, AR_NEXT_DTIM,
		  TU_TO_USEC(bs->bs_nextdtim - SLEEP_SLOP));
	REG_WRITE(ah, AR_NEXT_TIM, TU_TO_USEC(nextTbtt - SLEEP_SLOP));

	REG_WRITE(ah, AR_SLEEP1,
		  SM((CAB_TIMEOUT_VAL << 3), AR_SLEEP1_CAB_TIMEOUT)
		  | AR_SLEEP1_ASSUME_DTIM);

	if (pCap->hw_caps & ATH9K_HW_CAP_AUTOSLEEP)
		beacontimeout = (BEACON_TIMEOUT_VAL << 3);
	else
		beacontimeout = MIN_BEACON_TIMEOUT_VAL;

	REG_WRITE(ah, AR_SLEEP2,
		  SM(beacontimeout, AR_SLEEP2_BEACON_TIMEOUT));

	REG_WRITE(ah, AR_TIM_PERIOD, TU_TO_USEC(beaconintval));
	REG_WRITE(ah, AR_DTIM_PERIOD, TU_TO_USEC(dtimperiod));

	REG_SET_BIT(ah, AR_TIMER_MODE,
		    AR_TBTT_TIMER_EN | AR_TIM_TIMER_EN |
		    AR_DTIM_TIMER_EN);

	/* TSF Out of Range Threshold */
	REG_WRITE(ah, AR_TSFOOR_THRESHOLD, bs->bs_tsfoor_threshold);
}

/*******************/
/* HW Capabilities */
/*******************/

bool ath9k_hw_fill_cap_info(struct ath_hw *ah)
{
	struct ath9k_hw_capabilities *pCap = &ah->caps;
	u16 capField = 0, eeval;

	eeval = ah->eep_ops->get_eeprom(ah, EEP_REG_0);
	ah->regulatory.current_rd = eeval;

	eeval = ah->eep_ops->get_eeprom(ah, EEP_REG_1);
	if (AR_SREV_9285_10_OR_LATER(ah))
		eeval |= AR9285_RDEXT_DEFAULT;
	ah->regulatory.current_rd_ext = eeval;

	capField = ah->eep_ops->get_eeprom(ah, EEP_OP_CAP);

	if (ah->opmode != NL80211_IFTYPE_AP &&
	    ah->hw_version.subvendorid == AR_SUBVENDOR_ID_NEW_A) {
		if (ah->regulatory.current_rd == 0x64 ||
		    ah->regulatory.current_rd == 0x65)
			ah->regulatory.current_rd += 5;
		else if (ah->regulatory.current_rd == 0x41)
			ah->regulatory.current_rd = 0x43;
		DPRINTF(ah->ah_sc, ATH_DBG_REGULATORY,
			"regdomain mapped to 0x%x\n", ah->regulatory.current_rd);
	}

	eeval = ah->eep_ops->get_eeprom(ah, EEP_OP_MODE);
	bitmap_zero(pCap->wireless_modes, ATH9K_MODE_MAX);

	if (eeval & AR5416_OPFLAGS_11A) {
		set_bit(ATH9K_MODE_11A, pCap->wireless_modes);
		if (ah->config.ht_enable) {
			if (!(eeval & AR5416_OPFLAGS_N_5G_HT20))
				set_bit(ATH9K_MODE_11NA_HT20,
					pCap->wireless_modes);
			if (!(eeval & AR5416_OPFLAGS_N_5G_HT40)) {
				set_bit(ATH9K_MODE_11NA_HT40PLUS,
					pCap->wireless_modes);
				set_bit(ATH9K_MODE_11NA_HT40MINUS,
					pCap->wireless_modes);
			}
		}
	}

	if (eeval & AR5416_OPFLAGS_11G) {
		set_bit(ATH9K_MODE_11B, pCap->wireless_modes);
		set_bit(ATH9K_MODE_11G, pCap->wireless_modes);
		if (ah->config.ht_enable) {
			if (!(eeval & AR5416_OPFLAGS_N_2G_HT20))
				set_bit(ATH9K_MODE_11NG_HT20,
					pCap->wireless_modes);
			if (!(eeval & AR5416_OPFLAGS_N_2G_HT40)) {
				set_bit(ATH9K_MODE_11NG_HT40PLUS,
					pCap->wireless_modes);
				set_bit(ATH9K_MODE_11NG_HT40MINUS,
					pCap->wireless_modes);
			}
		}
	}

	pCap->tx_chainmask = ah->eep_ops->get_eeprom(ah, EEP_TX_MASK);
	if ((ah->hw_version.devid == AR5416_DEVID_PCI) &&
	    !(eeval & AR5416_OPFLAGS_11A))
		pCap->rx_chainmask = ath9k_hw_gpio_get(ah, 0) ? 0x5 : 0x7;
	else
		pCap->rx_chainmask = ah->eep_ops->get_eeprom(ah, EEP_RX_MASK);

	if (!(AR_SREV_9280(ah) && (ah->hw_version.macRev == 0)))
		ah->misc_mode |= AR_PCU_MIC_NEW_LOC_ENA;

	pCap->low_2ghz_chan = 2312;
	pCap->high_2ghz_chan = 2732;

	pCap->low_5ghz_chan = 4920;
	pCap->high_5ghz_chan = 6100;

	pCap->hw_caps &= ~ATH9K_HW_CAP_CIPHER_CKIP;
	pCap->hw_caps |= ATH9K_HW_CAP_CIPHER_TKIP;
	pCap->hw_caps |= ATH9K_HW_CAP_CIPHER_AESCCM;

	pCap->hw_caps &= ~ATH9K_HW_CAP_MIC_CKIP;
	pCap->hw_caps |= ATH9K_HW_CAP_MIC_TKIP;
	pCap->hw_caps |= ATH9K_HW_CAP_MIC_AESCCM;

	pCap->hw_caps |= ATH9K_HW_CAP_CHAN_SPREAD;

	if (ah->config.ht_enable)
		pCap->hw_caps |= ATH9K_HW_CAP_HT;
	else
		pCap->hw_caps &= ~ATH9K_HW_CAP_HT;

	pCap->hw_caps |= ATH9K_HW_CAP_GTT;
	pCap->hw_caps |= ATH9K_HW_CAP_VEOL;
	pCap->hw_caps |= ATH9K_HW_CAP_BSSIDMASK;
	pCap->hw_caps &= ~ATH9K_HW_CAP_MCAST_KEYSEARCH;

	if (capField & AR_EEPROM_EEPCAP_MAXQCU)
		pCap->total_queues =
			MS(capField, AR_EEPROM_EEPCAP_MAXQCU);
	else
		pCap->total_queues = ATH9K_NUM_TX_QUEUES;

	if (capField & AR_EEPROM_EEPCAP_KC_ENTRIES)
		pCap->keycache_size =
			1 << MS(capField, AR_EEPROM_EEPCAP_KC_ENTRIES);
	else
		pCap->keycache_size = AR_KEYTABLE_SIZE;

	pCap->hw_caps |= ATH9K_HW_CAP_FASTCC;
	pCap->num_mr_retries = 4;
	pCap->tx_triglevel_max = MAX_TX_FIFO_THRESHOLD;

	if (AR_SREV_9285_10_OR_LATER(ah))
		pCap->num_gpio_pins = AR9285_NUM_GPIO;
	else if (AR_SREV_9280_10_OR_LATER(ah))
		pCap->num_gpio_pins = AR928X_NUM_GPIO;
	else
		pCap->num_gpio_pins = AR_NUM_GPIO;

	if (AR_SREV_9280_10_OR_LATER(ah)) {
		pCap->hw_caps |= ATH9K_HW_CAP_WOW;
		pCap->hw_caps |= ATH9K_HW_CAP_WOW_MATCHPATTERN_EXACT;
	} else {
		pCap->hw_caps &= ~ATH9K_HW_CAP_WOW;
		pCap->hw_caps &= ~ATH9K_HW_CAP_WOW_MATCHPATTERN_EXACT;
	}

	if (AR_SREV_9160_10_OR_LATER(ah) || AR_SREV_9100(ah)) {
		pCap->hw_caps |= ATH9K_HW_CAP_CST;
		pCap->rts_aggr_limit = ATH_AMPDU_LIMIT_MAX;
	} else {
		pCap->rts_aggr_limit = (8 * 1024);
	}

	pCap->hw_caps |= ATH9K_HW_CAP_ENHANCEDPM;

#if defined(CONFIG_RFKILL) || defined(CONFIG_RFKILL_MODULE)
	ah->rfsilent = ah->eep_ops->get_eeprom(ah, EEP_RF_SILENT);
	if (ah->rfsilent & EEP_RFSILENT_ENABLED) {
		ah->rfkill_gpio =
			MS(ah->rfsilent, EEP_RFSILENT_GPIO_SEL);
		ah->rfkill_polarity =
			MS(ah->rfsilent, EEP_RFSILENT_POLARITY);

		pCap->hw_caps |= ATH9K_HW_CAP_RFSILENT;
	}
#endif

	if ((ah->hw_version.macVersion == AR_SREV_VERSION_5416_PCI) ||
	    (ah->hw_version.macVersion == AR_SREV_VERSION_5416_PCIE) ||
	    (ah->hw_version.macVersion == AR_SREV_VERSION_9160) ||
	    (ah->hw_version.macVersion == AR_SREV_VERSION_9100) ||
	    (ah->hw_version.macVersion == AR_SREV_VERSION_9280))
		pCap->hw_caps &= ~ATH9K_HW_CAP_AUTOSLEEP;
	else
		pCap->hw_caps |= ATH9K_HW_CAP_AUTOSLEEP;

	if (AR_SREV_9280(ah) || AR_SREV_9285(ah))
		pCap->hw_caps &= ~ATH9K_HW_CAP_4KB_SPLITTRANS;
	else
		pCap->hw_caps |= ATH9K_HW_CAP_4KB_SPLITTRANS;

	if (ah->regulatory.current_rd_ext & (1 << REG_EXT_JAPAN_MIDBAND)) {
		pCap->reg_cap =
			AR_EEPROM_EEREGCAP_EN_KK_NEW_11A |
			AR_EEPROM_EEREGCAP_EN_KK_U1_EVEN |
			AR_EEPROM_EEREGCAP_EN_KK_U2 |
			AR_EEPROM_EEREGCAP_EN_KK_MIDBAND;
	} else {
		pCap->reg_cap =
			AR_EEPROM_EEREGCAP_EN_KK_NEW_11A |
			AR_EEPROM_EEREGCAP_EN_KK_U1_EVEN;
	}

	pCap->reg_cap |= AR_EEPROM_EEREGCAP_EN_FCC_MIDBAND;

	pCap->num_antcfg_5ghz =
		ah->eep_ops->get_num_ant_config(ah, ATH9K_HAL_FREQ_BAND_5GHZ);
	pCap->num_antcfg_2ghz =
		ah->eep_ops->get_num_ant_config(ah, ATH9K_HAL_FREQ_BAND_2GHZ);

	if (AR_SREV_9280_10_OR_LATER(ah) && btcoex_enable) {
		pCap->hw_caps |= ATH9K_HW_CAP_BT_COEX;
		ah->btactive_gpio = 6;
		ah->wlanactive_gpio = 5;
	}

	return true;
}

bool ath9k_hw_getcapability(struct ath_hw *ah, enum ath9k_capability_type type,
			    u32 capability, u32 *result)
{
	switch (type) {
	case ATH9K_CAP_CIPHER:
		switch (capability) {
		case ATH9K_CIPHER_AES_CCM:
		case ATH9K_CIPHER_AES_OCB:
		case ATH9K_CIPHER_TKIP:
		case ATH9K_CIPHER_WEP:
		case ATH9K_CIPHER_MIC:
		case ATH9K_CIPHER_CLR:
			return true;
		default:
			return false;
		}
	case ATH9K_CAP_TKIP_MIC:
		switch (capability) {
		case 0:
			return true;
		case 1:
			return (ah->sta_id1_defaults &
				AR_STA_ID1_CRPT_MIC_ENABLE) ? true :
			false;
		}
	case ATH9K_CAP_TKIP_SPLIT:
		return (ah->misc_mode & AR_PCU_MIC_NEW_LOC_ENA) ?
			false : true;
	case ATH9K_CAP_DIVERSITY:
		return (REG_READ(ah, AR_PHY_CCK_DETECT) &
			AR_PHY_CCK_DETECT_BB_ENABLE_ANT_FAST_DIV) ?
			true : false;
	case ATH9K_CAP_MCAST_KEYSRCH:
		switch (capability) {
		case 0:
			return true;
		case 1:
			if (REG_READ(ah, AR_STA_ID1) & AR_STA_ID1_ADHOC) {
				return false;
			} else {
				return (ah->sta_id1_defaults &
					AR_STA_ID1_MCAST_KSRCH) ? true :
					false;
			}
		}
		return false;
	case ATH9K_CAP_TXPOW:
		switch (capability) {
		case 0:
			return 0;
		case 1:
			*result = ah->regulatory.power_limit;
			return 0;
		case 2:
			*result = ah->regulatory.max_power_level;
			return 0;
		case 3:
			*result = ah->regulatory.tp_scale;
			return 0;
		}
		return false;
	case ATH9K_CAP_DS:
		return (AR_SREV_9280_20_OR_LATER(ah) &&
			(ah->eep_ops->get_eeprom(ah, EEP_RC_CHAIN_MASK) == 1))
			? false : true;
	default:
		return false;
	}
}

bool ath9k_hw_setcapability(struct ath_hw *ah, enum ath9k_capability_type type,
			    u32 capability, u32 setting, int *status)
{
	u32 v;

	switch (type) {
	case ATH9K_CAP_TKIP_MIC:
		if (setting)
			ah->sta_id1_defaults |=
				AR_STA_ID1_CRPT_MIC_ENABLE;
		else
			ah->sta_id1_defaults &=
				~AR_STA_ID1_CRPT_MIC_ENABLE;
		return true;
	case ATH9K_CAP_DIVERSITY:
		v = REG_READ(ah, AR_PHY_CCK_DETECT);
		if (setting)
			v |= AR_PHY_CCK_DETECT_BB_ENABLE_ANT_FAST_DIV;
		else
			v &= ~AR_PHY_CCK_DETECT_BB_ENABLE_ANT_FAST_DIV;
		REG_WRITE(ah, AR_PHY_CCK_DETECT, v);
		return true;
	case ATH9K_CAP_MCAST_KEYSRCH:
		if (setting)
			ah->sta_id1_defaults |= AR_STA_ID1_MCAST_KSRCH;
		else
			ah->sta_id1_defaults &= ~AR_STA_ID1_MCAST_KSRCH;
		return true;
	default:
		return false;
	}
}

/****************************/
/* GPIO / RFKILL / Antennae */
/****************************/

static void ath9k_hw_gpio_cfg_output_mux(struct ath_hw *ah,
					 u32 gpio, u32 type)
{
	int addr;
	u32 gpio_shift, tmp;

	if (gpio > 11)
		addr = AR_GPIO_OUTPUT_MUX3;
	else if (gpio > 5)
		addr = AR_GPIO_OUTPUT_MUX2;
	else
		addr = AR_GPIO_OUTPUT_MUX1;

	gpio_shift = (gpio % 6) * 5;

	if (AR_SREV_9280_20_OR_LATER(ah)
	    || (addr != AR_GPIO_OUTPUT_MUX1)) {
		REG_RMW(ah, addr, (type << gpio_shift),
			(0x1f << gpio_shift));
	} else {
		tmp = REG_READ(ah, addr);
		tmp = ((tmp & 0x1F0) << 1) | (tmp & ~0x1F0);
		tmp &= ~(0x1f << gpio_shift);
		tmp |= (type << gpio_shift);
		REG_WRITE(ah, addr, tmp);
	}
}

void ath9k_hw_cfg_gpio_input(struct ath_hw *ah, u32 gpio)
{
	u32 gpio_shift;

	ASSERT(gpio < ah->caps.num_gpio_pins);

	gpio_shift = gpio << 1;

	REG_RMW(ah,
		AR_GPIO_OE_OUT,
		(AR_GPIO_OE_OUT_DRV_NO << gpio_shift),
		(AR_GPIO_OE_OUT_DRV << gpio_shift));
}

u32 ath9k_hw_gpio_get(struct ath_hw *ah, u32 gpio)
{
#define MS_REG_READ(x, y) \
	(MS(REG_READ(ah, AR_GPIO_IN_OUT), x##_GPIO_IN_VAL) & (AR_GPIO_BIT(y)))

	if (gpio >= ah->caps.num_gpio_pins)
		return 0xffffffff;

	if (AR_SREV_9285_10_OR_LATER(ah))
		return MS_REG_READ(AR9285, gpio) != 0;
	else if (AR_SREV_9280_10_OR_LATER(ah))
		return MS_REG_READ(AR928X, gpio) != 0;
	else
		return MS_REG_READ(AR, gpio) != 0;
}

void ath9k_hw_cfg_output(struct ath_hw *ah, u32 gpio,
			 u32 ah_signal_type)
{
	u32 gpio_shift;

	ath9k_hw_gpio_cfg_output_mux(ah, gpio, ah_signal_type);

	gpio_shift = 2 * gpio;

	REG_RMW(ah,
		AR_GPIO_OE_OUT,
		(AR_GPIO_OE_OUT_DRV_ALL << gpio_shift),
		(AR_GPIO_OE_OUT_DRV << gpio_shift));
}

void ath9k_hw_set_gpio(struct ath_hw *ah, u32 gpio, u32 val)
{
	REG_RMW(ah, AR_GPIO_IN_OUT, ((val & 1) << gpio),
		AR_GPIO_BIT(gpio));
}

#if defined(CONFIG_RFKILL) || defined(CONFIG_RFKILL_MODULE)
void ath9k_enable_rfkill(struct ath_hw *ah)
{
	REG_SET_BIT(ah, AR_GPIO_INPUT_EN_VAL,
		    AR_GPIO_INPUT_EN_VAL_RFSILENT_BB);

	REG_CLR_BIT(ah, AR_GPIO_INPUT_MUX2,
		    AR_GPIO_INPUT_MUX2_RFSILENT);

	ath9k_hw_cfg_gpio_input(ah, ah->rfkill_gpio);
	REG_SET_BIT(ah, AR_PHY_TEST, RFSILENT_BB);
}
#endif

u32 ath9k_hw_getdefantenna(struct ath_hw *ah)
{
	return REG_READ(ah, AR_DEF_ANTENNA) & 0x7;
}

void ath9k_hw_setantenna(struct ath_hw *ah, u32 antenna)
{
	REG_WRITE(ah, AR_DEF_ANTENNA, (antenna & 0x7));
}

bool ath9k_hw_setantennaswitch(struct ath_hw *ah,
			       enum ath9k_ant_setting settings,
			       struct ath9k_channel *chan,
			       u8 *tx_chainmask,
			       u8 *rx_chainmask,
			       u8 *antenna_cfgd)
{
	static u8 tx_chainmask_cfg, rx_chainmask_cfg;

	if (AR_SREV_9280(ah)) {
		if (!tx_chainmask_cfg) {

			tx_chainmask_cfg = *tx_chainmask;
			rx_chainmask_cfg = *rx_chainmask;
		}

		switch (settings) {
		case ATH9K_ANT_FIXED_A:
			*tx_chainmask = ATH9K_ANTENNA0_CHAINMASK;
			*rx_chainmask = ATH9K_ANTENNA0_CHAINMASK;
			*antenna_cfgd = true;
			break;
		case ATH9K_ANT_FIXED_B:
			if (ah->caps.tx_chainmask >
			    ATH9K_ANTENNA1_CHAINMASK) {
				*tx_chainmask = ATH9K_ANTENNA1_CHAINMASK;
			}
			*rx_chainmask = ATH9K_ANTENNA1_CHAINMASK;
			*antenna_cfgd = true;
			break;
		case ATH9K_ANT_VARIABLE:
			*tx_chainmask = tx_chainmask_cfg;
			*rx_chainmask = rx_chainmask_cfg;
			*antenna_cfgd = true;
			break;
		default:
			break;
		}
	} else {
		ah->diversity_control = settings;
	}

	return true;
}

/*********************/
/* General Operation */
/*********************/

u32 ath9k_hw_getrxfilter(struct ath_hw *ah)
{
	u32 bits = REG_READ(ah, AR_RX_FILTER);
	u32 phybits = REG_READ(ah, AR_PHY_ERR);

	if (phybits & AR_PHY_ERR_RADAR)
		bits |= ATH9K_RX_FILTER_PHYRADAR;
	if (phybits & (AR_PHY_ERR_OFDM_TIMING | AR_PHY_ERR_CCK_TIMING))
		bits |= ATH9K_RX_FILTER_PHYERR;

	return bits;
}

void ath9k_hw_setrxfilter(struct ath_hw *ah, u32 bits)
{
	u32 phybits;

	REG_WRITE(ah, AR_RX_FILTER, (bits & 0xffff) | AR_RX_COMPR_BAR);
	phybits = 0;
	if (bits & ATH9K_RX_FILTER_PHYRADAR)
		phybits |= AR_PHY_ERR_RADAR;
	if (bits & ATH9K_RX_FILTER_PHYERR)
		phybits |= AR_PHY_ERR_OFDM_TIMING | AR_PHY_ERR_CCK_TIMING;
	REG_WRITE(ah, AR_PHY_ERR, phybits);

	if (phybits)
		REG_WRITE(ah, AR_RXCFG,
			  REG_READ(ah, AR_RXCFG) | AR_RXCFG_ZLFDMA);
	else
		REG_WRITE(ah, AR_RXCFG,
			  REG_READ(ah, AR_RXCFG) & ~AR_RXCFG_ZLFDMA);
}

bool ath9k_hw_phy_disable(struct ath_hw *ah)
{
	return ath9k_hw_set_reset_reg(ah, ATH9K_RESET_WARM);
}

bool ath9k_hw_disable(struct ath_hw *ah)
{
	if (!ath9k_hw_setpower(ah, ATH9K_PM_AWAKE))
		return false;

	return ath9k_hw_set_reset_reg(ah, ATH9K_RESET_COLD);
}

bool ath9k_hw_set_txpowerlimit(struct ath_hw *ah, u32 limit)
{
	struct ath9k_channel *chan = ah->curchan;
	struct ieee80211_channel *channel = chan->chan;

	ah->regulatory.power_limit = min(limit, (u32) MAX_RATE_POWER);

	if (ah->eep_ops->set_txpower(ah, chan,
			     ath9k_regd_get_ctl(ah, chan),
			     channel->max_antenna_gain * 2,
			     channel->max_power * 2,
			     min((u32) MAX_RATE_POWER,
				 (u32) ah->regulatory.power_limit)) != 0)
		return false;

	return true;
}

void ath9k_hw_setmac(struct ath_hw *ah, const u8 *mac)
{
	memcpy(ah->macaddr, mac, ETH_ALEN);
}

void ath9k_hw_setopmode(struct ath_hw *ah)
{
	ath9k_hw_set_operating_mode(ah, ah->opmode);
}

void ath9k_hw_setmcastfilter(struct ath_hw *ah, u32 filter0, u32 filter1)
{
	REG_WRITE(ah, AR_MCAST_FIL0, filter0);
	REG_WRITE(ah, AR_MCAST_FIL1, filter1);
}

void ath9k_hw_setbssidmask(struct ath_softc *sc)
{
	REG_WRITE(sc->sc_ah, AR_BSSMSKL, get_unaligned_le32(sc->bssidmask));
	REG_WRITE(sc->sc_ah, AR_BSSMSKU, get_unaligned_le16(sc->bssidmask + 4));
}

void ath9k_hw_write_associd(struct ath_softc *sc)
{
	REG_WRITE(sc->sc_ah, AR_BSS_ID0, get_unaligned_le32(sc->curbssid));
	REG_WRITE(sc->sc_ah, AR_BSS_ID1, get_unaligned_le16(sc->curbssid + 4) |
		  ((sc->curaid & 0x3fff) << AR_BSS_ID1_AID_S));
}

u64 ath9k_hw_gettsf64(struct ath_hw *ah)
{
	u64 tsf;

	tsf = REG_READ(ah, AR_TSF_U32);
	tsf = (tsf << 32) | REG_READ(ah, AR_TSF_L32);

	return tsf;
}

void ath9k_hw_settsf64(struct ath_hw *ah, u64 tsf64)
{
	REG_WRITE(ah, AR_TSF_L32, tsf64 & 0xffffffff);
	REG_WRITE(ah, AR_TSF_U32, (tsf64 >> 32) & 0xffffffff);
}

void ath9k_hw_reset_tsf(struct ath_hw *ah)
{
	int count;

	count = 0;
	while (REG_READ(ah, AR_SLP32_MODE) & AR_SLP32_TSF_WRITE_STATUS) {
		count++;
		if (count > 10) {
			DPRINTF(ah->ah_sc, ATH_DBG_RESET,
				"AR_SLP32_TSF_WRITE_STATUS limit exceeded\n");
			break;
		}
		udelay(10);
	}
	REG_WRITE(ah, AR_RESET_TSF, AR_RESET_TSF_ONCE);
}

bool ath9k_hw_set_tsfadjust(struct ath_hw *ah, u32 setting)
{
	if (setting)
		ah->misc_mode |= AR_PCU_TX_ADD_TSF;
	else
		ah->misc_mode &= ~AR_PCU_TX_ADD_TSF;

	return true;
}

bool ath9k_hw_setslottime(struct ath_hw *ah, u32 us)
{
	if (us < ATH9K_SLOT_TIME_9 || us > ath9k_hw_mac_to_usec(ah, 0xffff)) {
		DPRINTF(ah->ah_sc, ATH_DBG_RESET, "bad slot time %u\n", us);
		ah->slottime = (u32) -1;
		return false;
	} else {
		REG_WRITE(ah, AR_D_GBL_IFS_SLOT, ath9k_hw_mac_to_clks(ah, us));
		ah->slottime = us;
		return true;
	}
}

void ath9k_hw_set11nmac2040(struct ath_hw *ah, enum ath9k_ht_macmode mode)
{
	u32 macmode;

	if (mode == ATH9K_HT_MACMODE_2040 &&
	    !ah->config.cwm_ignore_extcca)
		macmode = AR_2040_JOINED_RX_CLEAR;
	else
		macmode = 0;

	REG_WRITE(ah, AR_2040_MODE, macmode);
}

/***************************/
/*  Bluetooth Coexistence  */
/***************************/

void ath9k_hw_btcoex_enable(struct ath_hw *ah)
{
	/* connect bt_active to baseband */
	REG_CLR_BIT(ah, AR_GPIO_INPUT_EN_VAL,
			(AR_GPIO_INPUT_EN_VAL_BT_PRIORITY_DEF |
			 AR_GPIO_INPUT_EN_VAL_BT_FREQUENCY_DEF));

	REG_SET_BIT(ah, AR_GPIO_INPUT_EN_VAL,
			AR_GPIO_INPUT_EN_VAL_BT_ACTIVE_BB);

	/* Set input mux for bt_active to gpio pin */
	REG_RMW_FIELD(ah, AR_GPIO_INPUT_MUX1,
			AR_GPIO_INPUT_MUX1_BT_ACTIVE,
			ah->btactive_gpio);

	/* Configure the desired gpio port for input */
	ath9k_hw_cfg_gpio_input(ah, ah->btactive_gpio);

	/* Configure the desired GPIO port for TX_FRAME output */
	ath9k_hw_cfg_output(ah, ah->wlanactive_gpio,
			    AR_GPIO_OUTPUT_MUX_AS_TX_FRAME);
}<|MERGE_RESOLUTION|>--- conflicted
+++ resolved
@@ -390,10 +390,7 @@
 		ah->config.spurchans[i][1] = AR_NO_SPUR;
 	}
 
-<<<<<<< HEAD
 	ah->config.intr_mitigation = 1;
-=======
-	ah->ah_config.intr_mitigation = 1;
 
 	/*
 	 * We need this for PCI devices only (Cardbus, PCI, miniPCI)
@@ -412,8 +409,7 @@
 	 * devices (legacy, 802.11abg).
 	 */
 	if (num_possible_cpus() > 1)
-		ah->ah_config.serialize_regmode = SER_REG_MODE_AUTO;
->>>>>>> f10023a4
+		ah->config.serialize_regmode = SER_REG_MODE_AUTO;
 }
 
 static struct ath_hw *ath9k_hw_newstate(u16 devid, struct ath_softc *sc,
@@ -632,16 +628,10 @@
 		goto bad;
 	}
 
-<<<<<<< HEAD
 	if (ah->config.serialize_regmode == SER_REG_MODE_AUTO) {
-		if (ah->hw_version.macVersion == AR_SREV_VERSION_5416_PCI) {
+		if (ah->hw_version.macVersion == AR_SREV_VERSION_5416_PCI ||
+		    (AR_SREV_9280(ah) && !ah->is_pciexpress)) {
 			ah->config.serialize_regmode =
-=======
-	if (ah->ah_config.serialize_regmode == SER_REG_MODE_AUTO) {
-		if (ah->ah_macVersion == AR_SREV_VERSION_5416_PCI ||
-		    (AR_SREV_9280(ah) && !ah->ah_isPciExpress)) {
-			ah->ah_config.serialize_regmode =
->>>>>>> f10023a4
 				SER_REG_MODE_ON;
 		} else {
 			ah->config.serialize_regmode =
