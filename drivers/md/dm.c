/*
 * Copyright (C) 2001, 2002 Sistina Software (UK) Limited.
 * Copyright (C) 2004-2008 Red Hat, Inc. All rights reserved.
 *
 * This file is released under the GPL.
 */

#include "dm-core.h"
#include "dm-rq.h"
#include "dm-uevent.h"

#include <linux/init.h>
#include <linux/module.h>
#include <linux/mutex.h>
#include <linux/blkpg.h>
#include <linux/bio.h>
#include <linux/mempool.h>
#include <linux/slab.h>
#include <linux/idr.h>
#include <linux/hdreg.h>
#include <linux/delay.h>
#include <linux/wait.h>
#include <linux/pr.h>
#include <linux/vmalloc.h>

#define DM_MSG_PREFIX "core"

#ifdef CONFIG_PRINTK
/*
 * ratelimit state to be used in DMXXX_LIMIT().
 */
DEFINE_RATELIMIT_STATE(dm_ratelimit_state,
		       DEFAULT_RATELIMIT_INTERVAL,
		       DEFAULT_RATELIMIT_BURST);
EXPORT_SYMBOL(dm_ratelimit_state);
#endif

/*
 * Cookies are numeric values sent with CHANGE and REMOVE
 * uevents while resuming, removing or renaming the device.
 */
#define DM_COOKIE_ENV_VAR_NAME "DM_COOKIE"
#define DM_COOKIE_LENGTH 24

static const char *_name = DM_NAME;

static unsigned int major = 0;
static unsigned int _major = 0;

static DEFINE_IDR(_minor_idr);

static DEFINE_SPINLOCK(_minor_lock);

static void do_deferred_remove(struct work_struct *w);

static DECLARE_WORK(deferred_remove_work, do_deferred_remove);

static struct workqueue_struct *deferred_remove_workqueue;

/*
 * One of these is allocated per bio.
 */
struct dm_io {
	struct mapped_device *md;
	int error;
	atomic_t io_count;
	struct bio *bio;
	unsigned long start_time;
	spinlock_t endio_lock;
	struct dm_stats_aux stats_aux;
};

#define MINOR_ALLOCED ((void *)-1)

/*
 * Bits for the md->flags field.
 */
#define DMF_BLOCK_IO_FOR_SUSPEND 0
#define DMF_SUSPENDED 1
#define DMF_FROZEN 2
#define DMF_FREEING 3
#define DMF_DELETING 4
#define DMF_NOFLUSH_SUSPENDING 5
#define DMF_DEFERRED_REMOVE 6
#define DMF_SUSPENDED_INTERNALLY 7

#define DM_NUMA_NODE NUMA_NO_NODE
static int dm_numa_node = DM_NUMA_NODE;

/*
 * For mempools pre-allocation at the table loading time.
 */
struct dm_md_mempools {
	mempool_t *io_pool;
	mempool_t *rq_pool;
	struct bio_set *bs;
};

struct table_device {
	struct list_head list;
	atomic_t count;
	struct dm_dev dm_dev;
};

static struct kmem_cache *_io_cache;
static struct kmem_cache *_rq_tio_cache;
static struct kmem_cache *_rq_cache;

/*
 * Bio-based DM's mempools' reserved IOs set by the user.
 */
#define RESERVED_BIO_BASED_IOS		16
static unsigned reserved_bio_based_ios = RESERVED_BIO_BASED_IOS;

static int __dm_get_module_param_int(int *module_param, int min, int max)
{
	int param = ACCESS_ONCE(*module_param);
	int modified_param = 0;
	bool modified = true;

	if (param < min)
		modified_param = min;
	else if (param > max)
		modified_param = max;
	else
		modified = false;

	if (modified) {
		(void)cmpxchg(module_param, param, modified_param);
		param = modified_param;
	}

	return param;
}

unsigned __dm_get_module_param(unsigned *module_param,
			       unsigned def, unsigned max)
{
	unsigned param = ACCESS_ONCE(*module_param);
	unsigned modified_param = 0;

	if (!param)
		modified_param = def;
	else if (param > max)
		modified_param = max;

	if (modified_param) {
		(void)cmpxchg(module_param, param, modified_param);
		param = modified_param;
	}

	return param;
}

unsigned dm_get_reserved_bio_based_ios(void)
{
	return __dm_get_module_param(&reserved_bio_based_ios,
				     RESERVED_BIO_BASED_IOS, DM_RESERVED_MAX_IOS);
}
EXPORT_SYMBOL_GPL(dm_get_reserved_bio_based_ios);

static unsigned dm_get_numa_node(void)
{
	return __dm_get_module_param_int(&dm_numa_node,
					 DM_NUMA_NODE, num_online_nodes() - 1);
}

static int __init local_init(void)
{
	int r = -ENOMEM;

	/* allocate a slab for the dm_ios */
	_io_cache = KMEM_CACHE(dm_io, 0);
	if (!_io_cache)
		return r;

	_rq_tio_cache = KMEM_CACHE(dm_rq_target_io, 0);
	if (!_rq_tio_cache)
		goto out_free_io_cache;

	_rq_cache = kmem_cache_create("dm_old_clone_request", sizeof(struct request),
				      __alignof__(struct request), 0, NULL);
	if (!_rq_cache)
		goto out_free_rq_tio_cache;

	r = dm_uevent_init();
	if (r)
		goto out_free_rq_cache;

	deferred_remove_workqueue = alloc_workqueue("kdmremove", WQ_UNBOUND, 1);
	if (!deferred_remove_workqueue) {
		r = -ENOMEM;
		goto out_uevent_exit;
	}

	_major = major;
	r = register_blkdev(_major, _name);
	if (r < 0)
		goto out_free_workqueue;

	if (!_major)
		_major = r;

	return 0;

out_free_workqueue:
	destroy_workqueue(deferred_remove_workqueue);
out_uevent_exit:
	dm_uevent_exit();
out_free_rq_cache:
	kmem_cache_destroy(_rq_cache);
out_free_rq_tio_cache:
	kmem_cache_destroy(_rq_tio_cache);
out_free_io_cache:
	kmem_cache_destroy(_io_cache);

	return r;
}

static void local_exit(void)
{
	flush_scheduled_work();
	destroy_workqueue(deferred_remove_workqueue);

	kmem_cache_destroy(_rq_cache);
	kmem_cache_destroy(_rq_tio_cache);
	kmem_cache_destroy(_io_cache);
	unregister_blkdev(_major, _name);
	dm_uevent_exit();

	_major = 0;

	DMINFO("cleaned up");
}

static int (*_inits[])(void) __initdata = {
	local_init,
	dm_target_init,
	dm_linear_init,
	dm_stripe_init,
	dm_io_init,
	dm_kcopyd_init,
	dm_interface_init,
	dm_statistics_init,
};

static void (*_exits[])(void) = {
	local_exit,
	dm_target_exit,
	dm_linear_exit,
	dm_stripe_exit,
	dm_io_exit,
	dm_kcopyd_exit,
	dm_interface_exit,
	dm_statistics_exit,
};

static int __init dm_init(void)
{
	const int count = ARRAY_SIZE(_inits);

	int r, i;

	for (i = 0; i < count; i++) {
		r = _inits[i]();
		if (r)
			goto bad;
	}

	return 0;

      bad:
	while (i--)
		_exits[i]();

	return r;
}

static void __exit dm_exit(void)
{
	int i = ARRAY_SIZE(_exits);

	while (i--)
		_exits[i]();

	/*
	 * Should be empty by this point.
	 */
	idr_destroy(&_minor_idr);
}

/*
 * Block device functions
 */
int dm_deleting_md(struct mapped_device *md)
{
	return test_bit(DMF_DELETING, &md->flags);
}

static int dm_blk_open(struct block_device *bdev, fmode_t mode)
{
	struct mapped_device *md;

	spin_lock(&_minor_lock);

	md = bdev->bd_disk->private_data;
	if (!md)
		goto out;

	if (test_bit(DMF_FREEING, &md->flags) ||
	    dm_deleting_md(md)) {
		md = NULL;
		goto out;
	}

	dm_get(md);
	atomic_inc(&md->open_count);
out:
	spin_unlock(&_minor_lock);

	return md ? 0 : -ENXIO;
}

static void dm_blk_close(struct gendisk *disk, fmode_t mode)
{
	struct mapped_device *md;

	spin_lock(&_minor_lock);

	md = disk->private_data;
	if (WARN_ON(!md))
		goto out;

	if (atomic_dec_and_test(&md->open_count) &&
	    (test_bit(DMF_DEFERRED_REMOVE, &md->flags)))
		queue_work(deferred_remove_workqueue, &deferred_remove_work);

	dm_put(md);
out:
	spin_unlock(&_minor_lock);
}

int dm_open_count(struct mapped_device *md)
{
	return atomic_read(&md->open_count);
}

/*
 * Guarantees nothing is using the device before it's deleted.
 */
int dm_lock_for_deletion(struct mapped_device *md, bool mark_deferred, bool only_deferred)
{
	int r = 0;

	spin_lock(&_minor_lock);

	if (dm_open_count(md)) {
		r = -EBUSY;
		if (mark_deferred)
			set_bit(DMF_DEFERRED_REMOVE, &md->flags);
	} else if (only_deferred && !test_bit(DMF_DEFERRED_REMOVE, &md->flags))
		r = -EEXIST;
	else
		set_bit(DMF_DELETING, &md->flags);

	spin_unlock(&_minor_lock);

	return r;
}

int dm_cancel_deferred_remove(struct mapped_device *md)
{
	int r = 0;

	spin_lock(&_minor_lock);

	if (test_bit(DMF_DELETING, &md->flags))
		r = -EBUSY;
	else
		clear_bit(DMF_DEFERRED_REMOVE, &md->flags);

	spin_unlock(&_minor_lock);

	return r;
}

static void do_deferred_remove(struct work_struct *w)
{
	dm_deferred_remove();
}

sector_t dm_get_size(struct mapped_device *md)
{
	return get_capacity(md->disk);
}

struct request_queue *dm_get_md_queue(struct mapped_device *md)
{
	return md->queue;
}

struct dm_stats *dm_get_stats(struct mapped_device *md)
{
	return &md->stats;
}

static int dm_blk_getgeo(struct block_device *bdev, struct hd_geometry *geo)
{
	struct mapped_device *md = bdev->bd_disk->private_data;

	return dm_get_geometry(md, geo);
}

static int dm_grab_bdev_for_ioctl(struct mapped_device *md,
				  struct dm_target **tgt,
				  struct block_device **bdev,
				  fmode_t *mode)
{
	struct dm_table *map;
	int srcu_idx, r;

retry:
	r = -ENOTTY;
	map = dm_get_live_table(md, &srcu_idx);
	if (!map || !dm_table_get_size(map))
		goto out;

	/* We only support devices that have a single target */
	if (dm_table_get_num_targets(map) != 1)
		goto out;

	*tgt = dm_table_get_target(map, 0);
	if (!(*tgt)->type->prepare_ioctl)
		goto out;

	if (dm_suspended_md(md)) {
		r = -EAGAIN;
		goto out;
	}

	r = (*tgt)->type->prepare_ioctl(*tgt, bdev, mode);
	if (r < 0)
		goto out;

	bdgrab(*bdev);
	dm_put_live_table(md, srcu_idx);
	return r;

out:
	dm_put_live_table(md, srcu_idx);
	if (r == -ENOTCONN && !fatal_signal_pending(current)) {
		msleep(10);
		goto retry;
	}
	return r;
}

static int dm_blk_ioctl(struct block_device *bdev, fmode_t mode,
			unsigned int cmd, unsigned long arg)
{
	struct mapped_device *md = bdev->bd_disk->private_data;
	struct dm_target *tgt;
	int r;

	r = dm_grab_bdev_for_ioctl(md, &tgt, &bdev, &mode);
	if (r < 0)
		return r;

	if (r > 0) {
		/*
		 * Target determined this ioctl is being issued against
		 * a logical partition of the parent bdev; so extra
		 * validation is needed.
		 */
		r = scsi_verify_blk_ioctl(NULL, cmd);
		if (r)
			goto out;
	}

	if (!strcmp(tgt->type->name, "dirty") &&
		(tgt->type->ioctl) &&
		(cmd == 1)) {
		r = tgt->type->ioctl(tgt, cmd, arg);
	} else {
		r =  __blkdev_driver_ioctl(bdev, mode, cmd, arg);
	}
out:
	bdput(bdev);
	return r;
}

static struct dm_io *alloc_io(struct mapped_device *md)
{
	return mempool_alloc(md->io_pool, GFP_NOIO);
}

static void free_io(struct mapped_device *md, struct dm_io *io)
{
	mempool_free(io, md->io_pool);
}

static void free_tio(struct dm_target_io *tio)
{
	bio_put(&tio->clone);
}

int md_in_flight(struct mapped_device *md)
{
	return atomic_read(&md->pending[READ]) +
	       atomic_read(&md->pending[WRITE]);
}

static void start_io_acct(struct dm_io *io)
{
	struct mapped_device *md = io->md;
	struct bio *bio = io->bio;
	int cpu;
	int rw = bio_data_dir(bio);

	io->start_time = jiffies;

	cpu = part_stat_lock();
	part_round_stats(cpu, &dm_disk(md)->part0);
	part_stat_unlock();
	atomic_set(&dm_disk(md)->part0.in_flight[rw],
		atomic_inc_return(&md->pending[rw]));

	if (unlikely(dm_stats_used(&md->stats)))
		dm_stats_account_io(&md->stats, bio_data_dir(bio),
				    bio->bi_iter.bi_sector, bio_sectors(bio),
				    false, 0, &io->stats_aux);
}

static void end_io_acct(struct dm_io *io)
{
	struct mapped_device *md = io->md;
	struct bio *bio = io->bio;
	unsigned long duration = jiffies - io->start_time;
	int pending;
	int rw = bio_data_dir(bio);

	generic_end_io_acct(rw, &dm_disk(md)->part0, io->start_time);

	if (unlikely(dm_stats_used(&md->stats)))
		dm_stats_account_io(&md->stats, bio_data_dir(bio),
				    bio->bi_iter.bi_sector, bio_sectors(bio),
				    true, duration, &io->stats_aux);

	/*
	 * After this is decremented the bio must not be touched if it is
	 * a flush.
	 */
	pending = atomic_dec_return(&md->pending[rw]);
	atomic_set(&dm_disk(md)->part0.in_flight[rw], pending);
	pending += atomic_read(&md->pending[rw^0x1]);

	/* nudge anyone waiting on suspend queue */
	if (!pending)
		wake_up(&md->wait);
}

/*
 * Add the bio to the list of deferred io.
 */
static void queue_io(struct mapped_device *md, struct bio *bio)
{
	unsigned long flags;

	spin_lock_irqsave(&md->deferred_lock, flags);
	bio_list_add(&md->deferred, bio);
	spin_unlock_irqrestore(&md->deferred_lock, flags);
	queue_work(md->wq, &md->work);
}

/*
 * Everyone (including functions in this file), should use this
 * function to access the md->map field, and make sure they call
 * dm_put_live_table() when finished.
 */
struct dm_table *dm_get_live_table(struct mapped_device *md, int *srcu_idx) __acquires(md->io_barrier)
{
	*srcu_idx = srcu_read_lock(&md->io_barrier);

	return srcu_dereference(md->map, &md->io_barrier);
}

void dm_put_live_table(struct mapped_device *md, int srcu_idx) __releases(md->io_barrier)
{
	srcu_read_unlock(&md->io_barrier, srcu_idx);
}

void dm_sync_table(struct mapped_device *md)
{
	synchronize_srcu(&md->io_barrier);
	synchronize_rcu_expedited();
}

/*
 * A fast alternative to dm_get_live_table/dm_put_live_table.
 * The caller must not block between these two functions.
 */
static struct dm_table *dm_get_live_table_fast(struct mapped_device *md) __acquires(RCU)
{
	rcu_read_lock();
	return rcu_dereference(md->map);
}

static void dm_put_live_table_fast(struct mapped_device *md) __releases(RCU)
{
	rcu_read_unlock();
}

/*
 * Open a table device so we can use it as a map destination.
 */
static int open_table_device(struct table_device *td, dev_t dev,
			     struct mapped_device *md)
{
	static char *_claim_ptr = "I belong to device-mapper";
	struct block_device *bdev;

	int r;

	BUG_ON(td->dm_dev.bdev);

	bdev = blkdev_get_by_dev(dev, td->dm_dev.mode | FMODE_EXCL, _claim_ptr);
	if (IS_ERR(bdev))
		return PTR_ERR(bdev);

	r = bd_link_disk_holder(bdev, dm_disk(md));
	if (r) {
		blkdev_put(bdev, td->dm_dev.mode | FMODE_EXCL);
		return r;
	}

	td->dm_dev.bdev = bdev;
	return 0;
}

/*
 * Close a table device that we've been using.
 */
static void close_table_device(struct table_device *td, struct mapped_device *md)
{
	if (!td->dm_dev.bdev)
		return;

	bd_unlink_disk_holder(td->dm_dev.bdev, dm_disk(md));
	blkdev_put(td->dm_dev.bdev, td->dm_dev.mode | FMODE_EXCL);
	td->dm_dev.bdev = NULL;
}

static struct table_device *find_table_device(struct list_head *l, dev_t dev,
					      fmode_t mode) {
	struct table_device *td;

	list_for_each_entry(td, l, list)
		if (td->dm_dev.bdev->bd_dev == dev && td->dm_dev.mode == mode)
			return td;

	return NULL;
}

int dm_get_table_device(struct mapped_device *md, dev_t dev, fmode_t mode,
			struct dm_dev **result) {
	int r;
	struct table_device *td;

	mutex_lock(&md->table_devices_lock);
	td = find_table_device(&md->table_devices, dev, mode);
	if (!td) {
		td = kmalloc_node(sizeof(*td), GFP_KERNEL, md->numa_node_id);
		if (!td) {
			mutex_unlock(&md->table_devices_lock);
			return -ENOMEM;
		}

		td->dm_dev.mode = mode;
		td->dm_dev.bdev = NULL;

		if ((r = open_table_device(td, dev, md))) {
			mutex_unlock(&md->table_devices_lock);
			kfree(td);
			return r;
		}

		format_dev_t(td->dm_dev.name, dev);

		atomic_set(&td->count, 0);
		list_add(&td->list, &md->table_devices);
	}
	atomic_inc(&td->count);
	mutex_unlock(&md->table_devices_lock);

	*result = &td->dm_dev;
	return 0;
}
EXPORT_SYMBOL_GPL(dm_get_table_device);

void dm_put_table_device(struct mapped_device *md, struct dm_dev *d)
{
	struct table_device *td = container_of(d, struct table_device, dm_dev);

	mutex_lock(&md->table_devices_lock);
	if (atomic_dec_and_test(&td->count)) {
		close_table_device(td, md);
		list_del(&td->list);
		kfree(td);
	}
	mutex_unlock(&md->table_devices_lock);
}
EXPORT_SYMBOL(dm_put_table_device);

static void free_table_devices(struct list_head *devices)
{
	struct list_head *tmp, *next;

	list_for_each_safe(tmp, next, devices) {
		struct table_device *td = list_entry(tmp, struct table_device, list);

		DMWARN("dm_destroy: %s still exists with %d references",
		       td->dm_dev.name, atomic_read(&td->count));
		kfree(td);
	}
}

/*
 * Get the geometry associated with a dm device
 */
int dm_get_geometry(struct mapped_device *md, struct hd_geometry *geo)
{
	*geo = md->geometry;

	return 0;
}

/*
 * Set the geometry of a device.
 */
int dm_set_geometry(struct mapped_device *md, struct hd_geometry *geo)
{
	sector_t sz = (sector_t)geo->cylinders * geo->heads * geo->sectors;

	if (geo->start > sz) {
		DMWARN("Start sector is beyond the geometry limits.");
		return -EINVAL;
	}

	md->geometry = *geo;

	return 0;
}

/*-----------------------------------------------------------------
 * CRUD START:
 *   A more elegant soln is in the works that uses the queue
 *   merge fn, unfortunately there are a couple of changes to
 *   the block layer that I want to make for this.  So in the
 *   interests of getting something for people to use I give
 *   you this clearly demarcated crap.
 *---------------------------------------------------------------*/

static int __noflush_suspending(struct mapped_device *md)
{
	return test_bit(DMF_NOFLUSH_SUSPENDING, &md->flags);
}

/*
 * Decrements the number of outstanding ios that a bio has been
 * cloned into, completing the original io if necc.
 */
static void dec_pending(struct dm_io *io, int error)
{
	unsigned long flags;
	int io_error;
	struct bio *bio;
	struct mapped_device *md = io->md;

	/* Push-back supersedes any I/O errors */
	if (unlikely(error)) {
		spin_lock_irqsave(&io->endio_lock, flags);
		if (!(io->error > 0 && __noflush_suspending(md)))
			io->error = error;
		spin_unlock_irqrestore(&io->endio_lock, flags);
	}

	if (atomic_dec_and_test(&io->io_count)) {
		if (io->error == DM_ENDIO_REQUEUE) {
			/*
			 * Target requested pushing back the I/O.
			 */
			spin_lock_irqsave(&md->deferred_lock, flags);
			if (__noflush_suspending(md))
				bio_list_add_head(&md->deferred, io->bio);
			else
				/* noflush suspend was interrupted. */
				io->error = -EIO;
			spin_unlock_irqrestore(&md->deferred_lock, flags);
		}

		io_error = io->error;
		bio = io->bio;
		end_io_acct(io);
		free_io(md, io);

		if (io_error == DM_ENDIO_REQUEUE)
			return;

		if ((bio->bi_opf & REQ_PREFLUSH) && bio->bi_iter.bi_size) {
			/*
			 * Preflush done for flush with data, reissue
			 * without REQ_PREFLUSH.
			 */
			bio->bi_opf &= ~REQ_PREFLUSH;
			queue_io(md, bio);
		} else {
			/* done with normal IO or empty flush */
			trace_block_bio_complete(md->queue, bio, io_error);
			if (io_error)
				bio->bi_error = io_error;
			bio_endio(bio);
		}
	}
}

void disable_write_same(struct mapped_device *md)
{
	struct queue_limits *limits = dm_get_queue_limits(md);

	/* device doesn't really support WRITE SAME, disable it */
	limits->max_write_same_sectors = 0;
}

static void clone_endio(struct bio *bio)
{
	int error = bio->bi_error;
	int r = error;
	struct dm_target_io *tio = container_of(bio, struct dm_target_io, clone);
	struct dm_io *io = tio->io;
	struct mapped_device *md = tio->io->md;
	dm_endio_fn endio = tio->ti->type->end_io;

	if (endio) {
		r = endio(tio->ti, bio, error);
		if (r < 0 || r == DM_ENDIO_REQUEUE)
			/*
			 * error and requeue request are handled
			 * in dec_pending().
			 */
			error = r;
		else if (r == DM_ENDIO_INCOMPLETE)
			/* The target will handle the io */
			return;
		else if (r) {
			DMWARN("unimplemented target endio return value: %d", r);
			BUG();
		}
	}

	if (unlikely(r == -EREMOTEIO && (bio_op(bio) == REQ_OP_WRITE_SAME) &&
		     !bdev_get_queue(bio->bi_bdev)->limits.max_write_same_sectors))
		disable_write_same(md);

	free_tio(tio);
	dec_pending(io, error);
}

/*
 * Return maximum size of I/O possible at the supplied sector up to the current
 * target boundary.
 */
static sector_t max_io_len_target_boundary(sector_t sector, struct dm_target *ti)
{
	sector_t target_offset = dm_target_offset(ti, sector);

	return ti->len - target_offset;
}

static sector_t max_io_len(sector_t sector, struct dm_target *ti)
{
	sector_t len = max_io_len_target_boundary(sector, ti);
	sector_t offset, max_len;

	/*
	 * Does the target need to split even further?
	 */
	if (ti->max_io_len) {
		offset = dm_target_offset(ti, sector);
		if (unlikely(ti->max_io_len & (ti->max_io_len - 1)))
			max_len = sector_div(offset, ti->max_io_len);
		else
			max_len = offset & (ti->max_io_len - 1);
		max_len = ti->max_io_len - max_len;

		if (len > max_len)
			len = max_len;
	}

	return len;
}

int dm_set_target_max_io_len(struct dm_target *ti, sector_t len)
{
	if (len > UINT_MAX) {
		DMERR("Specified maximum size of target IO (%llu) exceeds limit (%u)",
		      (unsigned long long)len, UINT_MAX);
		ti->error = "Maximum size of target IO is too large";
		return -EINVAL;
	}

	ti->max_io_len = (uint32_t) len;

	return 0;
}
EXPORT_SYMBOL_GPL(dm_set_target_max_io_len);

static long dm_blk_direct_access(struct block_device *bdev, sector_t sector,
				 void **kaddr, pfn_t *pfn, long size)
{
	struct mapped_device *md = bdev->bd_disk->private_data;
	struct dm_table *map;
	struct dm_target *ti;
	int srcu_idx;
	long len, ret = -EIO;

	map = dm_get_live_table(md, &srcu_idx);
	if (!map)
		goto out;

	ti = dm_table_find_target(map, sector);
	if (!dm_target_is_valid(ti))
		goto out;

	len = max_io_len(sector, ti) << SECTOR_SHIFT;
	size = min(len, size);

	if (ti->type->direct_access)
		ret = ti->type->direct_access(ti, sector, kaddr, pfn, size);
out:
	dm_put_live_table(md, srcu_idx);
	return min(ret, size);
}

/*
 * A target may call dm_accept_partial_bio only from the map routine.  It is
 * allowed for all bio types except REQ_PREFLUSH.
 *
 * dm_accept_partial_bio informs the dm that the target only wants to process
 * additional n_sectors sectors of the bio and the rest of the data should be
 * sent in a next bio.
 *
 * A diagram that explains the arithmetics:
 * +--------------------+---------------+-------+
 * |         1          |       2       |   3   |
 * +--------------------+---------------+-------+
 *
 * <-------------- *tio->len_ptr --------------->
 *                      <------- bi_size ------->
 *                      <-- n_sectors -->
 *
 * Region 1 was already iterated over with bio_advance or similar function.
 *	(it may be empty if the target doesn't use bio_advance)
 * Region 2 is the remaining bio size that the target wants to process.
 *	(it may be empty if region 1 is non-empty, although there is no reason
 *	 to make it empty)
 * The target requires that region 3 is to be sent in the next bio.
 *
 * If the target wants to receive multiple copies of the bio (via num_*bios, etc),
 * the partially processed part (the sum of regions 1+2) must be the same for all
 * copies of the bio.
 */
void dm_accept_partial_bio(struct bio *bio, unsigned n_sectors)
{
	struct dm_target_io *tio = container_of(bio, struct dm_target_io, clone);
	unsigned bi_size = bio->bi_iter.bi_size >> SECTOR_SHIFT;
	BUG_ON(bio->bi_opf & REQ_PREFLUSH);
	BUG_ON(bi_size > *tio->len_ptr);
	BUG_ON(n_sectors > bi_size);
	*tio->len_ptr -= bi_size - n_sectors;
	bio->bi_iter.bi_size = n_sectors << SECTOR_SHIFT;
}
EXPORT_SYMBOL_GPL(dm_accept_partial_bio);

/*
 * Flush current->bio_list when the target map method blocks.
 * This fixes deadlocks in snapshot and possibly in other targets.
 */
struct dm_offload {
	struct blk_plug plug;
	struct blk_plug_cb cb;
};

static void flush_current_bio_list(struct blk_plug_cb *cb, bool from_schedule)
{
	struct dm_offload *o = container_of(cb, struct dm_offload, cb);
	struct bio_list list;
	struct bio *bio;
	int i;

	INIT_LIST_HEAD(&o->cb.list);

	if (unlikely(!current->bio_list))
		return;

	for (i = 0; i < 2; i++) {
		list = current->bio_list[i];
		bio_list_init(&current->bio_list[i]);

		while ((bio = bio_list_pop(&list))) {
			struct bio_set *bs = bio->bi_pool;
			if (unlikely(!bs) || bs == fs_bio_set) {
				bio_list_add(&current->bio_list[i], bio);
				continue;
			}

			spin_lock(&bs->rescue_lock);
			bio_list_add(&bs->rescue_list, bio);
			queue_work(bs->rescue_workqueue, &bs->rescue_work);
			spin_unlock(&bs->rescue_lock);
		}
	}
}

static void dm_offload_start(struct dm_offload *o)
{
	blk_start_plug(&o->plug);
	o->cb.callback = flush_current_bio_list;
	list_add(&o->cb.list, &current->plug->cb_list);
}

static void dm_offload_end(struct dm_offload *o)
{
	list_del(&o->cb.list);
	blk_finish_plug(&o->plug);
}

static void __map_bio(struct dm_target_io *tio)
{
	int r;
	sector_t sector;
	struct dm_offload o;
	struct bio *clone = &tio->clone;
	struct dm_target *ti = tio->ti;

	clone->bi_end_io = clone_endio;

	/*
	 * Map the clone.  If r == 0 we don't need to do
	 * anything, the target has assumed ownership of
	 * this io.
	 */
	atomic_inc(&tio->io->io_count);
	sector = clone->bi_iter.bi_sector;

	dm_offload_start(&o);
	r = ti->type->map(ti, clone);
	dm_offload_end(&o);

	if (r == DM_MAPIO_REMAPPED) {
		/* the bio has been remapped so dispatch it */

		trace_block_bio_remap(bdev_get_queue(clone->bi_bdev), clone,
				      tio->io->bio->bi_bdev->bd_dev, sector);

		generic_make_request(clone);
	} else if (r < 0 || r == DM_MAPIO_REQUEUE) {
		/* error the io and bail out, or requeue it if needed */
		dec_pending(tio->io, r);
		free_tio(tio);
	} else if (r != DM_MAPIO_SUBMITTED) {
		DMWARN("unimplemented target map return value: %d", r);
		BUG();
	}
}

struct clone_info {
	struct mapped_device *md;
	struct dm_table *map;
	struct bio *bio;
	struct dm_io *io;
	sector_t sector;
	unsigned sector_count;
};

static void bio_setup_sector(struct bio *bio, sector_t sector, unsigned len)
{
	bio->bi_iter.bi_sector = sector;
	bio->bi_iter.bi_size = to_bytes(len);
}

/*
 * Creates a bio that consists of range of complete bvecs.
 */
static int clone_bio(struct dm_target_io *tio, struct bio *bio,
		     sector_t sector, unsigned len)
{
	struct bio *clone = &tio->clone;

	__bio_clone_fast(clone, bio);

	if (bio_integrity(bio)) {
		int r = bio_integrity_clone(clone, bio, GFP_NOIO);
		if (r < 0)
			return r;
	}

	bio_advance(clone, to_bytes(sector - clone->bi_iter.bi_sector));
	clone->bi_iter.bi_size = to_bytes(len);

	if (bio_integrity(bio))
		bio_integrity_trim(clone, 0, len);

	return 0;
}

static struct dm_target_io *alloc_tio(struct clone_info *ci,
				      struct dm_target *ti,
				      unsigned target_bio_nr)
{
	struct dm_target_io *tio;
	struct bio *clone;

	clone = bio_alloc_bioset(GFP_NOIO, 0, ci->md->bs);
	tio = container_of(clone, struct dm_target_io, clone);

	tio->io = ci->io;
	tio->ti = ti;
	tio->target_bio_nr = target_bio_nr;

	return tio;
}

static void __clone_and_map_simple_bio(struct clone_info *ci,
				       struct dm_target *ti,
				       unsigned target_bio_nr, unsigned *len)
{
	struct dm_target_io *tio = alloc_tio(ci, ti, target_bio_nr);
	struct bio *clone = &tio->clone;

	tio->len_ptr = len;

	__bio_clone_fast(clone, ci->bio);
	if (len)
		bio_setup_sector(clone, ci->sector, *len);

	__map_bio(tio);
}

static void __send_duplicate_bios(struct clone_info *ci, struct dm_target *ti,
				  unsigned num_bios, unsigned *len)
{
	unsigned target_bio_nr;

	for (target_bio_nr = 0; target_bio_nr < num_bios; target_bio_nr++)
		__clone_and_map_simple_bio(ci, ti, target_bio_nr, len);
}

static int __send_empty_flush(struct clone_info *ci)
{
	unsigned target_nr = 0;
	struct dm_target *ti;

	BUG_ON(bio_has_data(ci->bio));
	while ((ti = dm_table_get_target(ci->map, target_nr++)))
		__send_duplicate_bios(ci, ti, ti->num_flush_bios, NULL);

	return 0;
}

static int __clone_and_map_data_bio(struct clone_info *ci, struct dm_target *ti,
				     sector_t sector, unsigned *len)
{
	struct bio *bio = ci->bio;
	struct dm_target_io *tio;
	unsigned target_bio_nr;
	unsigned num_target_bios = 1;
	int r = 0;

	/*
	 * Does the target want to receive duplicate copies of the bio?
	 */
	if (bio_data_dir(bio) == WRITE && ti->num_write_bios)
		num_target_bios = ti->num_write_bios(ti, bio);

	for (target_bio_nr = 0; target_bio_nr < num_target_bios; target_bio_nr++) {
		tio = alloc_tio(ci, ti, target_bio_nr);
		tio->len_ptr = len;
		r = clone_bio(tio, bio, sector, *len);
		if (r < 0) {
			free_tio(tio);
			break;
		}
		__map_bio(tio);
	}

	return r;
}

typedef unsigned (*get_num_bios_fn)(struct dm_target *ti);

static unsigned get_num_discard_bios(struct dm_target *ti)
{
	return ti->num_discard_bios;
}

static unsigned get_num_write_same_bios(struct dm_target *ti)
{
	return ti->num_write_same_bios;
}

typedef bool (*is_split_required_fn)(struct dm_target *ti);

static bool is_split_required_for_discard(struct dm_target *ti)
{
	return ti->split_discard_bios;
}

static int __send_changing_extent_only(struct clone_info *ci,
				       get_num_bios_fn get_num_bios,
				       is_split_required_fn is_split_required)
{
	struct dm_target *ti;
	unsigned len;
	unsigned num_bios;

	do {
		ti = dm_table_find_target(ci->map, ci->sector);
		if (!dm_target_is_valid(ti))
			return -EIO;

		/*
		 * Even though the device advertised support for this type of
		 * request, that does not mean every target supports it, and
		 * reconfiguration might also have changed that since the
		 * check was performed.
		 */
		num_bios = get_num_bios ? get_num_bios(ti) : 0;
		if (!num_bios)
			return -EOPNOTSUPP;

		if (is_split_required && !is_split_required(ti))
			len = min((sector_t)ci->sector_count, max_io_len_target_boundary(ci->sector, ti));
		else
			len = min((sector_t)ci->sector_count, max_io_len(ci->sector, ti));

		__send_duplicate_bios(ci, ti, num_bios, &len);

		ci->sector += len;
	} while (ci->sector_count -= len);

	return 0;
}

static int __send_discard(struct clone_info *ci)
{
	return __send_changing_extent_only(ci, get_num_discard_bios,
					   is_split_required_for_discard);
}

static int __send_write_same(struct clone_info *ci)
{
	return __send_changing_extent_only(ci, get_num_write_same_bios, NULL);
}

/*
 * Select the correct strategy for processing a non-flush bio.
 */
static int __split_and_process_non_flush(struct clone_info *ci)
{
	struct bio *bio = ci->bio;
	struct dm_target *ti;
	unsigned len;
	int r;

	if (unlikely(bio_op(bio) == REQ_OP_DISCARD))
		return __send_discard(ci);
	else if (unlikely(bio_op(bio) == REQ_OP_WRITE_SAME))
		return __send_write_same(ci);

	ti = dm_table_find_target(ci->map, ci->sector);
	if (!dm_target_is_valid(ti))
		return -EIO;

	len = min_t(sector_t, max_io_len(ci->sector, ti), ci->sector_count);

	r = __clone_and_map_data_bio(ci, ti, ci->sector, &len);
	if (r < 0)
		return r;

	ci->sector += len;
	ci->sector_count -= len;

	return 0;
}

/*
 * Entry point to split a bio into clones and submit them to the targets.
 */
static void __split_and_process_bio(struct mapped_device *md,
				    struct dm_table *map, struct bio *bio)
{
	struct clone_info ci;
	int error = 0;

	if (unlikely(!map)) {
		bio_io_error(bio);
		return;
	}

	ci.map = map;
	ci.md = md;
	ci.io = alloc_io(md);
	ci.io->error = 0;
	atomic_set(&ci.io->io_count, 1);
	ci.io->bio = bio;
	ci.io->md = md;
	spin_lock_init(&ci.io->endio_lock);
	ci.sector = bio->bi_iter.bi_sector;

	start_io_acct(ci.io);

	if (bio->bi_opf & REQ_PREFLUSH) {
		ci.bio = &ci.md->flush_bio;
		ci.sector_count = 0;
		error = __send_empty_flush(&ci);
		/* dec_pending submits any data associated with flush */
	} else {
		ci.bio = bio;
		ci.sector_count = bio_sectors(bio);
		while (ci.sector_count && !error)
			error = __split_and_process_non_flush(&ci);
	}

	/* drop the extra reference count */
	dec_pending(ci.io, error);
}
/*-----------------------------------------------------------------
 * CRUD END
 *---------------------------------------------------------------*/

/*
 * The request function that just remaps the bio built up by
 * dm_merge_bvec.
 */
static blk_qc_t dm_make_request(struct request_queue *q, struct bio *bio)
{
	int rw = bio_data_dir(bio);
	struct mapped_device *md = q->queuedata;
	int srcu_idx;
	struct dm_table *map;

	map = dm_get_live_table(md, &srcu_idx);

	generic_start_io_acct(rw, bio_sectors(bio), &dm_disk(md)->part0);

	/* if we're suspended, we have to queue this io for later */
	if (unlikely(test_bit(DMF_BLOCK_IO_FOR_SUSPEND, &md->flags))) {
		dm_put_live_table(md, srcu_idx);

		if (!(bio->bi_opf & REQ_RAHEAD))
			queue_io(md, bio);
		else
			bio_io_error(bio);
		return BLK_QC_T_NONE;
	}

	__split_and_process_bio(md, map, bio);
	dm_put_live_table(md, srcu_idx);
	return BLK_QC_T_NONE;
}

static int dm_any_congested(void *congested_data, int bdi_bits)
{
	int r = bdi_bits;
	struct mapped_device *md = congested_data;
	struct dm_table *map;

	if (!test_bit(DMF_BLOCK_IO_FOR_SUSPEND, &md->flags)) {
		if (dm_request_based(md)) {
			/*
			 * With request-based DM we only need to check the
			 * top-level queue for congestion.
			 */
			r = md->queue->backing_dev_info.wb.state & bdi_bits;
		} else {
			map = dm_get_live_table_fast(md);
			if (map)
				r = dm_table_any_congested(map, bdi_bits);
			dm_put_live_table_fast(md);
		}
	}

	return r;
}

/*-----------------------------------------------------------------
 * An IDR is used to keep track of allocated minor numbers.
 *---------------------------------------------------------------*/
static void free_minor(int minor)
{
	spin_lock(&_minor_lock);
	idr_remove(&_minor_idr, minor);
	spin_unlock(&_minor_lock);
}

/*
 * See if the device with a specific minor # is free.
 */
static int specific_minor(int minor)
{
	int r;

	if (minor >= (1 << MINORBITS))
		return -EINVAL;

	idr_preload(GFP_KERNEL);
	spin_lock(&_minor_lock);

	r = idr_alloc(&_minor_idr, MINOR_ALLOCED, minor, minor + 1, GFP_NOWAIT);

	spin_unlock(&_minor_lock);
	idr_preload_end();
	if (r < 0)
		return r == -ENOSPC ? -EBUSY : r;
	return 0;
}

static int next_free_minor(int *minor)
{
	int r;

	idr_preload(GFP_KERNEL);
	spin_lock(&_minor_lock);

	r = idr_alloc(&_minor_idr, MINOR_ALLOCED, 0, 1 << MINORBITS, GFP_NOWAIT);

	spin_unlock(&_minor_lock);
	idr_preload_end();
	if (r < 0)
		return r;
	*minor = r;
	return 0;
}

static const struct block_device_operations dm_blk_dops;

static void dm_wq_work(struct work_struct *work);

void dm_init_md_queue(struct mapped_device *md)
{
	/*
	 * Request-based dm devices cannot be stacked on top of bio-based dm
	 * devices.  The type of this dm device may not have been decided yet.
	 * The type is decided at the first table loading time.
	 * To prevent problematic device stacking, clear the queue flag
	 * for request stacking support until then.
	 *
	 * This queue is new, so no concurrency on the queue_flags.
	 */
	queue_flag_clear_unlocked(QUEUE_FLAG_STACKABLE, md->queue);

	/*
	 * Initialize data that will only be used by a non-blk-mq DM queue
	 * - must do so here (in alloc_dev callchain) before queue is used
	 */
	md->queue->queuedata = md;
	md->queue->backing_dev_info.congested_data = md;
}

void dm_init_normal_md_queue(struct mapped_device *md)
{
	md->use_blk_mq = false;
	dm_init_md_queue(md);

	/*
	 * Initialize aspects of queue that aren't relevant for blk-mq
	 */
	md->queue->backing_dev_info.congested_fn = dm_any_congested;
	blk_queue_bounce_limit(md->queue, BLK_BOUNCE_ANY);
}

static void cleanup_mapped_device(struct mapped_device *md)
{
	if (md->wq)
		destroy_workqueue(md->wq);
	if (md->kworker_task)
		kthread_stop(md->kworker_task);
	mempool_destroy(md->io_pool);
	mempool_destroy(md->rq_pool);
	if (md->bs)
		bioset_free(md->bs);

	if (md->disk) {
		spin_lock(&_minor_lock);
		md->disk->private_data = NULL;
		spin_unlock(&_minor_lock);
		del_gendisk(md->disk);
		put_disk(md->disk);
	}

	if (md->queue)
		blk_cleanup_queue(md->queue);

	cleanup_srcu_struct(&md->io_barrier);

	if (md->bdev) {
		bdput(md->bdev);
		md->bdev = NULL;
	}

	dm_mq_cleanup_mapped_device(md);
}

/*
 * Allocate and initialise a blank device with a given minor.
 */
static struct mapped_device *alloc_dev(int minor)
{
	int r, numa_node_id = dm_get_numa_node();
	struct mapped_device *md;
	void *old_md;

	md = vzalloc_node(sizeof(*md), numa_node_id);
	if (!md) {
		DMWARN("unable to allocate device, out of memory.");
		return NULL;
	}

	if (!try_module_get(THIS_MODULE))
		goto bad_module_get;

	/* get a minor number for the dev */
	if (minor == DM_ANY_MINOR)
		r = next_free_minor(&minor);
	else
		r = specific_minor(minor);
	if (r < 0)
		goto bad_minor;

	r = init_srcu_struct(&md->io_barrier);
	if (r < 0)
		goto bad_io_barrier;

	md->numa_node_id = numa_node_id;
	md->use_blk_mq = dm_use_blk_mq_default();
	md->init_tio_pdu = false;
	md->type = DM_TYPE_NONE;
	mutex_init(&md->suspend_lock);
	mutex_init(&md->type_lock);
	mutex_init(&md->table_devices_lock);
	spin_lock_init(&md->deferred_lock);
	atomic_set(&md->holders, 1);
	atomic_set(&md->open_count, 0);
	atomic_set(&md->event_nr, 0);
	atomic_set(&md->uevent_seq, 0);
	INIT_LIST_HEAD(&md->uevent_list);
	INIT_LIST_HEAD(&md->table_devices);
	spin_lock_init(&md->uevent_lock);

	md->queue = blk_alloc_queue_node(GFP_KERNEL, numa_node_id);
	if (!md->queue)
		goto bad;

	dm_init_md_queue(md);

	md->disk = alloc_disk_node(1, numa_node_id);
	if (!md->disk)
		goto bad;

	atomic_set(&md->pending[0], 0);
	atomic_set(&md->pending[1], 0);
	init_waitqueue_head(&md->wait);
	INIT_WORK(&md->work, dm_wq_work);
	init_waitqueue_head(&md->eventq);
	init_completion(&md->kobj_holder.completion);
	md->kworker_task = NULL;

	md->disk->major = _major;
	md->disk->first_minor = minor;
	md->disk->fops = &dm_blk_dops;
	md->disk->queue = md->queue;
	md->disk->private_data = md;
	sprintf(md->disk->disk_name, "dm-%d", minor);
	add_disk(md->disk);
	format_dev_t(md->name, MKDEV(_major, minor));

	md->wq = alloc_workqueue("kdmflush", WQ_MEM_RECLAIM, 0);
	if (!md->wq)
		goto bad;

	md->bdev = bdget_disk(md->disk, 0);
	if (!md->bdev)
		goto bad;

	bio_init(&md->flush_bio);
	md->flush_bio.bi_bdev = md->bdev;
	bio_set_op_attrs(&md->flush_bio, REQ_OP_WRITE, WRITE_FLUSH);

	dm_stats_init(&md->stats);

	/* Populate the mapping, nobody knows we exist yet */
	spin_lock(&_minor_lock);
	old_md = idr_replace(&_minor_idr, md, minor);
	spin_unlock(&_minor_lock);

	BUG_ON(old_md != MINOR_ALLOCED);

	return md;

bad:
	cleanup_mapped_device(md);
bad_io_barrier:
	free_minor(minor);
bad_minor:
	module_put(THIS_MODULE);
bad_module_get:
	kvfree(md);
	return NULL;
}

static void unlock_fs(struct mapped_device *md);

static void free_dev(struct mapped_device *md)
{
	int minor = MINOR(disk_devt(md->disk));

	unlock_fs(md);

	cleanup_mapped_device(md);

	free_table_devices(&md->table_devices);
	dm_stats_cleanup(&md->stats);
	free_minor(minor);

	module_put(THIS_MODULE);
	kvfree(md);
}

static void __bind_mempools(struct mapped_device *md, struct dm_table *t)
{
	struct dm_md_mempools *p = dm_table_get_md_mempools(t);

	if (md->bs) {
		/* The md already has necessary mempools. */
		if (dm_table_bio_based(t)) {
			/*
			 * Reload bioset because front_pad may have changed
			 * because a different table was loaded.
			 */
			bioset_free(md->bs);
			md->bs = p->bs;
			p->bs = NULL;
		}
		/*
		 * There's no need to reload with request-based dm
		 * because the size of front_pad doesn't change.
		 * Note for future: If you are to reload bioset,
		 * prep-ed requests in the queue may refer
		 * to bio from the old bioset, so you must walk
		 * through the queue to unprep.
		 */
		goto out;
	}

	BUG_ON(!p || md->io_pool || md->rq_pool || md->bs);

	md->io_pool = p->io_pool;
	p->io_pool = NULL;
	md->rq_pool = p->rq_pool;
	p->rq_pool = NULL;
	md->bs = p->bs;
	p->bs = NULL;

out:
	/* mempool bind completed, no longer need any mempools in the table */
	dm_table_free_md_mempools(t);
}

/*
 * Bind a table to the device.
 */
static void event_callback(void *context)
{
	unsigned long flags;
	LIST_HEAD(uevents);
	struct mapped_device *md = (struct mapped_device *) context;

	spin_lock_irqsave(&md->uevent_lock, flags);
	list_splice_init(&md->uevent_list, &uevents);
	spin_unlock_irqrestore(&md->uevent_lock, flags);

	dm_send_uevents(&uevents, &disk_to_dev(md->disk)->kobj);

	atomic_inc(&md->event_nr);
	wake_up(&md->eventq);
}

/*
 * Protected by md->suspend_lock obtained by dm_swap_table().
 */
static void __set_size(struct mapped_device *md, sector_t size)
{
	set_capacity(md->disk, size);

	i_size_write(md->bdev->bd_inode, (loff_t)size << SECTOR_SHIFT);
}

/*
 * Returns old map, which caller must destroy.
 */
static struct dm_table *__bind(struct mapped_device *md, struct dm_table *t,
			       struct queue_limits *limits)
{
	struct dm_table *old_map;
	struct request_queue *q = md->queue;
	sector_t size;

	lockdep_assert_held(&md->suspend_lock);

	size = dm_table_get_size(t);

	/*
	 * Wipe any geometry if the size of the table changed.
	 */
	if (size != dm_get_size(md))
		memset(&md->geometry, 0, sizeof(md->geometry));

	__set_size(md, size);

	dm_table_event_callback(t, event_callback, md);

	/*
	 * The queue hasn't been stopped yet, if the old table type wasn't
	 * for request-based during suspension.  So stop it to prevent
	 * I/O mapping before resume.
	 * This must be done before setting the queue restrictions,
	 * because request-based dm may be run just after the setting.
	 */
	if (dm_table_request_based(t)) {
		dm_stop_queue(q);
		/*
		 * Leverage the fact that request-based DM targets are
		 * immutable singletons and establish md->immutable_target
		 * - used to optimize both dm_request_fn and dm_mq_queue_rq
		 */
		md->immutable_target = dm_table_get_immutable_target(t);
	}

	__bind_mempools(md, t);

	old_map = rcu_dereference_protected(md->map, lockdep_is_held(&md->suspend_lock));
	rcu_assign_pointer(md->map, (void *)t);
	md->immutable_target_type = dm_table_get_immutable_target_type(t);

	dm_table_set_restrictions(t, q, limits);
	if (old_map)
		dm_sync_table(md);

	return old_map;
}

/*
 * Returns unbound table for the caller to free.
 */
static struct dm_table *__unbind(struct mapped_device *md)
{
	struct dm_table *map = rcu_dereference_protected(md->map, 1);

	if (!map)
		return NULL;

	dm_table_event_callback(map, NULL, NULL);
	RCU_INIT_POINTER(md->map, NULL);
	dm_sync_table(md);

	return map;
}

/*
 * Constructor for a new device.
 */
int dm_create(int minor, struct mapped_device **result)
{
	struct mapped_device *md;

	md = alloc_dev(minor);
	if (!md)
		return -ENXIO;

	dm_sysfs_init(md);

	*result = md;
	return 0;
}

/*
 * Functions to manage md->type.
 * All are required to hold md->type_lock.
 */
void dm_lock_md_type(struct mapped_device *md)
{
	mutex_lock(&md->type_lock);
}

void dm_unlock_md_type(struct mapped_device *md)
{
	mutex_unlock(&md->type_lock);
}

void dm_set_md_type(struct mapped_device *md, unsigned type)
{
	BUG_ON(!mutex_is_locked(&md->type_lock));
	md->type = type;
}

unsigned dm_get_md_type(struct mapped_device *md)
{
	return md->type;
}

struct target_type *dm_get_immutable_target_type(struct mapped_device *md)
{
	return md->immutable_target_type;
}

/*
 * The queue_limits are only valid as long as you have a reference
 * count on 'md'.
 */
struct queue_limits *dm_get_queue_limits(struct mapped_device *md)
{
	BUG_ON(!atomic_read(&md->holders));
	return &md->queue->limits;
}
EXPORT_SYMBOL_GPL(dm_get_queue_limits);

/*
 * Setup the DM device's queue based on md's type
 */
int dm_setup_md_queue(struct mapped_device *md, struct dm_table *t)
{
	int r;
	unsigned type = dm_get_md_type(md);

	switch (type) {
	case DM_TYPE_REQUEST_BASED:
		r = dm_old_init_request_queue(md);
		if (r) {
			DMERR("Cannot initialize queue for request-based mapped device");
			return r;
		}
		break;
	case DM_TYPE_MQ_REQUEST_BASED:
		r = dm_mq_init_request_queue(md, t);
		if (r) {
			DMERR("Cannot initialize queue for request-based dm-mq mapped device");
			return r;
		}
		break;
	case DM_TYPE_BIO_BASED:
	case DM_TYPE_DAX_BIO_BASED:
		dm_init_normal_md_queue(md);
		blk_queue_make_request(md->queue, dm_make_request);
		/*
		 * DM handles splitting bios as needed.  Free the bio_split bioset
		 * since it won't be used (saves 1 process per bio-based DM device).
		 */
		bioset_free(md->queue->bio_split);
		md->queue->bio_split = NULL;

		if (type == DM_TYPE_DAX_BIO_BASED)
			queue_flag_set_unlocked(QUEUE_FLAG_DAX, md->queue);
		break;
	}

	return 0;
}

struct mapped_device *dm_get_md(dev_t dev)
{
	struct mapped_device *md;
	unsigned minor = MINOR(dev);

	if (MAJOR(dev) != _major || minor >= (1 << MINORBITS))
		return NULL;

	spin_lock(&_minor_lock);

	md = idr_find(&_minor_idr, minor);
	if (md) {
		if ((md == MINOR_ALLOCED ||
		     (MINOR(disk_devt(dm_disk(md))) != minor) ||
		     dm_deleting_md(md) ||
		     test_bit(DMF_FREEING, &md->flags))) {
			md = NULL;
			goto out;
		}
		dm_get(md);
	}

out:
	spin_unlock(&_minor_lock);

	return md;
}
EXPORT_SYMBOL_GPL(dm_get_md);

void *dm_get_mdptr(struct mapped_device *md)
{
	return md->interface_ptr;
}

void dm_set_mdptr(struct mapped_device *md, void *ptr)
{
	md->interface_ptr = ptr;
}

void dm_get(struct mapped_device *md)
{
	atomic_inc(&md->holders);
	BUG_ON(test_bit(DMF_FREEING, &md->flags));
}

int dm_hold(struct mapped_device *md)
{
	spin_lock(&_minor_lock);
	if (test_bit(DMF_FREEING, &md->flags)) {
		spin_unlock(&_minor_lock);
		return -EBUSY;
	}
	dm_get(md);
	spin_unlock(&_minor_lock);
	return 0;
}
EXPORT_SYMBOL_GPL(dm_hold);

const char *dm_device_name(struct mapped_device *md)
{
	return md->name;
}
EXPORT_SYMBOL_GPL(dm_device_name);

static void __dm_destroy(struct mapped_device *md, bool wait)
{
	struct request_queue *q = dm_get_md_queue(md);
	struct dm_table *map;
	int srcu_idx;

	might_sleep();

	spin_lock(&_minor_lock);
	idr_replace(&_minor_idr, MINOR_ALLOCED, MINOR(disk_devt(dm_disk(md))));
	set_bit(DMF_FREEING, &md->flags);
	spin_unlock(&_minor_lock);

	spin_lock_irq(q->queue_lock);
	queue_flag_set(QUEUE_FLAG_DYING, q);
	spin_unlock_irq(q->queue_lock);

	if (dm_request_based(md) && md->kworker_task)
		kthread_flush_worker(&md->kworker);

	/*
	 * Take suspend_lock so that presuspend and postsuspend methods
	 * do not race with internal suspend.
	 */
	mutex_lock(&md->suspend_lock);
	map = dm_get_live_table(md, &srcu_idx);
	if (!dm_suspended_md(md)) {
		dm_table_presuspend_targets(map);
		dm_table_postsuspend_targets(map);
	}
	/* dm_put_live_table must be before msleep, otherwise deadlock is possible */
	dm_put_live_table(md, srcu_idx);
	mutex_unlock(&md->suspend_lock);

	/*
	 * Rare, but there may be I/O requests still going to complete,
	 * for example.  Wait for all references to disappear.
	 * No one should increment the reference count of the mapped_device,
	 * after the mapped_device state becomes DMF_FREEING.
	 */
	if (wait)
		while (atomic_read(&md->holders))
			msleep(1);
	else if (atomic_read(&md->holders))
		DMWARN("%s: Forcibly removing mapped_device still in use! (%d users)",
		       dm_device_name(md), atomic_read(&md->holders));

	dm_sysfs_exit(md);
	dm_table_destroy(__unbind(md));
	free_dev(md);
}

void dm_destroy(struct mapped_device *md)
{
	__dm_destroy(md, true);
}

void dm_destroy_immediate(struct mapped_device *md)
{
	__dm_destroy(md, false);
}

void dm_put(struct mapped_device *md)
{
	atomic_dec(&md->holders);
}
EXPORT_SYMBOL_GPL(dm_put);

static int dm_wait_for_completion(struct mapped_device *md, long task_state)
{
	int r = 0;
	DEFINE_WAIT(wait);

	while (1) {
		prepare_to_wait(&md->wait, &wait, task_state);

		if (!md_in_flight(md))
			break;

		if (signal_pending_state(task_state, current)) {
			r = -EINTR;
			break;
		}

		io_schedule();
	}
	finish_wait(&md->wait, &wait);

	return r;
}

/*
 * Process the deferred bios
 */
static void dm_wq_work(struct work_struct *work)
{
	struct mapped_device *md = container_of(work, struct mapped_device,
						work);
	struct bio *c;
	int srcu_idx;
	struct dm_table *map;

	map = dm_get_live_table(md, &srcu_idx);

	while (!test_bit(DMF_BLOCK_IO_FOR_SUSPEND, &md->flags)) {
		spin_lock_irq(&md->deferred_lock);
		c = bio_list_pop(&md->deferred);
		spin_unlock_irq(&md->deferred_lock);

		if (!c)
			break;

		if (dm_request_based(md))
			generic_make_request(c);
		else
			__split_and_process_bio(md, map, c);
	}

	dm_put_live_table(md, srcu_idx);
}

static void dm_queue_flush(struct mapped_device *md)
{
	clear_bit(DMF_BLOCK_IO_FOR_SUSPEND, &md->flags);
	smp_mb__after_atomic();
	queue_work(md->wq, &md->work);
}

/*
 * Swap in a new table, returning the old one for the caller to destroy.
 */
struct dm_table *dm_swap_table(struct mapped_device *md, struct dm_table *table)
{
	struct dm_table *live_map = NULL, *map = ERR_PTR(-EINVAL);
	struct queue_limits limits;
	int r;

	mutex_lock(&md->suspend_lock);

	/* device must be suspended */
	if (!dm_suspended_md(md))
		goto out;

	/*
	 * If the new table has no data devices, retain the existing limits.
	 * This helps multipath with queue_if_no_path if all paths disappear,
	 * then new I/O is queued based on these limits, and then some paths
	 * reappear.
	 */
	if (dm_table_has_no_data_devices(table)) {
		live_map = dm_get_live_table_fast(md);
		if (live_map)
			limits = md->queue->limits;
		dm_put_live_table_fast(md);
	}

	if (!live_map) {
		r = dm_calculate_queue_limits(table, &limits);
		if (r) {
			map = ERR_PTR(r);
			goto out;
		}
	}

	map = __bind(md, table, &limits);

out:
	mutex_unlock(&md->suspend_lock);
	return map;
}

/*
 * Functions to lock and unlock any filesystem running on the
 * device.
 */
static int lock_fs(struct mapped_device *md)
{
	int r;

	WARN_ON(md->frozen_sb);

	md->frozen_sb = freeze_bdev(md->bdev);
	if (IS_ERR(md->frozen_sb)) {
		r = PTR_ERR(md->frozen_sb);
		md->frozen_sb = NULL;
		return r;
	}

	set_bit(DMF_FROZEN, &md->flags);

	return 0;
}

static void unlock_fs(struct mapped_device *md)
{
	if (!test_bit(DMF_FROZEN, &md->flags))
		return;

	thaw_bdev(md->bdev, md->frozen_sb);
	md->frozen_sb = NULL;
	clear_bit(DMF_FROZEN, &md->flags);
}

/*
 * @suspend_flags: DM_SUSPEND_LOCKFS_FLAG and/or DM_SUSPEND_NOFLUSH_FLAG
 * @task_state: e.g. TASK_INTERRUPTIBLE or TASK_UNINTERRUPTIBLE
 * @dmf_suspended_flag: DMF_SUSPENDED or DMF_SUSPENDED_INTERNALLY
 *
 * If __dm_suspend returns 0, the device is completely quiescent
 * now. There is no request-processing activity. All new requests
 * are being added to md->deferred list.
 *
 * Caller must hold md->suspend_lock
 */
static int __dm_suspend(struct mapped_device *md, struct dm_table *map,
			unsigned suspend_flags, long task_state,
			int dmf_suspended_flag)
{
	bool do_lockfs = suspend_flags & DM_SUSPEND_LOCKFS_FLAG;
	bool noflush = suspend_flags & DM_SUSPEND_NOFLUSH_FLAG;
	int r;

	lockdep_assert_held(&md->suspend_lock);

	/*
	 * DMF_NOFLUSH_SUSPENDING must be set before presuspend.
	 * This flag is cleared before dm_suspend returns.
	 */
	if (noflush)
		set_bit(DMF_NOFLUSH_SUSPENDING, &md->flags);

	/*
	 * This gets reverted if there's an error later and the targets
	 * provide the .presuspend_undo hook.
	 */
	dm_table_presuspend_targets(map);

	/*
	 * Flush I/O to the device.
	 * Any I/O submitted after lock_fs() may not be flushed.
	 * noflush takes precedence over do_lockfs.
	 * (lock_fs() flushes I/Os and waits for them to complete.)
	 */
	if (!noflush && do_lockfs) {
		r = lock_fs(md);
		if (r) {
			dm_table_presuspend_undo_targets(map);
			return r;
		}
	}

	/*
	 * Here we must make sure that no processes are submitting requests
	 * to target drivers i.e. no one may be executing
	 * __split_and_process_bio. This is called from dm_request and
	 * dm_wq_work.
	 *
	 * To get all processes out of __split_and_process_bio in dm_request,
	 * we take the write lock. To prevent any process from reentering
	 * __split_and_process_bio from dm_request and quiesce the thread
	 * (dm_wq_work), we set BMF_BLOCK_IO_FOR_SUSPEND and call
	 * flush_workqueue(md->wq).
	 */
	set_bit(DMF_BLOCK_IO_FOR_SUSPEND, &md->flags);
	if (map)
		synchronize_srcu(&md->io_barrier);

	/*
	 * Stop md->queue before flushing md->wq in case request-based
	 * dm defers requests to md->wq from md->queue.
	 */
	if (dm_request_based(md)) {
		dm_stop_queue(md->queue);
		if (md->kworker_task)
			kthread_flush_worker(&md->kworker);
	}

	flush_workqueue(md->wq);

	/*
	 * At this point no more requests are entering target request routines.
	 * We call dm_wait_for_completion to wait for all existing requests
	 * to finish.
	 */
	r = dm_wait_for_completion(md, task_state);
	if (!r)
		set_bit(dmf_suspended_flag, &md->flags);

	if (noflush)
		clear_bit(DMF_NOFLUSH_SUSPENDING, &md->flags);
	if (map)
		synchronize_srcu(&md->io_barrier);

	/* were we interrupted ? */
	if (r < 0) {
		dm_queue_flush(md);

		if (dm_request_based(md))
			dm_start_queue(md->queue);

		unlock_fs(md);
		dm_table_presuspend_undo_targets(map);
		/* pushback list is already flushed, so skip flush */
	}

	return r;
}

/*
 * We need to be able to change a mapping table under a mounted
 * filesystem.  For example we might want to move some data in
 * the background.  Before the table can be swapped with
 * dm_bind_table, dm_suspend must be called to flush any in
 * flight bios and ensure that any further io gets deferred.
 */
/*
 * Suspend mechanism in request-based dm.
 *
 * 1. Flush all I/Os by lock_fs() if needed.
 * 2. Stop dispatching any I/O by stopping the request_queue.
 * 3. Wait for all in-flight I/Os to be completed or requeued.
 *
 * To abort suspend, start the request_queue.
 */
int dm_suspend(struct mapped_device *md, unsigned suspend_flags)
{
	struct dm_table *map = NULL;
	int r = 0;

retry:
	mutex_lock_nested(&md->suspend_lock, SINGLE_DEPTH_NESTING);

	if (dm_suspended_md(md)) {
		r = -EINVAL;
		goto out_unlock;
	}

	if (dm_suspended_internally_md(md)) {
		/* already internally suspended, wait for internal resume */
		mutex_unlock(&md->suspend_lock);
		r = wait_on_bit(&md->flags, DMF_SUSPENDED_INTERNALLY, TASK_INTERRUPTIBLE);
		if (r)
			return r;
		goto retry;
	}

	map = rcu_dereference_protected(md->map, lockdep_is_held(&md->suspend_lock));

	r = __dm_suspend(md, map, suspend_flags, TASK_INTERRUPTIBLE, DMF_SUSPENDED);
	if (r)
		goto out_unlock;

	dm_table_postsuspend_targets(map);

out_unlock:
	mutex_unlock(&md->suspend_lock);
	return r;
}

static int __dm_resume(struct mapped_device *md, struct dm_table *map)
{
	if (map) {
		int r = dm_table_resume_targets(map);
		if (r)
			return r;
	}

	dm_queue_flush(md);

	/*
	 * Flushing deferred I/Os must be done after targets are resumed
	 * so that mapping of targets can work correctly.
	 * Request-based dm is queueing the deferred I/Os in its request_queue.
	 */
	if (dm_request_based(md))
		dm_start_queue(md->queue);

	unlock_fs(md);

	return 0;
}

int dm_resume(struct mapped_device *md)
{
	int r;
	struct dm_table *map = NULL;

retry:
	r = -EINVAL;
	mutex_lock_nested(&md->suspend_lock, SINGLE_DEPTH_NESTING);

	if (!dm_suspended_md(md))
		goto out;

	if (dm_suspended_internally_md(md)) {
		/* already internally suspended, wait for internal resume */
		mutex_unlock(&md->suspend_lock);
		r = wait_on_bit(&md->flags, DMF_SUSPENDED_INTERNALLY, TASK_INTERRUPTIBLE);
		if (r)
			return r;
		goto retry;
	}

	map = rcu_dereference_protected(md->map, lockdep_is_held(&md->suspend_lock));
	if (!map || !dm_table_get_size(map))
		goto out;

	r = __dm_resume(md, map);
	if (r)
		goto out;

	clear_bit(DMF_SUSPENDED, &md->flags);
out:
	mutex_unlock(&md->suspend_lock);

	return r;
}

/*
 * Internal suspend/resume works like userspace-driven suspend. It waits
 * until all bios finish and prevents issuing new bios to the target drivers.
 * It may be used only from the kernel.
 */

static void __dm_internal_suspend(struct mapped_device *md, unsigned suspend_flags)
{
	struct dm_table *map = NULL;

	if (md->internal_suspend_count++)
		return; /* nested internal suspend */

	if (dm_suspended_md(md)) {
		set_bit(DMF_SUSPENDED_INTERNALLY, &md->flags);
		return; /* nest suspend */
	}

	map = rcu_dereference_protected(md->map, lockdep_is_held(&md->suspend_lock));

	/*
	 * Using TASK_UNINTERRUPTIBLE because only NOFLUSH internal suspend is
	 * supported.  Properly supporting a TASK_INTERRUPTIBLE internal suspend
	 * would require changing .presuspend to return an error -- avoid this
	 * until there is a need for more elaborate variants of internal suspend.
	 */
	(void) __dm_suspend(md, map, suspend_flags, TASK_UNINTERRUPTIBLE,
			    DMF_SUSPENDED_INTERNALLY);

	dm_table_postsuspend_targets(map);
}

static void __dm_internal_resume(struct mapped_device *md)
{
	BUG_ON(!md->internal_suspend_count);

	if (--md->internal_suspend_count)
		return; /* resume from nested internal suspend */

	if (dm_suspended_md(md))
		goto done; /* resume from nested suspend */

	/*
	 * NOTE: existing callers don't need to call dm_table_resume_targets
	 * (which may fail -- so best to avoid it for now by passing NULL map)
	 */
	(void) __dm_resume(md, NULL);

done:
	clear_bit(DMF_SUSPENDED_INTERNALLY, &md->flags);
	smp_mb__after_atomic();
	wake_up_bit(&md->flags, DMF_SUSPENDED_INTERNALLY);
}

void dm_internal_suspend_noflush(struct mapped_device *md)
{
	mutex_lock(&md->suspend_lock);
	__dm_internal_suspend(md, DM_SUSPEND_NOFLUSH_FLAG);
	mutex_unlock(&md->suspend_lock);
}
EXPORT_SYMBOL_GPL(dm_internal_suspend_noflush);

void dm_internal_resume(struct mapped_device *md)
{
	mutex_lock(&md->suspend_lock);
	__dm_internal_resume(md);
	mutex_unlock(&md->suspend_lock);
}
EXPORT_SYMBOL_GPL(dm_internal_resume);

/*
 * Fast variants of internal suspend/resume hold md->suspend_lock,
 * which prevents interaction with userspace-driven suspend.
 */

void dm_internal_suspend_fast(struct mapped_device *md)
{
	mutex_lock(&md->suspend_lock);
	if (dm_suspended_md(md) || dm_suspended_internally_md(md))
		return;

	set_bit(DMF_BLOCK_IO_FOR_SUSPEND, &md->flags);
	synchronize_srcu(&md->io_barrier);
	flush_workqueue(md->wq);
	dm_wait_for_completion(md, TASK_UNINTERRUPTIBLE);
}
EXPORT_SYMBOL_GPL(dm_internal_suspend_fast);

void dm_internal_resume_fast(struct mapped_device *md)
{
	if (dm_suspended_md(md) || dm_suspended_internally_md(md))
		goto done;

	dm_queue_flush(md);

done:
	mutex_unlock(&md->suspend_lock);
}
EXPORT_SYMBOL_GPL(dm_internal_resume_fast);

/*-----------------------------------------------------------------
 * Event notification.
 *---------------------------------------------------------------*/
int dm_kobject_uevent(struct mapped_device *md, enum kobject_action action,
		       unsigned cookie)
{
	char udev_cookie[DM_COOKIE_LENGTH];
	char *envp[] = { udev_cookie, NULL };

	if (!cookie)
		return kobject_uevent(&disk_to_dev(md->disk)->kobj, action);
	else {
		snprintf(udev_cookie, DM_COOKIE_LENGTH, "%s=%u",
			 DM_COOKIE_ENV_VAR_NAME, cookie);
		return kobject_uevent_env(&disk_to_dev(md->disk)->kobj,
					  action, envp);
	}
}

uint32_t dm_next_uevent_seq(struct mapped_device *md)
{
	return atomic_add_return(1, &md->uevent_seq);
}

uint32_t dm_get_event_nr(struct mapped_device *md)
{
	return atomic_read(&md->event_nr);
}

int dm_wait_event(struct mapped_device *md, int event_nr)
{
	return wait_event_interruptible(md->eventq,
			(event_nr != atomic_read(&md->event_nr)));
}

void dm_uevent_add(struct mapped_device *md, struct list_head *elist)
{
	unsigned long flags;

	spin_lock_irqsave(&md->uevent_lock, flags);
	list_add(elist, &md->uevent_list);
	spin_unlock_irqrestore(&md->uevent_lock, flags);
}

/*
 * The gendisk is only valid as long as you have a reference
 * count on 'md'.
 */
struct gendisk *dm_disk(struct mapped_device *md)
{
	return md->disk;
}
EXPORT_SYMBOL_GPL(dm_disk);

struct kobject *dm_kobject(struct mapped_device *md)
{
	return &md->kobj_holder.kobj;
}

struct mapped_device *dm_get_from_kobject(struct kobject *kobj)
{
	struct mapped_device *md;

	md = container_of(kobj, struct mapped_device, kobj_holder.kobj);

	spin_lock(&_minor_lock);
	if (test_bit(DMF_FREEING, &md->flags) || dm_deleting_md(md)) {
		md = NULL;
		goto out;
	}
	dm_get(md);
out:
	spin_unlock(&_minor_lock);
<<<<<<< HEAD
	
=======

>>>>>>> c1fac76c
	return md;
}

int dm_suspended_md(struct mapped_device *md)
{
	return test_bit(DMF_SUSPENDED, &md->flags);
}

int dm_suspended_internally_md(struct mapped_device *md)
{
	return test_bit(DMF_SUSPENDED_INTERNALLY, &md->flags);
}

int dm_test_deferred_remove_flag(struct mapped_device *md)
{
	return test_bit(DMF_DEFERRED_REMOVE, &md->flags);
}

int dm_suspended(struct dm_target *ti)
{
	return dm_suspended_md(dm_table_get_md(ti->table));
}
EXPORT_SYMBOL_GPL(dm_suspended);

int dm_noflush_suspending(struct dm_target *ti)
{
	return __noflush_suspending(dm_table_get_md(ti->table));
}
EXPORT_SYMBOL_GPL(dm_noflush_suspending);

struct dm_md_mempools *dm_alloc_md_mempools(struct mapped_device *md, unsigned type,
					    unsigned integrity, unsigned per_io_data_size)
{
	struct dm_md_mempools *pools = kzalloc_node(sizeof(*pools), GFP_KERNEL, md->numa_node_id);
	struct kmem_cache *cachep = NULL;
	unsigned int pool_size = 0;
	unsigned int front_pad;

	if (!pools)
		return NULL;

	switch (type) {
	case DM_TYPE_BIO_BASED:
	case DM_TYPE_DAX_BIO_BASED:
		cachep = _io_cache;
		pool_size = dm_get_reserved_bio_based_ios();
		front_pad = roundup(per_io_data_size, __alignof__(struct dm_target_io)) + offsetof(struct dm_target_io, clone);
		break;
	case DM_TYPE_REQUEST_BASED:
		cachep = _rq_tio_cache;
		pool_size = dm_get_reserved_rq_based_ios();
		pools->rq_pool = mempool_create_slab_pool(pool_size, _rq_cache);
		if (!pools->rq_pool)
			goto out;
		/* fall through to setup remaining rq-based pools */
	case DM_TYPE_MQ_REQUEST_BASED:
		if (!pool_size)
			pool_size = dm_get_reserved_rq_based_ios();
		front_pad = offsetof(struct dm_rq_clone_bio_info, clone);
		/* per_io_data_size is used for blk-mq pdu at queue allocation */
		break;
	default:
		BUG();
	}

	if (cachep) {
		pools->io_pool = mempool_create_slab_pool(pool_size, cachep);
		if (!pools->io_pool)
			goto out;
	}

	pools->bs = bioset_create_nobvec(pool_size, front_pad);
	if (!pools->bs)
		goto out;

	if (integrity && bioset_integrity_create(pools->bs, pool_size))
		goto out;

	return pools;

out:
	dm_free_md_mempools(pools);

	return NULL;
}

void dm_free_md_mempools(struct dm_md_mempools *pools)
{
	if (!pools)
		return;

	mempool_destroy(pools->io_pool);
	mempool_destroy(pools->rq_pool);

	if (pools->bs)
		bioset_free(pools->bs);

	kfree(pools);
}

struct dm_pr {
	u64	old_key;
	u64	new_key;
	u32	flags;
	bool	fail_early;
};

static int dm_call_pr(struct block_device *bdev, iterate_devices_callout_fn fn,
		      void *data)
{
	struct mapped_device *md = bdev->bd_disk->private_data;
	struct dm_table *table;
	struct dm_target *ti;
	int ret = -ENOTTY, srcu_idx;

	table = dm_get_live_table(md, &srcu_idx);
	if (!table || !dm_table_get_size(table))
		goto out;

	/* We only support devices that have a single target */
	if (dm_table_get_num_targets(table) != 1)
		goto out;
	ti = dm_table_get_target(table, 0);

	ret = -EINVAL;
	if (!ti->type->iterate_devices)
		goto out;

	ret = ti->type->iterate_devices(ti, fn, data);
out:
	dm_put_live_table(md, srcu_idx);
	return ret;
}

/*
 * For register / unregister we need to manually call out to every path.
 */
static int __dm_pr_register(struct dm_target *ti, struct dm_dev *dev,
			    sector_t start, sector_t len, void *data)
{
	struct dm_pr *pr = data;
	const struct pr_ops *ops = dev->bdev->bd_disk->fops->pr_ops;

	if (!ops || !ops->pr_register)
		return -EOPNOTSUPP;
	return ops->pr_register(dev->bdev, pr->old_key, pr->new_key, pr->flags);
}

static int dm_pr_register(struct block_device *bdev, u64 old_key, u64 new_key,
			  u32 flags)
{
	struct dm_pr pr = {
		.old_key	= old_key,
		.new_key	= new_key,
		.flags		= flags,
		.fail_early	= true,
	};
	int ret;

	ret = dm_call_pr(bdev, __dm_pr_register, &pr);
	if (ret && new_key) {
		/* unregister all paths if we failed to register any path */
		pr.old_key = new_key;
		pr.new_key = 0;
		pr.flags = 0;
		pr.fail_early = false;
		dm_call_pr(bdev, __dm_pr_register, &pr);
	}

	return ret;
}

static int dm_pr_reserve(struct block_device *bdev, u64 key, enum pr_type type,
			 u32 flags)
{
	struct mapped_device *md = bdev->bd_disk->private_data;
	struct dm_target *tgt;
	const struct pr_ops *ops;
	fmode_t mode;
	int r;

	r = dm_grab_bdev_for_ioctl(md, &tgt, &bdev, &mode);
	if (r < 0)
		return r;

	ops = bdev->bd_disk->fops->pr_ops;
	if (ops && ops->pr_reserve)
		r = ops->pr_reserve(bdev, key, type, flags);
	else
		r = -EOPNOTSUPP;

	bdput(bdev);
	return r;
}

static int dm_pr_release(struct block_device *bdev, u64 key, enum pr_type type)
{
	struct mapped_device *md = bdev->bd_disk->private_data;
	struct dm_target *tgt;
	const struct pr_ops *ops;
	fmode_t mode;
	int r;

	r = dm_grab_bdev_for_ioctl(md, &tgt, &bdev, &mode);
	if (r < 0)
		return r;

	ops = bdev->bd_disk->fops->pr_ops;
	if (ops && ops->pr_release)
		r = ops->pr_release(bdev, key, type);
	else
		r = -EOPNOTSUPP;

	bdput(bdev);
	return r;
}

static int dm_pr_preempt(struct block_device *bdev, u64 old_key, u64 new_key,
			 enum pr_type type, bool abort)
{
	struct mapped_device *md = bdev->bd_disk->private_data;
	struct dm_target *tgt;
	const struct pr_ops *ops;
	fmode_t mode;
	int r;

	r = dm_grab_bdev_for_ioctl(md, &tgt, &bdev, &mode);
	if (r < 0)
		return r;

	ops = bdev->bd_disk->fops->pr_ops;
	if (ops && ops->pr_preempt)
		r = ops->pr_preempt(bdev, old_key, new_key, type, abort);
	else
		r = -EOPNOTSUPP;

	bdput(bdev);
	return r;
}

static int dm_pr_clear(struct block_device *bdev, u64 key)
{
	struct mapped_device *md = bdev->bd_disk->private_data;
	struct dm_target *tgt;
	const struct pr_ops *ops;
	fmode_t mode;
	int r;

	r = dm_grab_bdev_for_ioctl(md, &tgt, &bdev, &mode);
	if (r < 0)
		return r;

	ops = bdev->bd_disk->fops->pr_ops;
	if (ops && ops->pr_clear)
		r = ops->pr_clear(bdev, key);
	else
		r = -EOPNOTSUPP;

	bdput(bdev);
	return r;
}

static const struct pr_ops dm_pr_ops = {
	.pr_register	= dm_pr_register,
	.pr_reserve	= dm_pr_reserve,
	.pr_release	= dm_pr_release,
	.pr_preempt	= dm_pr_preempt,
	.pr_clear	= dm_pr_clear,
};

static const struct block_device_operations dm_blk_dops = {
	.open = dm_blk_open,
	.release = dm_blk_close,
	.ioctl = dm_blk_ioctl,
	.direct_access = dm_blk_direct_access,
	.getgeo = dm_blk_getgeo,
	.pr_ops = &dm_pr_ops,
	.owner = THIS_MODULE
};

/*
 * module hooks
 */
module_init(dm_init);
module_exit(dm_exit);

module_param(major, uint, 0);
MODULE_PARM_DESC(major, "The major number of the device mapper");

module_param(reserved_bio_based_ios, uint, S_IRUGO | S_IWUSR);
MODULE_PARM_DESC(reserved_bio_based_ios, "Reserved IOs in bio-based mempools");

module_param(dm_numa_node, int, S_IRUGO | S_IWUSR);
MODULE_PARM_DESC(dm_numa_node, "NUMA node for DM device memory allocations");

MODULE_DESCRIPTION(DM_NAME " driver");
MODULE_AUTHOR("Joe Thornber <dm-devel@redhat.com>");
MODULE_LICENSE("GPL");<|MERGE_RESOLUTION|>--- conflicted
+++ resolved
@@ -2531,11 +2531,7 @@
 	dm_get(md);
 out:
 	spin_unlock(&_minor_lock);
-<<<<<<< HEAD
-	
-=======
-
->>>>>>> c1fac76c
+
 	return md;
 }
 
