--- conflicted
+++ resolved
@@ -260,9 +260,9 @@
 	}
 
 	DMERR("%s: %s block %llu is corrupted", v->data_dev->name, type_str, block);
-	
+
 	for(i=0 ; i < v->salt_size; i++){
-		sprintf(hex_str + (i * 2), "%02x", *(v->salt + i)); 	
+		sprintf(hex_str + (i * 2), "%02x", *(v->salt + i));
 	}
 	DMERR("dm-verity salt: %s", hex_str);
 
@@ -281,7 +281,7 @@
 	} else {
 		DMERR("%s: %s block : Unknown block type", v->data_dev->name, type_str);
 	}
-	
+
 	if (io->io_retry == IO_RETRY_MAX) panic("dmv corrupt");
 
 	if (v->corrupted_errs == DM_VERITY_MAX_CORRUPTED_ERRS)
@@ -634,38 +634,27 @@
 
 		if (likely(memcmp(verity_io_real_digest(v, io),
 				  verity_io_want_digest(v, io), v->digest_size) == 0)) {
-<<<<<<< HEAD
-
+			if (v->validated_blocks)
+				set_bit(cur_block, v->validated_blocks);
 #ifdef DMV_ALTA
-			set_bit(io->block + b, (volatile unsigned long *)io->v->verity_bitmap);
+			set_bit(cur_block, (volatile unsigned long *)io->v->verity_bitmap);
 #endif
 			continue;
 		}
 		else if (verity_fec_decode(v, io, DM_VERITY_BLOCK_TYPE_DATA,
-					io->block + b, NULL, &start) == 0)
+					   cur_block, NULL, &start) == 0)
 			continue;
 		else
 #ifdef SEC_HEX_DEBUG
-			r = verity_handle_err(v, DM_VERITY_BLOCK_TYPE_DATA, io->block + b, io, &start);
+			r = verity_handle_err(v, DM_VERITY_BLOCK_TYPE_DATA, cur_block, io, &start);
 #else
-			r = verity_handle_err(v, DM_VERITY_BLOCK_TYPE_DATA, io->block + b);
+			r = verity_handle_err(v, DM_VERITY_BLOCK_TYPE_DATA, cur_block);
 #endif
 		if (r) {
 #if defined(CONFIG_TZ_ICCC)
 			pr_err("ICCC smc ret = %llu\n",
 				(unsigned long long)exynos_smc(SMC_CMD_DMV_WRITE_STATUS, 1, 0, 0));
 #endif
-=======
-			if (v->validated_blocks)
-				set_bit(cur_block, v->validated_blocks);
-			continue;
-		}
-		else if (verity_fec_decode(v, io, DM_VERITY_BLOCK_TYPE_DATA,
-					   cur_block, NULL, &start) == 0)
-			continue;
-		else if (verity_handle_err(v, DM_VERITY_BLOCK_TYPE_DATA,
-					   cur_block))
->>>>>>> c1fac76c
 			return -EIO;
 		}
 	}
@@ -866,7 +855,7 @@
 	io->iter = bio->bi_iter;
 
 	io->io_retry = 0;
-	
+
 	verity_fec_init_io(io);
 
 	verity_submit_prefetch(v, io);
