#
# Makefile for the Linux kernel device drivers.
#
# 15 Sep 2000, Christoph Hellwig <hch@infradead.org>
# Rewritten to use lists instead of if-statements.
#

obj-y				+= irqchip/
obj-y				+= bus/

obj-$(CONFIG_GENERIC_PHY)	+= phy/

# GPIO must come after pinctrl as gpios may need to mux pins etc
obj-$(CONFIG_PINCTRL)		+= pinctrl/
obj-$(CONFIG_GPIOLIB)		+= gpio/
obj-y				+= pwm/
obj-$(CONFIG_PCI)		+= pci/
obj-$(CONFIG_PARISC)		+= parisc/
obj-$(CONFIG_RAPIDIO)		+= rapidio/
obj-y				+= video/
obj-y				+= idle/
obj-y				+= trace/

# IPMI must come before ACPI in order to provide IPMI opregion support
obj-y				+= char/ipmi/

obj-$(CONFIG_ACPI)		+= acpi/
obj-$(CONFIG_SFI)		+= sfi/
# PnP must come after ACPI since it will eventually need to check if acpi
# was used and do nothing if so
obj-$(CONFIG_PNP)		+= pnp/
obj-y				+= amba/

obj-y				+= clk/
# Many drivers will want to use DMA so this has to be made available
# really early.
obj-$(CONFIG_DMADEVICES)	+= dma/

# SOC specific infrastructure drivers.
obj-y				+= soc/

obj-$(CONFIG_VIRTIO)		+= virtio/
obj-$(CONFIG_XEN)		+= xen/

# regulators early, since some subsystems rely on them to initialize
obj-$(CONFIG_REGULATOR)		+= regulator/

# reset controllers early, since gpu drivers might rely on them to initialize
obj-$(CONFIG_RESET_CONTROLLER)	+= reset/

# tty/ comes before char/ so that the VT console is the boot-time
# default.
obj-y				+= tty/
obj-y				+= char/

# iommu/ comes before gpu as gpu are using iommu controllers
obj-$(CONFIG_IOMMU_SUPPORT)	+= iommu/

# gpu/ comes after char for AGP vs DRM startup and after iommu
obj-y				+= gpu/

obj-$(CONFIG_CONNECTOR)		+= connector/

# i810fb and intelfb depend on char/agp/
obj-$(CONFIG_FB_I810)           += video/fbdev/i810/
obj-$(CONFIG_FB_INTEL)          += video/fbdev/intelfb/

obj-$(CONFIG_VBUS_NOTIFIER)	+= staging/samsung/sec_notifier/
obj-$(CONFIG_DEV_RIL_BRIDGE)	+= misc/dev_ril_bridge/
obj-$(CONFIG_USE_MUIC)		+= muic/

obj-$(CONFIG_PARPORT)		+= parport/
obj-$(CONFIG_NVM)		+= lightnvm/
obj-y				+= base/ block/ misc/ mfd/ nfc/
obj-$(CONFIG_LIBNVDIMM)		+= nvdimm/
obj-$(CONFIG_DEV_DAX)		+= dax/
obj-$(CONFIG_DMA_SHARED_BUFFER) += dma-buf/
obj-$(CONFIG_NUBUS)		+= nubus/
obj-y				+= macintosh/
obj-$(CONFIG_IDE)		+= ide/
obj-$(CONFIG_SCSI)		+= scsi/
obj-y				+= nvme/
obj-$(CONFIG_ATA)		+= ata/
obj-$(CONFIG_TARGET_CORE)	+= target/
obj-$(CONFIG_MTD)		+= mtd/
obj-$(CONFIG_SPI)		+= spi/
obj-$(CONFIG_SPMI)		+= spmi/
obj-$(CONFIG_HSI)		+= hsi/
obj-y				+= net/
obj-$(CONFIG_ATM)		+= atm/
obj-$(CONFIG_FUSION)		+= message/
obj-y				+= firewire/
obj-$(CONFIG_UIO)		+= uio/
obj-$(CONFIG_VFIO)		+= vfio/
obj-y				+= cdrom/
obj-y				+= auxdisplay/
obj-$(CONFIG_PCCARD)		+= pcmcia/
obj-$(CONFIG_DIO)		+= dio/
obj-$(CONFIG_SBUS)		+= sbus/
obj-$(CONFIG_ZORRO)		+= zorro/
obj-$(CONFIG_ATA_OVER_ETH)	+= block/aoe/
obj-$(CONFIG_PARIDE) 		+= block/paride/
obj-$(CONFIG_TC)		+= tc/
obj-$(CONFIG_UWB)		+= uwb/
obj-$(CONFIG_USB_PHY)		+= usb/
obj-$(CONFIG_USB)		+= usb/
obj-$(CONFIG_USB_SUPPORT)	+= usb/
obj-$(CONFIG_PCI)		+= usb/
obj-$(CONFIG_USB_GADGET)	+= usb/
obj-$(CONFIG_OF)		+= usb/
obj-$(CONFIG_SERIO)		+= input/serio/
obj-$(CONFIG_GAMEPORT)		+= input/gameport/
obj-$(CONFIG_INPUT)		+= input/
obj-$(CONFIG_RTC_LIB)		+= rtc/
obj-y				+= i2c/
obj-y				+= media/
obj-$(CONFIG_PPS)		+= pps/
obj-$(CONFIG_PTP_1588_CLOCK)	+= ptp/
obj-$(CONFIG_W1)		+= w1/
obj-y				+= power/
obj-$(CONFIG_HWMON)		+= hwmon/
obj-$(CONFIG_THERMAL)		+= thermal/
obj-$(CONFIG_WATCHDOG)		+= watchdog/
obj-$(CONFIG_MD)		+= md/
obj-$(CONFIG_BT)		+= bluetooth/
obj-$(CONFIG_ACCESSIBILITY)	+= accessibility/
obj-$(CONFIG_ISDN)		+= isdn/
obj-$(CONFIG_EDAC)		+= edac/
obj-$(CONFIG_EISA)		+= eisa/
obj-y				+= lguest/
obj-$(CONFIG_CPU_FREQ)		+= cpufreq/
obj-$(CONFIG_CPU_IDLE)		+= cpuidle/
obj-y				+= mmc/
obj-$(CONFIG_MEMSTICK)		+= memstick/
obj-$(CONFIG_NEW_LEDS)		+= leds/
obj-$(CONFIG_INFINIBAND)	+= infiniband/
obj-$(CONFIG_SGI_SN)		+= sn/
obj-y				+= firmware/
obj-$(CONFIG_CRYPTO)		+= crypto/
obj-$(CONFIG_SUPERH)		+= sh/
ifndef CONFIG_ARCH_USES_GETTIMEOFFSET
obj-y				+= clocksource/
endif
obj-$(CONFIG_DCA)		+= dca/
obj-$(CONFIG_HID)		+= hid/
obj-$(CONFIG_PPC_PS3)		+= ps3/
obj-$(CONFIG_OF)		+= of/
obj-$(CONFIG_SSB)		+= ssb/
obj-$(CONFIG_BCMA)		+= bcma/
obj-$(CONFIG_VHOST_RING)	+= vhost/
obj-$(CONFIG_VHOST)		+= vhost/
obj-$(CONFIG_VLYNQ)		+= vlynq/
obj-$(CONFIG_STAGING)		+= staging/
obj-y				+= platform/

obj-$(CONFIG_MAILBOX)		+= mailbox/
obj-$(CONFIG_HWSPINLOCK)	+= hwspinlock/
obj-$(CONFIG_REMOTEPROC)	+= remoteproc/
obj-$(CONFIG_RPMSG)		+= rpmsg/

# Virtualization drivers
obj-$(CONFIG_VIRT_DRIVERS)	+= virt/
obj-$(CONFIG_HYPERV)		+= hv/

obj-$(CONFIG_PM_DEVFREQ)	+= devfreq/
ifeq ($(CONFIG_BATTERY_SAMSUNG_V2), y)
  obj-$(CONFIG_BATTERY_SAMSUNG)   += battery_v2/
else
  obj-$(CONFIG_BATTERY_SAMSUNG)   += battery/
endif
obj-$(CONFIG_EXTCON)		+= extcon/
obj-$(CONFIG_MEMORY)		+= memory/
obj-$(CONFIG_IIO)		+= iio/
obj-$(CONFIG_VME_BUS)		+= vme/
obj-$(CONFIG_IPACK_BUS)		+= ipack/
obj-$(CONFIG_NTB)		+= ntb/
obj-$(CONFIG_FMC)		+= fmc/
obj-$(CONFIG_POWERCAP)		+= powercap/
obj-$(CONFIG_MCB)		+= mcb/
obj-$(CONFIG_PERF_EVENTS)	+= perf/
obj-$(CONFIG_RAS)		+= ras/
obj-$(CONFIG_THUNDERBOLT)	+= thunderbolt/
obj-$(CONFIG_CORESIGHT)		+= hwtracing/coresight/
obj-y				+= hwtracing/intel_th/
obj-$(CONFIG_STM)		+= hwtracing/stm/
obj-$(CONFIG_ANDROID)		+= android/
obj-$(CONFIG_NVMEM)		+= nvmem/
obj-$(CONFIG_FPGA)		+= fpga/
<<<<<<< HEAD

# Sensorhub driver
obj-$(CONFIG_SENSORS_SSP)	+= sensorhub/

# HRM sensor driver
obj-$(CONFIG_SENSORS_HRMSENSOR)	+= optics/
obj-$(CONFIG_SENSORS_MAX86915)	+= optics/

# Gps driver
obj-$(CONFIG_GPS_BCMxxxxx)	+= gps/

# Motor
obj-y	+= motor/

# CCIC
obj-y	+= ccic/

# Gator for ARM DS5 tool
obj-$(CONFIG_GATOR)	+= gator_5.27/

obj-$(CONFIG_EXYNOS_BTS)	+= bts/

# Mobicore driver
obj-$(CONFIG_TRUSTONIC_TEE)     += gud/

# FIVE TEE driver
obj-$(CONFIG_FIVE_TEE_DRIVER)	+= five/

# Vision driver
obj-$(CONFIG_VISION_SUPPORT)	+= vision/

#Fingerprint
obj-$(CONFIG_SENSORS_FINGERPRINT)       += fingerprint/

# uH
obj-$(CONFIG_UH)		+= uh/

#MPSD driver
obj-$(CONFIG_MPSD)	+= mpsd/

#$(info kpermon_CURDIR="$(shell pwd)")
ifeq (exist, $(shell [ -e ../../system/core/liblog/include/log/perflog.h ] && echo exist))
	obj-y				+= kperfmon/
endif
=======
obj-$(CONFIG_TEE)		+= tee/
>>>>>>> c1fac76c
<|MERGE_RESOLUTION|>--- conflicted
+++ resolved
@@ -186,7 +186,7 @@
 obj-$(CONFIG_ANDROID)		+= android/
 obj-$(CONFIG_NVMEM)		+= nvmem/
 obj-$(CONFIG_FPGA)		+= fpga/
-<<<<<<< HEAD
+obj-$(CONFIG_TEE)		+= tee/
 
 # Sensorhub driver
 obj-$(CONFIG_SENSORS_SSP)	+= sensorhub/
@@ -230,7 +230,4 @@
 #$(info kpermon_CURDIR="$(shell pwd)")
 ifeq (exist, $(shell [ -e ../../system/core/liblog/include/log/perflog.h ] && echo exist))
 	obj-y				+= kperfmon/
-endif
-=======
-obj-$(CONFIG_TEE)		+= tee/
->>>>>>> c1fac76c
+endif