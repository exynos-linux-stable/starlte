/*
 * MXC GPIO support. (c) 2008 Daniel Mack <daniel@caiaq.de>
 * Copyright 2008 Juergen Beisert, kernel@pengutronix.de
 *
 * Based on code from Freescale,
 * Copyright (C) 2004-2010 Freescale Semiconductor, Inc. All Rights Reserved.
 *
 * This program is free software; you can redistribute it and/or
 * modify it under the terms of the GNU General Public License
 * as published by the Free Software Foundation; either version 2
 * of the License, or (at your option) any later version.
 * This program is distributed in the hope that it will be useful,
 * but WITHOUT ANY WARRANTY; without even the implied warranty of
 * MERCHANTABILITY or FITNESS FOR A PARTICULAR PURPOSE.  See the
 * GNU General Public License for more details.
 *
 * You should have received a copy of the GNU General Public License
 * along with this program; if not, write to the Free Software
 * Foundation, Inc., 51 Franklin Street, Fifth Floor, Boston, MA  02110-1301, USA.
 */

#include <linux/init.h>
#include <linux/interrupt.h>
#include <linux/io.h>
#include <linux/irq.h>
#include <linux/irqdomain.h>
#include <linux/gpio.h>
#include <linux/platform_device.h>
#include <linux/slab.h>
#include <linux/basic_mmio_gpio.h>
#include <linux/of.h>
#include <linux/of_device.h>
#include <linux/module.h>
#include <asm-generic/bug.h>
#include <asm/mach/irq.h>

enum mxc_gpio_hwtype {
	IMX1_GPIO,	/* runs on i.mx1 */
	IMX21_GPIO,	/* runs on i.mx21 and i.mx27 */
	IMX31_GPIO,	/* runs on i.mx31 */
	IMX35_GPIO,	/* runs on all other i.mx */
};

/* device type dependent stuff */
struct mxc_gpio_hwdata {
	unsigned dr_reg;
	unsigned gdir_reg;
	unsigned psr_reg;
	unsigned icr1_reg;
	unsigned icr2_reg;
	unsigned imr_reg;
	unsigned isr_reg;
	int edge_sel_reg;
	unsigned low_level;
	unsigned high_level;
	unsigned rise_edge;
	unsigned fall_edge;
};

struct mxc_gpio_port {
	struct list_head node;
	void __iomem *base;
	int irq;
	int irq_high;
	struct irq_domain *domain;
	struct bgpio_chip bgc;
	u32 both_edges;
};

static struct mxc_gpio_hwdata imx1_imx21_gpio_hwdata = {
	.dr_reg		= 0x1c,
	.gdir_reg	= 0x00,
	.psr_reg	= 0x24,
	.icr1_reg	= 0x28,
	.icr2_reg	= 0x2c,
	.imr_reg	= 0x30,
	.isr_reg	= 0x34,
	.edge_sel_reg	= -EINVAL,
	.low_level	= 0x03,
	.high_level	= 0x02,
	.rise_edge	= 0x00,
	.fall_edge	= 0x01,
};

static struct mxc_gpio_hwdata imx31_gpio_hwdata = {
	.dr_reg		= 0x00,
	.gdir_reg	= 0x04,
	.psr_reg	= 0x08,
	.icr1_reg	= 0x0c,
	.icr2_reg	= 0x10,
	.imr_reg	= 0x14,
	.isr_reg	= 0x18,
	.edge_sel_reg	= -EINVAL,
	.low_level	= 0x00,
	.high_level	= 0x01,
	.rise_edge	= 0x02,
	.fall_edge	= 0x03,
};

static struct mxc_gpio_hwdata imx35_gpio_hwdata = {
	.dr_reg		= 0x00,
	.gdir_reg	= 0x04,
	.psr_reg	= 0x08,
	.icr1_reg	= 0x0c,
	.icr2_reg	= 0x10,
	.imr_reg	= 0x14,
	.isr_reg	= 0x18,
	.edge_sel_reg	= 0x1c,
	.low_level	= 0x00,
	.high_level	= 0x01,
	.rise_edge	= 0x02,
	.fall_edge	= 0x03,
};

static enum mxc_gpio_hwtype mxc_gpio_hwtype;
static struct mxc_gpio_hwdata *mxc_gpio_hwdata;

#define GPIO_DR			(mxc_gpio_hwdata->dr_reg)
#define GPIO_GDIR		(mxc_gpio_hwdata->gdir_reg)
#define GPIO_PSR		(mxc_gpio_hwdata->psr_reg)
#define GPIO_ICR1		(mxc_gpio_hwdata->icr1_reg)
#define GPIO_ICR2		(mxc_gpio_hwdata->icr2_reg)
#define GPIO_IMR		(mxc_gpio_hwdata->imr_reg)
#define GPIO_ISR		(mxc_gpio_hwdata->isr_reg)
#define GPIO_EDGE_SEL		(mxc_gpio_hwdata->edge_sel_reg)

#define GPIO_INT_LOW_LEV	(mxc_gpio_hwdata->low_level)
#define GPIO_INT_HIGH_LEV	(mxc_gpio_hwdata->high_level)
#define GPIO_INT_RISE_EDGE	(mxc_gpio_hwdata->rise_edge)
#define GPIO_INT_FALL_EDGE	(mxc_gpio_hwdata->fall_edge)
#define GPIO_INT_BOTH_EDGES	0x4

static struct platform_device_id mxc_gpio_devtype[] = {
	{
		.name = "imx1-gpio",
		.driver_data = IMX1_GPIO,
	}, {
		.name = "imx21-gpio",
		.driver_data = IMX21_GPIO,
	}, {
		.name = "imx31-gpio",
		.driver_data = IMX31_GPIO,
	}, {
		.name = "imx35-gpio",
		.driver_data = IMX35_GPIO,
	}, {
		/* sentinel */
	}
};

static const struct of_device_id mxc_gpio_dt_ids[] = {
	{ .compatible = "fsl,imx1-gpio", .data = &mxc_gpio_devtype[IMX1_GPIO], },
	{ .compatible = "fsl,imx21-gpio", .data = &mxc_gpio_devtype[IMX21_GPIO], },
	{ .compatible = "fsl,imx31-gpio", .data = &mxc_gpio_devtype[IMX31_GPIO], },
	{ .compatible = "fsl,imx35-gpio", .data = &mxc_gpio_devtype[IMX35_GPIO], },
	{ /* sentinel */ }
};

/*
 * MX2 has one interrupt *for all* gpio ports. The list is used
 * to save the references to all ports, so that mx2_gpio_irq_handler
 * can walk through all interrupt status registers.
 */
static LIST_HEAD(mxc_gpio_ports);

/* Note: This driver assumes 32 GPIOs are handled in one register */

static int gpio_set_irq_type(struct irq_data *d, u32 type)
{
	struct irq_chip_generic *gc = irq_data_get_irq_chip_data(d);
	struct mxc_gpio_port *port = gc->private;
	u32 bit, val;
	u32 gpio_idx = d->hwirq;
	u32 gpio = port->bgc.gc.base + gpio_idx;
	int edge;
	void __iomem *reg = port->base;

	port->both_edges &= ~(1 << gpio_idx);
	switch (type) {
	case IRQ_TYPE_EDGE_RISING:
		edge = GPIO_INT_RISE_EDGE;
		break;
	case IRQ_TYPE_EDGE_FALLING:
		edge = GPIO_INT_FALL_EDGE;
		break;
	case IRQ_TYPE_EDGE_BOTH:
		if (GPIO_EDGE_SEL >= 0) {
			edge = GPIO_INT_BOTH_EDGES;
		} else {
			val = gpio_get_value(gpio);
			if (val) {
				edge = GPIO_INT_LOW_LEV;
				pr_debug("mxc: set GPIO %d to low trigger\n", gpio);
			} else {
				edge = GPIO_INT_HIGH_LEV;
				pr_debug("mxc: set GPIO %d to high trigger\n", gpio);
			}
			port->both_edges |= 1 << (gpio & 31);
		}
<<<<<<< HEAD
		port->both_edges |= 1 << gpio_idx;
=======
>>>>>>> 4fbb0022
		break;
	case IRQ_TYPE_LEVEL_LOW:
		edge = GPIO_INT_LOW_LEV;
		break;
	case IRQ_TYPE_LEVEL_HIGH:
		edge = GPIO_INT_HIGH_LEV;
		break;
	default:
		return -EINVAL;
	}

<<<<<<< HEAD
	reg += GPIO_ICR1 + ((gpio_idx & 0x10) >> 2); /* ICR1 or ICR2 */
	bit = gpio_idx & 0xf;
	val = readl(reg) & ~(0x3 << (bit << 1));
	writel(val | (edge << (bit << 1)), reg);
	writel(1 << gpio_idx, port->base + GPIO_ISR);
=======
	if (GPIO_EDGE_SEL >= 0) {
		val = readl(port->base + GPIO_EDGE_SEL);
		if (edge == GPIO_INT_BOTH_EDGES)
			writel(val | (1 << (gpio & 0x1f)),
				port->base + GPIO_EDGE_SEL);
		else
			writel(val & ~(1 << (gpio & 0x1f)),
				port->base + GPIO_EDGE_SEL);
	}

	if (edge != GPIO_INT_BOTH_EDGES) {
		reg += GPIO_ICR1 + ((gpio & 0x10) >> 2); /* lower or upper register */
		bit = gpio & 0xf;
		val = readl(reg) & ~(0x3 << (bit << 1));
		writel(val | (edge << (bit << 1)), reg);
	}

	writel(1 << (gpio & 0x1f), port->base + GPIO_ISR);
>>>>>>> 4fbb0022

	return 0;
}

static void mxc_flip_edge(struct mxc_gpio_port *port, u32 gpio)
{
	void __iomem *reg = port->base;
	u32 bit, val;
	int edge;

	reg += GPIO_ICR1 + ((gpio & 0x10) >> 2); /* lower or upper register */
	bit = gpio & 0xf;
	val = readl(reg);
	edge = (val >> (bit << 1)) & 3;
	val &= ~(0x3 << (bit << 1));
	if (edge == GPIO_INT_HIGH_LEV) {
		edge = GPIO_INT_LOW_LEV;
		pr_debug("mxc: switch GPIO %d to low trigger\n", gpio);
	} else if (edge == GPIO_INT_LOW_LEV) {
		edge = GPIO_INT_HIGH_LEV;
		pr_debug("mxc: switch GPIO %d to high trigger\n", gpio);
	} else {
		pr_err("mxc: invalid configuration for GPIO %d: %x\n",
		       gpio, edge);
		return;
	}
	writel(val | (edge << (bit << 1)), reg);
}

/* handle 32 interrupts in one status register */
static void mxc_gpio_irq_handler(struct mxc_gpio_port *port, u32 irq_stat)
{
	while (irq_stat != 0) {
		int irqoffset = fls(irq_stat) - 1;

		if (port->both_edges & (1 << irqoffset))
			mxc_flip_edge(port, irqoffset);

		generic_handle_irq(irq_find_mapping(port->domain, irqoffset));

		irq_stat &= ~(1 << irqoffset);
	}
}

/* MX1 and MX3 has one interrupt *per* gpio port */
static void mx3_gpio_irq_handler(u32 irq, struct irq_desc *desc)
{
	u32 irq_stat;
	struct mxc_gpio_port *port = irq_get_handler_data(irq);
	struct irq_chip *chip = irq_get_chip(irq);

	chained_irq_enter(chip, desc);

	irq_stat = readl(port->base + GPIO_ISR) & readl(port->base + GPIO_IMR);

	mxc_gpio_irq_handler(port, irq_stat);

	chained_irq_exit(chip, desc);
}

/* MX2 has one interrupt *for all* gpio ports */
static void mx2_gpio_irq_handler(u32 irq, struct irq_desc *desc)
{
	u32 irq_msk, irq_stat;
	struct mxc_gpio_port *port;

	/* walk through all interrupt status registers */
	list_for_each_entry(port, &mxc_gpio_ports, node) {
		irq_msk = readl(port->base + GPIO_IMR);
		if (!irq_msk)
			continue;

		irq_stat = readl(port->base + GPIO_ISR) & irq_msk;
		if (irq_stat)
			mxc_gpio_irq_handler(port, irq_stat);
	}
}

/*
 * Set interrupt number "irq" in the GPIO as a wake-up source.
 * While system is running, all registered GPIO interrupts need to have
 * wake-up enabled. When system is suspended, only selected GPIO interrupts
 * need to have wake-up enabled.
 * @param  irq          interrupt source number
 * @param  enable       enable as wake-up if equal to non-zero
 * @return       This function returns 0 on success.
 */
static int gpio_set_wake_irq(struct irq_data *d, u32 enable)
{
	struct irq_chip_generic *gc = irq_data_get_irq_chip_data(d);
	struct mxc_gpio_port *port = gc->private;
	u32 gpio_idx = d->hwirq;

	if (enable) {
		if (port->irq_high && (gpio_idx >= 16))
			enable_irq_wake(port->irq_high);
		else
			enable_irq_wake(port->irq);
	} else {
		if (port->irq_high && (gpio_idx >= 16))
			disable_irq_wake(port->irq_high);
		else
			disable_irq_wake(port->irq);
	}

	return 0;
}

static void __init mxc_gpio_init_gc(struct mxc_gpio_port *port, int irq_base)
{
	struct irq_chip_generic *gc;
	struct irq_chip_type *ct;

	gc = irq_alloc_generic_chip("gpio-mxc", 1, irq_base,
				    port->base, handle_level_irq);
	gc->private = port;

	ct = gc->chip_types;
	ct->chip.irq_ack = irq_gc_ack_set_bit;
	ct->chip.irq_mask = irq_gc_mask_clr_bit;
	ct->chip.irq_unmask = irq_gc_mask_set_bit;
	ct->chip.irq_set_type = gpio_set_irq_type;
	ct->chip.irq_set_wake = gpio_set_wake_irq;
	ct->regs.ack = GPIO_ISR;
	ct->regs.mask = GPIO_IMR;

	irq_setup_generic_chip(gc, IRQ_MSK(32), IRQ_GC_INIT_NESTED_LOCK,
			       IRQ_NOREQUEST, 0);
}

static void __devinit mxc_gpio_get_hw(struct platform_device *pdev)
{
	const struct of_device_id *of_id =
			of_match_device(mxc_gpio_dt_ids, &pdev->dev);
	enum mxc_gpio_hwtype hwtype;

	if (of_id)
		pdev->id_entry = of_id->data;
	hwtype = pdev->id_entry->driver_data;

	if (mxc_gpio_hwtype) {
		/*
		 * The driver works with a reasonable presupposition,
		 * that is all gpio ports must be the same type when
		 * running on one soc.
		 */
		BUG_ON(mxc_gpio_hwtype != hwtype);
		return;
	}

	if (hwtype == IMX35_GPIO)
		mxc_gpio_hwdata = &imx35_gpio_hwdata;
	else if (hwtype == IMX31_GPIO)
		mxc_gpio_hwdata = &imx31_gpio_hwdata;
	else
		mxc_gpio_hwdata = &imx1_imx21_gpio_hwdata;

	mxc_gpio_hwtype = hwtype;
}

static int mxc_gpio_to_irq(struct gpio_chip *gc, unsigned offset)
{
	struct bgpio_chip *bgc = to_bgpio_chip(gc);
	struct mxc_gpio_port *port =
		container_of(bgc, struct mxc_gpio_port, bgc);

	return irq_find_mapping(port->domain, offset);
}

static int __devinit mxc_gpio_probe(struct platform_device *pdev)
{
	struct device_node *np = pdev->dev.of_node;
	struct mxc_gpio_port *port;
	struct resource *iores;
	int irq_base;
	int err;

	mxc_gpio_get_hw(pdev);

	port = kzalloc(sizeof(struct mxc_gpio_port), GFP_KERNEL);
	if (!port)
		return -ENOMEM;

	iores = platform_get_resource(pdev, IORESOURCE_MEM, 0);
	if (!iores) {
		err = -ENODEV;
		goto out_kfree;
	}

	if (!request_mem_region(iores->start, resource_size(iores),
				pdev->name)) {
		err = -EBUSY;
		goto out_kfree;
	}

	port->base = ioremap(iores->start, resource_size(iores));
	if (!port->base) {
		err = -ENOMEM;
		goto out_release_mem;
	}

	port->irq_high = platform_get_irq(pdev, 1);
	port->irq = platform_get_irq(pdev, 0);
	if (port->irq < 0) {
		err = -EINVAL;
		goto out_iounmap;
	}

	/* disable the interrupt and clear the status */
	writel(0, port->base + GPIO_IMR);
	writel(~0, port->base + GPIO_ISR);

	if (mxc_gpio_hwtype == IMX21_GPIO) {
		/*
		 * Setup one handler for all GPIO interrupts. Actually setting
		 * the handler is needed only once, but doing it for every port
		 * is more robust and easier.
		 */
		irq_set_chained_handler(port->irq, mx2_gpio_irq_handler);
	} else {
		/* setup one handler for each entry */
		irq_set_chained_handler(port->irq, mx3_gpio_irq_handler);
		irq_set_handler_data(port->irq, port);
		if (port->irq_high > 0) {
			/* setup handler for GPIO 16 to 31 */
			irq_set_chained_handler(port->irq_high,
						mx3_gpio_irq_handler);
			irq_set_handler_data(port->irq_high, port);
		}
	}

	err = bgpio_init(&port->bgc, &pdev->dev, 4,
			 port->base + GPIO_PSR,
			 port->base + GPIO_DR, NULL,
			 port->base + GPIO_GDIR, NULL, 0);
	if (err)
		goto out_iounmap;

	port->bgc.gc.to_irq = mxc_gpio_to_irq;
	port->bgc.gc.base = pdev->id * 32;
	port->bgc.dir = port->bgc.read_reg(port->bgc.reg_dir);
	port->bgc.data = port->bgc.read_reg(port->bgc.reg_set);

	err = gpiochip_add(&port->bgc.gc);
	if (err)
		goto out_bgpio_remove;

	irq_base = irq_alloc_descs(-1, 0, 32, numa_node_id());
	if (irq_base < 0) {
		err = irq_base;
		goto out_gpiochip_remove;
	}

	port->domain = irq_domain_add_legacy(np, 32, irq_base, 0,
					     &irq_domain_simple_ops, NULL);
	if (!port->domain) {
		err = -ENODEV;
		goto out_irqdesc_free;
	}

	/* gpio-mxc can be a generic irq chip */
	mxc_gpio_init_gc(port, irq_base);

	list_add_tail(&port->node, &mxc_gpio_ports);

	return 0;

out_irqdesc_free:
	irq_free_descs(irq_base, 32);
out_gpiochip_remove:
	WARN_ON(gpiochip_remove(&port->bgc.gc) < 0);
out_bgpio_remove:
	bgpio_remove(&port->bgc);
out_iounmap:
	iounmap(port->base);
out_release_mem:
	release_mem_region(iores->start, resource_size(iores));
out_kfree:
	kfree(port);
	dev_info(&pdev->dev, "%s failed with errno %d\n", __func__, err);
	return err;
}

static struct platform_driver mxc_gpio_driver = {
	.driver		= {
		.name	= "gpio-mxc",
		.owner	= THIS_MODULE,
		.of_match_table = mxc_gpio_dt_ids,
	},
	.probe		= mxc_gpio_probe,
	.id_table	= mxc_gpio_devtype,
};

static int __init gpio_mxc_init(void)
{
	return platform_driver_register(&mxc_gpio_driver);
}
postcore_initcall(gpio_mxc_init);

MODULE_AUTHOR("Freescale Semiconductor, "
	      "Daniel Mack <danielncaiaq.de>, "
	      "Juergen Beisert <kernel@pengutronix.de>");
MODULE_DESCRIPTION("Freescale MXC GPIO");
MODULE_LICENSE("GPL");<|MERGE_RESOLUTION|>--- conflicted
+++ resolved
@@ -195,12 +195,8 @@
 				edge = GPIO_INT_HIGH_LEV;
 				pr_debug("mxc: set GPIO %d to high trigger\n", gpio);
 			}
-			port->both_edges |= 1 << (gpio & 31);
+			port->both_edges |= 1 << gpio_idx;
 		}
-<<<<<<< HEAD
-		port->both_edges |= 1 << gpio_idx;
-=======
->>>>>>> 4fbb0022
 		break;
 	case IRQ_TYPE_LEVEL_LOW:
 		edge = GPIO_INT_LOW_LEV;
@@ -212,32 +208,24 @@
 		return -EINVAL;
 	}
 
-<<<<<<< HEAD
-	reg += GPIO_ICR1 + ((gpio_idx & 0x10) >> 2); /* ICR1 or ICR2 */
-	bit = gpio_idx & 0xf;
-	val = readl(reg) & ~(0x3 << (bit << 1));
-	writel(val | (edge << (bit << 1)), reg);
-	writel(1 << gpio_idx, port->base + GPIO_ISR);
-=======
 	if (GPIO_EDGE_SEL >= 0) {
 		val = readl(port->base + GPIO_EDGE_SEL);
 		if (edge == GPIO_INT_BOTH_EDGES)
-			writel(val | (1 << (gpio & 0x1f)),
+			writel(val | (1 << gpio_idx),
 				port->base + GPIO_EDGE_SEL);
 		else
-			writel(val & ~(1 << (gpio & 0x1f)),
+			writel(val & ~(1 << gpio_idx),
 				port->base + GPIO_EDGE_SEL);
 	}
 
 	if (edge != GPIO_INT_BOTH_EDGES) {
-		reg += GPIO_ICR1 + ((gpio & 0x10) >> 2); /* lower or upper register */
-		bit = gpio & 0xf;
+		reg += GPIO_ICR1 + ((gpio_idx & 0x10) >> 2); /* lower or upper register */
+		bit = gpio_idx & 0xf;
 		val = readl(reg) & ~(0x3 << (bit << 1));
 		writel(val | (edge << (bit << 1)), reg);
 	}
 
-	writel(1 << (gpio & 0x1f), port->base + GPIO_ISR);
->>>>>>> 4fbb0022
+	writel(1 << gpio_idx, port->base + GPIO_ISR);
 
 	return 0;
 }
