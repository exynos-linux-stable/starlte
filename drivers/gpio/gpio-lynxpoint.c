--- conflicted
+++ resolved
@@ -248,25 +248,16 @@
 	struct lp_gpio *lg = irq_data_get_irq_handler_data(data);
 	struct irq_chip *chip = irq_data_get_irq_chip(data);
 	u32 base, pin, mask;
-<<<<<<< HEAD
-	unsigned long reg, pending;
-=======
 	unsigned long reg, ena, pending;
-	unsigned virq;
->>>>>>> 31d141e3
 
 	/* check from GPIO controller which pin triggered the interrupt */
 	for (base = 0; base < lg->chip.ngpio; base += 32) {
 		reg = lp_gpio_reg(&lg->chip, base, LP_INT_STAT);
 		ena = lp_gpio_reg(&lg->chip, base, LP_INT_ENABLE);
 
-<<<<<<< HEAD
-		while ((pending = inl(reg))) {
+		while ((pending = (inl(reg) & inl(ena)))) {
 			unsigned irq;
 
-=======
-		while ((pending = (inl(reg) & inl(ena)))) {
->>>>>>> 31d141e3
 			pin = __ffs(pending);
 			mask = BIT(pin);
 			/* Clear before handling so we don't lose an edge */
