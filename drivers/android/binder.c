/* binder.c
 *
 * Android IPC Subsystem
 *
 * Copyright (C) 2007-2008 Google, Inc.
 *
 * This software is licensed under the terms of the GNU General Public
 * License version 2, as published by the Free Software Foundation, and
 * may be copied, distributed, and modified under those terms.
 *
 * This program is distributed in the hope that it will be useful,
 * but WITHOUT ANY WARRANTY; without even the implied warranty of
 * MERCHANTABILITY or FITNESS FOR A PARTICULAR PURPOSE.  See the
 * GNU General Public License for more details.
 *
 */

/*
 * Locking overview
 *
 * There are 3 main spinlocks which must be acquired in the
 * order shown:
 *
 * 1) proc->outer_lock : protects binder_ref
 *    binder_proc_lock() and binder_proc_unlock() are
 *    used to acq/rel.
 * 2) node->lock : protects most fields of binder_node.
 *    binder_node_lock() and binder_node_unlock() are
 *    used to acq/rel
 * 3) proc->inner_lock : protects the thread and node lists
 *    (proc->threads, proc->waiting_threads, proc->nodes)
 *    and all todo lists associated with the binder_proc
 *    (proc->todo, thread->todo, proc->delivered_death and
 *    node->async_todo), as well as thread->transaction_stack
 *    binder_inner_proc_lock() and binder_inner_proc_unlock()
 *    are used to acq/rel
 *
 * Any lock under procA must never be nested under any lock at the same
 * level or below on procB.
 *
 * Functions that require a lock held on entry indicate which lock
 * in the suffix of the function name:
 *
 * foo_olocked() : requires node->outer_lock
 * foo_nlocked() : requires node->lock
 * foo_ilocked() : requires proc->inner_lock
 * foo_oilocked(): requires proc->outer_lock and proc->inner_lock
 * foo_nilocked(): requires node->lock and proc->inner_lock
 * ...
 */

#define pr_fmt(fmt) KBUILD_MODNAME ": " fmt

#include <asm/cacheflush.h>
#include <linux/fdtable.h>
#include <linux/file.h>
#include <linux/freezer.h>
#include <linux/fs.h>
#include <linux/list.h>
#include <linux/miscdevice.h>
#include <linux/module.h>
#include <linux/mutex.h>
#include <linux/nsproxy.h>
#include <linux/poll.h>
#include <linux/debugfs.h>
#include <linux/rbtree.h>
#include <linux/sched.h>
#include <linux/seq_file.h>
#include <linux/uaccess.h>
#include <linux/pid_namespace.h>
#include <linux/security.h>
#include <linux/spinlock.h>

#include <uapi/linux/android/binder.h>
#include "binder_alloc.h"
#include "binder_trace.h"
#ifdef CONFIG_SAMSUNG_FREECESS
#include <linux/freecess.h>
#endif

int system_server_pid = 0;

static HLIST_HEAD(binder_deferred_list);
static DEFINE_MUTEX(binder_deferred_lock);

static HLIST_HEAD(binder_devices);
static HLIST_HEAD(binder_procs);
static DEFINE_MUTEX(binder_procs_lock);

static HLIST_HEAD(binder_dead_nodes);
static DEFINE_SPINLOCK(binder_dead_nodes_lock);

static struct dentry *binder_debugfs_dir_entry_root;
static struct dentry *binder_debugfs_dir_entry_proc;
static atomic_t binder_last_id;

#define BINDER_DEBUG_ENTRY(name) \
static int binder_##name##_open(struct inode *inode, struct file *file) \
{ \
	return single_open(file, binder_##name##_show, inode->i_private); \
} \
\
static const struct file_operations binder_##name##_fops = { \
	.owner = THIS_MODULE, \
	.open = binder_##name##_open, \
	.read = seq_read, \
	.llseek = seq_lseek, \
	.release = single_release, \
}

static int binder_proc_show(struct seq_file *m, void *unused);
BINDER_DEBUG_ENTRY(proc);

/* This is only defined in include/asm-arm/sizes.h */
#ifndef SZ_1K
#define SZ_1K                               0x400
#endif

#ifndef SZ_4M
#define SZ_4M                               0x400000
#endif

#define FORBIDDEN_MMAP_FLAGS                (VM_WRITE)

#define BINDER_SMALL_BUF_SIZE (PAGE_SIZE * 64)

enum {
	BINDER_DEBUG_USER_ERROR             = 1U << 0,
	BINDER_DEBUG_FAILED_TRANSACTION     = 1U << 1,
	BINDER_DEBUG_DEAD_TRANSACTION       = 1U << 2,
	BINDER_DEBUG_OPEN_CLOSE             = 1U << 3,
	BINDER_DEBUG_DEAD_BINDER            = 1U << 4,
	BINDER_DEBUG_DEATH_NOTIFICATION     = 1U << 5,
	BINDER_DEBUG_READ_WRITE             = 1U << 6,
	BINDER_DEBUG_USER_REFS              = 1U << 7,
	BINDER_DEBUG_THREADS                = 1U << 8,
	BINDER_DEBUG_TRANSACTION            = 1U << 9,
	BINDER_DEBUG_TRANSACTION_COMPLETE   = 1U << 10,
	BINDER_DEBUG_FREE_BUFFER            = 1U << 11,
	BINDER_DEBUG_INTERNAL_REFS          = 1U << 12,
	BINDER_DEBUG_PRIORITY_CAP           = 1U << 13,
	BINDER_DEBUG_SPINLOCKS              = 1U << 14,
};
static uint32_t binder_debug_mask = BINDER_DEBUG_USER_ERROR |
	BINDER_DEBUG_FAILED_TRANSACTION | BINDER_DEBUG_DEAD_TRANSACTION;
module_param_named(debug_mask, binder_debug_mask, uint, 0644);

static char *binder_devices_param = CONFIG_ANDROID_BINDER_DEVICES;
module_param_named(devices, binder_devices_param, charp, S_IRUGO);

static DECLARE_WAIT_QUEUE_HEAD(binder_user_error_wait);
static int binder_stop_on_user_error;

static int binder_set_stop_on_user_error(const char *val,
					 const struct kernel_param *kp)
{
	int ret;

	ret = param_set_int(val, kp);
	if (binder_stop_on_user_error < 2)
		wake_up(&binder_user_error_wait);
	return ret;
}
module_param_call(stop_on_user_error, binder_set_stop_on_user_error,
	param_get_int, &binder_stop_on_user_error, 0644);

#define binder_debug(mask, x...) \
	do { \
		if (binder_debug_mask & mask) \
			pr_info(x); \
	} while (0)

#define binder_user_error(x...) \
	do { \
		if (binder_debug_mask & BINDER_DEBUG_USER_ERROR) \
			pr_info(x); \
		if (binder_stop_on_user_error) \
			binder_stop_on_user_error = 2; \
	} while (0)

#define to_flat_binder_object(hdr) \
	container_of(hdr, struct flat_binder_object, hdr)

#define to_binder_fd_object(hdr) container_of(hdr, struct binder_fd_object, hdr)

#define to_binder_buffer_object(hdr) \
	container_of(hdr, struct binder_buffer_object, hdr)

#define to_binder_fd_array_object(hdr) \
	container_of(hdr, struct binder_fd_array_object, hdr)

enum binder_stat_types {
	BINDER_STAT_PROC,
	BINDER_STAT_THREAD,
	BINDER_STAT_NODE,
	BINDER_STAT_REF,
	BINDER_STAT_DEATH,
	BINDER_STAT_TRANSACTION,
	BINDER_STAT_TRANSACTION_COMPLETE,
	BINDER_STAT_COUNT
};

struct binder_stats {
	atomic_t br[_IOC_NR(BR_FAILED_REPLY) + 1];
	atomic_t bc[_IOC_NR(BC_REPLY_SG) + 1];
	atomic_t obj_created[BINDER_STAT_COUNT];
	atomic_t obj_deleted[BINDER_STAT_COUNT];
};

static struct binder_stats binder_stats;

static inline void binder_stats_deleted(enum binder_stat_types type)
{
	atomic_inc(&binder_stats.obj_deleted[type]);
}

static inline void binder_stats_created(enum binder_stat_types type)
{
	atomic_inc(&binder_stats.obj_created[type]);
}

struct binder_transaction_log_entry {
	int debug_id;
	int debug_id_done;
	int call_type;
	int from_proc;
	int from_thread;
	int target_handle;
	int to_proc;
	int to_thread;
	int to_node;
	int data_size;
	int offsets_size;
	int return_error_line;
	uint32_t return_error;
	uint32_t return_error_param;
	const char *context_name;
};
struct binder_transaction_log {
	atomic_t cur;
	bool full;
	struct binder_transaction_log_entry entry[32];
};
static struct binder_transaction_log binder_transaction_log;
static struct binder_transaction_log binder_transaction_log_failed;

static struct binder_transaction_log_entry *binder_transaction_log_add(
	struct binder_transaction_log *log)
{
	struct binder_transaction_log_entry *e;
	unsigned int cur = atomic_inc_return(&log->cur);

	if (cur >= ARRAY_SIZE(log->entry))
		log->full = true;
	e = &log->entry[cur % ARRAY_SIZE(log->entry)];
	WRITE_ONCE(e->debug_id_done, 0);
	/*
	 * write-barrier to synchronize access to e->debug_id_done.
	 * We make sure the initialized 0 value is seen before
	 * memset() other fields are zeroed by memset.
	 */
	smp_wmb();
	memset(e, 0, sizeof(*e));
	return e;
}

struct binder_context {
	struct binder_node *binder_context_mgr_node;
	struct mutex context_mgr_node_lock;

	kuid_t binder_context_mgr_uid;
	const char *name;
};

struct binder_device {
	struct hlist_node hlist;
	struct miscdevice miscdev;
	struct binder_context context;
};

/**
 * struct binder_work - work enqueued on a worklist
 * @entry:             node enqueued on list
 * @type:              type of work to be performed
 *
 * There are separate work lists for proc, thread, and node (async).
 */
struct binder_work {
	struct list_head entry;

	enum {
		BINDER_WORK_TRANSACTION = 1,
		BINDER_WORK_TRANSACTION_COMPLETE,
		BINDER_WORK_RETURN_ERROR,
		BINDER_WORK_NODE,
		BINDER_WORK_DEAD_BINDER,
		BINDER_WORK_DEAD_BINDER_AND_CLEAR,
		BINDER_WORK_CLEAR_DEATH_NOTIFICATION,
	} type;
};

struct binder_error {
	struct binder_work work;
	uint32_t cmd;
};

/**
 * struct binder_node - binder node bookkeeping
 * @debug_id:             unique ID for debugging
 *                        (invariant after initialized)
 * @lock:                 lock for node fields
 * @work:                 worklist element for node work
 *                        (protected by @proc->inner_lock)
 * @rb_node:              element for proc->nodes tree
 *                        (protected by @proc->inner_lock)
 * @dead_node:            element for binder_dead_nodes list
 *                        (protected by binder_dead_nodes_lock)
 * @proc:                 binder_proc that owns this node
 *                        (invariant after initialized)
 * @refs:                 list of references on this node
 *                        (protected by @lock)
 * @internal_strong_refs: used to take strong references when
 *                        initiating a transaction
 *                        (protected by @proc->inner_lock if @proc
 *                        and by @lock)
 * @local_weak_refs:      weak user refs from local process
 *                        (protected by @proc->inner_lock if @proc
 *                        and by @lock)
 * @local_strong_refs:    strong user refs from local process
 *                        (protected by @proc->inner_lock if @proc
 *                        and by @lock)
 * @tmp_refs:             temporary kernel refs
 *                        (protected by @proc->inner_lock while @proc
 *                        is valid, and by binder_dead_nodes_lock
 *                        if @proc is NULL. During inc/dec and node release
 *                        it is also protected by @lock to provide safety
 *                        as the node dies and @proc becomes NULL)
 * @ptr:                  userspace pointer for node
 *                        (invariant, no lock needed)
 * @cookie:               userspace cookie for node
 *                        (invariant, no lock needed)
 * @has_strong_ref:       userspace notified of strong ref
 *                        (protected by @proc->inner_lock if @proc
 *                        and by @lock)
 * @pending_strong_ref:   userspace has acked notification of strong ref
 *                        (protected by @proc->inner_lock if @proc
 *                        and by @lock)
 * @has_weak_ref:         userspace notified of weak ref
 *                        (protected by @proc->inner_lock if @proc
 *                        and by @lock)
 * @pending_weak_ref:     userspace has acked notification of weak ref
 *                        (protected by @proc->inner_lock if @proc
 *                        and by @lock)
 * @has_async_transaction: async transaction to node in progress
 *                        (protected by @lock)
 * @sched_policy:         minimum scheduling policy for node
 *                        (invariant after initialized)
 * @accept_fds:           file descriptor operations supported for node
 *                        (invariant after initialized)
 * @min_priority:         minimum scheduling priority
 *                        (invariant after initialized)
 * @txn_security_ctx:     require sender's security context
						 (invariant after initialized)

 * @inherit_rt:           inherit RT scheduling policy from caller
 * @txn_security_ctx:     require sender's security context
 *                        (invariant after initialized)
 * @async_todo:           list of async work items
 *                        (protected by @proc->inner_lock)
 *
 * Bookkeeping structure for binder nodes.
 */
struct binder_node {
	int debug_id;
	spinlock_t lock;
	struct binder_work work;
	union {
		struct rb_node rb_node;
		struct hlist_node dead_node;
	};
	struct binder_proc *proc;
	struct hlist_head refs;
	int internal_strong_refs;
	int local_weak_refs;
	int local_strong_refs;
	int tmp_refs;
	binder_uintptr_t ptr;
	binder_uintptr_t cookie;
	struct {
		/*
		 * bitfield elements protected by
		 * proc inner_lock
		 */
		u8 has_strong_ref:1;
		u8 pending_strong_ref:1;
		u8 has_weak_ref:1;
		u8 pending_weak_ref:1;
	};
	struct {
		/*
		 * invariant after initialization
		 */
		u8 sched_policy:2;
		u8 inherit_rt:1;
		u8 accept_fds:1;
		u8 txn_security_ctx:1;
		u8 min_priority;
	};
	bool has_async_transaction;
	struct list_head async_todo;
};

struct binder_ref_death {
	/**
	 * @work: worklist element for death notifications
	 *        (protected by inner_lock of the proc that
	 *        this ref belongs to)
	 */
	struct binder_work work;
	binder_uintptr_t cookie;
};

/**
 * struct binder_ref_data - binder_ref counts and id
 * @debug_id:        unique ID for the ref
 * @desc:            unique userspace handle for ref
 * @strong:          strong ref count (debugging only if not locked)
 * @weak:            weak ref count (debugging only if not locked)
 *
 * Structure to hold ref count and ref id information. Since
 * the actual ref can only be accessed with a lock, this structure
 * is used to return information about the ref to callers of
 * ref inc/dec functions.
 */
struct binder_ref_data {
	int debug_id;
	uint32_t desc;
	int strong;
	int weak;
};

/**
 * struct binder_ref - struct to track references on nodes
 * @data:        binder_ref_data containing id, handle, and current refcounts
 * @rb_node_desc: node for lookup by @data.desc in proc's rb_tree
 * @rb_node_node: node for lookup by @node in proc's rb_tree
 * @node_entry:  list entry for node->refs list in target node
 *               (protected by @node->lock)
 * @proc:        binder_proc containing ref
 * @node:        binder_node of target node. When cleaning up a
 *               ref for deletion in binder_cleanup_ref, a non-NULL
 *               @node indicates the node must be freed
 * @death:       pointer to death notification (ref_death) if requested
 *               (protected by @node->lock)
 *
 * Structure to track references from procA to target node (on procB). This
 * structure is unsafe to access without holding @proc->outer_lock.
 */
struct binder_ref {
	/* Lookups needed: */
	/*   node + proc => ref (transaction) */
	/*   desc + proc => ref (transaction, inc/dec ref) */
	/*   node => refs + procs (proc exit) */
	struct binder_ref_data data;
	struct rb_node rb_node_desc;
	struct rb_node rb_node_node;
	struct hlist_node node_entry;
	struct binder_proc *proc;
	struct binder_node *node;
	struct binder_ref_death *death;
};

enum binder_deferred_state {
	BINDER_DEFERRED_PUT_FILES    = 0x01,
	BINDER_DEFERRED_FLUSH        = 0x02,
	BINDER_DEFERRED_RELEASE      = 0x04,
};

/**
 * struct binder_priority - scheduler policy and priority
 * @sched_policy            scheduler policy
 * @prio                    [100..139] for SCHED_NORMAL, [0..99] for FIFO/RT
 *
 * The binder driver supports inheriting the following scheduler policies:
 * SCHED_NORMAL
 * SCHED_BATCH
 * SCHED_FIFO
 * SCHED_RR
 */
struct binder_priority {
	unsigned int sched_policy;
	int prio;
};

/**
 * struct binder_proc - binder process bookkeeping
 * @proc_node:            element for binder_procs list
 * @threads:              rbtree of binder_threads in this proc
 *                        (protected by @inner_lock)
 * @nodes:                rbtree of binder nodes associated with
 *                        this proc ordered by node->ptr
 *                        (protected by @inner_lock)
 * @refs_by_desc:         rbtree of refs ordered by ref->desc
 *                        (protected by @outer_lock)
 * @refs_by_node:         rbtree of refs ordered by ref->node
 *                        (protected by @outer_lock)
 * @waiting_threads:      threads currently waiting for proc work
 *                        (protected by @inner_lock)
 * @pid                   PID of group_leader of process
 *                        (invariant after initialized)
 * @tsk                   task_struct for group_leader of process
 *                        (invariant after initialized)
 * @files                 files_struct for process
 *                        (protected by @files_lock)
 * @files_lock            mutex to protect @files
 * @deferred_work_node:   element for binder_deferred_list
 *                        (protected by binder_deferred_lock)
 * @deferred_work:        bitmap of deferred work to perform
 *                        (protected by binder_deferred_lock)
 * @is_dead:              process is dead and awaiting free
 *                        when outstanding transactions are cleaned up
 *                        (protected by @inner_lock)
 * @todo:                 list of work for this process
 *                        (protected by @inner_lock)
 * @stats:                per-process binder statistics
 *                        (atomics, no lock needed)
 * @delivered_death:      list of delivered death notification
 *                        (protected by @inner_lock)
 * @max_threads:          cap on number of binder threads
 *                        (protected by @inner_lock)
 * @requested_threads:    number of binder threads requested but not
 *                        yet started. In current implementation, can
 *                        only be 0 or 1.
 *                        (protected by @inner_lock)
 * @requested_threads_started: number binder threads started
 *                        (protected by @inner_lock)
 * @tmp_ref:              temporary reference to indicate proc is in use
 *                        (atomic since @proc->inner_lock cannot
 *                        always be acquired)
 * @default_priority:     default scheduler priority
 *                        (invariant after initialized)
 * @debugfs_entry:        debugfs node
 * @alloc:                binder allocator bookkeeping
 * @context:              binder_context for this proc
 *                        (invariant after initialized)
 * @inner_lock:           can nest under outer_lock and/or node lock
 * @outer_lock:           no nesting under innor or node lock
 *                        Lock order: 1) outer, 2) node, 3) inner
 *
 * Bookkeeping structure for binder processes
 */
struct binder_proc {
	struct hlist_node proc_node;
	struct rb_root threads;
	struct rb_root nodes;
	struct rb_root refs_by_desc;
	struct rb_root refs_by_node;
	struct list_head waiting_threads;
	int pid;
	struct task_struct *tsk;
	struct files_struct *files;
	struct mutex files_lock;
	struct hlist_node deferred_work_node;
	int deferred_work;
	bool is_dead;

	struct list_head todo;
	struct binder_stats stats;
	struct list_head delivered_death;
	int max_threads;
	int requested_threads;
	int requested_threads_started;
	atomic_t tmp_ref;
	struct binder_priority default_priority;
	struct dentry *debugfs_entry;
	struct binder_alloc alloc;
	struct binder_context *context;
	spinlock_t inner_lock;
	spinlock_t outer_lock;
};

enum {
	BINDER_LOOPER_STATE_REGISTERED  = 0x01,
	BINDER_LOOPER_STATE_ENTERED     = 0x02,
	BINDER_LOOPER_STATE_EXITED      = 0x04,
	BINDER_LOOPER_STATE_INVALID     = 0x08,
	BINDER_LOOPER_STATE_WAITING     = 0x10,
	BINDER_LOOPER_STATE_POLL        = 0x20,
};

/**
 * struct binder_thread - binder thread bookkeeping
 * @proc:                 binder process for this thread
 *                        (invariant after initialization)
 * @rb_node:              element for proc->threads rbtree
 *                        (protected by @proc->inner_lock)
 * @waiting_thread_node:  element for @proc->waiting_threads list
 *                        (protected by @proc->inner_lock)
 * @pid:                  PID for this thread
 *                        (invariant after initialization)
 * @looper:               bitmap of looping state
 *                        (only accessed by this thread)
 * @looper_needs_return:  looping thread needs to exit driver
 *                        (no lock needed)
 * @transaction_stack:    stack of in-progress transactions for this thread
 *                        (protected by @proc->inner_lock)
 * @todo:                 list of work to do for this thread
 *                        (protected by @proc->inner_lock)
 * @process_todo:         whether work in @todo should be processed
 *                        (protected by @proc->inner_lock)
 * @return_error:         transaction errors reported by this thread
 *                        (only accessed by this thread)
 * @reply_error:          transaction errors reported by target thread
 *                        (protected by @proc->inner_lock)
 * @wait:                 wait queue for thread work
 * @stats:                per-thread statistics
 *                        (atomics, no lock needed)
 * @tmp_ref:              temporary reference to indicate thread is in use
 *                        (atomic since @proc->inner_lock cannot
 *                        always be acquired)
 * @is_dead:              thread is dead and awaiting free
 *                        when outstanding transactions are cleaned up
 *                        (protected by @proc->inner_lock)
 * @task:                 struct task_struct for this thread
 *
 * Bookkeeping structure for binder threads.
 */
struct binder_thread {
	struct binder_proc *proc;
	struct rb_node rb_node;
	struct list_head waiting_thread_node;
	int pid;
	int looper;              /* only modified by this thread */
	bool looper_need_return; /* can be written by other thread */
	struct binder_transaction *transaction_stack;
	struct list_head todo;
	bool process_todo;
	struct binder_error return_error;
	struct binder_error reply_error;
	wait_queue_head_t wait;
	struct binder_stats stats;
	atomic_t tmp_ref;
	bool is_dead;
	struct task_struct *task;
};

struct binder_transaction {
	int debug_id;
	struct binder_work work;
	struct binder_thread *from;
	struct binder_transaction *from_parent;
	struct binder_proc *to_proc;
	struct binder_thread *to_thread;
	struct binder_transaction *to_parent;
	unsigned need_reply:1;
	/* unsigned is_dead:1; */	/* not used at the moment */

	struct binder_buffer *buffer;
	unsigned int	code;
	unsigned int	flags;
	struct binder_priority	priority;
	struct binder_priority	saved_priority;
	bool    set_priority_called;
	kuid_t	sender_euid;
	binder_uintptr_t security_ctx;
	/**
	 * @lock:  protects @from, @to_proc, and @to_thread
	 *
	 * @from, @to_proc, and @to_thread can be set to NULL
	 * during thread teardown
	 */
	spinlock_t lock;
};

/**
 * struct binder_object - union of flat binder object types
 * @hdr:   generic object header
 * @fbo:   binder object (nodes and refs)
 * @fdo:   file descriptor object
 * @bbo:   binder buffer pointer
 * @fdao:  file descriptor array
 *
 * Used for type-independent object copies
 */
struct binder_object {
	union {
		struct binder_object_header hdr;
		struct flat_binder_object fbo;
		struct binder_fd_object fdo;
		struct binder_buffer_object bbo;
		struct binder_fd_array_object fdao;
	};
};

/**
 * binder_proc_lock() - Acquire outer lock for given binder_proc
 * @proc:         struct binder_proc to acquire
 *
 * Acquires proc->outer_lock. Used to protect binder_ref
 * structures associated with the given proc.
 */
#define binder_proc_lock(proc) _binder_proc_lock(proc, __LINE__)
static void
_binder_proc_lock(struct binder_proc *proc, int line)
{
	binder_debug(BINDER_DEBUG_SPINLOCKS,
		     "%s: line=%d\n", __func__, line);
	spin_lock(&proc->outer_lock);
}

/**
 * binder_proc_unlock() - Release spinlock for given binder_proc
 * @proc:         struct binder_proc to acquire
 *
 * Release lock acquired via binder_proc_lock()
 */
#define binder_proc_unlock(_proc) _binder_proc_unlock(_proc, __LINE__)
static void
_binder_proc_unlock(struct binder_proc *proc, int line)
{
	binder_debug(BINDER_DEBUG_SPINLOCKS,
		     "%s: line=%d\n", __func__, line);
	spin_unlock(&proc->outer_lock);
}

/**
 * binder_inner_proc_lock() - Acquire inner lock for given binder_proc
 * @proc:         struct binder_proc to acquire
 *
 * Acquires proc->inner_lock. Used to protect todo lists
 */
#define binder_inner_proc_lock(proc) _binder_inner_proc_lock(proc, __LINE__)
static void
_binder_inner_proc_lock(struct binder_proc *proc, int line)
{
	binder_debug(BINDER_DEBUG_SPINLOCKS,
		     "%s: line=%d\n", __func__, line);
	spin_lock(&proc->inner_lock);
}

/**
 * binder_inner_proc_unlock() - Release inner lock for given binder_proc
 * @proc:         struct binder_proc to acquire
 *
 * Release lock acquired via binder_inner_proc_lock()
 */
#define binder_inner_proc_unlock(proc) _binder_inner_proc_unlock(proc, __LINE__)
static void
_binder_inner_proc_unlock(struct binder_proc *proc, int line)
{
	binder_debug(BINDER_DEBUG_SPINLOCKS,
		     "%s: line=%d\n", __func__, line);
	spin_unlock(&proc->inner_lock);
}

/**
 * binder_node_lock() - Acquire spinlock for given binder_node
 * @node:         struct binder_node to acquire
 *
 * Acquires node->lock. Used to protect binder_node fields
 */
#define binder_node_lock(node) _binder_node_lock(node, __LINE__)
static void
_binder_node_lock(struct binder_node *node, int line)
{
	binder_debug(BINDER_DEBUG_SPINLOCKS,
		     "%s: line=%d\n", __func__, line);
	spin_lock(&node->lock);
}

/**
 * binder_node_unlock() - Release spinlock for given binder_proc
 * @node:         struct binder_node to acquire
 *
 * Release lock acquired via binder_node_lock()
 */
#define binder_node_unlock(node) _binder_node_unlock(node, __LINE__)
static void
_binder_node_unlock(struct binder_node *node, int line)
{
	binder_debug(BINDER_DEBUG_SPINLOCKS,
		     "%s: line=%d\n", __func__, line);
	spin_unlock(&node->lock);
}

/**
 * binder_node_inner_lock() - Acquire node and inner locks
 * @node:         struct binder_node to acquire
 *
 * Acquires node->lock. If node->proc also acquires
 * proc->inner_lock. Used to protect binder_node fields
 */
#define binder_node_inner_lock(node) _binder_node_inner_lock(node, __LINE__)
static void
_binder_node_inner_lock(struct binder_node *node, int line)
{
	binder_debug(BINDER_DEBUG_SPINLOCKS,
		     "%s: line=%d\n", __func__, line);
	spin_lock(&node->lock);
	if (node->proc)
		binder_inner_proc_lock(node->proc);
}

/**
 * binder_node_unlock() - Release node and inner locks
 * @node:         struct binder_node to acquire
 *
 * Release lock acquired via binder_node_lock()
 */
#define binder_node_inner_unlock(node) _binder_node_inner_unlock(node, __LINE__)
static void
_binder_node_inner_unlock(struct binder_node *node, int line)
{
	struct binder_proc *proc = node->proc;

	binder_debug(BINDER_DEBUG_SPINLOCKS,
		     "%s: line=%d\n", __func__, line);
	if (proc)
		binder_inner_proc_unlock(proc);
	spin_unlock(&node->lock);
}

static bool binder_worklist_empty_ilocked(struct list_head *list)
{
	return list_empty(list);
}

/**
 * binder_worklist_empty() - Check if no items on the work list
 * @proc:       binder_proc associated with list
 * @list:	list to check
 *
 * Return: true if there are no items on list, else false
 */
static bool binder_worklist_empty(struct binder_proc *proc,
				  struct list_head *list)
{
	bool ret;

	binder_inner_proc_lock(proc);
	ret = binder_worklist_empty_ilocked(list);
	binder_inner_proc_unlock(proc);
	return ret;
}

/**
 * binder_enqueue_work_ilocked() - Add an item to the work list
 * @work:         struct binder_work to add to list
 * @target_list:  list to add work to
 *
 * Adds the work to the specified list. Asserts that work
 * is not already on a list.
 *
 * Requires the proc->inner_lock to be held.
 */
static void
binder_enqueue_work_ilocked(struct binder_work *work,
			   struct list_head *target_list)
{
	BUG_ON(target_list == NULL);
	BUG_ON(work->entry.next && !list_empty(&work->entry));
	list_add_tail(&work->entry, target_list);
}

/**
 * binder_enqueue_deferred_thread_work_ilocked() - Add deferred thread work
 * @thread:       thread to queue work to
 * @work:         struct binder_work to add to list
 *
 * Adds the work to the todo list of the thread. Doesn't set the process_todo
 * flag, which means that (if it wasn't already set) the thread will go to
 * sleep without handling this work when it calls read.
 *
 * Requires the proc->inner_lock to be held.
 */
static void
binder_enqueue_deferred_thread_work_ilocked(struct binder_thread *thread,
					    struct binder_work *work)
{
	binder_enqueue_work_ilocked(work, &thread->todo);
}

/**
 * binder_enqueue_thread_work_ilocked() - Add an item to the thread work list
 * @thread:       thread to queue work to
 * @work:         struct binder_work to add to list
 *
 * Adds the work to the todo list of the thread, and enables processing
 * of the todo queue.
 *
 * Requires the proc->inner_lock to be held.
 */
static void
binder_enqueue_thread_work_ilocked(struct binder_thread *thread,
				   struct binder_work *work)
{
	binder_enqueue_work_ilocked(work, &thread->todo);
	thread->process_todo = true;
}

/**
 * binder_enqueue_thread_work() - Add an item to the thread work list
 * @thread:       thread to queue work to
 * @work:         struct binder_work to add to list
 *
 * Adds the work to the todo list of the thread, and enables processing
 * of the todo queue.
 */
static void
binder_enqueue_thread_work(struct binder_thread *thread,
			   struct binder_work *work)
{
	binder_inner_proc_lock(thread->proc);
	binder_enqueue_thread_work_ilocked(thread, work);
	binder_inner_proc_unlock(thread->proc);
}

static void
binder_dequeue_work_ilocked(struct binder_work *work)
{
	list_del_init(&work->entry);
}

/**
 * binder_dequeue_work() - Removes an item from the work list
 * @proc:         binder_proc associated with list
 * @work:         struct binder_work to remove from list
 *
 * Removes the specified work item from whatever list it is on.
 * Can safely be called if work is not on any list.
 */
static void
binder_dequeue_work(struct binder_proc *proc, struct binder_work *work)
{
	binder_inner_proc_lock(proc);
	binder_dequeue_work_ilocked(work);
	binder_inner_proc_unlock(proc);
}

static struct binder_work *binder_dequeue_work_head_ilocked(
					struct list_head *list)
{
	struct binder_work *w;

	w = list_first_entry_or_null(list, struct binder_work, entry);
	if (w)
		list_del_init(&w->entry);
	return w;
}

/**
 * binder_dequeue_work_head() - Dequeues the item at head of list
 * @proc:         binder_proc associated with list
 * @list:         list to dequeue head
 *
 * Removes the head of the list if there are items on the list
 *
 * Return: pointer dequeued binder_work, NULL if list was empty
 */
static struct binder_work *binder_dequeue_work_head(
					struct binder_proc *proc,
					struct list_head *list)
{
	struct binder_work *w;

	binder_inner_proc_lock(proc);
	w = binder_dequeue_work_head_ilocked(list);
	binder_inner_proc_unlock(proc);
	return w;
}

static void
binder_defer_work(struct binder_proc *proc, enum binder_deferred_state defer);
static void binder_free_thread(struct binder_thread *thread);
static void binder_free_proc(struct binder_proc *proc);
static void binder_inc_node_tmpref_ilocked(struct binder_node *node);

static int task_get_unused_fd_flags(struct binder_proc *proc, int flags)
{
	unsigned long rlim_cur;
	unsigned long irqs;
	int ret;

	mutex_lock(&proc->files_lock);
	if (proc->files == NULL) {
		ret = -ESRCH;
		goto err;
	}
	if (!lock_task_sighand(proc->tsk, &irqs)) {
		ret = -EMFILE;
		goto err;
	}
	rlim_cur = task_rlimit(proc->tsk, RLIMIT_NOFILE);
	unlock_task_sighand(proc->tsk, &irqs);

	ret = __alloc_fd(proc->files, 0, rlim_cur, flags);
err:
	mutex_unlock(&proc->files_lock);
	return ret;
}

/*
 * copied from fd_install
 */
static void task_fd_install(
	struct binder_proc *proc, unsigned int fd, struct file *file)
{
	mutex_lock(&proc->files_lock);
	if (proc->files)
		__fd_install(proc->files, fd, file);
	mutex_unlock(&proc->files_lock);
}

/*
 * copied from sys_close
 */
static long task_close_fd(struct binder_proc *proc, unsigned int fd)
{
	int retval;

	mutex_lock(&proc->files_lock);
	if (proc->files == NULL) {
		retval = -ESRCH;
		goto err;
	}
	retval = __close_fd(proc->files, fd);
	/* can't restart close syscall because file table entry was cleared */
	if (unlikely(retval == -ERESTARTSYS ||
		     retval == -ERESTARTNOINTR ||
		     retval == -ERESTARTNOHAND ||
		     retval == -ERESTART_RESTARTBLOCK))
		retval = -EINTR;
err:
	mutex_unlock(&proc->files_lock);
	return retval;
}

static bool binder_has_work_ilocked(struct binder_thread *thread,
				    bool do_proc_work)
{
	return thread->process_todo ||
		thread->looper_need_return ||
		(do_proc_work &&
		 !binder_worklist_empty_ilocked(&thread->proc->todo));
}

static bool binder_has_work(struct binder_thread *thread, bool do_proc_work)
{
	bool has_work;

	binder_inner_proc_lock(thread->proc);
	has_work = binder_has_work_ilocked(thread, do_proc_work);
	binder_inner_proc_unlock(thread->proc);

	return has_work;
}

static bool binder_available_for_proc_work_ilocked(struct binder_thread *thread)
{
	return !thread->transaction_stack &&
		binder_worklist_empty_ilocked(&thread->todo) &&
		(thread->looper & (BINDER_LOOPER_STATE_ENTERED |
				   BINDER_LOOPER_STATE_REGISTERED));
}

static void binder_wakeup_poll_threads_ilocked(struct binder_proc *proc,
					       bool sync)
{
	struct rb_node *n;
	struct binder_thread *thread;

	for (n = rb_first(&proc->threads); n != NULL; n = rb_next(n)) {
		thread = rb_entry(n, struct binder_thread, rb_node);
		if (thread->looper & BINDER_LOOPER_STATE_POLL &&
		    binder_available_for_proc_work_ilocked(thread)) {
			if (sync)
				wake_up_interruptible_sync(&thread->wait);
			else
				wake_up_interruptible(&thread->wait);
		}
	}
}

/**
 * binder_select_thread_ilocked() - selects a thread for doing proc work.
 * @proc:	process to select a thread from
 *
 * Note that calling this function moves the thread off the waiting_threads
 * list, so it can only be woken up by the caller of this function, or a
 * signal. Therefore, callers *should* always wake up the thread this function
 * returns.
 *
 * Return:	If there's a thread currently waiting for process work,
 *		returns that thread. Otherwise returns NULL.
 */
static struct binder_thread *
binder_select_thread_ilocked(struct binder_proc *proc)
{
	struct binder_thread *thread;

	assert_spin_locked(&proc->inner_lock);
	thread = list_first_entry_or_null(&proc->waiting_threads,
					  struct binder_thread,
					  waiting_thread_node);

	if (thread)
		list_del_init(&thread->waiting_thread_node);

	return thread;
}

/**
 * binder_wakeup_thread_ilocked() - wakes up a thread for doing proc work.
 * @proc:	process to wake up a thread in
 * @thread:	specific thread to wake-up (may be NULL)
 * @sync:	whether to do a synchronous wake-up
 *
 * This function wakes up a thread in the @proc process.
 * The caller may provide a specific thread to wake-up in
 * the @thread parameter. If @thread is NULL, this function
 * will wake up threads that have called poll().
 *
 * Note that for this function to work as expected, callers
 * should first call binder_select_thread() to find a thread
 * to handle the work (if they don't have a thread already),
 * and pass the result into the @thread parameter.
 */
static void binder_wakeup_thread_ilocked(struct binder_proc *proc,
					 struct binder_thread *thread,
					 bool sync)
{
	assert_spin_locked(&proc->inner_lock);

	if (thread) {
		if (sync)
			wake_up_interruptible_sync(&thread->wait);
		else
			wake_up_interruptible(&thread->wait);
		return;
	}

	/* Didn't find a thread waiting for proc work; this can happen
	 * in two scenarios:
	 * 1. All threads are busy handling transactions
	 *    In that case, one of those threads should call back into
	 *    the kernel driver soon and pick up this work.
	 * 2. Threads are using the (e)poll interface, in which case
	 *    they may be blocked on the waitqueue without having been
	 *    added to waiting_threads. For this case, we just iterate
	 *    over all threads not handling transaction work, and
	 *    wake them all up. We wake all because we don't know whether
	 *    a thread that called into (e)poll is handling non-binder
	 *    work currently.
	 */
	binder_wakeup_poll_threads_ilocked(proc, sync);
}

static void binder_wakeup_proc_ilocked(struct binder_proc *proc)
{
	struct binder_thread *thread = binder_select_thread_ilocked(proc);

	binder_wakeup_thread_ilocked(proc, thread, /* sync = */false);
}

static bool is_rt_policy(int policy)
{
	return policy == SCHED_FIFO || policy == SCHED_RR;
}

static bool is_fair_policy(int policy)
{
	return policy == SCHED_NORMAL || policy == SCHED_BATCH;
}

static bool binder_supported_policy(int policy)
{
	return is_fair_policy(policy) || is_rt_policy(policy);
}

static int to_userspace_prio(int policy, int kernel_priority)
{
	if (is_fair_policy(policy))
		return PRIO_TO_NICE(kernel_priority);
	else
		return MAX_USER_RT_PRIO - 1 - kernel_priority;
}

static int to_kernel_prio(int policy, int user_priority)
{
	if (is_fair_policy(policy))
		return NICE_TO_PRIO(user_priority);
	else
		return MAX_USER_RT_PRIO - 1 - user_priority;
}

static void binder_do_set_priority(struct task_struct *task,
				   struct binder_priority desired,
				   bool verify)
{
	int priority; /* user-space prio value */
	bool has_cap_nice;
	unsigned int policy = desired.sched_policy;

	if (task->policy == policy && task->normal_prio == desired.prio)
		return;

	has_cap_nice = has_capability_noaudit(task, CAP_SYS_NICE);

	priority = to_userspace_prio(policy, desired.prio);

	if (verify && is_rt_policy(policy) && !has_cap_nice) {
		long max_rtprio = task_rlimit(task, RLIMIT_RTPRIO);

		if (max_rtprio == 0) {
			policy = SCHED_NORMAL;
			priority = MIN_NICE;
		} else if (priority > max_rtprio) {
			priority = max_rtprio;
		}
	}

	if (verify && is_fair_policy(policy) && !has_cap_nice) {
		long min_nice = rlimit_to_nice(task_rlimit(task, RLIMIT_NICE));

		if (min_nice > MAX_NICE) {
			binder_user_error("%d RLIMIT_NICE not set\n",
					  task->pid);
			return;
		} else if (priority < min_nice) {
			priority = min_nice;
		}
	}

	if (policy != desired.sched_policy ||
	    to_kernel_prio(policy, priority) != desired.prio)
		binder_debug(BINDER_DEBUG_PRIORITY_CAP,
			     "%d: priority %d not allowed, using %d instead\n",
			      task->pid, desired.prio,
			      to_kernel_prio(policy, priority));

	trace_binder_set_priority(task->tgid, task->pid, task->normal_prio,
				  to_kernel_prio(policy, priority),
				  desired.prio);

	/* Set the actual priority */
	if (task->policy != policy || is_rt_policy(policy)) {
		struct sched_param params;

		params.sched_priority = is_rt_policy(policy) ? priority : 0;

		sched_setscheduler_nocheck(task,
					   policy | SCHED_RESET_ON_FORK,
					   &params);
	}
	if (is_fair_policy(policy))
		set_user_nice(task, priority);
}

static void binder_set_priority(struct task_struct *task,
				struct binder_priority desired)
{
	binder_do_set_priority(task, desired, /* verify = */ true);
}

static void binder_restore_priority(struct task_struct *task,
				    struct binder_priority desired)
{
	binder_do_set_priority(task, desired, /* verify = */ false);
}

static void binder_transaction_priority(struct task_struct *task,
					struct binder_transaction *t,
					struct binder_priority node_prio,
					bool inherit_rt)
{
	struct binder_priority desired_prio;

	if (t->set_priority_called)
		return;

	t->set_priority_called = true;
	t->saved_priority.sched_policy = task->policy;
	t->saved_priority.prio = task->normal_prio;

	if (!inherit_rt && is_rt_policy(desired_prio.sched_policy)) {
		desired_prio.prio = NICE_TO_PRIO(0);
		desired_prio.sched_policy = SCHED_NORMAL;
	} else {
		desired_prio.prio = t->priority.prio;
		desired_prio.sched_policy = t->priority.sched_policy;
	}

	if (node_prio.prio < t->priority.prio ||
	    (node_prio.prio == t->priority.prio &&
	     node_prio.sched_policy == SCHED_FIFO)) {
		/*
		 * In case the minimum priority on the node is
		 * higher (lower value), use that priority. If
		 * the priority is the same, but the node uses
		 * SCHED_FIFO, prefer SCHED_FIFO, since it can
		 * run unbounded, unlike SCHED_RR.
		 */
		desired_prio = node_prio;
	}

	binder_set_priority(task, desired_prio);
}

static struct binder_node *binder_get_node_ilocked(struct binder_proc *proc,
						   binder_uintptr_t ptr)
{
	struct rb_node *n = proc->nodes.rb_node;
	struct binder_node *node;

	assert_spin_locked(&proc->inner_lock);

	while (n) {
		node = rb_entry(n, struct binder_node, rb_node);

		if (ptr < node->ptr)
			n = n->rb_left;
		else if (ptr > node->ptr)
			n = n->rb_right;
		else {
			/*
			 * take an implicit weak reference
			 * to ensure node stays alive until
			 * call to binder_put_node()
			 */
			binder_inc_node_tmpref_ilocked(node);
			return node;
		}
	}
	return NULL;
}

static struct binder_node *binder_get_node(struct binder_proc *proc,
					   binder_uintptr_t ptr)
{
	struct binder_node *node;

	binder_inner_proc_lock(proc);
	node = binder_get_node_ilocked(proc, ptr);
	binder_inner_proc_unlock(proc);
	return node;
}

static struct binder_node *binder_init_node_ilocked(
						struct binder_proc *proc,
						struct binder_node *new_node,
						struct flat_binder_object *fp)
{
	struct rb_node **p = &proc->nodes.rb_node;
	struct rb_node *parent = NULL;
	struct binder_node *node;
	binder_uintptr_t ptr = fp ? fp->binder : 0;
	binder_uintptr_t cookie = fp ? fp->cookie : 0;
	__u32 flags = fp ? fp->flags : 0;
	s8 priority;

	assert_spin_locked(&proc->inner_lock);

	while (*p) {

		parent = *p;
		node = rb_entry(parent, struct binder_node, rb_node);

		if (ptr < node->ptr)
			p = &(*p)->rb_left;
		else if (ptr > node->ptr)
			p = &(*p)->rb_right;
		else {
			/*
			 * A matching node is already in
			 * the rb tree. Abandon the init
			 * and return it.
			 */
			binder_inc_node_tmpref_ilocked(node);
			return node;
		}
	}
	node = new_node;
	binder_stats_created(BINDER_STAT_NODE);
	node->tmp_refs++;
	rb_link_node(&node->rb_node, parent, p);
	rb_insert_color(&node->rb_node, &proc->nodes);
	node->debug_id = atomic_inc_return(&binder_last_id);
	node->proc = proc;
	node->ptr = ptr;
	node->cookie = cookie;
	node->work.type = BINDER_WORK_NODE;
	priority = flags & FLAT_BINDER_FLAG_PRIORITY_MASK;
	node->sched_policy = (flags & FLAT_BINDER_FLAG_SCHED_POLICY_MASK) >>
		FLAT_BINDER_FLAG_SCHED_POLICY_SHIFT;
	node->min_priority = to_kernel_prio(node->sched_policy, priority);
	node->accept_fds = !!(flags & FLAT_BINDER_FLAG_ACCEPTS_FDS);
	node->txn_security_ctx = !!(flags & FLAT_BINDER_FLAG_TXN_SECURITY_CTX);
	node->inherit_rt = !!(flags & FLAT_BINDER_FLAG_INHERIT_RT);
	node->txn_security_ctx = !!(flags & FLAT_BINDER_FLAG_TXN_SECURITY_CTX);
	spin_lock_init(&node->lock);
	INIT_LIST_HEAD(&node->work.entry);
	INIT_LIST_HEAD(&node->async_todo);
	binder_debug(BINDER_DEBUG_INTERNAL_REFS,
		     "%d:%d node %d u%016llx c%016llx created\n",
		     proc->pid, current->pid, node->debug_id,
		     (u64)node->ptr, (u64)node->cookie);

	return node;
}

static struct binder_node *binder_new_node(struct binder_proc *proc,
					   struct flat_binder_object *fp)
{
	struct binder_node *node;
	struct binder_node *new_node = kzalloc(sizeof(*node), GFP_KERNEL);

	if (!new_node)
		return NULL;
	binder_inner_proc_lock(proc);
	node = binder_init_node_ilocked(proc, new_node, fp);
	binder_inner_proc_unlock(proc);
	if (node != new_node)
		/*
		 * The node was already added by another thread
		 */
		kfree(new_node);

	return node;
}

static void binder_free_node(struct binder_node *node)
{
	kfree(node);
	binder_stats_deleted(BINDER_STAT_NODE);
}

static int binder_inc_node_nilocked(struct binder_node *node, int strong,
				    int internal,
				    struct list_head *target_list)
{
	struct binder_proc *proc = node->proc;

	assert_spin_locked(&node->lock);
	if (proc)
		assert_spin_locked(&proc->inner_lock);
	if (strong) {
		if (internal) {
			if (target_list == NULL &&
			    node->internal_strong_refs == 0 &&
			    !(node->proc &&
			      node == node->proc->context->
				      binder_context_mgr_node &&
			      node->has_strong_ref)) {
				pr_err("invalid inc strong node for %d\n",
					node->debug_id);
				return -EINVAL;
			}
			node->internal_strong_refs++;
		} else
			node->local_strong_refs++;
		if (!node->has_strong_ref && target_list) {
			binder_dequeue_work_ilocked(&node->work);
			/*
			 * Note: this function is the only place where we queue
			 * directly to a thread->todo without using the
			 * corresponding binder_enqueue_thread_work() helper
			 * functions; in this case it's ok to not set the
			 * process_todo flag, since we know this node work will
			 * always be followed by other work that starts queue
			 * processing: in case of synchronous transactions, a
			 * BR_REPLY or BR_ERROR; in case of oneway
			 * transactions, a BR_TRANSACTION_COMPLETE.
			 */
			binder_enqueue_work_ilocked(&node->work, target_list);
		}
	} else {
		if (!internal)
			node->local_weak_refs++;
		if (!node->has_weak_ref && list_empty(&node->work.entry)) {
			if (target_list == NULL) {
				pr_err("invalid inc weak node for %d\n",
					node->debug_id);
				return -EINVAL;
			}
			/*
			 * See comment above
			 */
			binder_enqueue_work_ilocked(&node->work, target_list);
		}
	}
	return 0;
}

static int binder_inc_node(struct binder_node *node, int strong, int internal,
			   struct list_head *target_list)
{
	int ret;

	binder_node_inner_lock(node);
	ret = binder_inc_node_nilocked(node, strong, internal, target_list);
	binder_node_inner_unlock(node);

	return ret;
}

static bool binder_dec_node_nilocked(struct binder_node *node,
				     int strong, int internal)
{
	struct binder_proc *proc = node->proc;

	assert_spin_locked(&node->lock);
	if (proc)
		assert_spin_locked(&proc->inner_lock);
	if (strong) {
		if (internal)
			node->internal_strong_refs--;
		else
			node->local_strong_refs--;
		if (node->local_strong_refs || node->internal_strong_refs)
			return false;
	} else {
		if (!internal)
			node->local_weak_refs--;
		if (node->local_weak_refs || node->tmp_refs ||
				!hlist_empty(&node->refs))
			return false;
	}

	if (proc && (node->has_strong_ref || node->has_weak_ref)) {
		if (list_empty(&node->work.entry)) {
			binder_enqueue_work_ilocked(&node->work, &proc->todo);
			binder_wakeup_proc_ilocked(proc);
		}
	} else {
		if (hlist_empty(&node->refs) && !node->local_strong_refs &&
		    !node->local_weak_refs && !node->tmp_refs) {
			if (proc) {
				binder_dequeue_work_ilocked(&node->work);
				rb_erase(&node->rb_node, &proc->nodes);
				binder_debug(BINDER_DEBUG_INTERNAL_REFS,
					     "refless node %d deleted\n",
					     node->debug_id);
			} else {
				BUG_ON(!list_empty(&node->work.entry));
				spin_lock(&binder_dead_nodes_lock);
				/*
				 * tmp_refs could have changed so
				 * check it again
				 */
				if (node->tmp_refs) {
					spin_unlock(&binder_dead_nodes_lock);
					return false;
				}
				hlist_del(&node->dead_node);
				spin_unlock(&binder_dead_nodes_lock);
				binder_debug(BINDER_DEBUG_INTERNAL_REFS,
					     "dead node %d deleted\n",
					     node->debug_id);
			}
			return true;
		}
	}
	return false;
}

static void binder_dec_node(struct binder_node *node, int strong, int internal)
{
	bool free_node;

	binder_node_inner_lock(node);
	free_node = binder_dec_node_nilocked(node, strong, internal);
	binder_node_inner_unlock(node);
	if (free_node)
		binder_free_node(node);
}

static void binder_inc_node_tmpref_ilocked(struct binder_node *node)
{
	/*
	 * No call to binder_inc_node() is needed since we
	 * don't need to inform userspace of any changes to
	 * tmp_refs
	 */
	node->tmp_refs++;
}

/**
 * binder_inc_node_tmpref() - take a temporary reference on node
 * @node:	node to reference
 *
 * Take reference on node to prevent the node from being freed
 * while referenced only by a local variable. The inner lock is
 * needed to serialize with the node work on the queue (which
 * isn't needed after the node is dead). If the node is dead
 * (node->proc is NULL), use binder_dead_nodes_lock to protect
 * node->tmp_refs against dead-node-only cases where the node
 * lock cannot be acquired (eg traversing the dead node list to
 * print nodes)
 */
static void binder_inc_node_tmpref(struct binder_node *node)
{
	binder_node_lock(node);
	if (node->proc)
		binder_inner_proc_lock(node->proc);
	else
		spin_lock(&binder_dead_nodes_lock);
	binder_inc_node_tmpref_ilocked(node);
	if (node->proc)
		binder_inner_proc_unlock(node->proc);
	else
		spin_unlock(&binder_dead_nodes_lock);
	binder_node_unlock(node);
}

/**
 * binder_dec_node_tmpref() - remove a temporary reference on node
 * @node:	node to reference
 *
 * Release temporary reference on node taken via binder_inc_node_tmpref()
 */
static void binder_dec_node_tmpref(struct binder_node *node)
{
	bool free_node;

	binder_node_inner_lock(node);
	if (!node->proc)
		spin_lock(&binder_dead_nodes_lock);
	node->tmp_refs--;
	BUG_ON(node->tmp_refs < 0);
	if (!node->proc)
		spin_unlock(&binder_dead_nodes_lock);
	/*
	 * Call binder_dec_node() to check if all refcounts are 0
	 * and cleanup is needed. Calling with strong=0 and internal=1
	 * causes no actual reference to be released in binder_dec_node().
	 * If that changes, a change is needed here too.
	 */
	free_node = binder_dec_node_nilocked(node, 0, 1);
	binder_node_inner_unlock(node);
	if (free_node)
		binder_free_node(node);
}

static void binder_put_node(struct binder_node *node)
{
	binder_dec_node_tmpref(node);
}

static struct binder_ref *binder_get_ref_olocked(struct binder_proc *proc,
						 u32 desc, bool need_strong_ref)
{
	struct rb_node *n = proc->refs_by_desc.rb_node;
	struct binder_ref *ref;

	while (n) {
		ref = rb_entry(n, struct binder_ref, rb_node_desc);

		if (desc < ref->data.desc) {
			n = n->rb_left;
		} else if (desc > ref->data.desc) {
			n = n->rb_right;
		} else if (need_strong_ref && !ref->data.strong) {
			binder_user_error("tried to use weak ref as strong ref\n");
			return NULL;
		} else {
			return ref;
		}
	}
	return NULL;
}

/**
 * binder_get_ref_for_node_olocked() - get the ref associated with given node
 * @proc:	binder_proc that owns the ref
 * @node:	binder_node of target
 * @new_ref:	newly allocated binder_ref to be initialized or %NULL
 *
 * Look up the ref for the given node and return it if it exists
 *
 * If it doesn't exist and the caller provides a newly allocated
 * ref, initialize the fields of the newly allocated ref and insert
 * into the given proc rb_trees and node refs list.
 *
 * Return:	the ref for node. It is possible that another thread
 *		allocated/initialized the ref first in which case the
 *		returned ref would be different than the passed-in
 *		new_ref. new_ref must be kfree'd by the caller in
 *		this case.
 */
static struct binder_ref *binder_get_ref_for_node_olocked(
					struct binder_proc *proc,
					struct binder_node *node,
					struct binder_ref *new_ref)
{
	struct binder_context *context = proc->context;
	struct rb_node **p = &proc->refs_by_node.rb_node;
	struct rb_node *parent = NULL;
	struct binder_ref *ref;
	struct rb_node *n;

	while (*p) {
		parent = *p;
		ref = rb_entry(parent, struct binder_ref, rb_node_node);

		if (node < ref->node)
			p = &(*p)->rb_left;
		else if (node > ref->node)
			p = &(*p)->rb_right;
		else
			return ref;
	}
	if (!new_ref)
		return NULL;

	binder_stats_created(BINDER_STAT_REF);
	new_ref->data.debug_id = atomic_inc_return(&binder_last_id);
	new_ref->proc = proc;
	new_ref->node = node;
	rb_link_node(&new_ref->rb_node_node, parent, p);
	rb_insert_color(&new_ref->rb_node_node, &proc->refs_by_node);

	new_ref->data.desc = (node == context->binder_context_mgr_node) ? 0 : 1;
	for (n = rb_first(&proc->refs_by_desc); n != NULL; n = rb_next(n)) {
		ref = rb_entry(n, struct binder_ref, rb_node_desc);
		if (ref->data.desc > new_ref->data.desc)
			break;
		new_ref->data.desc = ref->data.desc + 1;
	}

	p = &proc->refs_by_desc.rb_node;
	while (*p) {
		parent = *p;
		ref = rb_entry(parent, struct binder_ref, rb_node_desc);

		if (new_ref->data.desc < ref->data.desc)
			p = &(*p)->rb_left;
		else if (new_ref->data.desc > ref->data.desc)
			p = &(*p)->rb_right;
		else
			BUG();
	}
	rb_link_node(&new_ref->rb_node_desc, parent, p);
	rb_insert_color(&new_ref->rb_node_desc, &proc->refs_by_desc);

	binder_node_lock(node);
	hlist_add_head(&new_ref->node_entry, &node->refs);

	binder_debug(BINDER_DEBUG_INTERNAL_REFS,
		     "%d new ref %d desc %d for node %d\n",
		      proc->pid, new_ref->data.debug_id, new_ref->data.desc,
		      node->debug_id);
	binder_node_unlock(node);
	return new_ref;
}

static void binder_cleanup_ref_olocked(struct binder_ref *ref)
{
	bool delete_node = false;

	binder_debug(BINDER_DEBUG_INTERNAL_REFS,
		     "%d delete ref %d desc %d for node %d\n",
		      ref->proc->pid, ref->data.debug_id, ref->data.desc,
		      ref->node->debug_id);

	rb_erase(&ref->rb_node_desc, &ref->proc->refs_by_desc);
	rb_erase(&ref->rb_node_node, &ref->proc->refs_by_node);

	binder_node_inner_lock(ref->node);
	if (ref->data.strong)
		binder_dec_node_nilocked(ref->node, 1, 1);

	hlist_del(&ref->node_entry);
	delete_node = binder_dec_node_nilocked(ref->node, 0, 1);
	binder_node_inner_unlock(ref->node);
	/*
	 * Clear ref->node unless we want the caller to free the node
	 */
	if (!delete_node) {
		/*
		 * The caller uses ref->node to determine
		 * whether the node needs to be freed. Clear
		 * it since the node is still alive.
		 */
		ref->node = NULL;
	}

	if (ref->death) {
		binder_debug(BINDER_DEBUG_DEAD_BINDER,
			     "%d delete ref %d desc %d has death notification\n",
			      ref->proc->pid, ref->data.debug_id,
			      ref->data.desc);
		binder_dequeue_work(ref->proc, &ref->death->work);
		binder_stats_deleted(BINDER_STAT_DEATH);
	}
	binder_stats_deleted(BINDER_STAT_REF);
}

/**
 * binder_inc_ref_olocked() - increment the ref for given handle
 * @ref:         ref to be incremented
 * @strong:      if true, strong increment, else weak
 * @target_list: list to queue node work on
 *
 * Increment the ref. @ref->proc->outer_lock must be held on entry
 *
 * Return: 0, if successful, else errno
 */
static int binder_inc_ref_olocked(struct binder_ref *ref, int strong,
				  struct list_head *target_list)
{
	int ret;

	if (strong) {
		if (ref->data.strong == 0) {
			ret = binder_inc_node(ref->node, 1, 1, target_list);
			if (ret)
				return ret;
		}
		ref->data.strong++;
	} else {
		if (ref->data.weak == 0) {
			ret = binder_inc_node(ref->node, 0, 1, target_list);
			if (ret)
				return ret;
		}
		ref->data.weak++;
	}
	return 0;
}

/**
 * binder_dec_ref() - dec the ref for given handle
 * @ref:	ref to be decremented
 * @strong:	if true, strong decrement, else weak
 *
 * Decrement the ref.
 *
 * Return: true if ref is cleaned up and ready to be freed
 */
static bool binder_dec_ref_olocked(struct binder_ref *ref, int strong)
{
	if (strong) {
		if (ref->data.strong == 0) {
			binder_user_error("%d invalid dec strong, ref %d desc %d s %d w %d\n",
					  ref->proc->pid, ref->data.debug_id,
					  ref->data.desc, ref->data.strong,
					  ref->data.weak);
			return false;
		}
		ref->data.strong--;
		if (ref->data.strong == 0)
			binder_dec_node(ref->node, strong, 1);
	} else {
		if (ref->data.weak == 0) {
			binder_user_error("%d invalid dec weak, ref %d desc %d s %d w %d\n",
					  ref->proc->pid, ref->data.debug_id,
					  ref->data.desc, ref->data.strong,
					  ref->data.weak);
			return false;
		}
		ref->data.weak--;
	}
	if (ref->data.strong == 0 && ref->data.weak == 0) {
		binder_cleanup_ref_olocked(ref);
		return true;
	}
	return false;
}

/**
 * binder_get_node_from_ref() - get the node from the given proc/desc
 * @proc:	proc containing the ref
 * @desc:	the handle associated with the ref
 * @need_strong_ref: if true, only return node if ref is strong
 * @rdata:	the id/refcount data for the ref
 *
 * Given a proc and ref handle, return the associated binder_node
 *
 * Return: a binder_node or NULL if not found or not strong when strong required
 */
static struct binder_node *binder_get_node_from_ref(
		struct binder_proc *proc,
		u32 desc, bool need_strong_ref,
		struct binder_ref_data *rdata)
{
	struct binder_node *node;
	struct binder_ref *ref;

	binder_proc_lock(proc);
	ref = binder_get_ref_olocked(proc, desc, need_strong_ref);
	if (!ref)
		goto err_no_ref;
	node = ref->node;
	/*
	 * Take an implicit reference on the node to ensure
	 * it stays alive until the call to binder_put_node()
	 */
	binder_inc_node_tmpref(node);
	if (rdata)
		*rdata = ref->data;
	binder_proc_unlock(proc);

	return node;

err_no_ref:
	binder_proc_unlock(proc);
	return NULL;
}

/**
 * binder_free_ref() - free the binder_ref
 * @ref:	ref to free
 *
 * Free the binder_ref. Free the binder_node indicated by ref->node
 * (if non-NULL) and the binder_ref_death indicated by ref->death.
 */
static void binder_free_ref(struct binder_ref *ref)
{
	if (ref->node)
		binder_free_node(ref->node);
	kfree(ref->death);
	kfree(ref);
}

/**
 * binder_update_ref_for_handle() - inc/dec the ref for given handle
 * @proc:	proc containing the ref
 * @desc:	the handle associated with the ref
 * @increment:	true=inc reference, false=dec reference
 * @strong:	true=strong reference, false=weak reference
 * @rdata:	the id/refcount data for the ref
 *
 * Given a proc and ref handle, increment or decrement the ref
 * according to "increment" arg.
 *
 * Return: 0 if successful, else errno
 */
static int binder_update_ref_for_handle(struct binder_proc *proc,
		uint32_t desc, bool increment, bool strong,
		struct binder_ref_data *rdata)
{
	int ret = 0;
	struct binder_ref *ref;
	bool delete_ref = false;

	binder_proc_lock(proc);
	ref = binder_get_ref_olocked(proc, desc, strong);
	if (!ref) {
		ret = -EINVAL;
		goto err_no_ref;
	}
	if (increment)
		ret = binder_inc_ref_olocked(ref, strong, NULL);
	else
		delete_ref = binder_dec_ref_olocked(ref, strong);

	if (rdata)
		*rdata = ref->data;
	binder_proc_unlock(proc);

	if (delete_ref)
		binder_free_ref(ref);
	return ret;

err_no_ref:
	binder_proc_unlock(proc);
	return ret;
}

/**
 * binder_dec_ref_for_handle() - dec the ref for given handle
 * @proc:	proc containing the ref
 * @desc:	the handle associated with the ref
 * @strong:	true=strong reference, false=weak reference
 * @rdata:	the id/refcount data for the ref
 *
 * Just calls binder_update_ref_for_handle() to decrement the ref.
 *
 * Return: 0 if successful, else errno
 */
static int binder_dec_ref_for_handle(struct binder_proc *proc,
		uint32_t desc, bool strong, struct binder_ref_data *rdata)
{
	return binder_update_ref_for_handle(proc, desc, false, strong, rdata);
}


/**
 * binder_inc_ref_for_node() - increment the ref for given proc/node
 * @proc:	 proc containing the ref
 * @node:	 target node
 * @strong:	 true=strong reference, false=weak reference
 * @target_list: worklist to use if node is incremented
 * @rdata:	 the id/refcount data for the ref
 *
 * Given a proc and node, increment the ref. Create the ref if it
 * doesn't already exist
 *
 * Return: 0 if successful, else errno
 */
static int binder_inc_ref_for_node(struct binder_proc *proc,
			struct binder_node *node,
			bool strong,
			struct list_head *target_list,
			struct binder_ref_data *rdata)
{
	struct binder_ref *ref;
	struct binder_ref *new_ref = NULL;
	int ret = 0;

	binder_proc_lock(proc);
	ref = binder_get_ref_for_node_olocked(proc, node, NULL);
	if (!ref) {
		binder_proc_unlock(proc);
		new_ref = kzalloc(sizeof(*ref), GFP_KERNEL);
		if (!new_ref)
			return -ENOMEM;
		binder_proc_lock(proc);
		ref = binder_get_ref_for_node_olocked(proc, node, new_ref);
	}
	ret = binder_inc_ref_olocked(ref, strong, target_list);
	*rdata = ref->data;
	binder_proc_unlock(proc);
	if (new_ref && ref != new_ref)
		/*
		 * Another thread created the ref first so
		 * free the one we allocated
		 */
		kfree(new_ref);
	return ret;
}

static void binder_pop_transaction_ilocked(struct binder_thread *target_thread,
					   struct binder_transaction *t)
{
	BUG_ON(!target_thread);
	assert_spin_locked(&target_thread->proc->inner_lock);
	BUG_ON(target_thread->transaction_stack != t);
	BUG_ON(target_thread->transaction_stack->from != target_thread);
	target_thread->transaction_stack =
		target_thread->transaction_stack->from_parent;
	t->from = NULL;
}

/**
 * binder_thread_dec_tmpref() - decrement thread->tmp_ref
 * @thread:	thread to decrement
 *
 * A thread needs to be kept alive while being used to create or
 * handle a transaction. binder_get_txn_from() is used to safely
 * extract t->from from a binder_transaction and keep the thread
 * indicated by t->from from being freed. When done with that
 * binder_thread, this function is called to decrement the
 * tmp_ref and free if appropriate (thread has been released
 * and no transaction being processed by the driver)
 */
static void binder_thread_dec_tmpref(struct binder_thread *thread)
{
	/*
	 * atomic is used to protect the counter value while
	 * it cannot reach zero or thread->is_dead is false
	 */
	binder_inner_proc_lock(thread->proc);
	atomic_dec(&thread->tmp_ref);
	if (thread->is_dead && !atomic_read(&thread->tmp_ref)) {
		binder_inner_proc_unlock(thread->proc);
		binder_free_thread(thread);
		return;
	}
	binder_inner_proc_unlock(thread->proc);
}

/**
 * binder_proc_dec_tmpref() - decrement proc->tmp_ref
 * @proc:	proc to decrement
 *
 * A binder_proc needs to be kept alive while being used to create or
 * handle a transaction. proc->tmp_ref is incremented when
 * creating a new transaction or the binder_proc is currently in-use
 * by threads that are being released. When done with the binder_proc,
 * this function is called to decrement the counter and free the
 * proc if appropriate (proc has been released, all threads have
 * been released and not currenly in-use to process a transaction).
 */
static void binder_proc_dec_tmpref(struct binder_proc *proc)
{
	binder_inner_proc_lock(proc);
	atomic_dec(&proc->tmp_ref);
	if (proc->is_dead && RB_EMPTY_ROOT(&proc->threads) &&
			!atomic_read(&proc->tmp_ref)) {
		binder_inner_proc_unlock(proc);
		binder_free_proc(proc);
		return;
	}
	binder_inner_proc_unlock(proc);
}

/**
 * binder_get_txn_from() - safely extract the "from" thread in transaction
 * @t:	binder transaction for t->from
 *
 * Atomically return the "from" thread and increment the tmp_ref
 * count for the thread to ensure it stays alive until
 * binder_thread_dec_tmpref() is called.
 *
 * Return: the value of t->from
 */
static struct binder_thread *binder_get_txn_from(
		struct binder_transaction *t)
{
	struct binder_thread *from;

	spin_lock(&t->lock);
	from = t->from;
	if (from)
		atomic_inc(&from->tmp_ref);
	spin_unlock(&t->lock);
	return from;
}

/**
 * binder_get_txn_from_and_acq_inner() - get t->from and acquire inner lock
 * @t:	binder transaction for t->from
 *
 * Same as binder_get_txn_from() except it also acquires the proc->inner_lock
 * to guarantee that the thread cannot be released while operating on it.
 * The caller must call binder_inner_proc_unlock() to release the inner lock
 * as well as call binder_dec_thread_txn() to release the reference.
 *
 * Return: the value of t->from
 */
static struct binder_thread *binder_get_txn_from_and_acq_inner(
		struct binder_transaction *t)
{
	struct binder_thread *from;

	from = binder_get_txn_from(t);
	if (!from)
		return NULL;
	binder_inner_proc_lock(from->proc);
	if (t->from) {
		BUG_ON(from != t->from);
		return from;
	}
	binder_inner_proc_unlock(from->proc);
	binder_thread_dec_tmpref(from);
	return NULL;
}

static void binder_free_transaction(struct binder_transaction *t)
{
<<<<<<< HEAD
	struct binder_proc *target_proc = t->to_proc;

	if (target_proc) {
=======
	struct binder_proc *target_proc;

	spin_lock(&t->lock);
	target_proc = t->to_proc;
	if (target_proc) {
		atomic_inc(&target_proc->tmp_ref);
		spin_unlock(&t->lock);

>>>>>>> a0ccc147
		binder_inner_proc_lock(target_proc);
		if (t->buffer)
			t->buffer->transaction = NULL;
		binder_inner_proc_unlock(target_proc);
<<<<<<< HEAD
	}
	/*
	 * If the transaction has no target_proc, then
	 * t->buffer->transaction has already been cleared.
	 */
=======
		binder_proc_dec_tmpref(target_proc);
	} else {
		/*
		 * If the transaction has no target_proc, then
		 * t->buffer->transaction * has already been cleared.
		 */
		spin_unlock(&t->lock);
	}
>>>>>>> a0ccc147
	kfree(t);
	binder_stats_deleted(BINDER_STAT_TRANSACTION);
}

static void binder_send_failed_reply(struct binder_transaction *t,
				     uint32_t error_code)
{
	struct binder_thread *target_thread;
	struct binder_transaction *next;

	BUG_ON(t->flags & TF_ONE_WAY);
	while (1) {
		target_thread = binder_get_txn_from_and_acq_inner(t);
		if (target_thread) {
			binder_debug(BINDER_DEBUG_FAILED_TRANSACTION,
				     "send failed reply for transaction %d to %d:%d\n",
				      t->debug_id,
				      target_thread->proc->pid,
				      target_thread->pid);

			binder_pop_transaction_ilocked(target_thread, t);
			if (target_thread->reply_error.cmd == BR_OK) {
				target_thread->reply_error.cmd = error_code;
				binder_enqueue_thread_work_ilocked(
					target_thread,
					&target_thread->reply_error.work);
				wake_up_interruptible(&target_thread->wait);
			} else {
				/*
				 * Cannot get here for normal operation, but
				 * we can if multiple synchronous transactions
				 * are sent without blocking for responses.
				 * Just ignore the 2nd error in this case.
				 */
				pr_warn("Unexpected reply error: %u\n",
					target_thread->reply_error.cmd);
			}
			binder_inner_proc_unlock(target_thread->proc);
			binder_thread_dec_tmpref(target_thread);
			binder_free_transaction(t);
			return;
		}
		next = t->from_parent;

		binder_debug(BINDER_DEBUG_FAILED_TRANSACTION,
			     "send failed reply for transaction %d, target dead\n",
			     t->debug_id);

		binder_free_transaction(t);
		if (next == NULL) {
			binder_debug(BINDER_DEBUG_DEAD_BINDER,
				     "reply failed, no target thread at root\n");
			return;
		}
		t = next;
		binder_debug(BINDER_DEBUG_DEAD_BINDER,
			     "reply failed, no target thread -- retry %d\n",
			      t->debug_id);
	}
}

/**
 * binder_cleanup_transaction() - cleans up undelivered transaction
 * @t:		transaction that needs to be cleaned up
 * @reason:	reason the transaction wasn't delivered
 * @error_code:	error to return to caller (if synchronous call)
 */
static void binder_cleanup_transaction(struct binder_transaction *t,
				       const char *reason,
				       uint32_t error_code)
{
	if (t->buffer->target_node && !(t->flags & TF_ONE_WAY)) {
		binder_send_failed_reply(t, error_code);
	} else {
		binder_debug(BINDER_DEBUG_DEAD_TRANSACTION,
			"undelivered transaction %d, %s\n",
			t->debug_id, reason);
		binder_free_transaction(t);
	}
}

/**
 * binder_get_object() - gets object and checks for valid metadata
 * @proc:	binder_proc owning the buffer
 * @buffer:	binder_buffer that we're parsing.
 * @offset:	offset in the @buffer at which to validate an object.
 * @object:	struct binder_object to read into
 *
 * Return:	If there's a valid metadata object at @offset in @buffer, the
 *		size of that object. Otherwise, it returns zero. The object
 *		is read into the struct binder_object pointed to by @object.
 */
static size_t binder_get_object(struct binder_proc *proc,
				struct binder_buffer *buffer,
				unsigned long offset,
				struct binder_object *object)
{
	size_t read_size;
	struct binder_object_header *hdr;
	size_t object_size = 0;

	read_size = min_t(size_t, sizeof(*object), buffer->data_size - offset);
	if (offset > buffer->data_size || read_size < sizeof(*hdr) ||
	    !IS_ALIGNED(offset, sizeof(u32)))
		return 0;
	binder_alloc_copy_from_buffer(&proc->alloc, object, buffer,
				      offset, read_size);

	/* Ok, now see if we read a complete object. */
	hdr = &object->hdr;
	switch (hdr->type) {
	case BINDER_TYPE_BINDER:
	case BINDER_TYPE_WEAK_BINDER:
	case BINDER_TYPE_HANDLE:
	case BINDER_TYPE_WEAK_HANDLE:
		object_size = sizeof(struct flat_binder_object);
		break;
	case BINDER_TYPE_FD:
		object_size = sizeof(struct binder_fd_object);
		break;
	case BINDER_TYPE_PTR:
		object_size = sizeof(struct binder_buffer_object);
		break;
	case BINDER_TYPE_FDA:
		object_size = sizeof(struct binder_fd_array_object);
		break;
	default:
		return 0;
	}
	if (offset <= buffer->data_size - object_size &&
	    buffer->data_size >= object_size)
		return object_size;
	else
		return 0;
}

/**
 * binder_validate_ptr() - validates binder_buffer_object in a binder_buffer.
 * @proc:	binder_proc owning the buffer
 * @b:		binder_buffer containing the object
 * @object:	struct binder_object to read into
 * @index:	index in offset array at which the binder_buffer_object is
 *		located
 * @start_offset: points to the start of the offset array
 * @object_offsetp: offset of @object read from @b
 * @num_valid:	the number of valid offsets in the offset array
 *
 * Return:	If @index is within the valid range of the offset array
 *		described by @start and @num_valid, and if there's a valid
 *		binder_buffer_object at the offset found in index @index
 *		of the offset array, that object is returned. Otherwise,
 *		%NULL is returned.
 *		Note that the offset found in index @index itself is not
 *		verified; this function assumes that @num_valid elements
 *		from @start were previously verified to have valid offsets.
 *		If @object_offsetp is non-NULL, then the offset within
 *		@b is written to it.
 */
static struct binder_buffer_object *binder_validate_ptr(
						struct binder_proc *proc,
						struct binder_buffer *b,
						struct binder_object *object,
						binder_size_t index,
						binder_size_t start_offset,
						binder_size_t *object_offsetp,
						binder_size_t num_valid)
{
	size_t object_size;
	binder_size_t object_offset;
	unsigned long buffer_offset;

	if (index >= num_valid)
		return NULL;

	buffer_offset = start_offset + sizeof(binder_size_t) * index;
	binder_alloc_copy_from_buffer(&proc->alloc, &object_offset,
				      b, buffer_offset, sizeof(object_offset));
	object_size = binder_get_object(proc, b, object_offset, object);
	if (!object_size || object->hdr.type != BINDER_TYPE_PTR)
		return NULL;
	if (object_offsetp)
		*object_offsetp = object_offset;

	return &object->bbo;
}

/**
 * binder_validate_fixup() - validates pointer/fd fixups happen in order.
 * @proc:		binder_proc owning the buffer
 * @b:			transaction buffer
 * @objects_start_offset: offset to start of objects buffer
 * @buffer_obj_offset:	offset to binder_buffer_object in which to fix up
 * @fixup_offset:	start offset in @buffer to fix up
 * @last_obj_offset:	offset to last binder_buffer_object that we fixed
 * @last_min_offset:	minimum fixup offset in object at @last_obj_offset
 *
 * Return:		%true if a fixup in buffer @buffer at offset @offset is
 *			allowed.
 *
 * For safety reasons, we only allow fixups inside a buffer to happen
 * at increasing offsets; additionally, we only allow fixup on the last
 * buffer object that was verified, or one of its parents.
 *
 * Example of what is allowed:
 *
 * A
 *   B (parent = A, offset = 0)
 *   C (parent = A, offset = 16)
 *     D (parent = C, offset = 0)
 *   E (parent = A, offset = 32) // min_offset is 16 (C.parent_offset)
 *
 * Examples of what is not allowed:
 *
 * Decreasing offsets within the same parent:
 * A
 *   C (parent = A, offset = 16)
 *   B (parent = A, offset = 0) // decreasing offset within A
 *
 * Referring to a parent that wasn't the last object or any of its parents:
 * A
 *   B (parent = A, offset = 0)
 *   C (parent = A, offset = 0)
 *   C (parent = A, offset = 16)
 *     D (parent = B, offset = 0) // B is not A or any of A's parents
 */
static bool binder_validate_fixup(struct binder_proc *proc,
				  struct binder_buffer *b,
				  binder_size_t objects_start_offset,
				  binder_size_t buffer_obj_offset,
				  binder_size_t fixup_offset,
				  binder_size_t last_obj_offset,
				  binder_size_t last_min_offset)
{
	if (!last_obj_offset) {
		/* Nothing to fix up in */
		return false;
	}

	while (last_obj_offset != buffer_obj_offset) {
		unsigned long buffer_offset;
		struct binder_object last_object;
		struct binder_buffer_object *last_bbo;
		size_t object_size = binder_get_object(proc, b, last_obj_offset,
						       &last_object);
		if (object_size != sizeof(*last_bbo))
			return false;

		last_bbo = &last_object.bbo;
		/*
		 * Safe to retrieve the parent of last_obj, since it
		 * was already previously verified by the driver.
		 */
		if ((last_bbo->flags & BINDER_BUFFER_FLAG_HAS_PARENT) == 0)
			return false;
		last_min_offset = last_bbo->parent_offset + sizeof(uintptr_t);
		buffer_offset = objects_start_offset +
			sizeof(binder_size_t) * last_bbo->parent,
		binder_alloc_copy_from_buffer(&proc->alloc, &last_obj_offset,
					      b, buffer_offset,
					      sizeof(last_obj_offset));
	}
	return (fixup_offset >= last_min_offset);
}

static void binder_transaction_buffer_release(struct binder_proc *proc,
					      struct binder_buffer *buffer,
					      binder_size_t failed_at,
					      bool is_failure)
{
	int debug_id = buffer->debug_id;
	binder_size_t off_start_offset, buffer_offset, off_end_offset;

	binder_debug(BINDER_DEBUG_TRANSACTION,
		     "%d buffer release %d, size %zd-%zd, failed at %llx\n",
		     proc->pid, buffer->debug_id,
		     buffer->data_size, buffer->offsets_size,
		     (unsigned long long)failed_at);

	if (buffer->target_node)
		binder_dec_node(buffer->target_node, 1, 0);

	off_start_offset = ALIGN(buffer->data_size, sizeof(void *));
	off_end_offset = is_failure ? failed_at :
				off_start_offset + buffer->offsets_size;
	for (buffer_offset = off_start_offset; buffer_offset < off_end_offset;
	     buffer_offset += sizeof(binder_size_t)) {
		struct binder_object_header *hdr;
		size_t object_size;
		struct binder_object object;
		binder_size_t object_offset;

		binder_alloc_copy_from_buffer(&proc->alloc, &object_offset,
					      buffer, buffer_offset,
					      sizeof(object_offset));
		object_size = binder_get_object(proc, buffer,
						object_offset, &object);
		if (object_size == 0) {
			pr_err("transaction release %d bad object at offset %lld, size %zd\n",
			       debug_id, (u64)object_offset, buffer->data_size);
			continue;
		}
		hdr = &object.hdr;
		switch (hdr->type) {
		case BINDER_TYPE_BINDER:
		case BINDER_TYPE_WEAK_BINDER: {
			struct flat_binder_object *fp;
			struct binder_node *node;

			fp = to_flat_binder_object(hdr);
			node = binder_get_node(proc, fp->binder);
			if (node == NULL) {
				pr_err("transaction release %d bad node %016llx\n",
				       debug_id, (u64)fp->binder);
				break;
			}
			binder_debug(BINDER_DEBUG_TRANSACTION,
				     "        node %d u%016llx\n",
				     node->debug_id, (u64)node->ptr);
			binder_dec_node(node, hdr->type == BINDER_TYPE_BINDER,
					0);
			binder_put_node(node);
		} break;
		case BINDER_TYPE_HANDLE:
		case BINDER_TYPE_WEAK_HANDLE: {
			struct flat_binder_object *fp;
			struct binder_ref_data rdata;
			int ret;

			fp = to_flat_binder_object(hdr);
			ret = binder_dec_ref_for_handle(proc, fp->handle,
				hdr->type == BINDER_TYPE_HANDLE, &rdata);

			if (ret) {
				pr_err("transaction release %d bad handle %d, ret = %d\n",
				 debug_id, fp->handle, ret);
				break;
			}
			binder_debug(BINDER_DEBUG_TRANSACTION,
				     "        ref %d desc %d\n",
				     rdata.debug_id, rdata.desc);
		} break;

		case BINDER_TYPE_FD: {
			struct binder_fd_object *fp = to_binder_fd_object(hdr);

			binder_debug(BINDER_DEBUG_TRANSACTION,
				     "        fd %d\n", fp->fd);
			if (failed_at)
				task_close_fd(proc, fp->fd);
		} break;
		case BINDER_TYPE_PTR:
			/*
			 * Nothing to do here, this will get cleaned up when the
			 * transaction buffer gets freed
			 */
			break;
		case BINDER_TYPE_FDA: {
			struct binder_fd_array_object *fda;
			struct binder_buffer_object *parent;
			struct binder_object ptr_object;
			binder_size_t fda_offset;
			size_t fd_index;
			binder_size_t fd_buf_size;
			binder_size_t num_valid;

			num_valid = (buffer_offset - off_start_offset) /
						sizeof(binder_size_t);
			fda = to_binder_fd_array_object(hdr);
			parent = binder_validate_ptr(proc, buffer, &ptr_object,
						     fda->parent,
						     off_start_offset,
						     NULL,
						     num_valid);
			if (!parent) {
				pr_err("transaction release %d bad parent offset",
				       debug_id);
				continue;
			}
			fd_buf_size = sizeof(u32) * fda->num_fds;
			if (fda->num_fds >= SIZE_MAX / sizeof(u32)) {
				pr_err("transaction release %d invalid number of fds (%lld)\n",
				       debug_id, (u64)fda->num_fds);
				continue;
			}
			if (fd_buf_size > parent->length ||
			    fda->parent_offset > parent->length - fd_buf_size) {
				/* No space for all file descriptors here. */
				pr_err("transaction release %d not enough space for %lld fds in buffer\n",
				       debug_id, (u64)fda->num_fds);
				continue;
			}
			/*
			 * the source data for binder_buffer_object is visible
			 * to user-space and the @buffer element is the user
			 * pointer to the buffer_object containing the fd_array.
			 * Convert the address to an offset relative to
			 * the base of the transaction buffer.
			 */
			fda_offset =
			    (parent->buffer - (uintptr_t)buffer->user_data) +
			    fda->parent_offset;
			for (fd_index = 0; fd_index < fda->num_fds;
			     fd_index++) {
				u32 fd;
				binder_size_t offset = fda_offset +
					fd_index * sizeof(fd);

				binder_alloc_copy_from_buffer(&proc->alloc,
							      &fd,
							      buffer,
							      offset,
							      sizeof(fd));
				task_close_fd(proc, fd);
			}
		} break;
		default:
			pr_err("transaction release %d bad object type %x\n",
				debug_id, hdr->type);
			break;
		}
	}
}

static int binder_translate_binder(struct flat_binder_object *fp,
				   struct binder_transaction *t,
				   struct binder_thread *thread)
{
	struct binder_node *node;
	struct binder_proc *proc = thread->proc;
	struct binder_proc *target_proc = t->to_proc;
	struct binder_ref_data rdata;
	int ret = 0;

	node = binder_get_node(proc, fp->binder);
	if (!node) {
		node = binder_new_node(proc, fp);
		if (!node)
			return -ENOMEM;
	}
	if (fp->cookie != node->cookie) {
		binder_user_error("%d:%d sending u%016llx node %d, cookie mismatch %016llx != %016llx\n",
				  proc->pid, thread->pid, (u64)fp->binder,
				  node->debug_id, (u64)fp->cookie,
				  (u64)node->cookie);
		ret = -EINVAL;
		goto done;
	}
	if (security_binder_transfer_binder(proc->tsk, target_proc->tsk)) {
		ret = -EPERM;
		goto done;
	}

	ret = binder_inc_ref_for_node(target_proc, node,
			fp->hdr.type == BINDER_TYPE_BINDER,
			&thread->todo, &rdata);
	if (ret)
		goto done;

	if (fp->hdr.type == BINDER_TYPE_BINDER)
		fp->hdr.type = BINDER_TYPE_HANDLE;
	else
		fp->hdr.type = BINDER_TYPE_WEAK_HANDLE;
	fp->binder = 0;
	fp->handle = rdata.desc;
	fp->cookie = 0;

	trace_binder_transaction_node_to_ref(t, node, &rdata);
	binder_debug(BINDER_DEBUG_TRANSACTION,
		     "        node %d u%016llx -> ref %d desc %d\n",
		     node->debug_id, (u64)node->ptr,
		     rdata.debug_id, rdata.desc);
done:
	binder_put_node(node);
	return ret;
}

static int binder_translate_handle(struct flat_binder_object *fp,
				   struct binder_transaction *t,
				   struct binder_thread *thread)
{
	struct binder_proc *proc = thread->proc;
	struct binder_proc *target_proc = t->to_proc;
	struct binder_node *node;
	struct binder_ref_data src_rdata;
	int ret = 0;

	node = binder_get_node_from_ref(proc, fp->handle,
			fp->hdr.type == BINDER_TYPE_HANDLE, &src_rdata);
	if (!node) {
		binder_user_error("%d:%d got transaction with invalid handle, %d\n",
				  proc->pid, thread->pid, fp->handle);
		return -EINVAL;
	}
	if (security_binder_transfer_binder(proc->tsk, target_proc->tsk)) {
		ret = -EPERM;
		goto done;
	}

	binder_node_lock(node);
	if (node->proc == target_proc) {
		if (fp->hdr.type == BINDER_TYPE_HANDLE)
			fp->hdr.type = BINDER_TYPE_BINDER;
		else
			fp->hdr.type = BINDER_TYPE_WEAK_BINDER;
		fp->binder = node->ptr;
		fp->cookie = node->cookie;
		if (node->proc)
			binder_inner_proc_lock(node->proc);
		binder_inc_node_nilocked(node,
					 fp->hdr.type == BINDER_TYPE_BINDER,
					 0, NULL);
		if (node->proc)
			binder_inner_proc_unlock(node->proc);
		trace_binder_transaction_ref_to_node(t, node, &src_rdata);
		binder_debug(BINDER_DEBUG_TRANSACTION,
			     "        ref %d desc %d -> node %d u%016llx\n",
			     src_rdata.debug_id, src_rdata.desc, node->debug_id,
			     (u64)node->ptr);
		binder_node_unlock(node);
	} else {
		struct binder_ref_data dest_rdata;

		binder_node_unlock(node);
		ret = binder_inc_ref_for_node(target_proc, node,
				fp->hdr.type == BINDER_TYPE_HANDLE,
				NULL, &dest_rdata);
		if (ret)
			goto done;

		fp->binder = 0;
		fp->handle = dest_rdata.desc;
		fp->cookie = 0;
		trace_binder_transaction_ref_to_ref(t, node, &src_rdata,
						    &dest_rdata);
		binder_debug(BINDER_DEBUG_TRANSACTION,
			     "        ref %d desc %d -> ref %d desc %d (node %d)\n",
			     src_rdata.debug_id, src_rdata.desc,
			     dest_rdata.debug_id, dest_rdata.desc,
			     node->debug_id);
	}
done:
	binder_put_node(node);
	return ret;
}

static int binder_translate_fd(int fd,
			       struct binder_transaction *t,
			       struct binder_thread *thread,
			       struct binder_transaction *in_reply_to)
{
	struct binder_proc *proc = thread->proc;
	struct binder_proc *target_proc = t->to_proc;
	int target_fd;
	struct file *file;
	int ret;
	bool target_allows_fd;

	if (in_reply_to)
		target_allows_fd = !!(in_reply_to->flags & TF_ACCEPT_FDS);
	else
		target_allows_fd = t->buffer->target_node->accept_fds;
	if (!target_allows_fd) {
		binder_user_error("%d:%d got %s with fd, %d, but target does not allow fds\n",
				  proc->pid, thread->pid,
				  in_reply_to ? "reply" : "transaction",
				  fd);
		ret = -EPERM;
		goto err_fd_not_accepted;
	}

	file = fget(fd);
	if (!file) {
		binder_user_error("%d:%d got transaction with invalid fd, %d\n",
				  proc->pid, thread->pid, fd);
		ret = -EBADF;
		goto err_fget;
	}
	ret = security_binder_transfer_file(proc->tsk, target_proc->tsk, file);
	if (ret < 0) {
		ret = -EPERM;
		goto err_security;
	}

	target_fd = task_get_unused_fd_flags(target_proc, O_CLOEXEC);
	if (target_fd < 0) {
		ret = -ENOMEM;
		goto err_get_unused_fd;
	}
	task_fd_install(target_proc, target_fd, file);
	trace_binder_transaction_fd(t, fd, target_fd);
	binder_debug(BINDER_DEBUG_TRANSACTION, "        fd %d -> %d\n",
		     fd, target_fd);

	return target_fd;

err_get_unused_fd:
err_security:
	fput(file);
err_fget:
err_fd_not_accepted:
	return ret;
}

static int binder_translate_fd_array(struct binder_fd_array_object *fda,
				     struct binder_buffer_object *parent,
				     struct binder_transaction *t,
				     struct binder_thread *thread,
				     struct binder_transaction *in_reply_to)
{
	binder_size_t fdi, fd_buf_size, num_installed_fds;
	binder_size_t fda_offset;
	int target_fd;
	struct binder_proc *proc = thread->proc;
	struct binder_proc *target_proc = t->to_proc;

	fd_buf_size = sizeof(u32) * fda->num_fds;
	if (fda->num_fds >= SIZE_MAX / sizeof(u32)) {
		binder_user_error("%d:%d got transaction with invalid number of fds (%lld)\n",
				  proc->pid, thread->pid, (u64)fda->num_fds);
		return -EINVAL;
	}
	if (fd_buf_size > parent->length ||
	    fda->parent_offset > parent->length - fd_buf_size) {
		/* No space for all file descriptors here. */
		binder_user_error("%d:%d not enough space to store %lld fds in buffer\n",
				  proc->pid, thread->pid, (u64)fda->num_fds);
		return -EINVAL;
	}
	/*
	 * the source data for binder_buffer_object is visible
	 * to user-space and the @buffer element is the user
	 * pointer to the buffer_object containing the fd_array.
	 * Convert the address to an offset relative to
	 * the base of the transaction buffer.
	 */
	fda_offset = (parent->buffer - (uintptr_t)t->buffer->user_data) +
		fda->parent_offset;
	if (!IS_ALIGNED((unsigned long)fda_offset, sizeof(u32))) {
		binder_user_error("%d:%d parent offset not aligned correctly.\n",
				  proc->pid, thread->pid);
		return -EINVAL;
	}
	for (fdi = 0; fdi < fda->num_fds; fdi++) {
		u32 fd;

		binder_size_t offset = fda_offset + fdi * sizeof(fd);

		binder_alloc_copy_from_buffer(&target_proc->alloc,
					      &fd, t->buffer,
					      offset, sizeof(fd));
		target_fd = binder_translate_fd(fd, t, thread, in_reply_to);
		if (target_fd < 0)
			goto err_translate_fd_failed;
		binder_alloc_copy_to_buffer(&target_proc->alloc,
					    t->buffer, offset,
					    &target_fd, sizeof(fd));
	}
	return 0;

err_translate_fd_failed:
	/*
	 * Failed to allocate fd or security error, free fds
	 * installed so far.
	 */
	num_installed_fds = fdi;
	for (fdi = 0; fdi < num_installed_fds; fdi++) {
		u32 fd;
		binder_size_t offset = fda_offset + fdi * sizeof(fd);
		binder_alloc_copy_from_buffer(&target_proc->alloc,
					      &fd, t->buffer,
					      offset, sizeof(fd));
		task_close_fd(target_proc, fd);
	}
	return target_fd;
}

//[SAnP
static void print_binder_proc_inner(struct binder_proc *proc)
{
	struct rb_node *pn;
	struct binder_thread *p_thread;
	struct binder_transaction *t;
	struct binder_buffer *buffer;
	uint32_t cnt = 1;

	binder_inner_proc_lock(proc);
	for (pn = rb_first(&proc->threads); pn != NULL; pn = rb_next(pn)) {
		p_thread = rb_entry(pn, struct binder_thread, rb_node);
		t = p_thread->transaction_stack;
		if (t) {
			spin_lock(&t->lock);
			if (t->from != p_thread && t->to_thread == p_thread) { //incoming transaction
				buffer = t->buffer;
				if (buffer != NULL) {
					pr_info("[%d] from %d:%d to %d:%d size %zd:%zd\n",
						cnt, t->from ? t->from->proc->pid : 0,
						t->from ? t->from->pid : 0,
						t->to_proc ? t->to_proc->pid : 0,
						t->to_thread ? t->to_thread->pid : 0,
						buffer->data_size, buffer->offsets_size);
				} else {
					pr_info("[%d] from %d:%d to %d:%d\n",
						cnt, t->from ? t->from->proc->pid : 0,
						t->from ? t->from->pid : 0,
						t->to_proc ? t->to_proc->pid : 0,
						t->to_thread ? t->to_thread->pid : 0);
				}
                cnt++;
			}
            spin_unlock(&t->lock);
		}
	}
	binder_inner_proc_unlock(proc);
}
//SAnP]

static int binder_fixup_parent(struct binder_transaction *t,
			       struct binder_thread *thread,
			       struct binder_buffer_object *bp,
			       binder_size_t off_start_offset,
			       binder_size_t num_valid,
			       binder_size_t last_fixup_obj_off,
			       binder_size_t last_fixup_min_off)
{
	struct binder_buffer_object *parent;
	struct binder_buffer *b = t->buffer;
	struct binder_proc *proc = thread->proc;
	struct binder_proc *target_proc = t->to_proc;
	struct binder_object object;
	binder_size_t buffer_offset;
	binder_size_t parent_offset;

	if (!(bp->flags & BINDER_BUFFER_FLAG_HAS_PARENT))
		return 0;

	parent = binder_validate_ptr(target_proc, b, &object, bp->parent,
				     off_start_offset, &parent_offset,
				     num_valid);
	if (!parent) {
		binder_user_error("%d:%d got transaction with invalid parent offset or type\n",
				  proc->pid, thread->pid);
		return -EINVAL;
	}

	if (!binder_validate_fixup(target_proc, b, off_start_offset,
				   parent_offset, bp->parent_offset,
				   last_fixup_obj_off,
				   last_fixup_min_off)) {
		binder_user_error("%d:%d got transaction with out-of-order buffer fixup\n",
				  proc->pid, thread->pid);
		return -EINVAL;
	}

	if (parent->length < sizeof(binder_uintptr_t) ||
	    bp->parent_offset > parent->length - sizeof(binder_uintptr_t)) {
		/* No space for a pointer here! */
		binder_user_error("%d:%d got transaction with invalid parent offset\n",
				  proc->pid, thread->pid);
		return -EINVAL;
	}
	buffer_offset = bp->parent_offset +
			(uintptr_t)parent->buffer - (uintptr_t)b->user_data;
	binder_alloc_copy_to_buffer(&target_proc->alloc, b, buffer_offset,
				    &bp->buffer, sizeof(bp->buffer));

	return 0;
}

/**
 * binder_proc_transaction() - sends a transaction to a process and wakes it up
 * @t:		transaction to send
 * @proc:	process to send the transaction to
 * @thread:	thread in @proc to send the transaction to (may be NULL)
 *
 * This function queues a transaction to the specified process. It will try
 * to find a thread in the target process to handle the transaction and
 * wake it up. If no thread is found, the work is queued to the proc
 * waitqueue.
 *
 * If the @thread parameter is not NULL, the transaction is always queued
 * to the waitlist of that specific thread.
 *
 * Return:	true if the transactions was successfully queued
 *		false if the target process or thread is dead
 */
static bool binder_proc_transaction(struct binder_transaction *t,
				    struct binder_proc *proc,
				    struct binder_thread *thread)
{
	struct binder_node *node = t->buffer->target_node;
	struct binder_priority node_prio;
	bool oneway = !!(t->flags & TF_ONE_WAY);
	bool pending_async = false;

	BUG_ON(!node);
	binder_node_lock(node);
	node_prio.prio = node->min_priority;
	node_prio.sched_policy = node->sched_policy;

	if (oneway) {
		BUG_ON(thread);
		if (node->has_async_transaction) {
			pending_async = true;
		} else {
			node->has_async_transaction = true;
		}
	}

	binder_inner_proc_lock(proc);

	if (proc->is_dead || (thread && thread->is_dead)) {
		binder_inner_proc_unlock(proc);
		binder_node_unlock(node);
		return false;
	}

	if (!thread && !pending_async)
		thread = binder_select_thread_ilocked(proc);

	if (thread) {
		binder_transaction_priority(thread->task, t, node_prio,
					    node->inherit_rt);
		binder_enqueue_thread_work_ilocked(thread, &t->work);
	} else if (!pending_async) {
		binder_enqueue_work_ilocked(&t->work, &proc->todo);
	} else {
		binder_enqueue_work_ilocked(&t->work, &node->async_todo);
	}

	if (!pending_async)
		binder_wakeup_thread_ilocked(proc, thread, !oneway /* sync */);

	binder_inner_proc_unlock(proc);
	binder_node_unlock(node);

	return true;
}

/**
 * binder_get_node_refs_for_txn() - Get required refs on node for txn
 * @node:         struct binder_node for which to get refs
 * @proc:         returns @node->proc if valid
 * @error:        if no @proc then returns BR_DEAD_REPLY
 *
 * User-space normally keeps the node alive when creating a transaction
 * since it has a reference to the target. The local strong ref keeps it
 * alive if the sending process dies before the target process processes
 * the transaction. If the source process is malicious or has a reference
 * counting bug, relying on the local strong ref can fail.
 *
 * Since user-space can cause the local strong ref to go away, we also take
 * a tmpref on the node to ensure it survives while we are constructing
 * the transaction. We also need a tmpref on the proc while we are
 * constructing the transaction, so we take that here as well.
 *
 * Return: The target_node with refs taken or NULL if no @node->proc is NULL.
 * Also sets @proc if valid. If the @node->proc is NULL indicating that the
 * target proc has died, @error is set to BR_DEAD_REPLY
 */
static struct binder_node *binder_get_node_refs_for_txn(
		struct binder_node *node,
		struct binder_proc **procp,
		uint32_t *error)
{
	struct binder_node *target_node = NULL;

	binder_node_inner_lock(node);
	if (node->proc) {
		target_node = node;
		binder_inc_node_nilocked(node, 1, 0, NULL);
		binder_inc_node_tmpref_ilocked(node);
		atomic_inc(&node->proc->tmp_ref);
		*procp = node->proc;
	} else
		*error = BR_DEAD_REPLY;
	binder_node_inner_unlock(node);

	return target_node;
}

static void binder_transaction(struct binder_proc *proc,
			       struct binder_thread *thread,
			       struct binder_transaction_data *tr, int reply,
			       binder_size_t extra_buffers_size)
{
	int ret;
	struct binder_transaction *t;
	struct binder_work *tcomplete;
	binder_size_t buffer_offset = 0;
	binder_size_t off_start_offset, off_end_offset;
	binder_size_t off_min;
	binder_size_t sg_buf_offset, sg_buf_end_offset;
	struct binder_proc *target_proc = NULL;
	struct binder_thread *target_thread = NULL;
	struct binder_node *target_node = NULL;
	struct binder_transaction *in_reply_to = NULL;
	struct binder_transaction_log_entry *e;
	uint32_t return_error = 0;
	uint32_t return_error_param = 0;
	uint32_t return_error_line = 0;
	binder_size_t last_fixup_obj_off = 0;
	binder_size_t last_fixup_min_off = 0;
	struct binder_context *context = proc->context;
	int t_debug_id = atomic_inc_return(&binder_last_id);
	char *secctx = NULL;
	u32 secctx_sz = 0;

	e = binder_transaction_log_add(&binder_transaction_log);
	e->debug_id = t_debug_id;
	e->call_type = reply ? 2 : !!(tr->flags & TF_ONE_WAY);
	e->from_proc = proc->pid;
	e->from_thread = thread->pid;
	e->target_handle = tr->target.handle;
	e->data_size = tr->data_size;
	e->offsets_size = tr->offsets_size;
	e->context_name = proc->context->name;

	if (reply) {
		binder_inner_proc_lock(proc);
		in_reply_to = thread->transaction_stack;
		if (in_reply_to == NULL) {
			binder_inner_proc_unlock(proc);
			binder_user_error("%d:%d got reply transaction with no transaction stack\n",
					  proc->pid, thread->pid);
			return_error = BR_FAILED_REPLY;
			return_error_param = -EPROTO;
			return_error_line = __LINE__;
			goto err_empty_call_stack;
		}
		if (in_reply_to->to_thread != thread) {
			spin_lock(&in_reply_to->lock);
			binder_user_error("%d:%d got reply transaction with bad transaction stack, transaction %d has target %d:%d\n",
				proc->pid, thread->pid, in_reply_to->debug_id,
				in_reply_to->to_proc ?
				in_reply_to->to_proc->pid : 0,
				in_reply_to->to_thread ?
				in_reply_to->to_thread->pid : 0);
			spin_unlock(&in_reply_to->lock);
			binder_inner_proc_unlock(proc);
			return_error = BR_FAILED_REPLY;
			return_error_param = -EPROTO;
			return_error_line = __LINE__;
			in_reply_to = NULL;
			goto err_bad_call_stack;
		}
		thread->transaction_stack = in_reply_to->to_parent;
		binder_inner_proc_unlock(proc);
		target_thread = binder_get_txn_from_and_acq_inner(in_reply_to);
		if (target_thread == NULL) {
			return_error = BR_DEAD_REPLY;
			return_error_line = __LINE__;
			goto err_dead_binder;
		}
		if (target_thread->transaction_stack != in_reply_to) {
			binder_user_error("%d:%d got reply transaction with bad target transaction stack %d, expected %d\n",
				proc->pid, thread->pid,
				target_thread->transaction_stack ?
				target_thread->transaction_stack->debug_id : 0,
				in_reply_to->debug_id);
			binder_inner_proc_unlock(target_thread->proc);
			return_error = BR_FAILED_REPLY;
			return_error_param = -EPROTO;
			return_error_line = __LINE__;
			in_reply_to = NULL;
			target_thread = NULL;
			goto err_dead_binder;
		}
		target_proc = target_thread->proc;
		atomic_inc(&target_proc->tmp_ref);
		binder_inner_proc_unlock(target_thread->proc);
	} else {
		if (tr->target.handle) {
			struct binder_ref *ref;

			/*
			 * There must already be a strong ref
			 * on this node. If so, do a strong
			 * increment on the node to ensure it
			 * stays alive until the transaction is
			 * done.
			 */
			binder_proc_lock(proc);
			ref = binder_get_ref_olocked(proc, tr->target.handle,
						     true);
			if (ref) {
				target_node = binder_get_node_refs_for_txn(
						ref->node, &target_proc,
						&return_error);
			} else {
				binder_user_error("%d:%d got transaction to invalid handle\n",
						  proc->pid, thread->pid);
				return_error = BR_FAILED_REPLY;
			}
			binder_proc_unlock(proc);
		} else {
			mutex_lock(&context->context_mgr_node_lock);
			target_node = context->binder_context_mgr_node;
			if (target_node)
				target_node = binder_get_node_refs_for_txn(
						target_node, &target_proc,
						&return_error);
			else
				return_error = BR_DEAD_REPLY;
			mutex_unlock(&context->context_mgr_node_lock);
			if (target_node && target_proc == proc) {
				binder_user_error("%d:%d got transaction to context manager from process owning it\n",
						  proc->pid, thread->pid);
				return_error = BR_FAILED_REPLY;
				return_error_param = -EINVAL;
				return_error_line = __LINE__;
				goto err_invalid_target_handle;
			}
		}
		if (!target_node) {
			/*
			 * return_error is set above
			 */
			return_error_param = -EINVAL;
			return_error_line = __LINE__;
			goto err_dead_binder;
		}
		e->to_node = target_node->debug_id;
#ifdef CONFIG_SAMSUNG_FREECESS
		if (target_proc
			&& (target_proc->tsk->cred->euid.val > 10000)
			&& (proc->pid != target_proc->pid)) {
			binder_report(proc->tsk, target_proc->tsk, tr->flags & TF_ONE_WAY);
		}
#endif
		if (security_binder_transaction(proc->tsk,
						target_proc->tsk) < 0) {
			return_error = BR_FAILED_REPLY;
			return_error_param = -EPERM;
			return_error_line = __LINE__;
			goto err_invalid_target_handle;
		}
		binder_inner_proc_lock(proc);
		if (!(tr->flags & TF_ONE_WAY) && thread->transaction_stack) {
			struct binder_transaction *tmp;

			tmp = thread->transaction_stack;
			if (tmp->to_thread != thread) {
				spin_lock(&tmp->lock);
				binder_user_error("%d:%d got new transaction with bad transaction stack, transaction %d has target %d:%d\n",
					proc->pid, thread->pid, tmp->debug_id,
					tmp->to_proc ? tmp->to_proc->pid : 0,
					tmp->to_thread ?
					tmp->to_thread->pid : 0);
				spin_unlock(&tmp->lock);
				binder_inner_proc_unlock(proc);
				return_error = BR_FAILED_REPLY;
				return_error_param = -EPROTO;
				return_error_line = __LINE__;
				goto err_bad_call_stack;
			}
			while (tmp) {
				struct binder_thread *from;

				spin_lock(&tmp->lock);
				from = tmp->from;
				if (from && from->proc == target_proc) {
					atomic_inc(&from->tmp_ref);
					target_thread = from;
					spin_unlock(&tmp->lock);
					break;
				}
				spin_unlock(&tmp->lock);
				tmp = tmp->from_parent;
			}
		}
		binder_inner_proc_unlock(proc);
	}
	if (target_thread)
		e->to_thread = target_thread->pid;
	e->to_proc = target_proc->pid;

	/* TODO: reuse incoming transaction for reply */
	t = kzalloc(sizeof(*t), GFP_KERNEL);
	if (t == NULL) {
		return_error = BR_FAILED_REPLY;
		return_error_param = -ENOMEM;
		return_error_line = __LINE__;
		goto err_alloc_t_failed;
	}
	binder_stats_created(BINDER_STAT_TRANSACTION);
	spin_lock_init(&t->lock);

	tcomplete = kzalloc(sizeof(*tcomplete), GFP_KERNEL);
	if (tcomplete == NULL) {
		return_error = BR_FAILED_REPLY;
		return_error_param = -ENOMEM;
		return_error_line = __LINE__;
		goto err_alloc_tcomplete_failed;
	}
	binder_stats_created(BINDER_STAT_TRANSACTION_COMPLETE);

	t->debug_id = t_debug_id;

	if (reply)
		binder_debug(BINDER_DEBUG_TRANSACTION,
			     "%d:%d BC_REPLY %d -> %d:%d, data %016llx-%016llx size %lld-%lld-%lld\n",
			     proc->pid, thread->pid, t->debug_id,
			     target_proc->pid, target_thread->pid,
			     (u64)tr->data.ptr.buffer,
			     (u64)tr->data.ptr.offsets,
			     (u64)tr->data_size, (u64)tr->offsets_size,
			     (u64)extra_buffers_size);
	else
		binder_debug(BINDER_DEBUG_TRANSACTION,
			     "%d:%d BC_TRANSACTION %d -> %d - node %d, data %016llx-%016llx size %lld-%lld-%lld\n",
			     proc->pid, thread->pid, t->debug_id,
			     target_proc->pid, target_node->debug_id,
			     (u64)tr->data.ptr.buffer,
			     (u64)tr->data.ptr.offsets,
			     (u64)tr->data_size, (u64)tr->offsets_size,
			     (u64)extra_buffers_size);

	if (!reply && !(tr->flags & TF_ONE_WAY))
		t->from = thread;
	else
		t->from = NULL;
	t->sender_euid = task_euid(proc->tsk);
	t->to_proc = target_proc;
	t->to_thread = target_thread;
	t->code = tr->code;
	t->flags = tr->flags;
	if (!(t->flags & TF_ONE_WAY) &&
	    binder_supported_policy(current->policy)) {
		/* Inherit supported policies for synchronous transactions */
		t->priority.sched_policy = current->policy;
		t->priority.prio = current->normal_prio;
	} else {
		/* Otherwise, fall back to the default priority */
		t->priority = target_proc->default_priority;
	}

	if (target_node && target_node->txn_security_ctx) {
		u32 secid;
		size_t added_size;

		security_task_getsecid(proc->tsk, &secid);
		ret = security_secid_to_secctx(secid, &secctx, &secctx_sz);
		if (ret) {
			return_error = BR_FAILED_REPLY;
			return_error_param = ret;
			return_error_line = __LINE__;
			goto err_get_secctx_failed;
		}
		added_size = ALIGN(secctx_sz, sizeof(u64));
		extra_buffers_size += added_size;
		if (extra_buffers_size < added_size) {
			/* integer overflow of extra_buffers_size */
			return_error = BR_FAILED_REPLY;
			return_error_param = EINVAL;
			return_error_line = __LINE__;
			goto err_bad_extra_size;
		}
	}

	trace_binder_transaction(reply, t, target_node);

	t->buffer = binder_alloc_new_buf(&target_proc->alloc, tr->data_size,
		tr->offsets_size, extra_buffers_size,
		!reply && (t->flags & TF_ONE_WAY));
	if (IS_ERR(t->buffer)) {
		/*
		 * -ESRCH indicates VMA cleared. The target is dying.
		 */
		return_error_param = PTR_ERR(t->buffer);
		return_error = return_error_param == -ESRCH ?
			BR_DEAD_REPLY : BR_FAILED_REPLY;
		return_error_line = __LINE__;
		t->buffer = NULL;
		//[SAnP
		if (return_error_param == -ENOSPC) {
			mutex_lock(&binder_procs_lock);
			print_binder_proc_inner(target_proc);
			mutex_unlock(&binder_procs_lock);
		}
		//SAnP]
		goto err_binder_alloc_buf_failed;
	}
<<<<<<< HEAD
    if (secctx) {
=======
	if (secctx) {
>>>>>>> a0ccc147
		size_t buf_offset = ALIGN(tr->data_size, sizeof(void *)) +
				    ALIGN(tr->offsets_size, sizeof(void *)) +
				    ALIGN(extra_buffers_size, sizeof(void *)) -
				    ALIGN(secctx_sz, sizeof(u64));
<<<<<<< HEAD
		char *kptr = t->buffer->data + buf_offset;

		t->security_ctx = (uintptr_t)kptr +
		    binder_alloc_get_user_buffer_offset(&target_proc->alloc);
		memcpy(kptr, secctx, secctx_sz);
		security_release_secctx(secctx, secctx_sz);
		secctx = NULL;
	}
	
=======

		t->security_ctx = (uintptr_t)t->buffer->user_data + buf_offset;
		binder_alloc_copy_to_buffer(&target_proc->alloc,
					    t->buffer, buf_offset,
					    secctx, secctx_sz);
		security_release_secctx(secctx, secctx_sz);
		secctx = NULL;
	}
>>>>>>> a0ccc147
	t->buffer->debug_id = t->debug_id;
	t->buffer->transaction = t;
	t->buffer->target_node = target_node;
	trace_binder_transaction_alloc_buf(t->buffer);

	if (binder_alloc_copy_user_to_buffer(
				&target_proc->alloc,
				t->buffer, 0,
				(const void __user *)
					(uintptr_t)tr->data.ptr.buffer,
				tr->data_size)) {
		binder_user_error("%d:%d got transaction with invalid data ptr\n",
				proc->pid, thread->pid);
		return_error = BR_FAILED_REPLY;
		return_error_param = -EFAULT;
		return_error_line = __LINE__;
		goto err_copy_data_failed;
	}
	if (binder_alloc_copy_user_to_buffer(
				&target_proc->alloc,
				t->buffer,
				ALIGN(tr->data_size, sizeof(void *)),
				(const void __user *)
					(uintptr_t)tr->data.ptr.offsets,
				tr->offsets_size)) {
		binder_user_error("%d:%d got transaction with invalid offsets ptr\n",
				proc->pid, thread->pid);
		return_error = BR_FAILED_REPLY;
		return_error_param = -EFAULT;
		return_error_line = __LINE__;
		goto err_copy_data_failed;
	}
	if (!IS_ALIGNED(tr->offsets_size, sizeof(binder_size_t))) {
		binder_user_error("%d:%d got transaction with invalid offsets size, %lld\n",
				proc->pid, thread->pid, (u64)tr->offsets_size);
		return_error = BR_FAILED_REPLY;
		return_error_param = -EINVAL;
		return_error_line = __LINE__;
		goto err_bad_offset;
	}
	if (!IS_ALIGNED(extra_buffers_size, sizeof(u64))) {
		binder_user_error("%d:%d got transaction with unaligned buffers size, %lld\n",
				  proc->pid, thread->pid,
				  (u64)extra_buffers_size);
		return_error = BR_FAILED_REPLY;
		return_error_param = -EINVAL;
		return_error_line = __LINE__;
		goto err_bad_offset;
	}
	off_start_offset = ALIGN(tr->data_size, sizeof(void *));
	buffer_offset = off_start_offset;
	off_end_offset = off_start_offset + tr->offsets_size;
	sg_buf_offset = ALIGN(off_end_offset, sizeof(void *));
	sg_buf_end_offset = sg_buf_offset + extra_buffers_size -
		ALIGN(secctx_sz, sizeof(u64));
	off_min = 0;
	for (buffer_offset = off_start_offset; buffer_offset < off_end_offset;
	     buffer_offset += sizeof(binder_size_t)) {
		struct binder_object_header *hdr;
		size_t object_size;
		struct binder_object object;
		binder_size_t object_offset;

		binder_alloc_copy_from_buffer(&target_proc->alloc,
					      &object_offset,
					      t->buffer,
					      buffer_offset,
					      sizeof(object_offset));
		object_size = binder_get_object(target_proc, t->buffer,
						object_offset, &object);
		if (object_size == 0 || object_offset < off_min) {
			binder_user_error("%d:%d got transaction with invalid offset (%lld, min %lld max %lld) or object.\n",
					  proc->pid, thread->pid,
					  (u64)object_offset,
					  (u64)off_min,
					  (u64)t->buffer->data_size);
			return_error = BR_FAILED_REPLY;
			return_error_param = -EINVAL;
			return_error_line = __LINE__;
			goto err_bad_offset;
		}

		hdr = &object.hdr;
		off_min = object_offset + object_size;
		switch (hdr->type) {
		case BINDER_TYPE_BINDER:
		case BINDER_TYPE_WEAK_BINDER: {
			struct flat_binder_object *fp;

			fp = to_flat_binder_object(hdr);
			ret = binder_translate_binder(fp, t, thread);
			if (ret < 0) {
				return_error = BR_FAILED_REPLY;
				return_error_param = ret;
				return_error_line = __LINE__;
				goto err_translate_failed;
			}
			binder_alloc_copy_to_buffer(&target_proc->alloc,
						    t->buffer, object_offset,
						    fp, sizeof(*fp));
		} break;
		case BINDER_TYPE_HANDLE:
		case BINDER_TYPE_WEAK_HANDLE: {
			struct flat_binder_object *fp;

			fp = to_flat_binder_object(hdr);
			ret = binder_translate_handle(fp, t, thread);
			if (ret < 0) {
				return_error = BR_FAILED_REPLY;
				return_error_param = ret;
				return_error_line = __LINE__;
				goto err_translate_failed;
			}
			binder_alloc_copy_to_buffer(&target_proc->alloc,
						    t->buffer, object_offset,
						    fp, sizeof(*fp));
		} break;

		case BINDER_TYPE_FD: {
			struct binder_fd_object *fp = to_binder_fd_object(hdr);
			int target_fd = binder_translate_fd(fp->fd, t, thread,
							    in_reply_to);

			if (target_fd < 0) {
				return_error = BR_FAILED_REPLY;
				return_error_param = target_fd;
				return_error_line = __LINE__;
				goto err_translate_failed;
			}
			fp->pad_binder = 0;
			fp->fd = target_fd;
			binder_alloc_copy_to_buffer(&target_proc->alloc,
						    t->buffer, object_offset,
						    fp, sizeof(*fp));
		} break;
		case BINDER_TYPE_FDA: {
			struct binder_object ptr_object;
			binder_size_t parent_offset;
			struct binder_fd_array_object *fda =
				to_binder_fd_array_object(hdr);
			size_t num_valid = (buffer_offset - off_start_offset) /
						sizeof(binder_size_t);
			struct binder_buffer_object *parent =
				binder_validate_ptr(target_proc, t->buffer,
						    &ptr_object, fda->parent,
						    off_start_offset,
						    &parent_offset,
						    num_valid);
			if (!parent) {
				binder_user_error("%d:%d got transaction with invalid parent offset or type\n",
						  proc->pid, thread->pid);
				return_error = BR_FAILED_REPLY;
				return_error_param = -EINVAL;
				return_error_line = __LINE__;
				goto err_bad_parent;
			}
			if (!binder_validate_fixup(target_proc, t->buffer,
						   off_start_offset,
						   parent_offset,
						   fda->parent_offset,
						   last_fixup_obj_off,
						   last_fixup_min_off)) {
				binder_user_error("%d:%d got transaction with out-of-order buffer fixup\n",
						  proc->pid, thread->pid);
				return_error = BR_FAILED_REPLY;
				return_error_param = -EINVAL;
				return_error_line = __LINE__;
				goto err_bad_parent;
			}
			ret = binder_translate_fd_array(fda, parent, t, thread,
							in_reply_to);
			if (ret < 0) {
				return_error = BR_FAILED_REPLY;
				return_error_param = ret;
				return_error_line = __LINE__;
				goto err_translate_failed;
			}
			last_fixup_obj_off = parent_offset;
			last_fixup_min_off =
				fda->parent_offset + sizeof(u32) * fda->num_fds;
		} break;
		case BINDER_TYPE_PTR: {
			struct binder_buffer_object *bp =
				to_binder_buffer_object(hdr);
			size_t buf_left = sg_buf_end_offset - sg_buf_offset;
			size_t num_valid;

			if (bp->length > buf_left) {
				binder_user_error("%d:%d got transaction with too large buffer\n",
						  proc->pid, thread->pid);
				return_error = BR_FAILED_REPLY;
				return_error_param = -EINVAL;
				return_error_line = __LINE__;
				goto err_bad_offset;
			}
			if (binder_alloc_copy_user_to_buffer(
						&target_proc->alloc,
						t->buffer,
						sg_buf_offset,
						(const void __user *)
							(uintptr_t)bp->buffer,
						bp->length)) {
				binder_user_error("%d:%d got transaction with invalid offsets ptr\n",
						  proc->pid, thread->pid);
				return_error_param = -EFAULT;
				return_error = BR_FAILED_REPLY;
				return_error_line = __LINE__;
				goto err_copy_data_failed;
			}
			/* Fixup buffer pointer to target proc address space */
			bp->buffer = (uintptr_t)
				t->buffer->user_data + sg_buf_offset;
			sg_buf_offset += ALIGN(bp->length, sizeof(u64));

			num_valid = (buffer_offset - off_start_offset) /
					sizeof(binder_size_t);
			ret = binder_fixup_parent(t, thread, bp,
						  off_start_offset,
						  num_valid,
						  last_fixup_obj_off,
						  last_fixup_min_off);
			if (ret < 0) {
				return_error = BR_FAILED_REPLY;
				return_error_param = ret;
				return_error_line = __LINE__;
				goto err_translate_failed;
			}
			binder_alloc_copy_to_buffer(&target_proc->alloc,
						    t->buffer, object_offset,
						    bp, sizeof(*bp));
			last_fixup_obj_off = object_offset;
			last_fixup_min_off = 0;
		} break;
		default:
			binder_user_error("%d:%d got transaction with invalid object type, %x\n",
				proc->pid, thread->pid, hdr->type);
			return_error = BR_FAILED_REPLY;
			return_error_param = -EINVAL;
			return_error_line = __LINE__;
			goto err_bad_object_type;
		}
	}
	tcomplete->type = BINDER_WORK_TRANSACTION_COMPLETE;
	t->work.type = BINDER_WORK_TRANSACTION;

	if (reply) {
		binder_enqueue_thread_work(thread, tcomplete);
		binder_inner_proc_lock(target_proc);
		if (target_thread->is_dead) {
			binder_inner_proc_unlock(target_proc);
			goto err_dead_proc_or_thread;
		}
		BUG_ON(t->buffer->async_transaction != 0);
		binder_pop_transaction_ilocked(target_thread, in_reply_to);
		binder_enqueue_thread_work_ilocked(target_thread, &t->work);
		binder_inner_proc_unlock(target_proc);
		wake_up_interruptible_sync(&target_thread->wait);
		binder_restore_priority(current, in_reply_to->saved_priority);
		binder_free_transaction(in_reply_to);
	} else if (!(t->flags & TF_ONE_WAY)) {
		BUG_ON(t->buffer->async_transaction != 0);
		binder_inner_proc_lock(proc);
		/*
		 * Defer the TRANSACTION_COMPLETE, so we don't return to
		 * userspace immediately; this allows the target process to
		 * immediately start processing this transaction, reducing
		 * latency. We will then return the TRANSACTION_COMPLETE when
		 * the target replies (or there is an error).
		 */
		binder_enqueue_deferred_thread_work_ilocked(thread, tcomplete);
		t->need_reply = 1;
		t->from_parent = thread->transaction_stack;
		thread->transaction_stack = t;
		binder_inner_proc_unlock(proc);
		if (!binder_proc_transaction(t, target_proc, target_thread)) {
			binder_inner_proc_lock(proc);
			binder_pop_transaction_ilocked(thread, t);
			binder_inner_proc_unlock(proc);
			goto err_dead_proc_or_thread;
		}
	} else {
		BUG_ON(target_node == NULL);
		BUG_ON(t->buffer->async_transaction != 1);
		binder_enqueue_thread_work(thread, tcomplete);
		if (!binder_proc_transaction(t, target_proc, NULL))
			goto err_dead_proc_or_thread;
	}
	if (target_thread)
		binder_thread_dec_tmpref(target_thread);
	binder_proc_dec_tmpref(target_proc);
	if (target_node)
		binder_dec_node_tmpref(target_node);
	/*
	 * write barrier to synchronize with initialization
	 * of log entry
	 */
	smp_wmb();
	WRITE_ONCE(e->debug_id_done, t_debug_id);
	return;

err_dead_proc_or_thread:
	return_error = BR_DEAD_REPLY;
	return_error_line = __LINE__;
	binder_dequeue_work(proc, tcomplete);
err_translate_failed:
err_bad_object_type:
err_bad_offset:
err_bad_parent:
err_copy_data_failed:
	trace_binder_transaction_failed_buffer_release(t->buffer);
	binder_transaction_buffer_release(target_proc, t->buffer,
					  buffer_offset, true);
	if (target_node)
		binder_dec_node_tmpref(target_node);
	target_node = NULL;
	t->buffer->transaction = NULL;
	binder_alloc_free_buf(&target_proc->alloc, t->buffer);
err_binder_alloc_buf_failed:
err_bad_extra_size:
	if (secctx)
		security_release_secctx(secctx, secctx_sz);
err_get_secctx_failed:
	kfree(tcomplete);
	binder_stats_deleted(BINDER_STAT_TRANSACTION_COMPLETE);
err_alloc_tcomplete_failed:
	kfree(t);
	binder_stats_deleted(BINDER_STAT_TRANSACTION);
err_alloc_t_failed:
err_bad_call_stack:
err_empty_call_stack:
err_dead_binder:
err_invalid_target_handle:
	if (target_thread)
		binder_thread_dec_tmpref(target_thread);
	if (target_proc)
		binder_proc_dec_tmpref(target_proc);
	if (target_node) {
		binder_dec_node(target_node, 1, 0);
		binder_dec_node_tmpref(target_node);
	}

	binder_debug(BINDER_DEBUG_FAILED_TRANSACTION,
		     "%d:%d transaction failed %d/%d, size %lld-%lld line %d\n",
		     proc->pid, thread->pid, return_error, return_error_param,
		     (u64)tr->data_size, (u64)tr->offsets_size,
		     return_error_line);

	{
		struct binder_transaction_log_entry *fe;

		e->return_error = return_error;
		e->return_error_param = return_error_param;
		e->return_error_line = return_error_line;
		fe = binder_transaction_log_add(&binder_transaction_log_failed);
		*fe = *e;
		/*
		 * write barrier to synchronize with initialization
		 * of log entry
		 */
		smp_wmb();
		WRITE_ONCE(e->debug_id_done, t_debug_id);
		WRITE_ONCE(fe->debug_id_done, t_debug_id);
	}

	BUG_ON(thread->return_error.cmd != BR_OK);
	if (in_reply_to) {
		binder_restore_priority(current, in_reply_to->saved_priority);
		thread->return_error.cmd = BR_TRANSACTION_COMPLETE;
		binder_enqueue_thread_work(thread, &thread->return_error.work);
		binder_send_failed_reply(in_reply_to, return_error);
	} else {
		thread->return_error.cmd = return_error;
		binder_enqueue_thread_work(thread, &thread->return_error.work);
	}
}

static int binder_thread_write(struct binder_proc *proc,
			struct binder_thread *thread,
			binder_uintptr_t binder_buffer, size_t size,
			binder_size_t *consumed)
{
	uint32_t cmd;
	struct binder_context *context = proc->context;
	void __user *buffer = (void __user *)(uintptr_t)binder_buffer;
	void __user *ptr = buffer + *consumed;
	void __user *end = buffer + size;

	while (ptr < end && thread->return_error.cmd == BR_OK) {
		int ret;

		if (get_user(cmd, (uint32_t __user *)ptr))
			return -EFAULT;
		ptr += sizeof(uint32_t);
		trace_binder_command(cmd);
		if (_IOC_NR(cmd) < ARRAY_SIZE(binder_stats.bc)) {
			atomic_inc(&binder_stats.bc[_IOC_NR(cmd)]);
			atomic_inc(&proc->stats.bc[_IOC_NR(cmd)]);
			atomic_inc(&thread->stats.bc[_IOC_NR(cmd)]);
		}
		switch (cmd) {
		case BC_INCREFS:
		case BC_ACQUIRE:
		case BC_RELEASE:
		case BC_DECREFS: {
			uint32_t target;
			const char *debug_string;
			bool strong = cmd == BC_ACQUIRE || cmd == BC_RELEASE;
			bool increment = cmd == BC_INCREFS || cmd == BC_ACQUIRE;
			struct binder_ref_data rdata;

			if (get_user(target, (uint32_t __user *)ptr))
				return -EFAULT;

			ptr += sizeof(uint32_t);
			ret = -1;
			if (increment && !target) {
				struct binder_node *ctx_mgr_node;
				mutex_lock(&context->context_mgr_node_lock);
				ctx_mgr_node = context->binder_context_mgr_node;
				if (ctx_mgr_node)
					ret = binder_inc_ref_for_node(
							proc, ctx_mgr_node,
							strong, NULL, &rdata);
				mutex_unlock(&context->context_mgr_node_lock);
			}
			if (ret)
				ret = binder_update_ref_for_handle(
						proc, target, increment, strong,
						&rdata);
			if (!ret && rdata.desc != target) {
				binder_user_error("%d:%d tried to acquire reference to desc %d, got %d instead\n",
					proc->pid, thread->pid,
					target, rdata.desc);
			}
			switch (cmd) {
			case BC_INCREFS:
				debug_string = "IncRefs";
				break;
			case BC_ACQUIRE:
				debug_string = "Acquire";
				break;
			case BC_RELEASE:
				debug_string = "Release";
				break;
			case BC_DECREFS:
			default:
				debug_string = "DecRefs";
				break;
			}
			if (ret) {
				binder_user_error("%d:%d %s %d refcount change on invalid ref %d ret %d\n",
					proc->pid, thread->pid, debug_string,
					strong, target, ret);
				break;
			}
			binder_debug(BINDER_DEBUG_USER_REFS,
				     "%d:%d %s ref %d desc %d s %d w %d\n",
				     proc->pid, thread->pid, debug_string,
				     rdata.debug_id, rdata.desc, rdata.strong,
				     rdata.weak);
			break;
		}
		case BC_INCREFS_DONE:
		case BC_ACQUIRE_DONE: {
			binder_uintptr_t node_ptr;
			binder_uintptr_t cookie;
			struct binder_node *node;
			bool free_node;

			if (get_user(node_ptr, (binder_uintptr_t __user *)ptr))
				return -EFAULT;
			ptr += sizeof(binder_uintptr_t);
			if (get_user(cookie, (binder_uintptr_t __user *)ptr))
				return -EFAULT;
			ptr += sizeof(binder_uintptr_t);
			node = binder_get_node(proc, node_ptr);
			if (node == NULL) {
				binder_user_error("%d:%d %s u%016llx no match\n",
					proc->pid, thread->pid,
					cmd == BC_INCREFS_DONE ?
					"BC_INCREFS_DONE" :
					"BC_ACQUIRE_DONE",
					(u64)node_ptr);
				break;
			}
			if (cookie != node->cookie) {
				binder_user_error("%d:%d %s u%016llx node %d cookie mismatch %016llx != %016llx\n",
					proc->pid, thread->pid,
					cmd == BC_INCREFS_DONE ?
					"BC_INCREFS_DONE" : "BC_ACQUIRE_DONE",
					(u64)node_ptr, node->debug_id,
					(u64)cookie, (u64)node->cookie);
				binder_put_node(node);
				break;
			}
			binder_node_inner_lock(node);
			if (cmd == BC_ACQUIRE_DONE) {
				if (node->pending_strong_ref == 0) {
					binder_user_error("%d:%d BC_ACQUIRE_DONE node %d has no pending acquire request\n",
						proc->pid, thread->pid,
						node->debug_id);
					binder_node_inner_unlock(node);
					binder_put_node(node);
					break;
				}
				node->pending_strong_ref = 0;
			} else {
				if (node->pending_weak_ref == 0) {
					binder_user_error("%d:%d BC_INCREFS_DONE node %d has no pending increfs request\n",
						proc->pid, thread->pid,
						node->debug_id);
					binder_node_inner_unlock(node);
					binder_put_node(node);
					break;
				}
				node->pending_weak_ref = 0;
			}
			free_node = binder_dec_node_nilocked(node,
					cmd == BC_ACQUIRE_DONE, 0);
			WARN_ON(free_node);
			binder_debug(BINDER_DEBUG_USER_REFS,
				     "%d:%d %s node %d ls %d lw %d tr %d\n",
				     proc->pid, thread->pid,
				     cmd == BC_INCREFS_DONE ? "BC_INCREFS_DONE" : "BC_ACQUIRE_DONE",
				     node->debug_id, node->local_strong_refs,
				     node->local_weak_refs, node->tmp_refs);
			binder_node_inner_unlock(node);
			binder_put_node(node);
			break;
		}
		case BC_ATTEMPT_ACQUIRE:
			pr_err("BC_ATTEMPT_ACQUIRE not supported\n");
			return -EINVAL;
		case BC_ACQUIRE_RESULT:
			pr_err("BC_ACQUIRE_RESULT not supported\n");
			return -EINVAL;

		case BC_FREE_BUFFER: {
			binder_uintptr_t data_ptr;
			struct binder_buffer *buffer;

			if (get_user(data_ptr, (binder_uintptr_t __user *)ptr))
				return -EFAULT;
			ptr += sizeof(binder_uintptr_t);

			buffer = binder_alloc_prepare_to_free(&proc->alloc,
							      data_ptr);
			if (IS_ERR_OR_NULL(buffer)) {
				if (PTR_ERR(buffer) == -EPERM) {
					binder_user_error(
<<<<<<< HEAD
					"%d:%d BC_FREE_BUFFER u%016llx matched unreturned or currently freeing buffer\n",
					proc->pid, thread->pid,
					(u64)data_ptr);
				} else {
					binder_user_error(
					"%d:%d BC_FREE_BUFFER u%016llx no match\n",
					proc->pid, thread->pid,
					(u64)data_ptr);
=======
						"%d:%d BC_FREE_BUFFER u%016llx matched unreturned or currently freeing buffer\n",
						proc->pid, thread->pid,
						(u64)data_ptr);
				} else {
					binder_user_error(
						"%d:%d BC_FREE_BUFFER u%016llx no match\n",
						proc->pid, thread->pid,
						(u64)data_ptr);
>>>>>>> a0ccc147
				}
				break;
			}
			binder_debug(BINDER_DEBUG_FREE_BUFFER,
				     "%d:%d BC_FREE_BUFFER u%016llx found buffer %d for %s transaction\n",
				     proc->pid, thread->pid, (u64)data_ptr,
				     buffer->debug_id,
				     buffer->transaction ? "active" : "finished");

			binder_inner_proc_lock(proc);
			if (buffer->transaction) {
				buffer->transaction->buffer = NULL;
				buffer->transaction = NULL;
			}
			binder_inner_proc_unlock(proc);
			if (buffer->async_transaction && buffer->target_node) {
				struct binder_node *buf_node;
				struct binder_work *w;

				buf_node = buffer->target_node;
				binder_node_inner_lock(buf_node);
				BUG_ON(!buf_node->has_async_transaction);
				BUG_ON(buf_node->proc != proc);
				w = binder_dequeue_work_head_ilocked(
						&buf_node->async_todo);
				if (!w) {
					buf_node->has_async_transaction = false;
				} else {
					binder_enqueue_work_ilocked(
							w, &proc->todo);
					binder_wakeup_proc_ilocked(proc);
				}
				binder_node_inner_unlock(buf_node);
			}
			trace_binder_transaction_buffer_release(buffer);
			binder_transaction_buffer_release(proc, buffer, 0, false);
			binder_alloc_free_buf(&proc->alloc, buffer);
			break;
		}

		case BC_TRANSACTION_SG:
		case BC_REPLY_SG: {
			struct binder_transaction_data_sg tr;

			if (copy_from_user(&tr, ptr, sizeof(tr)))
				return -EFAULT;
			ptr += sizeof(tr);
			binder_transaction(proc, thread, &tr.transaction_data,
					   cmd == BC_REPLY_SG, tr.buffers_size);
			break;
		}
		case BC_TRANSACTION:
		case BC_REPLY: {
			struct binder_transaction_data tr;

			if (copy_from_user(&tr, ptr, sizeof(tr)))
				return -EFAULT;
			ptr += sizeof(tr);
			binder_transaction(proc, thread, &tr,
					   cmd == BC_REPLY, 0);
			break;
		}

		case BC_REGISTER_LOOPER:
			binder_debug(BINDER_DEBUG_THREADS,
				     "%d:%d BC_REGISTER_LOOPER\n",
				     proc->pid, thread->pid);
			binder_inner_proc_lock(proc);
			if (thread->looper & BINDER_LOOPER_STATE_ENTERED) {
				thread->looper |= BINDER_LOOPER_STATE_INVALID;
				binder_user_error("%d:%d ERROR: BC_REGISTER_LOOPER called after BC_ENTER_LOOPER\n",
					proc->pid, thread->pid);
			} else if (proc->requested_threads == 0) {
				thread->looper |= BINDER_LOOPER_STATE_INVALID;
				binder_user_error("%d:%d ERROR: BC_REGISTER_LOOPER called without request\n",
					proc->pid, thread->pid);
			} else {
				proc->requested_threads--;
				proc->requested_threads_started++;
			}
			thread->looper |= BINDER_LOOPER_STATE_REGISTERED;
			binder_inner_proc_unlock(proc);
			break;
		case BC_ENTER_LOOPER:
			binder_debug(BINDER_DEBUG_THREADS,
				     "%d:%d BC_ENTER_LOOPER\n",
				     proc->pid, thread->pid);
			if (thread->looper & BINDER_LOOPER_STATE_REGISTERED) {
				thread->looper |= BINDER_LOOPER_STATE_INVALID;
				binder_user_error("%d:%d ERROR: BC_ENTER_LOOPER called after BC_REGISTER_LOOPER\n",
					proc->pid, thread->pid);
			}
			thread->looper |= BINDER_LOOPER_STATE_ENTERED;
			break;
		case BC_EXIT_LOOPER:
			binder_debug(BINDER_DEBUG_THREADS,
				     "%d:%d BC_EXIT_LOOPER\n",
				     proc->pid, thread->pid);
			thread->looper |= BINDER_LOOPER_STATE_EXITED;
			break;

		case BC_REQUEST_DEATH_NOTIFICATION:
		case BC_CLEAR_DEATH_NOTIFICATION: {
			uint32_t target;
			binder_uintptr_t cookie;
			struct binder_ref *ref;
			struct binder_ref_death *death = NULL;

			if (get_user(target, (uint32_t __user *)ptr))
				return -EFAULT;
			ptr += sizeof(uint32_t);
			if (get_user(cookie, (binder_uintptr_t __user *)ptr))
				return -EFAULT;
			ptr += sizeof(binder_uintptr_t);
			if (cmd == BC_REQUEST_DEATH_NOTIFICATION) {
				/*
				 * Allocate memory for death notification
				 * before taking lock
				 */
				death = kzalloc(sizeof(*death), GFP_KERNEL);
				if (death == NULL) {
					WARN_ON(thread->return_error.cmd !=
						BR_OK);
					thread->return_error.cmd = BR_ERROR;
					binder_enqueue_thread_work(
						thread,
						&thread->return_error.work);
					binder_debug(
						BINDER_DEBUG_FAILED_TRANSACTION,
						"%d:%d BC_REQUEST_DEATH_NOTIFICATION failed\n",
						proc->pid, thread->pid);
					break;
				}
			}
			binder_proc_lock(proc);
			ref = binder_get_ref_olocked(proc, target, false);
			if (ref == NULL) {
				binder_user_error("%d:%d %s invalid ref %d\n",
					proc->pid, thread->pid,
					cmd == BC_REQUEST_DEATH_NOTIFICATION ?
					"BC_REQUEST_DEATH_NOTIFICATION" :
					"BC_CLEAR_DEATH_NOTIFICATION",
					target);
				binder_proc_unlock(proc);
				kfree(death);
				break;
			}

			binder_debug(BINDER_DEBUG_DEATH_NOTIFICATION,
				     "%d:%d %s %016llx ref %d desc %d s %d w %d for node %d\n",
				     proc->pid, thread->pid,
				     cmd == BC_REQUEST_DEATH_NOTIFICATION ?
				     "BC_REQUEST_DEATH_NOTIFICATION" :
				     "BC_CLEAR_DEATH_NOTIFICATION",
				     (u64)cookie, ref->data.debug_id,
				     ref->data.desc, ref->data.strong,
				     ref->data.weak, ref->node->debug_id);

			binder_node_lock(ref->node);
			if (cmd == BC_REQUEST_DEATH_NOTIFICATION) {
				if (ref->death) {
					binder_user_error("%d:%d BC_REQUEST_DEATH_NOTIFICATION death notification already set\n",
						proc->pid, thread->pid);
					binder_node_unlock(ref->node);
					binder_proc_unlock(proc);
					kfree(death);
					break;
				}
				binder_stats_created(BINDER_STAT_DEATH);
				INIT_LIST_HEAD(&death->work.entry);
				death->cookie = cookie;
				ref->death = death;
				if (ref->node->proc == NULL) {
					ref->death->work.type = BINDER_WORK_DEAD_BINDER;

					binder_inner_proc_lock(proc);
					binder_enqueue_work_ilocked(
						&ref->death->work, &proc->todo);
					binder_wakeup_proc_ilocked(proc);
					binder_inner_proc_unlock(proc);
				}
			} else {
				if (ref->death == NULL) {
					binder_user_error("%d:%d BC_CLEAR_DEATH_NOTIFICATION death notification not active\n",
						proc->pid, thread->pid);
					binder_node_unlock(ref->node);
					binder_proc_unlock(proc);
					break;
				}
				death = ref->death;
				if (death->cookie != cookie) {
					binder_user_error("%d:%d BC_CLEAR_DEATH_NOTIFICATION death notification cookie mismatch %016llx != %016llx\n",
						proc->pid, thread->pid,
						(u64)death->cookie,
						(u64)cookie);
					binder_node_unlock(ref->node);
					binder_proc_unlock(proc);
					break;
				}
				ref->death = NULL;
				binder_inner_proc_lock(proc);
				if (list_empty(&death->work.entry)) {
					death->work.type = BINDER_WORK_CLEAR_DEATH_NOTIFICATION;
					if (thread->looper &
					    (BINDER_LOOPER_STATE_REGISTERED |
					     BINDER_LOOPER_STATE_ENTERED))
						binder_enqueue_thread_work_ilocked(
								thread,
								&death->work);
					else {
						binder_enqueue_work_ilocked(
								&death->work,
								&proc->todo);
						binder_wakeup_proc_ilocked(
								proc);
					}
				} else {
					BUG_ON(death->work.type != BINDER_WORK_DEAD_BINDER);
					death->work.type = BINDER_WORK_DEAD_BINDER_AND_CLEAR;
				}
				binder_inner_proc_unlock(proc);
			}
			binder_node_unlock(ref->node);
			binder_proc_unlock(proc);
		} break;
		case BC_DEAD_BINDER_DONE: {
			struct binder_work *w;
			binder_uintptr_t cookie;
			struct binder_ref_death *death = NULL;

			if (get_user(cookie, (binder_uintptr_t __user *)ptr))
				return -EFAULT;

			ptr += sizeof(cookie);
			binder_inner_proc_lock(proc);
			list_for_each_entry(w, &proc->delivered_death,
					    entry) {
				struct binder_ref_death *tmp_death =
					container_of(w,
						     struct binder_ref_death,
						     work);

				if (tmp_death->cookie == cookie) {
					death = tmp_death;
					break;
				}
			}
			binder_debug(BINDER_DEBUG_DEAD_BINDER,
				     "%d:%d BC_DEAD_BINDER_DONE %016llx found %pK\n",
				     proc->pid, thread->pid, (u64)cookie,
				     death);
			if (death == NULL) {
				binder_user_error("%d:%d BC_DEAD_BINDER_DONE %016llx not found\n",
					proc->pid, thread->pid, (u64)cookie);
				binder_inner_proc_unlock(proc);
				break;
			}
			binder_dequeue_work_ilocked(&death->work);
			if (death->work.type == BINDER_WORK_DEAD_BINDER_AND_CLEAR) {
				death->work.type = BINDER_WORK_CLEAR_DEATH_NOTIFICATION;
				if (thread->looper &
					(BINDER_LOOPER_STATE_REGISTERED |
					 BINDER_LOOPER_STATE_ENTERED))
					binder_enqueue_thread_work_ilocked(
						thread, &death->work);
				else {
					binder_enqueue_work_ilocked(
							&death->work,
							&proc->todo);
					binder_wakeup_proc_ilocked(proc);
				}
			}
			binder_inner_proc_unlock(proc);
		} break;

		default:
			pr_err("%d:%d unknown command %d\n",
			       proc->pid, thread->pid, cmd);
			return -EINVAL;
		}
		*consumed = ptr - buffer;
	}
	return 0;
}

static void binder_stat_br(struct binder_proc *proc,
			   struct binder_thread *thread, uint32_t cmd)
{
	trace_binder_return(cmd);
	if (_IOC_NR(cmd) < ARRAY_SIZE(binder_stats.br)) {
		atomic_inc(&binder_stats.br[_IOC_NR(cmd)]);
		atomic_inc(&proc->stats.br[_IOC_NR(cmd)]);
		atomic_inc(&thread->stats.br[_IOC_NR(cmd)]);
	}
}

static int binder_put_node_cmd(struct binder_proc *proc,
			       struct binder_thread *thread,
			       void __user **ptrp,
			       binder_uintptr_t node_ptr,
			       binder_uintptr_t node_cookie,
			       int node_debug_id,
			       uint32_t cmd, const char *cmd_name)
{
	void __user *ptr = *ptrp;

	if (put_user(cmd, (uint32_t __user *)ptr))
		return -EFAULT;
	ptr += sizeof(uint32_t);

	if (put_user(node_ptr, (binder_uintptr_t __user *)ptr))
		return -EFAULT;
	ptr += sizeof(binder_uintptr_t);

	if (put_user(node_cookie, (binder_uintptr_t __user *)ptr))
		return -EFAULT;
	ptr += sizeof(binder_uintptr_t);

	binder_stat_br(proc, thread, cmd);
	binder_debug(BINDER_DEBUG_USER_REFS, "%d:%d %s %d u%016llx c%016llx\n",
		     proc->pid, thread->pid, cmd_name, node_debug_id,
		     (u64)node_ptr, (u64)node_cookie);

	*ptrp = ptr;
	return 0;
}

static int binder_wait_for_work(struct binder_thread *thread,
				bool do_proc_work)
{
	DEFINE_WAIT(wait);
	struct binder_proc *proc = thread->proc;
	int ret = 0;

	freezer_do_not_count();
	binder_inner_proc_lock(proc);
	for (;;) {
		prepare_to_wait(&thread->wait, &wait, TASK_INTERRUPTIBLE);
		if (binder_has_work_ilocked(thread, do_proc_work))
			break;
		if (do_proc_work)
			list_add(&thread->waiting_thread_node,
				 &proc->waiting_threads);
		binder_inner_proc_unlock(proc);
		schedule();
		binder_inner_proc_lock(proc);
		list_del_init(&thread->waiting_thread_node);
		if (signal_pending(current)) {
			ret = -ERESTARTSYS;
			break;
		}
	}
	finish_wait(&thread->wait, &wait);
	binder_inner_proc_unlock(proc);
	freezer_count();

	return ret;
}

static int binder_thread_read(struct binder_proc *proc,
			      struct binder_thread *thread,
			      binder_uintptr_t binder_buffer, size_t size,
			      binder_size_t *consumed, int non_block)
{
	void __user *buffer = (void __user *)(uintptr_t)binder_buffer;
	void __user *ptr = buffer + *consumed;
	void __user *end = buffer + size;

	int ret = 0;
	int wait_for_proc_work;

	if (*consumed == 0) {
		if (put_user(BR_NOOP, (uint32_t __user *)ptr))
			return -EFAULT;
		ptr += sizeof(uint32_t);
	}

retry:
	binder_inner_proc_lock(proc);
	wait_for_proc_work = binder_available_for_proc_work_ilocked(thread);
	binder_inner_proc_unlock(proc);

	thread->looper |= BINDER_LOOPER_STATE_WAITING;

	trace_binder_wait_for_work(wait_for_proc_work,
				   !!thread->transaction_stack,
				   !binder_worklist_empty(proc, &thread->todo));
	if (wait_for_proc_work) {
		if (!(thread->looper & (BINDER_LOOPER_STATE_REGISTERED |
					BINDER_LOOPER_STATE_ENTERED))) {
			binder_user_error("%d:%d ERROR: Thread waiting for process work before calling BC_REGISTER_LOOPER or BC_ENTER_LOOPER (state %x)\n",
				proc->pid, thread->pid, thread->looper);
			wait_event_interruptible(binder_user_error_wait,
						 binder_stop_on_user_error < 2);
		}
		binder_restore_priority(current, proc->default_priority);
	}

	if (non_block) {
		if (!binder_has_work(thread, wait_for_proc_work))
			ret = -EAGAIN;
	} else {
		ret = binder_wait_for_work(thread, wait_for_proc_work);
	}

	thread->looper &= ~BINDER_LOOPER_STATE_WAITING;

	if (ret)
		return ret;

	while (1) {
		uint32_t cmd;
		struct binder_transaction_data_secctx tr;
		struct binder_transaction_data *trd = &tr.transaction_data;
<<<<<<< HEAD

=======
>>>>>>> a0ccc147
		struct binder_work *w = NULL;
		struct list_head *list = NULL;
		struct binder_transaction *t = NULL;
		struct binder_thread *t_from;
		size_t trsize = sizeof(*trd);

		binder_inner_proc_lock(proc);
		if (!binder_worklist_empty_ilocked(&thread->todo))
			list = &thread->todo;
		else if (!binder_worklist_empty_ilocked(&proc->todo) &&
			   wait_for_proc_work)
			list = &proc->todo;
		else {
			binder_inner_proc_unlock(proc);

			/* no data added */
			if (ptr - buffer == 4 && !thread->looper_need_return)
				goto retry;
			break;
		}

		if (end - ptr < sizeof(tr) + 4) {
			binder_inner_proc_unlock(proc);
			break;
		}
		w = binder_dequeue_work_head_ilocked(list);
		if (binder_worklist_empty_ilocked(&thread->todo))
			thread->process_todo = false;

		switch (w->type) {
		case BINDER_WORK_TRANSACTION: {
			binder_inner_proc_unlock(proc);
			t = container_of(w, struct binder_transaction, work);
		} break;
		case BINDER_WORK_RETURN_ERROR: {
			struct binder_error *e = container_of(
					w, struct binder_error, work);

			WARN_ON(e->cmd == BR_OK);
			binder_inner_proc_unlock(proc);
			if (put_user(e->cmd, (uint32_t __user *)ptr))
				return -EFAULT;
			cmd = e->cmd;
			e->cmd = BR_OK;
			ptr += sizeof(uint32_t);

			binder_stat_br(proc, thread, cmd);
		} break;
		case BINDER_WORK_TRANSACTION_COMPLETE: {
			binder_inner_proc_unlock(proc);
			cmd = BR_TRANSACTION_COMPLETE;
			if (put_user(cmd, (uint32_t __user *)ptr))
				return -EFAULT;
			ptr += sizeof(uint32_t);

			binder_stat_br(proc, thread, cmd);
			binder_debug(BINDER_DEBUG_TRANSACTION_COMPLETE,
				     "%d:%d BR_TRANSACTION_COMPLETE\n",
				     proc->pid, thread->pid);
			kfree(w);
			binder_stats_deleted(BINDER_STAT_TRANSACTION_COMPLETE);
		} break;
		case BINDER_WORK_NODE: {
			struct binder_node *node = container_of(w, struct binder_node, work);
			int strong, weak;
			binder_uintptr_t node_ptr = node->ptr;
			binder_uintptr_t node_cookie = node->cookie;
			int node_debug_id = node->debug_id;
			int has_weak_ref;
			int has_strong_ref;
			void __user *orig_ptr = ptr;

			BUG_ON(proc != node->proc);
			strong = node->internal_strong_refs ||
					node->local_strong_refs;
			weak = !hlist_empty(&node->refs) ||
					node->local_weak_refs ||
					node->tmp_refs || strong;
			has_strong_ref = node->has_strong_ref;
			has_weak_ref = node->has_weak_ref;

			if (weak && !has_weak_ref) {
				node->has_weak_ref = 1;
				node->pending_weak_ref = 1;
				node->local_weak_refs++;
			}
			if (strong && !has_strong_ref) {
				node->has_strong_ref = 1;
				node->pending_strong_ref = 1;
				node->local_strong_refs++;
			}
			if (!strong && has_strong_ref)
				node->has_strong_ref = 0;
			if (!weak && has_weak_ref)
				node->has_weak_ref = 0;
			if (!weak && !strong) {
				binder_debug(BINDER_DEBUG_INTERNAL_REFS,
					     "%d:%d node %d u%016llx c%016llx deleted\n",
					     proc->pid, thread->pid,
					     node_debug_id,
					     (u64)node_ptr,
					     (u64)node_cookie);
				rb_erase(&node->rb_node, &proc->nodes);
				binder_inner_proc_unlock(proc);
				binder_node_lock(node);
				/*
				 * Acquire the node lock before freeing the
				 * node to serialize with other threads that
				 * may have been holding the node lock while
				 * decrementing this node (avoids race where
				 * this thread frees while the other thread
				 * is unlocking the node after the final
				 * decrement)
				 */
				binder_node_unlock(node);
				binder_free_node(node);
			} else
				binder_inner_proc_unlock(proc);

			if (weak && !has_weak_ref)
				ret = binder_put_node_cmd(
						proc, thread, &ptr, node_ptr,
						node_cookie, node_debug_id,
						BR_INCREFS, "BR_INCREFS");
			if (!ret && strong && !has_strong_ref)
				ret = binder_put_node_cmd(
						proc, thread, &ptr, node_ptr,
						node_cookie, node_debug_id,
						BR_ACQUIRE, "BR_ACQUIRE");
			if (!ret && !strong && has_strong_ref)
				ret = binder_put_node_cmd(
						proc, thread, &ptr, node_ptr,
						node_cookie, node_debug_id,
						BR_RELEASE, "BR_RELEASE");
			if (!ret && !weak && has_weak_ref)
				ret = binder_put_node_cmd(
						proc, thread, &ptr, node_ptr,
						node_cookie, node_debug_id,
						BR_DECREFS, "BR_DECREFS");
			if (orig_ptr == ptr)
				binder_debug(BINDER_DEBUG_INTERNAL_REFS,
					     "%d:%d node %d u%016llx c%016llx state unchanged\n",
					     proc->pid, thread->pid,
					     node_debug_id,
					     (u64)node_ptr,
					     (u64)node_cookie);
			if (ret)
				return ret;
		} break;
		case BINDER_WORK_DEAD_BINDER:
		case BINDER_WORK_DEAD_BINDER_AND_CLEAR:
		case BINDER_WORK_CLEAR_DEATH_NOTIFICATION: {
			struct binder_ref_death *death;
			uint32_t cmd;
			binder_uintptr_t cookie;

			death = container_of(w, struct binder_ref_death, work);
			if (w->type == BINDER_WORK_CLEAR_DEATH_NOTIFICATION)
				cmd = BR_CLEAR_DEATH_NOTIFICATION_DONE;
			else
				cmd = BR_DEAD_BINDER;
			cookie = death->cookie;

			binder_debug(BINDER_DEBUG_DEATH_NOTIFICATION,
				     "%d:%d %s %016llx\n",
				      proc->pid, thread->pid,
				      cmd == BR_DEAD_BINDER ?
				      "BR_DEAD_BINDER" :
				      "BR_CLEAR_DEATH_NOTIFICATION_DONE",
				      (u64)cookie);
			if (w->type == BINDER_WORK_CLEAR_DEATH_NOTIFICATION) {
				binder_inner_proc_unlock(proc);
				kfree(death);
				binder_stats_deleted(BINDER_STAT_DEATH);
			} else {
				binder_enqueue_work_ilocked(
						w, &proc->delivered_death);
				binder_inner_proc_unlock(proc);
			}
			if (put_user(cmd, (uint32_t __user *)ptr))
				return -EFAULT;
			ptr += sizeof(uint32_t);
			if (put_user(cookie,
				     (binder_uintptr_t __user *)ptr))
				return -EFAULT;
			ptr += sizeof(binder_uintptr_t);
			binder_stat_br(proc, thread, cmd);
			if (cmd == BR_DEAD_BINDER)
				goto done; /* DEAD_BINDER notifications can cause transactions */
		} break;
		}

		if (!t)
			continue;

		BUG_ON(t->buffer == NULL);
		if (t->buffer->target_node) {
			struct binder_node *target_node = t->buffer->target_node;
			struct binder_priority node_prio;

			trd->target.ptr = target_node->ptr;
			trd->cookie =  target_node->cookie;
<<<<<<< HEAD

=======
>>>>>>> a0ccc147
			node_prio.sched_policy = target_node->sched_policy;
			node_prio.prio = target_node->min_priority;
			binder_transaction_priority(current, t, node_prio,
						    target_node->inherit_rt);
			cmd = BR_TRANSACTION;
		} else {
			trd->target.ptr = 0;
			trd->cookie = 0;
			cmd = BR_REPLY;
		}
		trd->code = t->code;
		trd->flags = t->flags;
		trd->sender_euid = from_kuid(current_user_ns(), t->sender_euid);

		t_from = binder_get_txn_from(t);
		if (t_from) {
			struct task_struct *sender = t_from->proc->tsk;

			trd->sender_pid =
				task_tgid_nr_ns(sender,
						task_active_pid_ns(current));
		} else {
			trd->sender_pid = 0;
		}

		trd->data_size = t->buffer->data_size;
		trd->offsets_size = t->buffer->offsets_size;
<<<<<<< HEAD
		trd->data.ptr.buffer = (binder_uintptr_t)
			((uintptr_t)t->buffer->data +
			binder_alloc_get_user_buffer_offset(&proc->alloc));
=======
		trd->data.ptr.buffer = (uintptr_t)t->buffer->user_data;
>>>>>>> a0ccc147
		trd->data.ptr.offsets = trd->data.ptr.buffer +
					ALIGN(t->buffer->data_size,
					    sizeof(void *));

		tr.secctx = t->security_ctx;
		if (t->security_ctx) {
			cmd = BR_TRANSACTION_SEC_CTX;
			trsize = sizeof(tr);
		}
		if (put_user(cmd, (uint32_t __user *)ptr)) {
			if (t_from)
				binder_thread_dec_tmpref(t_from);

			binder_cleanup_transaction(t, "put_user failed",
						   BR_FAILED_REPLY);

			return -EFAULT;
		}
		ptr += sizeof(uint32_t);
		if (copy_to_user(ptr, &tr, trsize)) {
			if (t_from)
				binder_thread_dec_tmpref(t_from);

			binder_cleanup_transaction(t, "copy_to_user failed",
						   BR_FAILED_REPLY);

			return -EFAULT;
		}
		ptr += trsize;
<<<<<<< HEAD
		
=======

>>>>>>> a0ccc147
		trace_binder_transaction_received(t);
		binder_stat_br(proc, thread, cmd);
		binder_debug(BINDER_DEBUG_TRANSACTION,
			     "%d:%d %s %d %d:%d, cmd %d size %zd-%zd ptr %016llx-%016llx\n",
			     proc->pid, thread->pid,
			     (cmd == BR_TRANSACTION) ? "BR_TRANSACTION" :
<<<<<<< HEAD
			     (cmd == BR_TRANSACTION_SEC_CTX) ?
					"BR_TRANSACTION_SEC_CTX" : "BR_REPLY",	 
=======
				(cmd == BR_TRANSACTION_SEC_CTX) ?
				     "BR_TRANSACTION_SEC_CTX" : "BR_REPLY",
>>>>>>> a0ccc147
			     t->debug_id, t_from ? t_from->proc->pid : 0,
			     t_from ? t_from->pid : 0, cmd,
			     t->buffer->data_size, t->buffer->offsets_size,
			     (u64)trd->data.ptr.buffer,
			     (u64)trd->data.ptr.offsets);

		if (t_from)
			binder_thread_dec_tmpref(t_from);
		t->buffer->allow_user_free = 1;
		if (cmd != BR_REPLY && !(t->flags & TF_ONE_WAY)) {
			binder_inner_proc_lock(thread->proc);
			t->to_parent = thread->transaction_stack;
			t->to_thread = thread;
			thread->transaction_stack = t;
			binder_inner_proc_unlock(thread->proc);
		} else {
			binder_free_transaction(t);
		}
		break;
	}

done:

	*consumed = ptr - buffer;
	binder_inner_proc_lock(proc);
	if (proc->requested_threads == 0 &&
	    list_empty(&thread->proc->waiting_threads) &&
	    proc->requested_threads_started < proc->max_threads &&
	    (thread->looper & (BINDER_LOOPER_STATE_REGISTERED |
	     BINDER_LOOPER_STATE_ENTERED)) /* the user-space code fails to */
	     /*spawn a new thread if we leave this out */) {
		proc->requested_threads++;
		binder_inner_proc_unlock(proc);
		binder_debug(BINDER_DEBUG_THREADS,
			     "%d:%d BR_SPAWN_LOOPER\n",
			     proc->pid, thread->pid);
		if (put_user(BR_SPAWN_LOOPER, (uint32_t __user *)buffer))
			return -EFAULT;
		binder_stat_br(proc, thread, BR_SPAWN_LOOPER);
	} else
		binder_inner_proc_unlock(proc);
	return 0;
}

static void binder_release_work(struct binder_proc *proc,
				struct list_head *list)
{
	struct binder_work *w;

	while (1) {
		w = binder_dequeue_work_head(proc, list);
		if (!w)
			return;

		switch (w->type) {
		case BINDER_WORK_TRANSACTION: {
			struct binder_transaction *t;

			t = container_of(w, struct binder_transaction, work);

			binder_cleanup_transaction(t, "process died.",
						   BR_DEAD_REPLY);
		} break;
		case BINDER_WORK_RETURN_ERROR: {
			struct binder_error *e = container_of(
					w, struct binder_error, work);

			binder_debug(BINDER_DEBUG_DEAD_TRANSACTION,
				"undelivered TRANSACTION_ERROR: %u\n",
				e->cmd);
		} break;
		case BINDER_WORK_TRANSACTION_COMPLETE: {
			binder_debug(BINDER_DEBUG_DEAD_TRANSACTION,
				"undelivered TRANSACTION_COMPLETE\n");
			kfree(w);
			binder_stats_deleted(BINDER_STAT_TRANSACTION_COMPLETE);
		} break;
		case BINDER_WORK_DEAD_BINDER_AND_CLEAR:
		case BINDER_WORK_CLEAR_DEATH_NOTIFICATION: {
			struct binder_ref_death *death;

			death = container_of(w, struct binder_ref_death, work);
			binder_debug(BINDER_DEBUG_DEAD_TRANSACTION,
				"undelivered death notification, %016llx\n",
				(u64)death->cookie);
			kfree(death);
			binder_stats_deleted(BINDER_STAT_DEATH);
		} break;
		default:
			pr_err("unexpected work type, %d, not freed\n",
			       w->type);
			break;
		}
	}

}

static struct binder_thread *binder_get_thread_ilocked(
		struct binder_proc *proc, struct binder_thread *new_thread)
{
	struct binder_thread *thread = NULL;
	struct rb_node *parent = NULL;
	struct rb_node **p = &proc->threads.rb_node;

	while (*p) {
		parent = *p;
		thread = rb_entry(parent, struct binder_thread, rb_node);

		if (current->pid < thread->pid)
			p = &(*p)->rb_left;
		else if (current->pid > thread->pid)
			p = &(*p)->rb_right;
		else
			return thread;
	}
	if (!new_thread)
		return NULL;
	thread = new_thread;
	binder_stats_created(BINDER_STAT_THREAD);
	thread->proc = proc;
	thread->pid = current->pid;
	get_task_struct(current);
	thread->task = current;
	atomic_set(&thread->tmp_ref, 0);
	init_waitqueue_head(&thread->wait);
	INIT_LIST_HEAD(&thread->todo);
	rb_link_node(&thread->rb_node, parent, p);
	rb_insert_color(&thread->rb_node, &proc->threads);
	thread->looper_need_return = true;
	thread->return_error.work.type = BINDER_WORK_RETURN_ERROR;
	thread->return_error.cmd = BR_OK;
	thread->reply_error.work.type = BINDER_WORK_RETURN_ERROR;
	thread->reply_error.cmd = BR_OK;
	INIT_LIST_HEAD(&new_thread->waiting_thread_node);
	return thread;
}

static struct binder_thread *binder_get_thread(struct binder_proc *proc)
{
	struct binder_thread *thread;
	struct binder_thread *new_thread;

	binder_inner_proc_lock(proc);
	thread = binder_get_thread_ilocked(proc, NULL);
	binder_inner_proc_unlock(proc);
	if (!thread) {
		new_thread = kzalloc(sizeof(*thread), GFP_KERNEL);
		if (new_thread == NULL)
			return NULL;
		binder_inner_proc_lock(proc);
		thread = binder_get_thread_ilocked(proc, new_thread);
		binder_inner_proc_unlock(proc);
		if (thread != new_thread)
			kfree(new_thread);
	}
	return thread;
}

static void binder_free_proc(struct binder_proc *proc)
{
	BUG_ON(!list_empty(&proc->todo));
	BUG_ON(!list_empty(&proc->delivered_death));
	binder_alloc_deferred_release(&proc->alloc);
	put_task_struct(proc->tsk);
	binder_stats_deleted(BINDER_STAT_PROC);
	kfree(proc);
}

static void binder_free_thread(struct binder_thread *thread)
{
	BUG_ON(!list_empty(&thread->todo));
	binder_stats_deleted(BINDER_STAT_THREAD);
	binder_proc_dec_tmpref(thread->proc);
	put_task_struct(thread->task);
	kfree(thread);
}

static int binder_thread_release(struct binder_proc *proc,
				 struct binder_thread *thread)
{
	struct binder_transaction *t;
	struct binder_transaction *send_reply = NULL;
	int active_transactions = 0;
	struct binder_transaction *last_t = NULL;

	binder_inner_proc_lock(thread->proc);
	/*
	 * take a ref on the proc so it survives
	 * after we remove this thread from proc->threads.
	 * The corresponding dec is when we actually
	 * free the thread in binder_free_thread()
	 */
	atomic_inc(&proc->tmp_ref);
	/*
	 * take a ref on this thread to ensure it
	 * survives while we are releasing it
	 */
	atomic_inc(&thread->tmp_ref);
	rb_erase(&thread->rb_node, &proc->threads);
	t = thread->transaction_stack;
	if (t) {
		spin_lock(&t->lock);
		if (t->to_thread == thread)
			send_reply = t;
	}
	thread->is_dead = true;

	while (t) {
		last_t = t;
		active_transactions++;
		binder_debug(BINDER_DEBUG_DEAD_TRANSACTION,
			     "release %d:%d transaction %d %s, still active\n",
			      proc->pid, thread->pid,
			     t->debug_id,
			     (t->to_thread == thread) ? "in" : "out");

		if (t->to_thread == thread) {
			t->to_proc = NULL;
			t->to_thread = NULL;
			if (t->buffer) {
				t->buffer->transaction = NULL;
				t->buffer = NULL;
			}
			t = t->to_parent;
		} else if (t->from == thread) {
			t->from = NULL;
			t = t->from_parent;
		} else
			BUG();
		spin_unlock(&last_t->lock);
		if (t)
			spin_lock(&t->lock);
	}

	/*
	 * If this thread used poll, make sure we remove the waitqueue
	 * from any epoll data structures holding it with POLLFREE.
	 * waitqueue_active() is safe to use here because we're holding
	 * the inner lock.
	 */
	if ((thread->looper & BINDER_LOOPER_STATE_POLL) &&
	    waitqueue_active(&thread->wait)) {
		wake_up_poll(&thread->wait, POLLHUP | POLLFREE);
	}

	binder_inner_proc_unlock(thread->proc);

	/*
	 * This is needed to avoid races between wake_up_poll() above and
	 * and ep_remove_waitqueue() called for other reasons (eg the epoll file
	 * descriptor being closed); ep_remove_waitqueue() holds an RCU read
	 * lock, so we can be sure it's done after calling synchronize_rcu().
	 */
	if (thread->looper & BINDER_LOOPER_STATE_POLL)
		synchronize_rcu();

	if (send_reply)
		binder_send_failed_reply(send_reply, BR_DEAD_REPLY);
	binder_release_work(proc, &thread->todo);
	binder_thread_dec_tmpref(thread);
	return active_transactions;
}

static unsigned int binder_poll(struct file *filp,
				struct poll_table_struct *wait)
{
	struct binder_proc *proc = filp->private_data;
	struct binder_thread *thread = NULL;
	bool wait_for_proc_work;

	thread = binder_get_thread(proc);
	if (!thread)
		return POLLERR;

	binder_inner_proc_lock(thread->proc);
	thread->looper |= BINDER_LOOPER_STATE_POLL;
	wait_for_proc_work = binder_available_for_proc_work_ilocked(thread);

	binder_inner_proc_unlock(thread->proc);

	poll_wait(filp, &thread->wait, wait);

	if (binder_has_work(thread, wait_for_proc_work))
		return POLLIN;

	return 0;
}

static int binder_ioctl_write_read(struct file *filp,
				unsigned int cmd, unsigned long arg,
				struct binder_thread *thread)
{
	int ret = 0;
	struct binder_proc *proc = filp->private_data;
	unsigned int size = _IOC_SIZE(cmd);
	void __user *ubuf = (void __user *)arg;
	struct binder_write_read bwr;

	if (size != sizeof(struct binder_write_read)) {
		ret = -EINVAL;
		goto out;
	}
	if (copy_from_user(&bwr, ubuf, sizeof(bwr))) {
		ret = -EFAULT;
		goto out;
	}
	binder_debug(BINDER_DEBUG_READ_WRITE,
		     "%d:%d write %lld at %016llx, read %lld at %016llx\n",
		     proc->pid, thread->pid,
		     (u64)bwr.write_size, (u64)bwr.write_buffer,
		     (u64)bwr.read_size, (u64)bwr.read_buffer);

	if (bwr.write_size > 0) {
		ret = binder_thread_write(proc, thread,
					  bwr.write_buffer,
					  bwr.write_size,
					  &bwr.write_consumed);
		trace_binder_write_done(ret);
		if (ret < 0) {
			bwr.read_consumed = 0;
			if (copy_to_user(ubuf, &bwr, sizeof(bwr)))
				ret = -EFAULT;
			goto out;
		}
	}
	if (bwr.read_size > 0) {
		ret = binder_thread_read(proc, thread, bwr.read_buffer,
					 bwr.read_size,
					 &bwr.read_consumed,
					 filp->f_flags & O_NONBLOCK);
		trace_binder_read_done(ret);
		binder_inner_proc_lock(proc);
		if (!binder_worklist_empty_ilocked(&proc->todo))
			binder_wakeup_proc_ilocked(proc);
		binder_inner_proc_unlock(proc);
		if (ret < 0) {
			if (copy_to_user(ubuf, &bwr, sizeof(bwr)))
				ret = -EFAULT;
			goto out;
		}
	}
	binder_debug(BINDER_DEBUG_READ_WRITE,
		     "%d:%d wrote %lld of %lld, read return %lld of %lld\n",
		     proc->pid, thread->pid,
		     (u64)bwr.write_consumed, (u64)bwr.write_size,
		     (u64)bwr.read_consumed, (u64)bwr.read_size);
	if (copy_to_user(ubuf, &bwr, sizeof(bwr))) {
		ret = -EFAULT;
		goto out;
	}
out:
	return ret;
}

static int binder_ioctl_set_ctx_mgr(struct file *filp,
				    struct flat_binder_object *fbo)
{
	int ret = 0;
	struct binder_proc *proc = filp->private_data;
	struct binder_context *context = proc->context;
	struct binder_node *new_node;
	kuid_t curr_euid = current_euid();

	mutex_lock(&context->context_mgr_node_lock);
	if (context->binder_context_mgr_node) {
		pr_err("BINDER_SET_CONTEXT_MGR already set\n");
		ret = -EBUSY;
		goto out;
	}
	ret = security_binder_set_context_mgr(proc->tsk);
	if (ret < 0)
		goto out;
	if (uid_valid(context->binder_context_mgr_uid)) {
		if (!uid_eq(context->binder_context_mgr_uid, curr_euid)) {
			pr_err("BINDER_SET_CONTEXT_MGR bad uid %d != %d\n",
			       from_kuid(&init_user_ns, curr_euid),
			       from_kuid(&init_user_ns,
					 context->binder_context_mgr_uid));
			ret = -EPERM;
			goto out;
		}
	} else {
		context->binder_context_mgr_uid = curr_euid;
	}
	new_node = binder_new_node(proc, fbo);
	if (!new_node) {
		ret = -ENOMEM;
		goto out;
	}
	binder_node_lock(new_node);
	new_node->local_weak_refs++;
	new_node->local_strong_refs++;
	new_node->has_strong_ref = 1;
	new_node->has_weak_ref = 1;
	context->binder_context_mgr_node = new_node;
	binder_node_unlock(new_node);
	binder_put_node(new_node);
out:
	mutex_unlock(&context->context_mgr_node_lock);
	return ret;
}

static int binder_ioctl_get_node_info_for_ref(struct binder_proc *proc,
		struct binder_node_info_for_ref *info)
{
	struct binder_node *node;
	struct binder_context *context = proc->context;
	__u32 handle = info->handle;

	if (info->strong_count || info->weak_count || info->reserved1 ||
	    info->reserved2 || info->reserved3) {
		binder_user_error("%d BINDER_GET_NODE_INFO_FOR_REF: only handle may be non-zero.",
				  proc->pid);
		return -EINVAL;
	}

	/* This ioctl may only be used by the context manager */
	mutex_lock(&context->context_mgr_node_lock);
	if (!context->binder_context_mgr_node ||
		context->binder_context_mgr_node->proc != proc) {
		mutex_unlock(&context->context_mgr_node_lock);
		return -EPERM;
	}
	mutex_unlock(&context->context_mgr_node_lock);

	node = binder_get_node_from_ref(proc, handle, true, NULL);
	if (!node)
		return -EINVAL;

	info->strong_count = node->local_strong_refs +
		node->internal_strong_refs;
	info->weak_count = node->local_weak_refs;

	binder_put_node(node);

	return 0;
}

static int binder_ioctl_get_node_debug_info(struct binder_proc *proc,
				struct binder_node_debug_info *info) {
	struct rb_node *n;
	binder_uintptr_t ptr = info->ptr;

	memset(info, 0, sizeof(*info));

	binder_inner_proc_lock(proc);
	for (n = rb_first(&proc->nodes); n != NULL; n = rb_next(n)) {
		struct binder_node *node = rb_entry(n, struct binder_node,
						    rb_node);
		if (node->ptr > ptr) {
			info->ptr = node->ptr;
			info->cookie = node->cookie;
			info->has_strong_ref = node->has_strong_ref;
			info->has_weak_ref = node->has_weak_ref;
			break;
		}
	}
	binder_inner_proc_unlock(proc);

	return 0;
}

static long binder_ioctl(struct file *filp, unsigned int cmd, unsigned long arg)
{
	int ret;
	struct binder_proc *proc = filp->private_data;
	struct binder_thread *thread;
	unsigned int size = _IOC_SIZE(cmd);
	void __user *ubuf = (void __user *)arg;

	/*pr_info("binder_ioctl: %d:%d %x %lx\n",
			proc->pid, current->pid, cmd, arg);*/

	binder_selftest_alloc(&proc->alloc);

	trace_binder_ioctl(cmd, arg);

	ret = wait_event_interruptible(binder_user_error_wait, binder_stop_on_user_error < 2);
	if (ret)
		goto err_unlocked;

	thread = binder_get_thread(proc);
	if (thread == NULL) {
		ret = -ENOMEM;
		goto err;
	}

	switch (cmd) {
	case BINDER_WRITE_READ:
		ret = binder_ioctl_write_read(filp, cmd, arg, thread);
		if (ret)
			goto err;
		break;
	case BINDER_SET_MAX_THREADS: {
		int max_threads;

		if (copy_from_user(&max_threads, ubuf,
				   sizeof(max_threads))) {
			ret = -EINVAL;
			goto err;
		}
		binder_inner_proc_lock(proc);
		proc->max_threads = max_threads;
		binder_inner_proc_unlock(proc);
		break;
	}
	case BINDER_SET_CONTEXT_MGR_EXT: {
		struct flat_binder_object fbo;

		if (copy_from_user(&fbo, ubuf, sizeof(fbo))) {
			ret = -EINVAL;
			goto err;
		}
		ret = binder_ioctl_set_ctx_mgr(filp, &fbo);
		if (ret)
			goto err;
		break;
	}
<<<<<<< HEAD

=======
>>>>>>> a0ccc147
	case BINDER_SET_CONTEXT_MGR:
		ret = binder_ioctl_set_ctx_mgr(filp, NULL);
		if (ret)
			goto err;
		break;
	case BINDER_THREAD_EXIT:
		binder_debug(BINDER_DEBUG_THREADS, "%d:%d exit\n",
			     proc->pid, thread->pid);
		binder_thread_release(proc, thread);
		thread = NULL;
		break;
	case BINDER_VERSION: {
		struct binder_version __user *ver = ubuf;

		if (size != sizeof(struct binder_version)) {
			ret = -EINVAL;
			goto err;
		}
		if (put_user(BINDER_CURRENT_PROTOCOL_VERSION,
			     &ver->protocol_version)) {
			ret = -EINVAL;
			goto err;
		}
		break;
	}
	case BINDER_GET_NODE_INFO_FOR_REF: {
		struct binder_node_info_for_ref info;

		if (copy_from_user(&info, ubuf, sizeof(info))) {
			ret = -EFAULT;
			goto err;
		}

		ret = binder_ioctl_get_node_info_for_ref(proc, &info);
		if (ret < 0)
			goto err;

		if (copy_to_user(ubuf, &info, sizeof(info))) {
			ret = -EFAULT;
			goto err;
		}

		break;
	}
	case BINDER_GET_NODE_DEBUG_INFO: {
		struct binder_node_debug_info info;

		if (copy_from_user(&info, ubuf, sizeof(info))) {
			ret = -EFAULT;
			goto err;
		}

		ret = binder_ioctl_get_node_debug_info(proc, &info);
		if (ret < 0)
			goto err;

		if (copy_to_user(ubuf, &info, sizeof(info))) {
			ret = -EFAULT;
			goto err;
		}
		break;
	}
	case BINDER_SET_SYSTEM_SERVER_PID: {
		if (copy_from_user(&system_server_pid, ubuf,
				   sizeof(system_server_pid))) {
			ret = -EINVAL;
			goto err;
		}
		break;
	}
	default:
		ret = -EINVAL;
		goto err;
	}
	ret = 0;
err:
	if (thread)
		thread->looper_need_return = false;
	wait_event_interruptible(binder_user_error_wait, binder_stop_on_user_error < 2);
	if (ret && ret != -ERESTARTSYS)
		pr_info("%d:%d ioctl %x %lx returned %d\n", proc->pid, current->pid, cmd, arg, ret);
err_unlocked:
	trace_binder_ioctl_done(ret);
	return ret;
}

static void binder_vma_open(struct vm_area_struct *vma)
{
	struct binder_proc *proc = vma->vm_private_data;

	binder_debug(BINDER_DEBUG_OPEN_CLOSE,
		     "%d open vm area %lx-%lx (%ld K) vma %lx pagep %lx\n",
		     proc->pid, vma->vm_start, vma->vm_end,
		     (vma->vm_end - vma->vm_start) / SZ_1K, vma->vm_flags,
		     (unsigned long)pgprot_val(vma->vm_page_prot));
}

static void binder_vma_close(struct vm_area_struct *vma)
{
	struct binder_proc *proc = vma->vm_private_data;

	binder_debug(BINDER_DEBUG_OPEN_CLOSE,
		     "%d close vm area %lx-%lx (%ld K) vma %lx pagep %lx\n",
		     proc->pid, vma->vm_start, vma->vm_end,
		     (vma->vm_end - vma->vm_start) / SZ_1K, vma->vm_flags,
		     (unsigned long)pgprot_val(vma->vm_page_prot));
	binder_alloc_vma_close(&proc->alloc);
	binder_defer_work(proc, BINDER_DEFERRED_PUT_FILES);
}

static int binder_vm_fault(struct vm_area_struct *vma, struct vm_fault *vmf)
{
	return VM_FAULT_SIGBUS;
}

static const struct vm_operations_struct binder_vm_ops = {
	.open = binder_vma_open,
	.close = binder_vma_close,
	.fault = binder_vm_fault,
};

static int binder_mmap(struct file *filp, struct vm_area_struct *vma)
{
	int ret;
	struct binder_proc *proc = filp->private_data;
	const char *failure_string;

	if (proc->tsk != current->group_leader)
		return -EINVAL;

	if ((vma->vm_end - vma->vm_start) > SZ_4M)
		vma->vm_end = vma->vm_start + SZ_4M;

	binder_debug(BINDER_DEBUG_OPEN_CLOSE,
		     "%s: %d %lx-%lx (%ld K) vma %lx pagep %lx\n",
		     __func__, proc->pid, vma->vm_start, vma->vm_end,
		     (vma->vm_end - vma->vm_start) / SZ_1K, vma->vm_flags,
		     (unsigned long)pgprot_val(vma->vm_page_prot));

	if (vma->vm_flags & FORBIDDEN_MMAP_FLAGS) {
		ret = -EPERM;
		failure_string = "bad vm_flags";
		goto err_bad_arg;
	}
	vma->vm_flags |= VM_DONTCOPY | VM_MIXEDMAP;
	vma->vm_flags &= ~VM_MAYWRITE;

	vma->vm_ops = &binder_vm_ops;
	vma->vm_private_data = proc;

	ret = binder_alloc_mmap_handler(&proc->alloc, vma);
	if (ret)
		return ret;
	mutex_lock(&proc->files_lock);
	proc->files = get_files_struct(current);
	mutex_unlock(&proc->files_lock);
	return 0;

err_bad_arg:
	pr_err("%s: %d %lx-%lx %s failed %d\n", __func__,
	       proc->pid, vma->vm_start, vma->vm_end, failure_string, ret);
	return ret;
}

static int binder_open(struct inode *nodp, struct file *filp)
{
	struct binder_proc *proc;
	struct binder_device *binder_dev;

	binder_debug(BINDER_DEBUG_OPEN_CLOSE, "%s: %d:%d\n", __func__,
		     current->group_leader->pid, current->pid);

	proc = kzalloc(sizeof(*proc), GFP_KERNEL);
	if (proc == NULL)
		return -ENOMEM;
	spin_lock_init(&proc->inner_lock);
	spin_lock_init(&proc->outer_lock);
	atomic_set(&proc->tmp_ref, 0);
	get_task_struct(current->group_leader);
	proc->tsk = current->group_leader;
	mutex_init(&proc->files_lock);
	INIT_LIST_HEAD(&proc->todo);
	if (binder_supported_policy(current->policy)) {
		proc->default_priority.sched_policy = current->policy;
		proc->default_priority.prio = current->normal_prio;
	} else {
		proc->default_priority.sched_policy = SCHED_NORMAL;
		proc->default_priority.prio = NICE_TO_PRIO(0);
	}

	binder_dev = container_of(filp->private_data, struct binder_device,
				  miscdev);
	proc->context = &binder_dev->context;
	binder_alloc_init(&proc->alloc);

	binder_stats_created(BINDER_STAT_PROC);
	proc->pid = current->group_leader->pid;
	INIT_LIST_HEAD(&proc->delivered_death);
	INIT_LIST_HEAD(&proc->waiting_threads);
	filp->private_data = proc;

	mutex_lock(&binder_procs_lock);
	hlist_add_head(&proc->proc_node, &binder_procs);
	mutex_unlock(&binder_procs_lock);

	if (binder_debugfs_dir_entry_proc) {
		char strbuf[11];

		snprintf(strbuf, sizeof(strbuf), "%u", proc->pid);
		/*
		 * proc debug entries are shared between contexts, so
		 * this will fail if the process tries to open the driver
		 * again with a different context. The priting code will
		 * anyway print all contexts that a given PID has, so this
		 * is not a problem.
		 */
		proc->debugfs_entry = debugfs_create_file(strbuf, 0444,
			binder_debugfs_dir_entry_proc,
			(void *)(unsigned long)proc->pid,
			&binder_proc_fops);
	}

	return 0;
}

static int binder_flush(struct file *filp, fl_owner_t id)
{
	struct binder_proc *proc = filp->private_data;

	binder_defer_work(proc, BINDER_DEFERRED_FLUSH);

	return 0;
}

static void binder_deferred_flush(struct binder_proc *proc)
{
	struct rb_node *n;
	int wake_count = 0;

	binder_inner_proc_lock(proc);
	for (n = rb_first(&proc->threads); n != NULL; n = rb_next(n)) {
		struct binder_thread *thread = rb_entry(n, struct binder_thread, rb_node);

		thread->looper_need_return = true;
		if (thread->looper & BINDER_LOOPER_STATE_WAITING) {
			wake_up_interruptible(&thread->wait);
			wake_count++;
		}
	}
	binder_inner_proc_unlock(proc);

	binder_debug(BINDER_DEBUG_OPEN_CLOSE,
		     "binder_flush: %d woke %d threads\n", proc->pid,
		     wake_count);
}

static int binder_release(struct inode *nodp, struct file *filp)
{
	struct binder_proc *proc = filp->private_data;

	debugfs_remove(proc->debugfs_entry);
	binder_defer_work(proc, BINDER_DEFERRED_RELEASE);

	return 0;
}

static int binder_node_release(struct binder_node *node, int refs)
{
	struct binder_ref *ref;
	int death = 0;
	struct binder_proc *proc = node->proc;

	binder_release_work(proc, &node->async_todo);

	binder_node_lock(node);
	binder_inner_proc_lock(proc);
	binder_dequeue_work_ilocked(&node->work);
	/*
	 * The caller must have taken a temporary ref on the node,
	 */
	BUG_ON(!node->tmp_refs);
	if (hlist_empty(&node->refs) && node->tmp_refs == 1) {
		binder_inner_proc_unlock(proc);
		binder_node_unlock(node);
		binder_free_node(node);

		return refs;
	}

	node->proc = NULL;
	node->local_strong_refs = 0;
	node->local_weak_refs = 0;
	binder_inner_proc_unlock(proc);

	spin_lock(&binder_dead_nodes_lock);
	hlist_add_head(&node->dead_node, &binder_dead_nodes);
	spin_unlock(&binder_dead_nodes_lock);

	hlist_for_each_entry(ref, &node->refs, node_entry) {
		refs++;
		/*
		 * Need the node lock to synchronize
		 * with new notification requests and the
		 * inner lock to synchronize with queued
		 * death notifications.
		 */
		binder_inner_proc_lock(ref->proc);
		if (!ref->death) {
			binder_inner_proc_unlock(ref->proc);
			continue;
		}

		death++;

		BUG_ON(!list_empty(&ref->death->work.entry));
		ref->death->work.type = BINDER_WORK_DEAD_BINDER;
		binder_enqueue_work_ilocked(&ref->death->work,
					    &ref->proc->todo);
		binder_wakeup_proc_ilocked(ref->proc);
		binder_inner_proc_unlock(ref->proc);
	}

	binder_debug(BINDER_DEBUG_DEAD_BINDER,
		     "node %d now dead, refs %d, death %d\n",
		     node->debug_id, refs, death);
	binder_node_unlock(node);
	binder_put_node(node);

	return refs;
}

static void binder_deferred_release(struct binder_proc *proc)
{
	struct binder_context *context = proc->context;
	struct rb_node *n;
	int threads, nodes, incoming_refs, outgoing_refs, active_transactions;

	BUG_ON(proc->files);

	mutex_lock(&binder_procs_lock);
	hlist_del(&proc->proc_node);
	mutex_unlock(&binder_procs_lock);

	mutex_lock(&context->context_mgr_node_lock);
	if (context->binder_context_mgr_node &&
	    context->binder_context_mgr_node->proc == proc) {
		binder_debug(BINDER_DEBUG_DEAD_BINDER,
			     "%s: %d context_mgr_node gone\n",
			     __func__, proc->pid);
		context->binder_context_mgr_node = NULL;
	}
	mutex_unlock(&context->context_mgr_node_lock);
	binder_inner_proc_lock(proc);
	/*
	 * Make sure proc stays alive after we
	 * remove all the threads
	 */
	atomic_inc(&proc->tmp_ref);

	proc->is_dead = true;
	threads = 0;
	active_transactions = 0;
	while ((n = rb_first(&proc->threads))) {
		struct binder_thread *thread;

		thread = rb_entry(n, struct binder_thread, rb_node);
		binder_inner_proc_unlock(proc);
		threads++;
		active_transactions += binder_thread_release(proc, thread);
		binder_inner_proc_lock(proc);
	}

	nodes = 0;
	incoming_refs = 0;
	while ((n = rb_first(&proc->nodes))) {
		struct binder_node *node;

		node = rb_entry(n, struct binder_node, rb_node);
		nodes++;
		/*
		 * take a temporary ref on the node before
		 * calling binder_node_release() which will either
		 * kfree() the node or call binder_put_node()
		 */
		binder_inc_node_tmpref_ilocked(node);
		rb_erase(&node->rb_node, &proc->nodes);
		binder_inner_proc_unlock(proc);
		incoming_refs = binder_node_release(node, incoming_refs);
		binder_inner_proc_lock(proc);
	}
	binder_inner_proc_unlock(proc);

	outgoing_refs = 0;
	binder_proc_lock(proc);
	while ((n = rb_first(&proc->refs_by_desc))) {
		struct binder_ref *ref;

		ref = rb_entry(n, struct binder_ref, rb_node_desc);
		outgoing_refs++;
		binder_cleanup_ref_olocked(ref);
		binder_proc_unlock(proc);
		binder_free_ref(ref);
		binder_proc_lock(proc);
	}
	binder_proc_unlock(proc);

	binder_release_work(proc, &proc->todo);
	binder_release_work(proc, &proc->delivered_death);

	binder_debug(BINDER_DEBUG_OPEN_CLOSE,
		     "%s: %d threads %d, nodes %d (ref %d), refs %d, active transactions %d\n",
		     __func__, proc->pid, threads, nodes, incoming_refs,
		     outgoing_refs, active_transactions);

	binder_proc_dec_tmpref(proc);
}

static void binder_deferred_func(struct work_struct *work)
{
	struct binder_proc *proc;
	struct files_struct *files;

	int defer;

	do {
		mutex_lock(&binder_deferred_lock);
		if (!hlist_empty(&binder_deferred_list)) {
			proc = hlist_entry(binder_deferred_list.first,
					struct binder_proc, deferred_work_node);
			hlist_del_init(&proc->deferred_work_node);
			defer = proc->deferred_work;
			proc->deferred_work = 0;
		} else {
			proc = NULL;
			defer = 0;
		}
		mutex_unlock(&binder_deferred_lock);

		files = NULL;
		if (defer & BINDER_DEFERRED_PUT_FILES) {
			mutex_lock(&proc->files_lock);
			files = proc->files;
			if (files)
				proc->files = NULL;
			mutex_unlock(&proc->files_lock);
		}

		if (defer & BINDER_DEFERRED_FLUSH)
			binder_deferred_flush(proc);

		if (defer & BINDER_DEFERRED_RELEASE)
			binder_deferred_release(proc); /* frees proc */

		if (files)
			put_files_struct(files);
	} while (proc);
}
static DECLARE_WORK(binder_deferred_work, binder_deferred_func);

static void
binder_defer_work(struct binder_proc *proc, enum binder_deferred_state defer)
{
	mutex_lock(&binder_deferred_lock);
	proc->deferred_work |= defer;
	if (hlist_unhashed(&proc->deferred_work_node)) {
		hlist_add_head(&proc->deferred_work_node,
				&binder_deferred_list);
		schedule_work(&binder_deferred_work);
	}
	mutex_unlock(&binder_deferred_lock);
}

static void print_binder_transaction_ilocked(struct seq_file *m,
					     struct binder_proc *proc,
					     const char *prefix,
					     struct binder_transaction *t)
{
	struct binder_proc *to_proc;
	struct binder_buffer *buffer = t->buffer;

	spin_lock(&t->lock);
	to_proc = t->to_proc;
	seq_printf(m,
		   "%s %d: %pK from %d:%d to %d:%d code %x flags %x pri %d:%d r%d",
		   prefix, t->debug_id, t,
		   t->from ? t->from->proc->pid : 0,
		   t->from ? t->from->pid : 0,
		   to_proc ? to_proc->pid : 0,
		   t->to_thread ? t->to_thread->pid : 0,
		   t->code, t->flags, t->priority.sched_policy,
		   t->priority.prio, t->need_reply);
	spin_unlock(&t->lock);

	if (proc != to_proc) {
		/*
		 * Can only safely deref buffer if we are holding the
		 * correct proc inner lock for this node
		 */
		seq_puts(m, "\n");
		return;
	}

	if (buffer == NULL) {
		seq_puts(m, " buffer free\n");
		return;
	}
	if (buffer->target_node)
		seq_printf(m, " node %d", buffer->target_node->debug_id);
	seq_printf(m, " size %zd:%zd data %pK\n",
		   buffer->data_size, buffer->offsets_size,
		   buffer->user_data);
}

static void print_binder_work_ilocked(struct seq_file *m,
				     struct binder_proc *proc,
				     const char *prefix,
				     const char *transaction_prefix,
				     struct binder_work *w)
{
	struct binder_node *node;
	struct binder_transaction *t;

	switch (w->type) {
	case BINDER_WORK_TRANSACTION:
		t = container_of(w, struct binder_transaction, work);
		print_binder_transaction_ilocked(
				m, proc, transaction_prefix, t);
		break;
	case BINDER_WORK_RETURN_ERROR: {
		struct binder_error *e = container_of(
				w, struct binder_error, work);

		seq_printf(m, "%stransaction error: %u\n",
			   prefix, e->cmd);
	} break;
	case BINDER_WORK_TRANSACTION_COMPLETE:
		seq_printf(m, "%stransaction complete\n", prefix);
		break;
	case BINDER_WORK_NODE:
		node = container_of(w, struct binder_node, work);
		seq_printf(m, "%snode work %d: u%016llx c%016llx\n",
			   prefix, node->debug_id,
			   (u64)node->ptr, (u64)node->cookie);
		break;
	case BINDER_WORK_DEAD_BINDER:
		seq_printf(m, "%shas dead binder\n", prefix);
		break;
	case BINDER_WORK_DEAD_BINDER_AND_CLEAR:
		seq_printf(m, "%shas cleared dead binder\n", prefix);
		break;
	case BINDER_WORK_CLEAR_DEATH_NOTIFICATION:
		seq_printf(m, "%shas cleared death notification\n", prefix);
		break;
	default:
		seq_printf(m, "%sunknown work: type %d\n", prefix, w->type);
		break;
	}
}

static void print_binder_thread_ilocked(struct seq_file *m,
					struct binder_thread *thread,
					int print_always)
{
	struct binder_transaction *t;
	struct binder_work *w;
	size_t start_pos = m->count;
	size_t header_pos;

	seq_printf(m, "  thread %d: l %02x need_return %d tr %d\n",
			thread->pid, thread->looper,
			thread->looper_need_return,
			atomic_read(&thread->tmp_ref));
	header_pos = m->count;
	t = thread->transaction_stack;
	while (t) {
		if (t->from == thread) {
			print_binder_transaction_ilocked(m, thread->proc,
					"    outgoing transaction", t);
			t = t->from_parent;
		} else if (t->to_thread == thread) {
			print_binder_transaction_ilocked(m, thread->proc,
						 "    incoming transaction", t);
			t = t->to_parent;
		} else {
			print_binder_transaction_ilocked(m, thread->proc,
					"    bad transaction", t);
			t = NULL;
		}
	}
	list_for_each_entry(w, &thread->todo, entry) {
		print_binder_work_ilocked(m, thread->proc, "    ",
					  "    pending transaction", w);
	}
	if (!print_always && m->count == header_pos)
		m->count = start_pos;
}

static void print_binder_node_nilocked(struct seq_file *m,
				       struct binder_node *node)
{
	struct binder_ref *ref;
	struct binder_work *w;
	int count;

	count = 0;
	hlist_for_each_entry(ref, &node->refs, node_entry)
		count++;

	seq_printf(m, "  node %d: u%016llx c%016llx pri %d:%d hs %d hw %d ls %d lw %d is %d iw %d tr %d",
		   node->debug_id, (u64)node->ptr, (u64)node->cookie,
		   node->sched_policy, node->min_priority,
		   node->has_strong_ref, node->has_weak_ref,
		   node->local_strong_refs, node->local_weak_refs,
		   node->internal_strong_refs, count, node->tmp_refs);
	if (count) {
		seq_puts(m, " proc");
		hlist_for_each_entry(ref, &node->refs, node_entry)
			seq_printf(m, " %d", ref->proc->pid);
	}
	seq_puts(m, "\n");
	if (node->proc) {
		list_for_each_entry(w, &node->async_todo, entry)
			print_binder_work_ilocked(m, node->proc, "    ",
					  "    pending async transaction", w);
	}
}

static void print_binder_ref_olocked(struct seq_file *m,
				     struct binder_ref *ref)
{
	binder_node_lock(ref->node);
	seq_printf(m, "  ref %d: desc %d %snode %d s %d w %d d %pK\n",
		   ref->data.debug_id, ref->data.desc,
		   ref->node->proc ? "" : "dead ",
		   ref->node->debug_id, ref->data.strong,
		   ref->data.weak, ref->death);
	binder_node_unlock(ref->node);
}

static void print_binder_proc(struct seq_file *m,
			      struct binder_proc *proc, int print_all)
{
	struct binder_work *w;
	struct rb_node *n;
	size_t start_pos = m->count;
	size_t header_pos;
	struct binder_node *last_node = NULL;

	seq_printf(m, "proc %d\n", proc->pid);
	seq_printf(m, "context %s\n", proc->context->name);
	header_pos = m->count;

	binder_inner_proc_lock(proc);
	for (n = rb_first(&proc->threads); n != NULL; n = rb_next(n))
		print_binder_thread_ilocked(m, rb_entry(n, struct binder_thread,
						rb_node), print_all);

	for (n = rb_first(&proc->nodes); n != NULL; n = rb_next(n)) {
		struct binder_node *node = rb_entry(n, struct binder_node,
						    rb_node);
		if (!print_all && !node->has_async_transaction)
			continue;

		/*
		 * take a temporary reference on the node so it
		 * survives and isn't removed from the tree
		 * while we print it.
		 */
		binder_inc_node_tmpref_ilocked(node);
		/* Need to drop inner lock to take node lock */
		binder_inner_proc_unlock(proc);
		if (last_node)
			binder_put_node(last_node);
		binder_node_inner_lock(node);
		print_binder_node_nilocked(m, node);
		binder_node_inner_unlock(node);
		last_node = node;
		binder_inner_proc_lock(proc);
	}
	binder_inner_proc_unlock(proc);
	if (last_node)
		binder_put_node(last_node);

	if (print_all) {
		binder_proc_lock(proc);
		for (n = rb_first(&proc->refs_by_desc);
		     n != NULL;
		     n = rb_next(n))
			print_binder_ref_olocked(m, rb_entry(n,
							    struct binder_ref,
							    rb_node_desc));
		binder_proc_unlock(proc);
	}
	binder_alloc_print_allocated(m, &proc->alloc);
	binder_inner_proc_lock(proc);
	list_for_each_entry(w, &proc->todo, entry)
		print_binder_work_ilocked(m, proc, "  ",
					  "  pending transaction", w);
	list_for_each_entry(w, &proc->delivered_death, entry) {
		seq_puts(m, "  has delivered dead binder\n");
		break;
	}
	binder_inner_proc_unlock(proc);
	if (!print_all && m->count == header_pos)
		m->count = start_pos;
}

#ifdef CONFIG_SAMSUNG_FREECESS
static void binder_in_transaction(struct binder_proc *proc)
{
	struct rb_node *n = NULL;
	struct binder_thread *thread = NULL;
	int uid = -1;
	struct task_struct *tsk = NULL;
	struct binder_transaction *t = NULL;
	bool empty = true;
	bool found = false;

	//check binder threads todo and transcation_stack list
	binder_inner_proc_lock(proc);
	for (n = rb_first(&proc->threads); n != NULL; n = rb_next(n)) {
		thread = rb_entry(n, struct binder_thread, rb_node);
		empty = binder_worklist_empty_ilocked(&thread->todo);
		tsk = thread->task;

		if (tsk != NULL) {
			//have some binders to do
			if (!empty) {
				//report uid to FW, only report one time
				uid = tsk->cred->euid.val;
				binder_inner_proc_unlock(proc);
				cfb_report(uid, "thread");
				return;
			}

			//processing one binder call
			t = thread->transaction_stack;
			if (t) {
				spin_lock(&t->lock);
				if (t->to_thread == thread) {
					//check incoming, it has one
					found = true;
					uid = tsk->cred->euid.val;
				}
				spin_unlock(&t->lock);
				if (found == true){
					//report uid to FW, only report one time
					binder_inner_proc_unlock(proc);
					cfb_report(uid, "transaction_stack");
					return;
				}
			}
		}
	}

	//check binder proc todo list
	empty = binder_worklist_empty_ilocked(&proc->todo);
	tsk = proc->tsk;
	if (tsk != NULL && !empty) {
		//report uid to FW
		uid = tsk->cred->euid.val;
		binder_inner_proc_unlock(proc);
		cfb_report(uid, "proc");
	}
	else
		binder_inner_proc_unlock(proc);
}

void binders_in_transcation(int uid)
{
	struct binder_proc *itr;

	mutex_lock(&binder_procs_lock);
	hlist_for_each_entry(itr, &binder_procs, proc_node) {
		if (itr != NULL && (itr->tsk->cred->euid.val == uid)) {
			binder_in_transaction(itr);
		}
	}
	mutex_unlock(&binder_procs_lock);
}
#endif

static const char * const binder_return_strings[] = {
	"BR_ERROR",
	"BR_OK",
	"BR_TRANSACTION",
	"BR_REPLY",
	"BR_ACQUIRE_RESULT",
	"BR_DEAD_REPLY",
	"BR_TRANSACTION_COMPLETE",
	"BR_INCREFS",
	"BR_ACQUIRE",
	"BR_RELEASE",
	"BR_DECREFS",
	"BR_ATTEMPT_ACQUIRE",
	"BR_NOOP",
	"BR_SPAWN_LOOPER",
	"BR_FINISHED",
	"BR_DEAD_BINDER",
	"BR_CLEAR_DEATH_NOTIFICATION_DONE",
	"BR_FAILED_REPLY"
};

static const char * const binder_command_strings[] = {
	"BC_TRANSACTION",
	"BC_REPLY",
	"BC_ACQUIRE_RESULT",
	"BC_FREE_BUFFER",
	"BC_INCREFS",
	"BC_ACQUIRE",
	"BC_RELEASE",
	"BC_DECREFS",
	"BC_INCREFS_DONE",
	"BC_ACQUIRE_DONE",
	"BC_ATTEMPT_ACQUIRE",
	"BC_REGISTER_LOOPER",
	"BC_ENTER_LOOPER",
	"BC_EXIT_LOOPER",
	"BC_REQUEST_DEATH_NOTIFICATION",
	"BC_CLEAR_DEATH_NOTIFICATION",
	"BC_DEAD_BINDER_DONE",
	"BC_TRANSACTION_SG",
	"BC_REPLY_SG",
};

static const char * const binder_objstat_strings[] = {
	"proc",
	"thread",
	"node",
	"ref",
	"death",
	"transaction",
	"transaction_complete"
};

static void print_binder_stats(struct seq_file *m, const char *prefix,
			       struct binder_stats *stats)
{
	int i;

	BUILD_BUG_ON(ARRAY_SIZE(stats->bc) !=
		     ARRAY_SIZE(binder_command_strings));
	for (i = 0; i < ARRAY_SIZE(stats->bc); i++) {
		int temp = atomic_read(&stats->bc[i]);

		if (temp)
			seq_printf(m, "%s%s: %d\n", prefix,
				   binder_command_strings[i], temp);
	}

	BUILD_BUG_ON(ARRAY_SIZE(stats->br) !=
		     ARRAY_SIZE(binder_return_strings));
	for (i = 0; i < ARRAY_SIZE(stats->br); i++) {
		int temp = atomic_read(&stats->br[i]);

		if (temp)
			seq_printf(m, "%s%s: %d\n", prefix,
				   binder_return_strings[i], temp);
	}

	BUILD_BUG_ON(ARRAY_SIZE(stats->obj_created) !=
		     ARRAY_SIZE(binder_objstat_strings));
	BUILD_BUG_ON(ARRAY_SIZE(stats->obj_created) !=
		     ARRAY_SIZE(stats->obj_deleted));
	for (i = 0; i < ARRAY_SIZE(stats->obj_created); i++) {
		int created = atomic_read(&stats->obj_created[i]);
		int deleted = atomic_read(&stats->obj_deleted[i]);

		if (created || deleted)
			seq_printf(m, "%s%s: active %d total %d\n",
				prefix,
				binder_objstat_strings[i],
				created - deleted,
				created);
	}
}

static void print_binder_proc_stats(struct seq_file *m,
				    struct binder_proc *proc)
{
	struct binder_work *w;
	struct binder_thread *thread;
	struct rb_node *n;
	int count, strong, weak, ready_threads;
	size_t free_async_space =
		binder_alloc_get_free_async_space(&proc->alloc);

	seq_printf(m, "proc %d\n", proc->pid);
	seq_printf(m, "context %s\n", proc->context->name);
	count = 0;
	ready_threads = 0;
	binder_inner_proc_lock(proc);
	for (n = rb_first(&proc->threads); n != NULL; n = rb_next(n))
		count++;

	list_for_each_entry(thread, &proc->waiting_threads, waiting_thread_node)
		ready_threads++;

	seq_printf(m, "  threads: %d\n", count);
	seq_printf(m, "  requested threads: %d+%d/%d\n"
			"  ready threads %d\n"
			"  free async space %zd\n", proc->requested_threads,
			proc->requested_threads_started, proc->max_threads,
			ready_threads,
			free_async_space);
	count = 0;
	for (n = rb_first(&proc->nodes); n != NULL; n = rb_next(n))
		count++;
	binder_inner_proc_unlock(proc);
	seq_printf(m, "  nodes: %d\n", count);
	count = 0;
	strong = 0;
	weak = 0;
	binder_proc_lock(proc);
	for (n = rb_first(&proc->refs_by_desc); n != NULL; n = rb_next(n)) {
		struct binder_ref *ref = rb_entry(n, struct binder_ref,
						  rb_node_desc);
		count++;
		strong += ref->data.strong;
		weak += ref->data.weak;
	}
	binder_proc_unlock(proc);
	seq_printf(m, "  refs: %d s %d w %d\n", count, strong, weak);

	count = binder_alloc_get_allocated_count(&proc->alloc);
	seq_printf(m, "  buffers: %d\n", count);

	binder_alloc_print_pages(m, &proc->alloc);

	count = 0;
	binder_inner_proc_lock(proc);
	list_for_each_entry(w, &proc->todo, entry) {
		if (w->type == BINDER_WORK_TRANSACTION)
			count++;
	}
	binder_inner_proc_unlock(proc);
	seq_printf(m, "  pending transactions: %d\n", count);

	print_binder_stats(m, "  ", &proc->stats);
}


static int binder_state_show(struct seq_file *m, void *unused)
{
	struct binder_proc *proc;
	struct binder_node *node;
	struct binder_node *last_node = NULL;

	seq_puts(m, "binder state:\n");

	spin_lock(&binder_dead_nodes_lock);
	if (!hlist_empty(&binder_dead_nodes))
		seq_puts(m, "dead nodes:\n");
	hlist_for_each_entry(node, &binder_dead_nodes, dead_node) {
		/*
		 * take a temporary reference on the node so it
		 * survives and isn't removed from the list
		 * while we print it.
		 */
		node->tmp_refs++;
		spin_unlock(&binder_dead_nodes_lock);
		if (last_node)
			binder_put_node(last_node);
		binder_node_lock(node);
		print_binder_node_nilocked(m, node);
		binder_node_unlock(node);
		last_node = node;
		spin_lock(&binder_dead_nodes_lock);
	}
	spin_unlock(&binder_dead_nodes_lock);
	if (last_node)
		binder_put_node(last_node);

	mutex_lock(&binder_procs_lock);
	hlist_for_each_entry(proc, &binder_procs, proc_node)
		print_binder_proc(m, proc, 1);
	mutex_unlock(&binder_procs_lock);

	return 0;
}

static int binder_stats_show(struct seq_file *m, void *unused)
{
	struct binder_proc *proc;

	seq_puts(m, "binder stats:\n");

	print_binder_stats(m, "", &binder_stats);

	mutex_lock(&binder_procs_lock);
	hlist_for_each_entry(proc, &binder_procs, proc_node)
		print_binder_proc_stats(m, proc);
	mutex_unlock(&binder_procs_lock);

	return 0;
}

static int binder_transactions_show(struct seq_file *m, void *unused)
{
	struct binder_proc *proc;

	seq_puts(m, "binder transactions:\n");
	mutex_lock(&binder_procs_lock);
	hlist_for_each_entry(proc, &binder_procs, proc_node)
		print_binder_proc(m, proc, 0);
	mutex_unlock(&binder_procs_lock);

	return 0;
}

static int binder_proc_show(struct seq_file *m, void *unused)
{
	struct binder_proc *itr;
	int pid = (unsigned long)m->private;

	mutex_lock(&binder_procs_lock);
	hlist_for_each_entry(itr, &binder_procs, proc_node) {
		if (itr->pid == pid) {
			seq_puts(m, "binder proc state:\n");
			print_binder_proc(m, itr, 1);
		}
	}
	mutex_unlock(&binder_procs_lock);

	return 0;
}

static void print_binder_transaction_log_entry(struct seq_file *m,
					struct binder_transaction_log_entry *e)
{
	int debug_id = READ_ONCE(e->debug_id_done);
	/*
	 * read barrier to guarantee debug_id_done read before
	 * we print the log values
	 */
	smp_rmb();
	seq_printf(m,
		   "%d: %s from %d:%d to %d:%d context %s node %d handle %d size %d:%d ret %d/%d l=%d",
		   e->debug_id, (e->call_type == 2) ? "reply" :
		   ((e->call_type == 1) ? "async" : "call "), e->from_proc,
		   e->from_thread, e->to_proc, e->to_thread, e->context_name,
		   e->to_node, e->target_handle, e->data_size, e->offsets_size,
		   e->return_error, e->return_error_param,
		   e->return_error_line);
	/*
	 * read-barrier to guarantee read of debug_id_done after
	 * done printing the fields of the entry
	 */
	smp_rmb();
	seq_printf(m, debug_id && debug_id == READ_ONCE(e->debug_id_done) ?
			"\n" : " (incomplete)\n");
}

static int binder_transaction_log_show(struct seq_file *m, void *unused)
{
	struct binder_transaction_log *log = m->private;
	unsigned int log_cur = atomic_read(&log->cur);
	unsigned int count;
	unsigned int cur;
	int i;

	count = log_cur + 1;
	cur = count < ARRAY_SIZE(log->entry) && !log->full ?
		0 : count % ARRAY_SIZE(log->entry);
	if (count > ARRAY_SIZE(log->entry) || log->full)
		count = ARRAY_SIZE(log->entry);
	for (i = 0; i < count; i++) {
		unsigned int index = cur++ % ARRAY_SIZE(log->entry);

		print_binder_transaction_log_entry(m, &log->entry[index]);
	}
	return 0;
}

static const struct file_operations binder_fops = {
	.owner = THIS_MODULE,
	.poll = binder_poll,
	.unlocked_ioctl = binder_ioctl,
	.compat_ioctl = binder_ioctl,
	.mmap = binder_mmap,
	.open = binder_open,
	.flush = binder_flush,
	.release = binder_release,
};

BINDER_DEBUG_ENTRY(state);
BINDER_DEBUG_ENTRY(stats);
BINDER_DEBUG_ENTRY(transactions);
BINDER_DEBUG_ENTRY(transaction_log);

static int __init init_binder_device(const char *name)
{
	int ret;
	struct binder_device *binder_device;

	binder_device = kzalloc(sizeof(*binder_device), GFP_KERNEL);
	if (!binder_device)
		return -ENOMEM;

	binder_device->miscdev.fops = &binder_fops;
	binder_device->miscdev.minor = MISC_DYNAMIC_MINOR;
	binder_device->miscdev.name = name;

	binder_device->context.binder_context_mgr_uid = INVALID_UID;
	binder_device->context.name = name;
	mutex_init(&binder_device->context.context_mgr_node_lock);

	ret = misc_register(&binder_device->miscdev);
	if (ret < 0) {
		kfree(binder_device);
		return ret;
	}

	hlist_add_head(&binder_device->hlist, &binder_devices);

	return ret;
}

static int __init binder_init(void)
{
	int ret;
	char *device_name, *device_names, *device_tmp;
	struct binder_device *device;
	struct hlist_node *tmp;

	ret = binder_alloc_shrinker_init();
	if (ret)
		return ret;

	atomic_set(&binder_transaction_log.cur, ~0U);
	atomic_set(&binder_transaction_log_failed.cur, ~0U);

	binder_debugfs_dir_entry_root = debugfs_create_dir("binder", NULL);
	if (binder_debugfs_dir_entry_root)
		binder_debugfs_dir_entry_proc = debugfs_create_dir("proc",
						 binder_debugfs_dir_entry_root);

	if (binder_debugfs_dir_entry_root) {
		debugfs_create_file("state",
				    0444,
				    binder_debugfs_dir_entry_root,
				    NULL,
				    &binder_state_fops);
		debugfs_create_file("stats",
				    0444,
				    binder_debugfs_dir_entry_root,
				    NULL,
				    &binder_stats_fops);
		debugfs_create_file("transactions",
				    0444,
				    binder_debugfs_dir_entry_root,
				    NULL,
				    &binder_transactions_fops);
		debugfs_create_file("transaction_log",
				    0444,
				    binder_debugfs_dir_entry_root,
				    &binder_transaction_log,
				    &binder_transaction_log_fops);
		debugfs_create_file("failed_transaction_log",
				    0444,
				    binder_debugfs_dir_entry_root,
				    &binder_transaction_log_failed,
				    &binder_transaction_log_fops);
	}

	/*
	 * Copy the module_parameter string, because we don't want to
	 * tokenize it in-place.
	 */
	device_names = kzalloc(strlen(binder_devices_param) + 1, GFP_KERNEL);
	if (!device_names) {
		ret = -ENOMEM;
		goto err_alloc_device_names_failed;
	}
	strcpy(device_names, binder_devices_param);

	device_tmp = device_names;
	while ((device_name = strsep(&device_tmp, ","))) {
		ret = init_binder_device(device_name);
		if (ret)
			goto err_init_binder_device_failed;
	}

	return ret;

err_init_binder_device_failed:
	hlist_for_each_entry_safe(device, tmp, &binder_devices, hlist) {
		misc_deregister(&device->miscdev);
		hlist_del(&device->hlist);
		kfree(device);
	}

	kfree(device_names);

err_alloc_device_names_failed:
	debugfs_remove_recursive(binder_debugfs_dir_entry_root);

	return ret;
}

device_initcall(binder_init);

#define CREATE_TRACE_POINTS
#include "binder_trace.h"

MODULE_LICENSE("GPL v2");<|MERGE_RESOLUTION|>--- conflicted
+++ resolved
@@ -359,9 +359,6 @@
  *                        (invariant after initialized)
  * @min_priority:         minimum scheduling priority
  *                        (invariant after initialized)
- * @txn_security_ctx:     require sender's security context
-						 (invariant after initialized)
-
  * @inherit_rt:           inherit RT scheduling policy from caller
  * @txn_security_ctx:     require sender's security context
  *                        (invariant after initialized)
@@ -1273,7 +1270,7 @@
 					struct binder_priority node_prio,
 					bool inherit_rt)
 {
-	struct binder_priority desired_prio;
+	struct binder_priority desired_prio = t->priority;
 
 	if (t->set_priority_called)
 		return;
@@ -1285,9 +1282,6 @@
 	if (!inherit_rt && is_rt_policy(desired_prio.sched_policy)) {
 		desired_prio.prio = NICE_TO_PRIO(0);
 		desired_prio.sched_policy = SCHED_NORMAL;
-	} else {
-		desired_prio.prio = t->priority.prio;
-		desired_prio.sched_policy = t->priority.sched_policy;
 	}
 
 	if (node_prio.prio < t->priority.prio ||
@@ -1394,7 +1388,6 @@
 		FLAT_BINDER_FLAG_SCHED_POLICY_SHIFT;
 	node->min_priority = to_kernel_prio(node->sched_policy, priority);
 	node->accept_fds = !!(flags & FLAT_BINDER_FLAG_ACCEPTS_FDS);
-	node->txn_security_ctx = !!(flags & FLAT_BINDER_FLAG_TXN_SECURITY_CTX);
 	node->inherit_rt = !!(flags & FLAT_BINDER_FLAG_INHERIT_RT);
 	node->txn_security_ctx = !!(flags & FLAT_BINDER_FLAG_TXN_SECURITY_CTX);
 	spin_lock_init(&node->lock);
@@ -2149,11 +2142,6 @@
 
 static void binder_free_transaction(struct binder_transaction *t)
 {
-<<<<<<< HEAD
-	struct binder_proc *target_proc = t->to_proc;
-
-	if (target_proc) {
-=======
 	struct binder_proc *target_proc;
 
 	spin_lock(&t->lock);
@@ -2162,18 +2150,10 @@
 		atomic_inc(&target_proc->tmp_ref);
 		spin_unlock(&t->lock);
 
->>>>>>> a0ccc147
 		binder_inner_proc_lock(target_proc);
 		if (t->buffer)
 			t->buffer->transaction = NULL;
 		binder_inner_proc_unlock(target_proc);
-<<<<<<< HEAD
-	}
-	/*
-	 * If the transaction has no target_proc, then
-	 * t->buffer->transaction has already been cleared.
-	 */
-=======
 		binder_proc_dec_tmpref(target_proc);
 	} else {
 		/*
@@ -2182,7 +2162,6 @@
 		 */
 		spin_unlock(&t->lock);
 	}
->>>>>>> a0ccc147
 	kfree(t);
 	binder_stats_deleted(BINDER_STAT_TRANSACTION);
 }
@@ -3365,26 +3344,11 @@
 		//SAnP]
 		goto err_binder_alloc_buf_failed;
 	}
-<<<<<<< HEAD
-    if (secctx) {
-=======
 	if (secctx) {
->>>>>>> a0ccc147
 		size_t buf_offset = ALIGN(tr->data_size, sizeof(void *)) +
 				    ALIGN(tr->offsets_size, sizeof(void *)) +
 				    ALIGN(extra_buffers_size, sizeof(void *)) -
 				    ALIGN(secctx_sz, sizeof(u64));
-<<<<<<< HEAD
-		char *kptr = t->buffer->data + buf_offset;
-
-		t->security_ctx = (uintptr_t)kptr +
-		    binder_alloc_get_user_buffer_offset(&target_proc->alloc);
-		memcpy(kptr, secctx, secctx_sz);
-		security_release_secctx(secctx, secctx_sz);
-		secctx = NULL;
-	}
-	
-=======
 
 		t->security_ctx = (uintptr_t)t->buffer->user_data + buf_offset;
 		binder_alloc_copy_to_buffer(&target_proc->alloc,
@@ -3393,7 +3357,6 @@
 		security_release_secctx(secctx, secctx_sz);
 		secctx = NULL;
 	}
->>>>>>> a0ccc147
 	t->buffer->debug_id = t->debug_id;
 	t->buffer->transaction = t;
 	t->buffer->target_node = target_node;
@@ -3944,16 +3907,6 @@
 			if (IS_ERR_OR_NULL(buffer)) {
 				if (PTR_ERR(buffer) == -EPERM) {
 					binder_user_error(
-<<<<<<< HEAD
-					"%d:%d BC_FREE_BUFFER u%016llx matched unreturned or currently freeing buffer\n",
-					proc->pid, thread->pid,
-					(u64)data_ptr);
-				} else {
-					binder_user_error(
-					"%d:%d BC_FREE_BUFFER u%016llx no match\n",
-					proc->pid, thread->pid,
-					(u64)data_ptr);
-=======
 						"%d:%d BC_FREE_BUFFER u%016llx matched unreturned or currently freeing buffer\n",
 						proc->pid, thread->pid,
 						(u64)data_ptr);
@@ -3962,7 +3915,6 @@
 						"%d:%d BC_FREE_BUFFER u%016llx no match\n",
 						proc->pid, thread->pid,
 						(u64)data_ptr);
->>>>>>> a0ccc147
 				}
 				break;
 			}
@@ -4377,10 +4329,6 @@
 		uint32_t cmd;
 		struct binder_transaction_data_secctx tr;
 		struct binder_transaction_data *trd = &tr.transaction_data;
-<<<<<<< HEAD
-
-=======
->>>>>>> a0ccc147
 		struct binder_work *w = NULL;
 		struct list_head *list = NULL;
 		struct binder_transaction *t = NULL;
@@ -4583,10 +4531,6 @@
 
 			trd->target.ptr = target_node->ptr;
 			trd->cookie =  target_node->cookie;
-<<<<<<< HEAD
-
-=======
->>>>>>> a0ccc147
 			node_prio.sched_policy = target_node->sched_policy;
 			node_prio.prio = target_node->min_priority;
 			binder_transaction_priority(current, t, node_prio,
@@ -4614,13 +4558,7 @@
 
 		trd->data_size = t->buffer->data_size;
 		trd->offsets_size = t->buffer->offsets_size;
-<<<<<<< HEAD
-		trd->data.ptr.buffer = (binder_uintptr_t)
-			((uintptr_t)t->buffer->data +
-			binder_alloc_get_user_buffer_offset(&proc->alloc));
-=======
 		trd->data.ptr.buffer = (uintptr_t)t->buffer->user_data;
->>>>>>> a0ccc147
 		trd->data.ptr.offsets = trd->data.ptr.buffer +
 					ALIGN(t->buffer->data_size,
 					    sizeof(void *));
@@ -4650,24 +4588,15 @@
 			return -EFAULT;
 		}
 		ptr += trsize;
-<<<<<<< HEAD
-		
-=======
-
->>>>>>> a0ccc147
+
 		trace_binder_transaction_received(t);
 		binder_stat_br(proc, thread, cmd);
 		binder_debug(BINDER_DEBUG_TRANSACTION,
 			     "%d:%d %s %d %d:%d, cmd %d size %zd-%zd ptr %016llx-%016llx\n",
 			     proc->pid, thread->pid,
 			     (cmd == BR_TRANSACTION) ? "BR_TRANSACTION" :
-<<<<<<< HEAD
-			     (cmd == BR_TRANSACTION_SEC_CTX) ?
-					"BR_TRANSACTION_SEC_CTX" : "BR_REPLY",	 
-=======
 				(cmd == BR_TRANSACTION_SEC_CTX) ?
 				     "BR_TRANSACTION_SEC_CTX" : "BR_REPLY",
->>>>>>> a0ccc147
 			     t->debug_id, t_from ? t_from->proc->pid : 0,
 			     t_from ? t_from->pid : 0, cmd,
 			     t->buffer->data_size, t->buffer->offsets_size,
@@ -5186,10 +5115,6 @@
 			goto err;
 		break;
 	}
-<<<<<<< HEAD
-
-=======
->>>>>>> a0ccc147
 	case BINDER_SET_CONTEXT_MGR:
 		ret = binder_ioctl_set_ctx_mgr(filp, NULL);
 		if (ret)
