--- conflicted
+++ resolved
@@ -1289,13 +1289,8 @@
 		enable = SDMMC_CARD_RD_THR_EN;
 
 	if (host->timing != MMC_TIMING_MMC_HS200 &&
-<<<<<<< HEAD
-	    host->timing != MMC_TIMING_MMC_HS400 &&
-	    host->timing != MMC_TIMING_UHS_SDR104)
-=======
 	    host->timing != MMC_TIMING_UHS_SDR104 &&
 	    host->timing != MMC_TIMING_MMC_HS400)
->>>>>>> 25053797
 		goto disable;
 
 	blksz_depth = blksz / (1 << host->data_shift);
