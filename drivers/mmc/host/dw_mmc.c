/*
 * Synopsys DesignWare Multimedia Card Interface driver
 *  (Based on NXP driver for lpc 31xx)
 *
 * Copyright (C) 2009 NXP Semiconductors
 * Copyright (C) 2009, 2010 Imagination Technologies Ltd.
 *
 * This program is free software; you can redistribute it and/or modify
 * it under the terms of the GNU General Public License as published by
 * the Free Software Foundation; either version 2 of the License, or
 * (at your option) any later version.
 */

#include <linux/blkdev.h>
#include <linux/clk.h>
#include <linux/debugfs.h>
#include <linux/device.h>
#include <linux/dma-mapping.h>
#include <linux/err.h>
#include <linux/init.h>
#include <linux/interrupt.h>
#include <linux/iopoll.h>
#include <linux/ioport.h>
#include <linux/module.h>
#include <linux/platform_device.h>
#include <linux/seq_file.h>
#include <linux/slab.h>
#include <linux/stat.h>
#include <linux/delay.h>
#include <linux/irq.h>
#include <linux/mmc/card.h>
#include <linux/mmc/host.h>
#include <linux/mmc/mmc.h>
#include <linux/mmc/sd.h>
#include <linux/mmc/sdio.h>
#include <linux/mmc/dw_mmc.h>
#include <linux/bitops.h>
#include <linux/regulator/consumer.h>
#include <linux/workqueue.h>
#include <linux/of.h>
#include <linux/of_gpio.h>
#include <linux/mmc/slot-gpio.h>
#include <linux/smc.h>

#include <soc/samsung/exynos-pm.h>
#include <soc/samsung/exynos-powermode.h>

#include "dw_mmc.h"
#include "dw_mmc-exynos.h"
#include "../card/queue.h"

/* Common flag combinations */
#define DW_MCI_DATA_ERROR_FLAGS	(SDMMC_INT_DRTO | SDMMC_INT_DCRC | \
				 SDMMC_INT_HTO | SDMMC_INT_SBE  | \
				 SDMMC_INT_EBE | SDMMC_INT_HLE)
#define DW_MCI_CMD_ERROR_FLAGS	(SDMMC_INT_RTO | SDMMC_INT_RCRC | \
				 SDMMC_INT_RESP_ERR | SDMMC_INT_HLE)
#define DW_MCI_ERROR_FLAGS	(DW_MCI_DATA_ERROR_FLAGS | \
				 DW_MCI_CMD_ERROR_FLAGS)
#define DW_MCI_SEND_STATUS	1
#define DW_MCI_RECV_STATUS	2
#define DW_MCI_DMA_THRESHOLD	16

#define DW_MCI_FREQ_MAX	200000000	/* unit: HZ */
#define DW_MCI_FREQ_MIN	300000		/* unit: HZ */

/* Each descriptor can transfer up to 4KB of data in chained mode */
#define DW_MCI_DESC_DATA_LENGTH	0x1000

#define DESC_RING_BUF_SZ	PAGE_SIZE

static bool dw_mci_reset(struct dw_mci *host);

static int dw_mci_card_busy(struct mmc_host *mmc);
bool dw_mci_fifo_reset(struct device *dev, struct dw_mci *host);
void dw_mci_ciu_reset(struct device *dev, struct dw_mci *host);
static bool dw_mci_ctrl_reset(struct dw_mci *host, u32 reset);
extern int fmp_mmc_map_sg(struct dw_mci *host, struct idmac_desc_64addr *desc, int idx,
			uint32_t sector_key, uint32_t sector, struct mmc_data *data);
static void dw_mci_request_end(struct dw_mci *host, struct mmc_request *mrq);
static struct workqueue_struct *pm_workqueue;
#if defined(CONFIG_MMC_DW_DEBUG)
static struct dw_mci_debug_data dw_mci_debug __cacheline_aligned;

/* Add sysfs for read cmd_logs */
static ssize_t dw_mci_debug_log_show(struct device *dev,
		struct device_attribute *attr, char *buf)
{
	ssize_t total_len = 0;
	int j = 0, k = 0;
	struct dw_mci_cmd_log *cmd_log;
	unsigned int offset;
	struct mmc_host *mmc = container_of(dev, struct mmc_host, class_dev);
	struct dw_mci *host = dw_mci_debug.host[mmc->index];
	/*
	 * print cmd_log from prev. 14 to last
	 */
	 if (host->debug_info->en_logging & DW_MCI_DEBUG_ON_CMD) {
		 offset = atomic_read(&host->debug_info->cmd_log_count) - 13;
		 offset &= DWMCI_LOG_MAX - 1;
		 total_len += snprintf(buf, PAGE_SIZE, "HOST%1d\n", mmc->index);
		 buf += (sizeof(char) * 6);
		 cmd_log = host->debug_info->cmd_log;
		 for (j = 0; j < 14; j++) {
			 total_len += snprintf(buf+(sizeof(char)*71*j)+
				 (sizeof(char)*(2*k+6*(k+1))), PAGE_SIZE,
				 "%04d:%2d,0x%08x,%04d,%016llu,%016llu,%02x,%04x,%03d.\n",
				 offset,
				 cmd_log[offset].cmd, cmd_log[offset].arg,
				 cmd_log[offset].data_size, cmd_log[offset].send_time,
				 cmd_log[offset].done_time, cmd_log[offset].seq_status,
				 cmd_log[offset].rint_sts, cmd_log[offset].status_count);
			 offset++;
		 }
		 total_len += snprintf(buf + (sizeof(char)*2), PAGE_SIZE, "\n\n");
		 k++;
	 }

	return total_len;
}

static ssize_t dw_mci_debug_log_control(struct device *dev,
		struct device_attribute *attr,
		const char *buf,
		size_t len)
{
	int enable = 0;
	int ret = 0;
	struct mmc_host *mmc = container_of(dev, struct mmc_host, class_dev);
	struct dw_mci *host = dw_mci_debug.host[mmc->index];

	ret = kstrtoint(buf, 0, &enable);
	if (ret)
		goto out;
	host->debug_info->en_logging = enable;
	printk("%s: en_logging is %d.\n",
			mmc_hostname(host->cur_slot->mmc),
			host->debug_info->en_logging);
 out:
	return len;
}
static DEVICE_ATTR(dwmci_debug, 0644, dw_mci_debug_log_show, dw_mci_debug_log_control);

/*
 * new_cmd : has to be true Only send_command.(except CMD13)
 * flags :
 * 0x1 : send_cmd : start_command(all)
 * 0x2 : resp(CD) : set done_time without data case
 * 0x4 : data_done(DTO) : set done_time with data case
 * 0x8 : error interrupt occurs : set rint_sts read from RINTSTS
 */
static void dw_mci_debug_cmd_log(struct mmc_command *cmd, struct dw_mci *host,
		bool new_cmd, u8 flags, u32 rintsts)
{
	int cpu = raw_smp_processor_id();
	unsigned int count;
	struct dw_mci_cmd_log *cmd_log;
	if (!host->debug_info || !(host->debug_info->en_logging & DW_MCI_DEBUG_ON_CMD))
		return;

	cmd_log = host->debug_info->cmd_log;

	if (!new_cmd) {
		count = atomic_read(&host->debug_info->cmd_log_count) &
							(DWMCI_LOG_MAX - 1);
		if (flags & DW_MCI_FLAG_SEND_CMD)	/* CMD13 */
			cmd_log[count].status_count++;
		if (flags & DW_MCI_FLAG_CD) {
			cmd_log[count].seq_status |= DW_MCI_FLAG_CD;
			cmd_log[count].done_time = cpu_clock(cpu);
		}
		if (flags & DW_MCI_FLAG_DTO) {
			cmd_log[count].seq_status |= DW_MCI_FLAG_DTO;
			cmd_log[count].done_time = cpu_clock(cpu);
		}
		if (flags & DW_MCI_FLAG_ERROR) {
			cmd_log[count].seq_status |= DW_MCI_FLAG_ERROR;
			cmd_log[count].rint_sts |= (rintsts & 0xFFFF);
		}
	} else {
		count = atomic_inc_return(&host->debug_info->cmd_log_count) &
							(DWMCI_LOG_MAX - 1);
		cmd_log[count].cmd = cmd->opcode;
		cmd_log[count].arg = cmd->arg;
		if (cmd->data)
			cmd_log[count].data_size = cmd->data->blocks;
		else
			cmd_log[count].data_size = 0;

		cmd_log[count].send_time = cpu_clock(cpu);

		cmd_log[count].done_time = 0x0;
		cmd_log[count].seq_status = DW_MCI_FLAG_SEND_CMD;
		if (!(flags & DW_MCI_FLAG_SEND_CMD))
			cmd_log[count].seq_status |= DW_MCI_FLAG_NEW_CMD_ERR;

		cmd_log[count].rint_sts = 0x0;
		cmd_log[count].status_count = 0;
	}
}

static void dw_mci_debug_req_log(struct dw_mci *host, struct mmc_request *mrq,
		enum dw_mci_req_log_state log_state, enum dw_mci_state state)
{
	int cpu = raw_smp_processor_id();
	unsigned int count;
	struct dw_mci_req_log *req_log;

	if (!host->debug_info || !(host->debug_info->en_logging & DW_MCI_DEBUG_ON_REQ))
		return;

	req_log = host->debug_info->req_log;

	count = atomic_inc_return(&host->debug_info->req_log_count)
					& (DWMCI_REQ_LOG_MAX - 1);
	if (log_state == STATE_REQ_START) {
		req_log[count].info0 = mrq->cmd->opcode;
		req_log[count].info1 = mrq->cmd->arg;
		if (mrq->data) {
			req_log[count].info2 = (u32)mrq->data->blksz;
			req_log[count].info3 = (u32)mrq->data->blocks;
		} else {
			req_log[count].info2 = 0;
			req_log[count].info3 = 0;
		}
	} else {
		req_log[count].info0 = host->cmd_status;
		req_log[count].info1 = host->data_status;
		req_log[count].info2 = 0;
		req_log[count].info3 = 0;
	}
	req_log[count].log_state = log_state;
	req_log[count].pending_events = host->pending_events;
	req_log[count].completed_events = host->completed_events;
	req_log[count].timestamp = cpu_clock(cpu);
	req_log[count].state = state;
}

static void dw_mci_debug_init(struct dw_mci *host)
{
	unsigned int host_index;
	unsigned int info_index;

	host_index = dw_mci_debug.host_count++;
	if (host_index < DWMCI_DBG_NUM_HOST) {
		dw_mci_debug.host[host_index] = host;
		if (DWMCI_DBG_MASK_INFO & DWMCI_DBG_BIT_HOST(host_index)) {
			static atomic_t temp_cmd_log_count = ATOMIC_INIT(-1);
			static atomic_t temp_req_log_count = ATOMIC_INIT(-1);
			int sysfs_err = 0;

			info_index = dw_mci_debug.info_count++;
			dw_mci_debug.info_index[host_index] = info_index;
			host->debug_info = &dw_mci_debug.debug_info[info_index];
			host->debug_info->en_logging = DW_MCI_DEBUG_ON_CMD
					| DW_MCI_DEBUG_ON_REQ;
			host->debug_info->cmd_log_count = temp_cmd_log_count;
			host->debug_info->req_log_count = temp_req_log_count;

			sysfs_err = sysfs_create_file(&(host->slot[0]->mmc->class_dev.kobj),
						&(dev_attr_dwmci_debug.attr));
			pr_info("%s: create debug_log sysfs : %s.....\n", __func__,
					sysfs_err ? "failed" : "successed");
			dev_info(host->dev, "host %d debug On\n", host_index);
		} else {
			dw_mci_debug.info_index[host_index] = 0xFF;
		}
	}
}
#else
static inline int dw_mci_debug_cmd_log(struct mmc_command *cmd,
		struct dw_mci *host, bool new_cmd, u8 flags, u32 rintsts)
{
	return 0;
}

static inline int dw_mci_debug_req_log(struct dw_mci *host,
		struct mmc_request *mrq, enum dw_mci_req_log_state log_state,
		enum dw_mci_state state)
{
	return 0;
}

static inline int dw_mci_debug_init(struct dw_mci *host)
{
	return 0;
}
#endif /* defined (CONFIG_MMC_DW_DEBUG) */

static void dw_mci_qos_work(struct work_struct *work)
{
	struct dw_mci *host = container_of(work, struct dw_mci, qos_work.work);
	pm_qos_update_request(&host->pm_qos_lock, 0);
}
static void dw_mci_qos_get(struct dw_mci *host)
{
	if (delayed_work_pending(&host->qos_work))
		cancel_delayed_work_sync(&host->qos_work);
	else
		flush_delayed_work(&host->qos_work);

	pm_qos_update_request(&host->pm_qos_lock, host->pdata->qos_dvfs_level);
}
static void dw_mci_qos_put(struct dw_mci *host)
{
	queue_delayed_work(pm_workqueue, &host->qos_work,
			msecs_to_jiffies(5));
}
/* Add sysfs for argos */
static ssize_t dw_mci_transferred_cnt_show(struct device *dev,
		struct device_attribute *attr,
		char *buf)
{
	struct mmc_host *mmc = container_of(dev, struct mmc_host, class_dev);
	struct dw_mci_slot *slot = mmc_priv(mmc);
	struct dw_mci *host = slot->host;

	return sprintf(buf, "%u\n" , host->transferred_cnt);
}

DEVICE_ATTR(trans_count, 0444, dw_mci_transferred_cnt_show, NULL);

static void dw_mci_transferred_cnt_init(struct dw_mci *host, struct mmc_host *mmc)
{
	int sysfs_err = 0;
	sysfs_err = sysfs_create_file(&(mmc->class_dev.kobj),
			&(dev_attr_trans_count.attr));
	pr_info("%s: trans_count: %s.....\n", __func__,
			sysfs_err ? "failed" : "successed");
}

bool dw_mci_fifo_reset(struct device *dev, struct dw_mci *host);
void dw_mci_ciu_reset(struct device *dev, struct dw_mci *host);
static bool dw_mci_ctrl_reset(struct dw_mci *host, u32 reset);
static int dw_mci_get_cd(struct mmc_host *mmc);

#if defined(CONFIG_DEBUG_FS)
static int dw_mci_req_show(struct seq_file *s, void *v)
{
	struct dw_mci_slot *slot = s->private;
	struct mmc_request *mrq;
	struct mmc_command *cmd;
	struct mmc_command *stop;
	struct mmc_data	*data;

	/* Make sure we get a consistent snapshot */
	spin_lock_bh(&slot->host->lock);
	mrq = slot->mrq;

	if (mrq) {
		cmd = mrq->cmd;
		data = mrq->data;
		stop = mrq->stop;

		if (cmd)
			seq_printf(s,
				   "CMD%u(0x%x) flg %x rsp %x %x %x %x err %d\n",
				   cmd->opcode, cmd->arg, cmd->flags,
				   cmd->resp[0], cmd->resp[1], cmd->resp[2],
				   cmd->resp[2], cmd->error);
		if (data)
			seq_printf(s, "DATA %u / %u * %u flg %x err %d\n",
				   data->bytes_xfered, data->blocks,
				   data->blksz, data->flags, data->error);
		if (stop)
			seq_printf(s,
				   "CMD%u(0x%x) flg %x rsp %x %x %x %x err %d\n",
				   stop->opcode, stop->arg, stop->flags,
				   stop->resp[0], stop->resp[1], stop->resp[2],
				   stop->resp[2], stop->error);
	}

	spin_unlock_bh(&slot->host->lock);

	return 0;
}

static int dw_mci_req_open(struct inode *inode, struct file *file)
{
	return single_open(file, dw_mci_req_show, inode->i_private);
}

static const struct file_operations dw_mci_req_fops = {
	.owner		= THIS_MODULE,
	.open		= dw_mci_req_open,
	.read		= seq_read,
	.llseek		= seq_lseek,
	.release	= single_release,
};

static int dw_mci_regs_show(struct seq_file *s, void *v)
{
	seq_printf(s, "STATUS:\t0x%08x\n", SDMMC_STATUS);
	seq_printf(s, "RINTSTS:\t0x%08x\n", SDMMC_RINTSTS);
	seq_printf(s, "CMD:\t0x%08x\n", SDMMC_CMD);
	seq_printf(s, "CTRL:\t0x%08x\n", SDMMC_CTRL);
	seq_printf(s, "INTMASK:\t0x%08x\n", SDMMC_INTMASK);
	seq_printf(s, "CLKENA:\t0x%08x\n", SDMMC_CLKENA);

	return 0;
}

static int dw_mci_regs_open(struct inode *inode, struct file *file)
{
	return single_open(file, dw_mci_regs_show, inode->i_private);
}

static const struct file_operations dw_mci_regs_fops = {
	.owner		= THIS_MODULE,
	.open		= dw_mci_regs_open,
	.read		= seq_read,
	.llseek		= seq_lseek,
	.release	= single_release,
};

static void dw_mci_init_debugfs(struct dw_mci_slot *slot)
{
	struct mmc_host	*mmc = slot->mmc;
	struct dw_mci *host = slot->host;
	struct dentry *root;
	struct dentry *node;

	root = mmc->debugfs_root;
	if (!root)
		return;

	node = debugfs_create_file("regs", S_IRUSR, root, host,
				   &dw_mci_regs_fops);
	if (!node)
		goto err;

	node = debugfs_create_file("req", S_IRUSR, root, slot,
				   &dw_mci_req_fops);
	if (!node)
		goto err;

	node = debugfs_create_u32("state", S_IRUSR, root, (u32 *)&host->state);
	if (!node)
		goto err;

	node = debugfs_create_x32("pending_events", S_IRUSR, root,
				  (u32 *)&host->pending_events);
	if (!node)
		goto err;

	node = debugfs_create_x32("completed_events", S_IRUSR, root,
				  (u32 *)&host->completed_events);
	if (!node)
		goto err;

	return;

err:
	dev_err(&mmc->class_dev, "failed to initialize debugfs for slot\n");
}
#endif /* defined(CONFIG_DEBUG_FS) */

static void mci_send_cmd(struct dw_mci_slot *slot, u32 cmd, u32 arg);

u32 dw_mci_disable_interrupt(struct dw_mci *host, unsigned int *int_mask)
{
	u32 ctrl;

	ctrl = mci_readl(host, CTRL);
	ctrl &= ~(SDMMC_CTRL_INT_ENABLE);
	mci_writel(host, CTRL, ctrl);

	*int_mask = mci_readl(host, INTMASK);

	mci_writel(host, INTMASK, 0);

	return ctrl;
}

void dw_mci_enable_interrupt(struct dw_mci *host, unsigned int int_mask)
{
	unsigned int ctrl;
	mci_writel(host, INTMASK, int_mask);

	ctrl = mci_readl(host, CTRL);
	mci_writel(host, CTRL, ctrl | SDMMC_CTRL_INT_ENABLE);
}

static void dw_mci_update_clock(struct dw_mci_slot *slot)
{
	struct dw_mci *host = slot->host;
	int retry = 10;
	unsigned int int_mask = 0;
	unsigned int cmd_status = 0;

	dw_mci_disable_interrupt(host, &int_mask);

	do {
		wmb();
		mci_writel(host, CMD, SDMMC_CMD_START | SDMMC_CMD_UPD_CLK);

		if (!readl_poll_timeout_atomic(host->regs + SDMMC_CMD, cmd_status,
					!(cmd_status & SDMMC_CMD_START),
					1, 1 * USEC_PER_MSEC)) {
			goto out;
		} else {
			/* reset controller because a command is stuecked */
			if (mci_readl(host, RINTSTS) & SDMMC_INT_HLE) {
				mci_writel(host, RINTSTS, SDMMC_INT_HLE);
				break;
			}
		}

		dw_mci_ctrl_reset(host, SDMMC_CTRL_RESET);
	} while (--retry);

	dev_err(&slot->mmc->class_dev,
			"Timeout updating command (status %#x)\n", cmd_status);
out:
	/* recover interrupt mask after updating clock */
	dw_mci_enable_interrupt(host, int_mask);
}

static inline bool dw_mci_stop_abort_cmd(struct mmc_command *cmd)
{
	u32 op = cmd->opcode;

	if ((op == MMC_STOP_TRANSMISSION) ||
	    (op == MMC_GO_IDLE_STATE) ||
	    (op == MMC_GO_INACTIVE_STATE) ||
	    ((op == SD_IO_RW_DIRECT) && (cmd->arg & 0x80000000) &&
	     ((cmd->arg >> 9) & 0x1FFFF) == SDIO_CCCR_ABORT))
		return true;
	return false;
}

static u32 dw_mci_prepare_command(struct mmc_host *mmc, struct mmc_command *cmd)
{
	struct mmc_data	*data;
	struct dw_mci_slot *slot = mmc_priv(mmc);
	struct dw_mci *host = slot->host;
	u32 cmdr;

	cmd->error = -EINPROGRESS;
	cmdr = cmd->opcode;

	if (cmd->opcode == MMC_STOP_TRANSMISSION ||
	    cmd->opcode == MMC_GO_IDLE_STATE ||
	    cmd->opcode == MMC_GO_INACTIVE_STATE ||
	    (cmd->opcode == SD_IO_RW_DIRECT &&
	     ((cmd->arg >> 9) & 0x1FFFF) == SDIO_CCCR_ABORT))
		cmdr |= SDMMC_CMD_STOP;
	else if (cmd->opcode != MMC_SEND_STATUS && cmd->data)
		cmdr |= SDMMC_CMD_PRV_DAT_WAIT;

	if (cmd->opcode == SD_SWITCH_VOLTAGE) {
		u32 clk_en_a;

		/* Change state to continue to handle CMD11 weirdness */
		WARN_ON(slot->host->state != STATE_SENDING_CMD);
		slot->host->state = STATE_SENDING_CMD11;

		/*
		 * We need to disable low power mode (automatic clock stop)
		 * while doing voltage switch so we don't confuse the card,
		 * since stopping the clock is a specific part of the UHS
		 * voltage change dance.
		 *
		 * Note that low power mode (SDMMC_CLKEN_LOW_PWR) will be
		 * unconditionally turned back on in dw_mci_setup_bus() if it's
		 * ever called with a non-zero clock.  That shouldn't happen
		 * until the voltage change is all done.
		 */
		clk_en_a = mci_readl(host, CLKENA);
		clk_en_a &= ~(SDMMC_CLKEN_LOW_PWR << slot->id);
		mci_writel(host, CLKENA, clk_en_a);
		dw_mci_update_clock(slot);
	}

	if (cmd->flags & MMC_RSP_PRESENT) {
		/* We expect a response, so set this bit */
		cmdr |= SDMMC_CMD_RESP_EXP;
		if (cmd->flags & MMC_RSP_136)
			cmdr |= SDMMC_CMD_RESP_LONG;
	}

	if (cmd->flags & MMC_RSP_CRC)
		cmdr |= SDMMC_CMD_RESP_CRC;

	data = cmd->data;
	if (data) {
		cmdr |= SDMMC_CMD_DAT_EXP;
		if (data->flags & MMC_DATA_WRITE)
			cmdr |= SDMMC_CMD_DAT_WR;
	}

	if (!test_bit(DW_MMC_CARD_NO_USE_HOLD, &slot->flags))
		cmdr |= SDMMC_CMD_USE_HOLD_REG;

	return cmdr;
}

static u32 dw_mci_prep_stop_abort(struct dw_mci *host, struct mmc_command *cmd)
{
	struct mmc_command *stop;
	u32 cmdr;

	if (!cmd->data)
		return 0;

	stop = &host->stop_abort;
	cmdr = cmd->opcode;
	memset(stop, 0, sizeof(struct mmc_command));

	if (cmdr == MMC_READ_SINGLE_BLOCK ||
	    cmdr == MMC_READ_MULTIPLE_BLOCK ||
	    cmdr == MMC_WRITE_BLOCK ||
	    cmdr == MMC_WRITE_MULTIPLE_BLOCK ||
	    cmdr == MMC_SEND_TUNING_BLOCK ||
	    cmdr == MMC_SEND_TUNING_BLOCK_HS200) {
		stop->opcode = MMC_STOP_TRANSMISSION;
		stop->arg = 0;
		stop->flags = MMC_RSP_R1B | MMC_CMD_AC;
	} else if (cmdr == SD_IO_RW_EXTENDED) {
		stop->opcode = SD_IO_RW_DIRECT;
		stop->arg |= (1 << 31) | (0 << 28) | (SDIO_CCCR_ABORT << 9) |
			     ((cmd->arg >> 28) & 0x7);
		stop->flags = MMC_RSP_SPI_R5 | MMC_RSP_R5 | MMC_CMD_AC;
	} else {
		return 0;
	}

	cmdr = stop->opcode | SDMMC_CMD_STOP |
		SDMMC_CMD_RESP_CRC | SDMMC_CMD_RESP_EXP;

	return cmdr;
}

static void dw_mci_start_command(struct dw_mci *host,
				 struct mmc_command *cmd, u32 cmd_flags)
{
	host->cmd = cmd;
	dev_vdbg(host->dev,
		 "start command: ARGR=0x%08x CMDR=0x%08x\n",
		 cmd->arg, cmd_flags);

	/* needed to
	 * add get node parse_dt for check to enable logging
	 * if defined(CMD_LOGGING)
	 * set en_logging to true
	 * init cmd_log_count
	 */
	if (cmd->opcode == MMC_SEND_STATUS)
		dw_mci_debug_cmd_log(cmd, host, false, DW_MCI_FLAG_SEND_CMD, 0);
	else
		dw_mci_debug_cmd_log(cmd, host, true, DW_MCI_FLAG_SEND_CMD, 0);

	mci_writel(host, CMDARG, cmd->arg);
	wmb(); /* drain writebuffer */

	mci_writel(host, CMD, cmd_flags | SDMMC_CMD_START);
}

static inline void send_stop_abort(struct dw_mci *host, struct mmc_data *data)
{
	struct mmc_command *stop = data->stop ? data->stop : &host->stop_abort;

	dw_mci_start_command(host, stop, host->stop_cmdr);
}

/* DMA interface functions */
static void dw_mci_stop_dma(struct dw_mci *host)
{
	if (host->using_dma) {
		host->dma_ops->stop(host);
		host->dma_ops->cleanup(host);
		host->dma_ops->reset(host);
	}

	/* Data transfer was stopped by the interrupt handler */
	set_bit(EVENT_XFER_COMPLETE, &host->pending_events);
}

static int dw_mci_get_dma_dir(struct mmc_data *data)
{
	if (data->flags & MMC_DATA_WRITE)
		return DMA_TO_DEVICE;
	else
		return DMA_FROM_DEVICE;
}

static void dw_mci_dma_cleanup(struct dw_mci *host)
{
	struct mmc_data *data = host->data;

	if (data)
		if (!data->host_cookie)
			dma_unmap_sg(host->dev,
				     data->sg,
				     data->sg_len,
				     dw_mci_get_dma_dir(data));
	memset(host->sg_cpu, 0, DESC_RING_BUF_SZ);
}

static void dw_mci_idmac_reset(struct dw_mci *host)
{
	u32 bmod = mci_readl(host, BMOD);
	/* Software reset of DMA */
	bmod |= SDMMC_IDMAC_SWRESET;
	mci_writel(host, BMOD, bmod);
}

static void dw_mci_idmac_stop_dma(struct dw_mci *host)
{
	u32 temp;

	/* Disable and reset the IDMAC interface */
	temp = mci_readl(host, CTRL);
	temp &= ~SDMMC_CTRL_USE_IDMAC;
	mci_writel(host, CTRL, temp);

	/* reset the IDMAC interface */
	dw_mci_ctrl_reset(host, SDMMC_CTRL_DMA_RESET);

	/* Stop the IDMAC running */
	temp = mci_readl(host, BMOD);
	temp &= ~(SDMMC_IDMAC_ENABLE | SDMMC_IDMAC_FB);
	temp |= SDMMC_IDMAC_SWRESET;
	mci_writel(host, BMOD, temp);
}

static void dw_mci_dmac_complete_dma(void *arg)
{
	int ret;
	struct dw_mci *host = arg;
	struct mmc_data *data = host->data;
	const struct dw_mci_drv_data *drv_data = host->drv_data;
	struct idmac_desc_64addr *desc = host->sg_cpu;

	dev_vdbg(host->dev, "DMA complete\n");

	if ((host->use_dma == TRANS_MODE_EDMAC) &&
	    data && (data->flags & MMC_DATA_READ))
		/* Invalidate cache after read */
		dma_sync_sg_for_cpu(mmc_dev(host->cur_slot->mmc),
				    data->sg,
				    data->sg_len,
				    DMA_FROM_DEVICE);

	if (drv_data->crypto_engine_clear) {
		ret = drv_data->crypto_engine_clear(host, desc, false);
		if (ret) {
			dev_err(host->dev,
					"%s: failed to clear crypto engine(%d)\n",
					__func__, ret);
		}
	}

	host->dma_ops->cleanup(host);

	/*
	 * If the card was removed, data will be NULL. No point in trying to
	 * send the stop command or waiting for NBUSY in this case.
	 */
	if (data) {
		set_bit(EVENT_XFER_COMPLETE, &host->pending_events);
		tasklet_schedule(&host->tasklet);
	}
}

static int dw_mci_idmac_init(struct dw_mci *host)
{
	int i;

	if (host->dma_64bit_address == 1) {
		struct idmac_desc_64addr *p;
		/* Number of descriptors in the ring buffer */
		host->ring_size = host->desc_sz * DESC_RING_BUF_SZ /
			sizeof(struct idmac_desc_64addr);

		/* Forward link the descriptor list */
		for (i = 0, p = host->sg_cpu; i < host->ring_size * MMC_DW_IDMAC_MULTIPLIER - 1;
								i++, p++) {
			p->des6 = (host->sg_dma +
					(sizeof(struct idmac_desc_64addr) *
							(i + 1))) & 0xffffffff;

			p->des7 = (u64)(host->sg_dma +
					(sizeof(struct idmac_desc_64addr) *
							(i + 1))) >> 32;
			/* Initialize reserved and buffer size fields to "0" */
			p->des0 = 0;
			p->des1 = 0;
			p->des2 = 0;
			p->des3 = 0;
		}

		/* Set the last descriptor as the end-of-ring descriptor */
		p->des6 = host->sg_dma & 0xffffffff;
		p->des7 = (u64)host->sg_dma >> 32;
		p->des0 = IDMAC_DES0_ER;

	} else {
		struct idmac_desc *p;
		/* Number of descriptors in the ring buffer */
		host->ring_size = host->desc_sz * DESC_RING_BUF_SZ /
			sizeof(struct idmac_desc);

		/* Forward link the descriptor list */
		for (i = 0, p = host->sg_cpu;
		     i < host->ring_size - 1;
		     i++, p++) {
			p->des3 = cpu_to_le32(host->sg_dma +
					(sizeof(struct idmac_desc) * (i + 1)));
			p->des0 = 0;
			p->des1 = 0;
		}

		/* Set the last descriptor as the end-of-ring descriptor */
		p->des3 = cpu_to_le32(host->sg_dma);
		p->des0 = cpu_to_le32(IDMAC_DES0_ER);
	}

	dw_mci_idmac_reset(host);

	if (host->dma_64bit_address == 1) {
		/* Mask out interrupts - get Tx & Rx complete only */
		mci_writel(host, IDSTS64, IDMAC_INT_CLR);
		mci_writel(host, IDINTEN64, SDMMC_IDMAC_INT_NI |
				SDMMC_IDMAC_INT_RI | SDMMC_IDMAC_INT_TI);

		/* Set the descriptor base address */
		mci_writel(host, DBADDRL, host->sg_dma & 0xffffffff);
		mci_writel(host, DBADDRU, (u64)host->sg_dma >> 32);

	} else {
		/* Mask out interrupts - get Tx & Rx complete only */
		mci_writel(host, IDSTS, IDMAC_INT_CLR);
		mci_writel(host, IDINTEN, SDMMC_IDMAC_INT_NI |
				SDMMC_IDMAC_INT_RI | SDMMC_IDMAC_INT_TI);

		/* Set the descriptor base address */
		mci_writel(host, DBADDR, host->sg_dma);
	}

	return 0;
}

static inline int dw_mci_prepare_desc64(struct dw_mci *host,
					 struct mmc_data *data,
					 unsigned int sg_len)
{
	unsigned int desc_len;
	struct idmac_desc_64addr *desc_first, *desc_last, *desc;
	int i, ret;
	const struct dw_mci_drv_data *drv_data = host->drv_data;
	int sector_offset = 0;
	u32 val;

	desc_first = desc_last = desc = host->sg_cpu;

	for (i = 0; i < sg_len; i++) {
		unsigned int length = sg_dma_len(&data->sg[i]);

		u64 mem_addr = sg_dma_address(&data->sg[i]);

		for ( ; length ; desc++) {
			desc_len = (length <= DW_MCI_DESC_DATA_LENGTH) ?
				   length : DW_MCI_DESC_DATA_LENGTH;

			length -= desc_len;

			/*
			 * Wait for the former clear OWN bit operation
			 * of IDMAC to make sure that this descriptor
			 * isn't still owned by IDMAC as IDMAC's write
			 * ops and CPU's read ops are asynchronous.
			 */
			if (readl_poll_timeout_atomic(&desc->des0, val,
						!(val & IDMAC_DES0_OWN),
						10, 100 * USEC_PER_MSEC)) {
				goto err_own_bit;
			}

			/*
			 * Set the OWN bit and disable interrupts
			 * for this descriptor
			 */
			desc->des0 = IDMAC_DES0_OWN | IDMAC_DES0_DIC |
						IDMAC_DES0_CH;

			/* Buffer length */
			IDMAC_64ADDR_SET_BUFFER1_SIZE(desc, desc_len);

			/* Physical address to DMA to/from */
			desc->des4 = mem_addr & 0xffffffff;
			desc->des5 = mem_addr >> 32;


			if (drv_data->crypto_engine_cfg) {
				ret = drv_data->crypto_engine_cfg(host, desc, data,
						sg_page(&data->sg[i]), sector_offset, false);
				if (ret) {
					dev_err(host->dev,
							"%s: failed to configure crypto engine (%d)\n",
							__func__, ret);
					return -EPERM;
				}
				sector_offset += desc_len / DW_MMC_SECTOR_SIZE;
			}

			/* Update physical address for the next desc */
			mem_addr += desc_len;

			/* Save pointer to the last descriptor */
			desc_last = desc;
		}
	}

	/* Set first descriptor */
	desc_first->des0 |= IDMAC_DES0_FD;

	/* Set last descriptor */
	desc_last->des0 &= ~(IDMAC_DES0_CH | IDMAC_DES0_DIC);
	desc_last->des0 |= IDMAC_DES0_LD;

	return 0;
err_own_bit:
	/* restore the descriptor chain as it's polluted */
	dev_dbg(host->dev, "desciptor is still owned by IDMAC.\n");
	memset(host->sg_cpu, 0, DESC_RING_BUF_SZ);
	dw_mci_idmac_init(host);
	return -EINVAL;
}


static inline int dw_mci_prepare_desc32(struct dw_mci *host,
					 struct mmc_data *data,
					 unsigned int sg_len)
{
	unsigned int desc_len;
	struct idmac_desc *desc_first, *desc_last, *desc;
	u32 val;
	int i;

	desc_first = desc_last = desc = host->sg_cpu;

	for (i = 0; i < sg_len; i++) {
		unsigned int length = sg_dma_len(&data->sg[i]);

		u32 mem_addr = sg_dma_address(&data->sg[i]);

		for ( ; length ; desc++) {
			desc_len = (length <= DW_MCI_DESC_DATA_LENGTH) ?
				   length : DW_MCI_DESC_DATA_LENGTH;

			length -= desc_len;

			/*
			 * Wait for the former clear OWN bit operation
			 * of IDMAC to make sure that this descriptor
			 * isn't still owned by IDMAC as IDMAC's write
			 * ops and CPU's read ops are asynchronous.
			 */
			if (readl_poll_timeout_atomic(&desc->des0, val,
						      IDMAC_OWN_CLR64(val),
						      10,
						      100 * USEC_PER_MSEC))
				goto err_own_bit;

			/*
			 * Set the OWN bit and disable interrupts
			 * for this descriptor
			 */
			desc->des0 = cpu_to_le32(IDMAC_DES0_OWN |
						 IDMAC_DES0_DIC |
						 IDMAC_DES0_CH);

			/* Buffer length */
			IDMAC_SET_BUFFER1_SIZE(desc, desc_len);

			/* Physical address to DMA to/from */
			desc->des2 = cpu_to_le32(mem_addr);

			/* Update physical address for the next desc */
			mem_addr += desc_len;

			/* Save pointer to the last descriptor */
			desc_last = desc;
		}
	}

	/* Set first descriptor */
	desc_first->des0 |= cpu_to_le32(IDMAC_DES0_FD);

	/* Set last descriptor */
	desc_last->des0 &= cpu_to_le32(~(IDMAC_DES0_CH |
				       IDMAC_DES0_DIC));
	desc_last->des0 |= cpu_to_le32(IDMAC_DES0_LD);

	return 0;
err_own_bit:
	/* restore the descriptor chain as it's polluted */
	dev_dbg(host->dev, "desciptor is still owned by IDMAC.\n");
	memset(host->sg_cpu, 0, DESC_RING_BUF_SZ);
	dw_mci_idmac_init(host);
	return -EINVAL;
}

static int dw_mci_idmac_start_dma(struct dw_mci *host, unsigned int sg_len)
{
	u32 temp;
	int ret;

	if (host->dma_64bit_address == 1)
		ret = dw_mci_prepare_desc64(host, host->data, sg_len);
	else
		ret = dw_mci_prepare_desc32(host, host->data, sg_len);

	if (ret)
		goto out;

	/* drain writebuffer */
	wmb();
#if 0
	/* Make sure to reset DMA in case we did PIO before this */
	dw_mci_ctrl_reset(host, SDMMC_CTRL_DMA_RESET);
	dw_mci_idmac_reset(host);
#endif
	/* Select IDMAC interface */
	temp = mci_readl(host, CTRL);
	temp |= SDMMC_CTRL_USE_IDMAC;
	mci_writel(host, CTRL, temp);

	/* drain writebuffer */
	wmb();

	/* Enable the IDMAC */
	temp = mci_readl(host, BMOD);
	temp |= SDMMC_IDMAC_ENABLE | SDMMC_IDMAC_FB;
	mci_writel(host, BMOD, temp);

	/* Start it running */
	mci_writel(host, PLDMND, 1);

out:
	return ret;
}

static const struct dw_mci_dma_ops dw_mci_idmac_ops = {
	.init = dw_mci_idmac_init,
	.start = dw_mci_idmac_start_dma,
	.reset = dw_mci_idmac_reset,
	.stop = dw_mci_idmac_stop_dma,
	.complete = dw_mci_dmac_complete_dma,
	.cleanup = dw_mci_dma_cleanup,
};

static void dw_mci_edmac_stop_dma(struct dw_mci *host)
{
	dmaengine_terminate_async(host->dms->ch);
}

static int dw_mci_edmac_start_dma(struct dw_mci *host,
					    unsigned int sg_len)
{
	struct dma_slave_config cfg;
	struct dma_async_tx_descriptor *desc = NULL;
	struct scatterlist *sgl = host->data->sg;
	const u32 mszs[] = {1, 4, 8, 16, 32, 64, 128, 256};
	u32 sg_elems = host->data->sg_len;
	u32 fifoth_val;
	u32 fifo_offset = host->fifo_reg - host->regs;
	int ret = 0;

	/* Set external dma config: burst size, burst width */
	cfg.dst_addr = host->phy_regs + fifo_offset;
	cfg.src_addr = cfg.dst_addr;
	cfg.dst_addr_width = DMA_SLAVE_BUSWIDTH_4_BYTES;
	cfg.src_addr_width = DMA_SLAVE_BUSWIDTH_4_BYTES;

	/* Match burst msize with external dma config */
	fifoth_val = mci_readl(host, FIFOTH);
	cfg.dst_maxburst = mszs[(fifoth_val >> 28) & 0x7];
	cfg.src_maxburst = cfg.dst_maxburst;

	if (host->data->flags & MMC_DATA_WRITE)
		cfg.direction = DMA_MEM_TO_DEV;
	else
		cfg.direction = DMA_DEV_TO_MEM;

	ret = dmaengine_slave_config(host->dms->ch, &cfg);
	if (ret) {
		dev_err(host->dev, "Failed to config edmac.\n");
		return -EBUSY;
	}

	desc = dmaengine_prep_slave_sg(host->dms->ch, sgl,
				       sg_len, cfg.direction,
				       DMA_PREP_INTERRUPT | DMA_CTRL_ACK);
	if (!desc) {
		dev_err(host->dev, "Can't prepare slave sg.\n");
		return -EBUSY;
	}

	/* Set dw_mci_dmac_complete_dma as callback */
	desc->callback = dw_mci_dmac_complete_dma;
	desc->callback_param = (void *)host;
	dmaengine_submit(desc);

	/* Flush cache before write */
	if (host->data->flags & MMC_DATA_WRITE)
		dma_sync_sg_for_device(mmc_dev(host->cur_slot->mmc), sgl,
				       sg_elems, DMA_TO_DEVICE);

	dma_async_issue_pending(host->dms->ch);

	return 0;
}

static int dw_mci_edmac_init(struct dw_mci *host)
{
	/* Request external dma channel */
	host->dms = kzalloc(sizeof(struct dw_mci_dma_slave), GFP_KERNEL);
	if (!host->dms)
		return -ENOMEM;

	host->dms->ch = dma_request_slave_channel(host->dev, "rx-tx");
	if (!host->dms->ch) {
		dev_err(host->dev, "Failed to get external DMA channel.\n");
		kfree(host->dms);
		host->dms = NULL;
		return -ENXIO;
	}

	return 0;
}

static void dw_mci_edmac_exit(struct dw_mci *host)
{
	if (host->dms) {
		if (host->dms->ch) {
			dma_release_channel(host->dms->ch);
			host->dms->ch = NULL;
		}
		kfree(host->dms);
		host->dms = NULL;
	}
}

static const struct dw_mci_dma_ops dw_mci_edmac_ops = {
	.init = dw_mci_edmac_init,
	.exit = dw_mci_edmac_exit,
	.start = dw_mci_edmac_start_dma,
	.stop = dw_mci_edmac_stop_dma,
	.complete = dw_mci_dmac_complete_dma,
	.cleanup = dw_mci_dma_cleanup,
};

static int dw_mci_pre_dma_transfer(struct dw_mci *host,
				   struct mmc_data *data,
				   bool next)
{
	struct scatterlist *sg;
	struct dw_mci_slot *slot = host->cur_slot;
	struct mmc_card *card = slot->mmc->card;
	unsigned int i, sg_len;
	unsigned int align_mask = ((host->data_shift == 3) ? 8 : 4) - 1;

	if (!next && data->host_cookie)
		return data->host_cookie;

	/*
	 * We don't do DMA on "complex" transfers, i.e. with
	 * non-word-aligned buffers or lengths. Also, we don't bother
	 * with all the DMA setup overhead for short transfers.
	 */
	if (data->blocks * data->blksz < DW_MCI_DMA_THRESHOLD)
		return -EINVAL;

	if (data->blksz & align_mask)
		return -EINVAL;

	for_each_sg(data->sg, sg, data->sg_len, i) {
		if (sg->offset & align_mask || sg->length & align_mask)
			return -EINVAL;
	}

	if (card && mmc_card_sdio(card)) {
		unsigned int rxwmark_val = 0, txwmark_val = 0, msize_val = 0;

		if (data->blksz >= (4 * (1 << host->data_shift))) {
			msize_val = 1;
			rxwmark_val = 3;
			txwmark_val = 4;
		} else {
			msize_val = 0;
			rxwmark_val = 1;
			txwmark_val = host->fifo_depth / 2;
		}

		host->fifoth_val = ((msize_val << 28) | (rxwmark_val << 16) |
				(txwmark_val << 0));
		dev_dbg(host->dev,
				"data->blksz: %d data->blocks %d Transfer Size %d  "
				"msize_val : %d, rxwmark_val : %d host->fifoth_val: 0x%08x\n",
				data->blksz, data->blocks, (data->blksz * data->blocks),
				msize_val, rxwmark_val, host->fifoth_val);

		mci_writel(host, FIFOTH, host->fifoth_val);

		if (mmc_card_uhs(card)
				&& card->host->caps & MMC_CAP_UHS_SDR104
				&& data->flags & MMC_DATA_READ)
			mci_writel(host, CDTHRCTL, data->blksz << 16 | 1);
	}

	sg_len = dma_map_sg(host->dev,
			    data->sg,
			    data->sg_len,
			    dw_mci_get_dma_dir(data));
	if (sg_len == 0)
		return -EINVAL;

	if (next)
		data->host_cookie = sg_len;

	return sg_len;
}

static void dw_mci_pre_req(struct mmc_host *mmc,
			   struct mmc_request *mrq,
			   bool is_first_req)
{
	struct dw_mci_slot *slot = mmc_priv(mmc);
	struct mmc_data *data = mrq->data;

	if (!slot->host->use_dma || !data)
		return;

	if (data->host_cookie) {
		data->host_cookie = 0;
		return;
	}

	if (dw_mci_pre_dma_transfer(slot->host, mrq->data, 1) < 0)
		data->host_cookie = 0;
}

static void dw_mci_post_req(struct mmc_host *mmc,
			    struct mmc_request *mrq,
			    int err)
{
	struct dw_mci_slot *slot = mmc_priv(mmc);
	struct mmc_data *data = mrq->data;

	if (!slot->host->use_dma || !data)
		return;

	if (data->host_cookie)
		dma_unmap_sg(slot->host->dev,
			     data->sg,
			     data->sg_len,
			     dw_mci_get_dma_dir(data));
	data->host_cookie = 0;
}

static void dw_mci_ctrl_thld(struct dw_mci *host, struct mmc_data *data)
{
	unsigned int blksz = data->blksz;
	u32 blksz_depth, fifo_depth;
	u16 thld_size;
	u8 enable;

	/*
	 * CDTHRCTL doesn't exist prior to 240A (in fact that register offset is
	 * in the FIFO region, so we really shouldn't access it).
	 */
	if (host->verid < DW_MMC_240A ||
		(host->verid < DW_MMC_280A && data->flags & MMC_DATA_WRITE))
		return;

	/*
	 * Card write Threshold is introduced since 2.80a
	 * It's used when HS400 mode is enabled.
	 */
	if (data->flags & MMC_DATA_WRITE &&
		host->timing != MMC_TIMING_MMC_HS400)
		goto disable;

	if (data->flags & MMC_DATA_WRITE)
		enable = SDMMC_CARD_WR_THR_EN;
	else
		enable = SDMMC_CARD_RD_THR_EN;

	if (host->timing != MMC_TIMING_MMC_HS200 &&
	    host->timing != MMC_TIMING_UHS_SDR104 &&
	    host->timing != MMC_TIMING_MMC_HS400)
		goto disable;

	blksz_depth = blksz / (1 << host->data_shift);
	fifo_depth = host->fifo_depth;

	if (blksz_depth > fifo_depth)
		goto disable;

	/*
	 * If (blksz_depth) >= (fifo_depth >> 1), should be 'thld_size <= blksz'
	 * If (blksz_depth) <  (fifo_depth >> 1), should be thld_size = blksz
	 * Currently just choose blksz.
	 */
	thld_size = blksz;
	mci_writel(host, CDTHRCTL, SDMMC_SET_THLD(thld_size, enable));
	return;

disable:
	mci_writel(host, CDTHRCTL, 0);
}

inline u32 dw_mci_calc_hto_timeout(struct dw_mci *host)
{
	struct dw_mci_slot *slot = host->cur_slot;
	u32 target_timeout, count;
	u32 max_time, max_ext_time;
	u32 host_clock = host->cclk_in;
	u32 tmout_value;
	int ext_cnt = 0;

	if (!host->pdata->hto_timeout)
		return 0xFFFFFFFF; /* timeout maximum */

	target_timeout = host->pdata->data_timeout;

	if (host->timing == MMC_TIMING_MMC_HS400 ||
				host->timing == MMC_TIMING_MMC_HS400_ES) {
		if (host->pdata->quirks & DW_MCI_QUIRK_ENABLE_ULP)
			host_clock *= 2;
	}

	max_time = SDMMC_DATA_TMOUT_MAX_CNT * SDMMC_DATA_TMOUT_CRT / (host_clock / 1000);

	if (target_timeout < max_time) {
		tmout_value = mci_readl(host, TMOUT);
		goto pass;
	} else {
		max_ext_time = SDMMC_DATA_TMOUT_MAX_EXT_CNT / (host_clock / 1000);
		ext_cnt = target_timeout / max_ext_time;
	}

	target_timeout = host->pdata->hto_timeout;

	/* use clkout for sysnopsys divider */
	if (host->timing == MMC_TIMING_MMC_HS400 ||
			host->timing == MMC_TIMING_MMC_HS400_ES ||
			(host->timing == MMC_TIMING_MMC_DDR52 &&
			 slot->ctype == SDMMC_CTYPE_8BIT))
		host_clock /= 2;

	/* Calculating Timeout value */
	count = target_timeout * (host_clock / 1000);

	if (count > 0xFFFFFF)
		count = 0xFFFFFF;

	tmout_value = (count << SDMMC_HTO_TMOUT_SHIFT) | SDMMC_RESP_TMOUT;
	tmout_value &= ~(0x7 << SDMMC_DATA_TMOUT_EXT_SHIFT);
	tmout_value |= ((ext_cnt + 1) << SDMMC_DATA_TMOUT_EXT_SHIFT);
pass:
	/* Set return value */
	return tmout_value;
}

static int dw_mci_submit_data_dma(struct dw_mci *host, struct mmc_data *data)
{
	unsigned long irqflags;
	int sg_len;
	u32 temp;

	host->using_dma = 0;

	/* If we don't have a channel, we can't do DMA */
	if (!host->use_dma)
		return -ENODEV;

	if (host->use_dma && host->dma_ops->init && host->dma_ops->reset) {
		host->dma_ops->init(host);
		host->dma_ops->reset(host);
	}

	sg_len = dw_mci_pre_dma_transfer(host, data, 0);
	if (sg_len < 0) {
		host->dma_ops->stop(host);
		dw_mci_set_timeout(host, dw_mci_calc_hto_timeout(host));
		return sg_len;
	}

	host->using_dma = 1;

	if (host->use_dma == TRANS_MODE_IDMAC)
		dev_vdbg(host->dev,
			 "sd sg_cpu: %#lx sg_dma: %#lx sg_len: %d\n",
			 (unsigned long)host->sg_cpu,
			 (unsigned long)host->sg_dma,
			 sg_len);

	/* Enable the DMA interface */
	temp = mci_readl(host, CTRL);
	temp |= SDMMC_CTRL_DMA_ENABLE;
	mci_writel(host, CTRL, temp);

	/* Disable RX/TX IRQs, let DMA handle it */
	spin_lock_irqsave(&host->irq_lock, irqflags);
	mci_writel(host, RINTSTS, SDMMC_INT_TXDR | SDMMC_INT_RXDR);
	temp = mci_readl(host, INTMASK);
	temp  &= ~(SDMMC_INT_RXDR | SDMMC_INT_TXDR);
	mci_writel(host, INTMASK, temp);
	spin_unlock_irqrestore(&host->irq_lock, irqflags);

	if (host->dma_ops->start(host, sg_len)) {
		host->dma_ops->stop(host);
		/* We can't do DMA, try PIO for this one */
		dev_dbg(host->dev,
			"%s: fall back to PIO mode for current transfer\n",
			__func__);
		return -ENODEV;
	}

	return 0;
}

static void dw_mci_submit_data(struct dw_mci *host, struct mmc_data *data)
{
	unsigned long irqflags;
	int flags = SG_MITER_ATOMIC;
	u32 temp;

	data->error = -EINPROGRESS;

	WARN_ON(host->data);
	host->sg = NULL;
	host->data = data;

	if (data->flags & MMC_DATA_READ)
		host->dir_status = DW_MCI_RECV_STATUS;
	else
		host->dir_status = DW_MCI_SEND_STATUS;

	dw_mci_ctrl_thld(host, data);

	if (dw_mci_submit_data_dma(host, data)) {
		if (SDMMC_GET_FCNT(mci_readl(host, STATUS)))
			dw_mci_ctrl_reset(host, SDMMC_CTRL_FIFO_RESET);

		if (host->data->flags & MMC_DATA_READ)
			flags |= SG_MITER_TO_SG;
		else
			flags |= SG_MITER_FROM_SG;

		sg_miter_start(&host->sg_miter, data->sg, data->sg_len, flags);
		host->sg = data->sg;
		host->part_buf_start = 0;
		host->part_buf_count = 0;

		mci_writel(host, RINTSTS, SDMMC_INT_TXDR | SDMMC_INT_RXDR);

		spin_lock_irqsave(&host->irq_lock, irqflags);
		temp = mci_readl(host, INTMASK);
		temp |= SDMMC_INT_TXDR | SDMMC_INT_RXDR;
		mci_writel(host, INTMASK, temp);
		spin_unlock_irqrestore(&host->irq_lock, irqflags);

		temp = mci_readl(host, CTRL);
		temp &= ~SDMMC_CTRL_DMA_ENABLE;
		mci_writel(host, CTRL, temp);

		/*
		 * Use the initial fifoth_val for PIO mode.
		 * If next issued data may be transfered by DMA mode,
		 * prev_blksz should be invalidated.
		 */
		mci_writel(host, FIFOTH, host->fifoth_val);
		host->prev_blksz = 0;
	} else {
		/*
		 * Keep the current block size.
		 * It will be used to decide whether to update
		 * fifoth register next time.
		 */
		host->prev_blksz = data->blksz;
	}
}

static void mci_send_cmd(struct dw_mci_slot *slot, u32 cmd, u32 arg)
{
	struct dw_mci *host = slot->host;
	unsigned int cmd_status = 0;
	int try = 50;

	mci_writel(host, CMDARG, arg);
	wmb(); /* drain writebuffer */
	mci_writel(host, CMD, SDMMC_CMD_START | cmd);

	do {
		if (!readl_poll_timeout_atomic(host->regs + SDMMC_CMD, cmd_status,
					!(cmd_status & SDMMC_CMD_START),
					1, 10 * USEC_PER_MSEC))
			return;

		dw_mci_ctrl_reset(host, SDMMC_CTRL_RESET);
		mci_writel(host, CMD, SDMMC_CMD_START | cmd);
	} while (--try);

	dev_err(&slot->mmc->class_dev,
		"Timeout sending command (cmd %#x arg %#x status %#x)\n",
		cmd, arg, cmd_status);
}

static bool dw_mci_wait_data_busy(struct dw_mci *host, struct mmc_request *mrq)
{
	u32 status;
	struct dw_mci_slot *slot = host->cur_slot;
	int try = 2;
	u32 clkena;
	bool ret = false;

	do {
		if (!readl_poll_timeout_atomic(host->regs + SDMMC_STATUS, status,
				!(status & SDMMC_STATUS_BUSY),
				10, 100 * USEC_PER_MSEC)) {
			ret = true;
			goto out;
		}

		/* card is checked every 1s by CMD13 at least */
		if (mrq->cmd->opcode == MMC_SEND_STATUS)
			return true;

		dw_mci_ctrl_reset(host, SDMMC_CTRL_FIFO_RESET);
		dw_mci_ctrl_reset(host, SDMMC_CTRL_RESET);
		/* After CTRL Reset, Should be needed clk val to CIU */
		if (host->cur_slot) {
			/* Disable low power mode */
			clkena = mci_readl(host, CLKENA);
			clkena &= ~((SDMMC_CLKEN_LOW_PWR) << slot->id);
			mci_writel(host, CLKENA, clkena);

			mci_send_cmd(host->cur_slot,
				SDMMC_CMD_UPD_CLK | SDMMC_CMD_PRV_DAT_WAIT, 0);
		}
	} while (--try);
out:
	if (host->cur_slot) {
		if (ret == false)
			dev_err(host->dev, "Data[0]: data is busy\n");

		/* enable clock */
		mci_writel(host, CLKENA, ((SDMMC_CLKEN_ENABLE |
					SDMMC_CLKEN_LOW_PWR) << slot->id));

		/* inform CIU */
		mci_send_cmd(slot,
				SDMMC_CMD_UPD_CLK | SDMMC_CMD_PRV_DAT_WAIT, 0);
	}

	return ret;
}

static void dw_mci_setup_bus(struct dw_mci_slot *slot, bool force_clkinit)
{
	struct dw_mci *host = slot->host;
	unsigned int clock = slot->clock;
	const struct dw_mci_drv_data *drv_data = host->drv_data;
	u32 div;
	u32 clk_en_a;
	u32 sdmmc_cmd_bits = SDMMC_CMD_UPD_CLK | SDMMC_CMD_PRV_DAT_WAIT;

<<<<<<< HEAD
=======
	slot->mmc->actual_clock = 0;

>>>>>>> a216220d
	if (!clock) {
		mci_writel(host, CLKENA, 0);
		mci_send_cmd(slot, sdmmc_cmd_bits, 0);
	} else if (clock != host->current_speed || force_clkinit) {
		div = host->bus_hz / clock;
		if (host->bus_hz % clock && host->bus_hz > clock)
			/*
			 * move the + 1 after the divide to prevent
			 * over-clocking the card.
			 */
			div += 1;

		div = (host->bus_hz != clock) ? DIV_ROUND_UP(div, 2) : 0;

		if (clock != slot->__clk_old || force_clkinit)
			dev_info(&slot->mmc->class_dev,
				 "Bus speed (slot %d) = %dHz (slot req %dHz, actual %dHZ div = %d)\n",
				 slot->id, host->bus_hz, clock,
				 div ? ((host->bus_hz / div) >> 1) :
				 host->bus_hz, div);

		/* disable clock */
		mci_writel(host, CLKENA, 0);
		mci_writel(host, CLKSRC, 0);

		/* inform CIU */
		dw_mci_update_clock(slot);

		/* set clock to desired speed */
		mci_writel(host, CLKDIV, div);

		/* inform CIU */
		dw_mci_update_clock(slot);

		/* enable clock; only low power if no SDIO */
		clk_en_a = SDMMC_CLKEN_ENABLE << slot->id;
		if (!test_bit(DW_MMC_CARD_NO_LOW_PWR, &slot->flags))
			clk_en_a |= SDMMC_CLKEN_LOW_PWR << slot->id;
		if (host->current_speed <= 400 * 1000)
			clk_en_a &= ~(SDMMC_CLKEN_LOW_PWR << slot->id);
		mci_writel(host, CLKENA, clk_en_a);
		/* inform CIU */
		dw_mci_update_clock(slot);

		/* keep the last clock value that was requested from core */
		slot->__clk_old = clock;
		slot->mmc->actual_clock = div ? ((host->bus_hz / div) >> 1) :
					  host->bus_hz;
	}

	host->current_speed = clock;

	/* Set the current slot bus width */
	mci_writel(host, CTYPE, (slot->ctype << slot->id));

	/* Hwacg control for init */
	if (host->pdata->quirks & DW_MCI_QUIRK_HWACG_CTRL) {
		if (drv_data && drv_data->hwacg_control) {
			if (host->current_speed > 400*1000)
				drv_data->hwacg_control(host, HWACG_Q_ACTIVE_EN);
			else
				drv_data->hwacg_control(host, HWACG_Q_ACTIVE_DIS);
		}
	}
}

inline u32 dw_mci_calc_timeout(struct dw_mci *host)
{
	u32 target_timeout;
	u32 count;
	u32 max_time;
	u32 max_ext_time;
	int ext_cnt = 0;
	u32 host_clock = host->cclk_in;

	if (!host->pdata->data_timeout)
		return 0xFFFFFFFF; /* timeout maximum */

	target_timeout = host->pdata->data_timeout;

	if (host->timing == MMC_TIMING_MMC_HS400 ||
				host->timing == MMC_TIMING_MMC_HS400_ES) {
		if (host->pdata->quirks & DW_MCI_QUIRK_ENABLE_ULP)
			host_clock *= 2;
	}

	max_time = SDMMC_DATA_TMOUT_MAX_CNT * SDMMC_DATA_TMOUT_CRT / (host_clock / 1000);

	if (target_timeout > max_time) {
		max_ext_time = SDMMC_DATA_TMOUT_MAX_EXT_CNT / (host_clock / 1000);
		ext_cnt = target_timeout / max_ext_time;
		target_timeout -= (max_ext_time * ext_cnt);
	}
	count = (target_timeout * (host_clock / 1000)) / SDMMC_DATA_TMOUT_CRT;

	/* Set return value */
	return ((count << SDMMC_DATA_TMOUT_SHIFT)
		| ((ext_cnt + SDMMC_DATA_TMOUT_EXT) << SDMMC_DATA_TMOUT_EXT_SHIFT)
		| SDMMC_RESP_TMOUT);
}

static void __dw_mci_start_request(struct dw_mci *host,
				   struct dw_mci_slot *slot,
				   struct mmc_command *cmd)
{
	struct mmc_request *mrq;
	struct mmc_data	*data;
	u32 cmdflags;

	mrq = slot->mrq;

	if (mrq->cmd->opcode == MMC_SEND_TUNING_BLOCK ||
			mrq->cmd->opcode == MMC_SEND_TUNING_BLOCK_HS200)
		mod_timer(&host->timer, jiffies + msecs_to_jiffies(500));
	else if (host->pdata->sw_timeout)
		mod_timer(&host->timer,
		jiffies + msecs_to_jiffies(host->pdata->sw_timeout));
	else
		mod_timer(&host->timer, jiffies + msecs_to_jiffies(10000));

	host->cur_slot = slot;
	host->mrq = mrq;

	host->pending_events = 0;
	host->completed_events = 0;
	host->cmd_status = 0;
	host->data_status = 0;
	host->dir_status = 0;

	data = cmd->data;
	if (data){
		dw_mci_set_timeout(host, dw_mci_calc_timeout(host));
		mci_writel(host, BYTCNT, data->blksz*data->blocks);
		mci_writel(host, BLKSIZ, data->blksz);
		host->transferred_cnt += data->blksz * data->blocks;
	}

	cmdflags = dw_mci_prepare_command(slot->mmc, cmd);

	/* this is the first command, send the initialization clock */
	if (test_and_clear_bit(DW_MMC_CARD_NEED_INIT, &slot->flags))
		cmdflags |= SDMMC_CMD_INIT;

	if (data) {
		dw_mci_submit_data(host, data);
		wmb(); /* drain writebuffer */
	}
	dw_mci_debug_req_log(host, mrq, STATE_REQ_START, 0);
	dw_mci_start_command(host, cmd, cmdflags);

	if (cmd->opcode == SD_SWITCH_VOLTAGE) {
		unsigned long irqflags;

		/*
		 * Databook says to fail after 2ms w/ no response, but evidence
		 * shows that sometimes the cmd11 interrupt takes over 130ms.
		 * We'll set to 500ms, plus an extra jiffy just in case jiffies
		 * is just about to roll over.
		 *
		 * We do this whole thing under spinlock and only if the
		 * command hasn't already completed (indicating the the irq
		 * already ran so we don't want the timeout).
		 */
		spin_lock_irqsave(&host->irq_lock, irqflags);
		if (!test_bit(EVENT_CMD_COMPLETE, &host->pending_events))
			mod_timer(&host->cmd11_timer,
				jiffies + msecs_to_jiffies(500) + 1);
		spin_unlock_irqrestore(&host->irq_lock, irqflags);
	}

	if (mrq->stop)
		host->stop_cmdr = dw_mci_prepare_command(slot->mmc, mrq->stop);
	else
		host->stop_cmdr = dw_mci_prep_stop_abort(host, cmd);
}

static void dw_mci_start_request(struct dw_mci *host,
				 struct dw_mci_slot *slot)
{
	struct mmc_request *mrq = slot->mrq;
	struct mmc_command *cmd;

	host->req_state = DW_MMC_REQ_BUSY;

	cmd = mrq->sbc ? mrq->sbc : mrq->cmd;
	__dw_mci_start_request(host, slot, cmd);
}

/* must be called with host->lock held */
static void dw_mci_queue_request(struct dw_mci *host, struct dw_mci_slot *slot,
				 struct mmc_request *mrq)
{
	dev_vdbg(&slot->mmc->class_dev, "queue request: state=%d\n",
		 host->state);

	slot->mrq = mrq;

	if (host->state == STATE_WAITING_CMD11_DONE) {
		dev_warn(&slot->mmc->class_dev,
			 "Voltage change didn't complete\n");
		/*
		 * this case isn't expected to happen, so we can
		 * either crash here or just try to continue on
		 * in the closest possible state
		 */
		host->state = STATE_IDLE;
	}

	if (host->state == STATE_IDLE) {
		host->state = STATE_SENDING_CMD;
		dw_mci_start_request(host, slot);
	} else {
		list_add_tail(&slot->queue_node, &host->queue);
	}
}

static void dw_mci_request(struct mmc_host *mmc, struct mmc_request *mrq)
{
	struct dw_mci_slot *slot = mmc_priv(mmc);
	struct dw_mci *host = slot->host;

	WARN_ON(slot->mrq);

	/*
	 * The check for card presence and queueing of the request must be
	 * atomic, otherwise the card could be removed in between and the
	 * request wouldn't fail until another card was inserted.
	 */

	if (!dw_mci_stop_abort_cmd(mrq->cmd)) {
		if (!dw_mci_wait_data_busy(host, mrq)) {
			mrq->cmd->error = -ENOTRECOVERABLE;
			mmc_request_done(mmc, mrq);
			return;
		}
	}

	if (!dw_mci_get_cd(mmc)) {
		mrq->cmd->error = -ENOMEDIUM;
		mmc_request_done(mmc, mrq);
		return;
	}

	if (host->qos_cntrl == true)
		dw_mci_qos_get(host);

	spin_lock_bh(&host->lock);

	/* IDLE IP for SICD */
#ifdef CONFIG_CPU_IDLE
	exynos_update_ip_idle_status(slot->host->idle_ip_index, 0);
#endif

	dw_mci_queue_request(host, slot, mrq);

	spin_unlock_bh(&host->lock);
}

static void dw_mci_set_ios(struct mmc_host *mmc, struct mmc_ios *ios)
{
	struct dw_mci_slot *slot = mmc_priv(mmc);
	const struct dw_mci_drv_data *drv_data = slot->host->drv_data;
	struct dw_mci *host = slot->host;
	u32 regs;
	int ret;

	switch (ios->bus_width) {
	case MMC_BUS_WIDTH_4:
		slot->ctype = SDMMC_CTYPE_4BIT;
		break;
	case MMC_BUS_WIDTH_8:
		slot->ctype = SDMMC_CTYPE_8BIT;
		break;
	default:
		/* set default 1 bit mode */
		slot->ctype = SDMMC_CTYPE_1BIT;
	}

	regs = mci_readl(slot->host, UHS_REG);

	/* DDR mode set */
	if (ios->timing == MMC_TIMING_MMC_DDR52 ||
	    ios->timing == MMC_TIMING_UHS_DDR50 ||
	    ios->timing == MMC_TIMING_MMC_HS400 ||
		ios->timing == MMC_TIMING_MMC_HS400_ES)
		regs |= ((0x1 << slot->id) << 16);
	else
		regs &= ~((0x1 << slot->id) << 16);

	if (slot->host->pdata->caps &
			(MMC_CAP_UHS_SDR12 | MMC_CAP_UHS_SDR25 |
			 MMC_CAP_UHS_SDR50 | MMC_CAP_UHS_SDR104 |
			 MMC_CAP_UHS_DDR50))
		regs |= (0x1 << slot->id);

	mci_writel(slot->host, UHS_REG, regs);
	slot->host->timing = ios->timing;

	/*
	 * Use mirror of ios->clock to prevent race with mmc
	 * core ios update when finding the minimum.
	 */
	slot->clock = ios->clock;

	if (drv_data && drv_data->set_ios)
		drv_data->set_ios(slot->host, ios);
	switch (ios->power_mode) {
	case MMC_POWER_UP:
		if (!(slot->host->quirks & DW_MMC_QUIRK_FIXED_VOLTAGE)) {
			if (!IS_ERR(mmc->supply.vmmc)) {
				ret = mmc_regulator_set_ocr(mmc, mmc->supply.vmmc,
						ios->vdd);
				if (ret) {
					dev_err(slot->host->dev,
						"failed to enable vmmc regulator\n");
						/*return, if failed turn on vmmc*/
					return;
				}
			}
		}
		set_bit(DW_MMC_CARD_NEED_INIT, &slot->flags);
		regs = mci_readl(slot->host, PWREN);
		regs |= (1 << slot->id);
		mci_writel(slot->host, PWREN, regs);
		break;
	case MMC_POWER_ON:
		if (!(slot->host->quirks & DW_MMC_QUIRK_FIXED_VOLTAGE)) {
			if (!slot->host->vqmmc_enabled) {
				if (!IS_ERR(mmc->supply.vqmmc)) {
					ret = regulator_enable(mmc->supply.vqmmc);
					if (ret < 0)
						dev_err(slot->host->dev,
							"failed to enable vqmmc\n");
					else
						slot->host->vqmmc_enabled = true;
				} else {
					/* Keep track so we don't reset again */
					slot->host->vqmmc_enabled = true;
				}
			/* Reset our state machine after powering on */
			dw_mci_ctrl_reset(slot->host,
					SDMMC_CTRL_ALL_RESET_FLAGS);
			}
		}
		/* Adjust clock / bus width after power is up */
		dw_mci_setup_bus(slot, false);
		break;
	case MMC_POWER_OFF:
		if (!(slot->host->quirks & DW_MMC_QUIRK_FIXED_VOLTAGE)) {
			/* Turn clock off before power goes down */
			dw_mci_setup_bus(slot, false);

			if (!IS_ERR(mmc->supply.vmmc))
				mmc_regulator_set_ocr(mmc, mmc->supply.vmmc, 0);
			if (!IS_ERR(mmc->supply.vqmmc) && slot->host->vqmmc_enabled)
				regulator_disable(mmc->supply.vqmmc);
			slot->host->vqmmc_enabled = false;

			regs = mci_readl(slot->host, PWREN);
			regs &= ~(1 << slot->id);
			mci_writel(slot->host, PWREN, regs);

			if (host->quirks & DW_MCI_QUIRK_HWACG_CTRL) {
				if (drv_data && drv_data->hwacg_control)
					drv_data->hwacg_control(host, HWACG_Q_ACTIVE_EN);
			}
		}
		break;
	default:
		break;
	}
	if (slot->host->state == STATE_WAITING_CMD11_DONE && ios->clock != 0)
		slot->host->state = STATE_IDLE;
}

static int dw_mci_card_busy(struct mmc_host *mmc)
{
	struct dw_mci_slot *slot = mmc_priv(mmc);
	u32 status;

	/*
	 * Check the busy bit which is low when DAT[3:0]
	 * (the data lines) are 0000
	 */
	status = mci_readl(slot->host, STATUS);

	return !!(status & SDMMC_STATUS_BUSY);
}

static int dw_mci_switch_voltage(struct mmc_host *mmc, struct mmc_ios *ios)
{
	struct dw_mci_slot *slot = mmc_priv(mmc);
	struct dw_mci *host = slot->host;
	const struct dw_mci_drv_data *drv_data = host->drv_data;
	u32 uhs;
	u32 v18 = SDMMC_UHS_18V << slot->id;
	int min_uv, max_uv;
	int ret = 0, retry = 10;
	u32 status;

	if (drv_data && drv_data->switch_voltage)
		return drv_data->switch_voltage(mmc, ios);

	/*
	 * Program the voltage.  Note that some instances of dw_mmc may use
	 * the UHS_REG for this.  For other instances (like exynos) the UHS_REG
	 * does no harm but you need to set the regulator directly.  Try both.
	 */
	uhs = mci_readl(host, UHS_REG);
	if (ios->signal_voltage == MMC_SIGNAL_VOLTAGE_330) {
		min_uv = 2800000;
		max_uv = 2800000;
		uhs &= ~v18;
	} else {
		min_uv = 1800000;
		max_uv = 1800000;
		uhs |= v18;
	}

	if (!(host->quirks & DW_MMC_QUIRK_FIXED_VOLTAGE)) {
		if (!IS_ERR(mmc->supply.vqmmc)) {
			if (ios->signal_voltage != MMC_SIGNAL_VOLTAGE_330) {
				dw_mci_ctrl_reset(host, SDMMC_CTRL_RESET);
				/* Check For DATA busy */
				do {
					if (!readl_poll_timeout(host->regs + SDMMC_STATUS, status,
								!(status & SDMMC_STATUS_BUSY),
								1, 10 * USEC_PER_MSEC)) {
						goto out;
					}

					dw_mci_ctrl_reset(host, SDMMC_CTRL_RESET);
				} while (--retry);
			}
out:
			/* waiting for stable */
			mdelay(10);
			ret = mmc_regulator_set_vqmmc(mmc, ios);

			if (ret) {
				dev_err(&mmc->class_dev,
						"Regulator set error %d - %s V\n",
						ret, uhs & v18 ? "1.8" : "3.3");
				return ret;
			}
		}
	}
	mci_writel(host, UHS_REG, uhs);
	del_timer(&host->cmd11_timer);

	return 0;
}

static int dw_mci_get_ro(struct mmc_host *mmc)
{
	int read_only;
	struct dw_mci_slot *slot = mmc_priv(mmc);
	int gpio_ro = mmc_gpio_get_ro(mmc);

	/* Use platform get_ro function, else try on board write protect */
	if ((slot->mmc->caps2 |= MMC_CAP2_NO_WRITE_PROTECT) ||
			(slot->host->quirks & DW_MCI_QUIRK_NO_WRITE_PROTECT))
		read_only = 0;
	/* Use platform get_ro function, else try on board write protect */
	else if (gpio_ro >= 0)
		read_only = gpio_ro;
	else
		read_only =
			mci_readl(slot->host, WRTPRT) & (1 << slot->id) ? 1 : 0;

	dev_dbg(&mmc->class_dev, "card is %s\n",
		read_only ? "read-only" : "read-write");

	return read_only;
}

static int dw_mci_get_cd(struct mmc_host *mmc)
{
	int present;
	int temp;
	struct dw_mci_slot *slot = mmc_priv(mmc);
	struct dw_mci *host = slot->host;
	int gpio_cd = mmc_gpio_get_cd(mmc);
	const struct dw_mci_drv_data *drv_data = host->drv_data;

	/* Use platform get_cd function, else try onboard card detect */
	if ((mmc->caps & MMC_CAP_NEEDS_POLL) || !mmc_card_is_removable(mmc))
		present = 1;
	else if (gpio_cd >= 0)
		present = gpio_cd;
	else
		present = (mci_readl(slot->host, CDETECT) & (1 << slot->id))
			== 0 ? 1 : 0;
	if (drv_data && drv_data->misc_control) {
		temp = drv_data->misc_control(host,
				 CTRL_CHECK_CD, NULL);
		if (temp != -1)
			present = temp;
	}

	spin_lock_bh(&host->lock);
	if (present) {
		set_bit(DW_MMC_CARD_PRESENT, &slot->flags);
		dev_dbg(&mmc->class_dev, "card is present\n");
	} else {
		clear_bit(DW_MMC_CARD_PRESENT, &slot->flags);
		dev_dbg(&mmc->class_dev, "card is not present\n");
	}
	spin_unlock_bh(&host->lock);

	return present;
}

#if 0
/*
 * Disable lower power mode.
 *
 * Low power mode will stop the card clock when idle.  According to the
 * description of the CLKENA register we should disable low power mode
 * for SDIO cards if we need SDIO interrupts to work.
 *
 * This function is fast if low power mode is already disabled.
 */
static void dw_mci_disable_low_power(struct dw_mci_slot *slot)
{
	struct dw_mci *host = slot->host;
	u32 clk_en_a;
	const u32 clken_low_pwr = SDMMC_CLKEN_LOW_PWR << slot->id;

	clk_en_a = mci_readl(host, CLKENA);

	if (clk_en_a & clken_low_pwr) {
		mci_writel(host, CLKENA, clk_en_a & ~clken_low_pwr);
		dw_mci_update_clock(slot);
	}
}
#endif

static void dw_mci_hw_reset(struct mmc_host *mmc)
{
	struct dw_mci_slot *slot = mmc_priv(mmc);
	struct dw_mci *host = slot->host;
	int reset;

	if (host->use_dma == TRANS_MODE_IDMAC)
		dw_mci_idmac_reset(host);

	if (!dw_mci_ctrl_reset(host, SDMMC_CTRL_DMA_RESET |
				     SDMMC_CTRL_FIFO_RESET))
		return;

	/*
	 * According to eMMC spec, card reset procedure:
	 * tRstW >= 1us:   RST_n pulse width
	 * tRSCA >= 200us: RST_n to Command time
	 * tRSTH >= 1us:   RST_n high period
	 */
	reset = mci_readl(host, RST_N);
	reset &= ~(SDMMC_RST_HWACTIVE << slot->id);
	mci_writel(host, RST_N, reset);
	usleep_range(1, 2);
	reset |= SDMMC_RST_HWACTIVE << slot->id;
	mci_writel(host, RST_N, reset);
	usleep_range(200, 300);
}

static void dw_mci_init_card(struct mmc_host *mmc, struct mmc_card *card)
{
	struct dw_mci_slot *slot = mmc_priv(mmc);
	struct dw_mci *host = slot->host;

	/*
	 * Low power mode will stop the card clock when idle.  According to the
	 * description of the CLKENA register we should disable low power mode
	 * for SDIO cards if we need SDIO interrupts to work.
	 */
	if (mmc->caps & MMC_CAP_SDIO_IRQ) {
		const u32 clken_low_pwr = SDMMC_CLKEN_LOW_PWR << slot->id;
		u32 clk_en_a_old;
		u32 clk_en_a;

		clk_en_a_old = mci_readl(host, CLKENA);

		if (card->type == MMC_TYPE_SDIO ||
		    card->type == MMC_TYPE_SD_COMBO) {
			set_bit(DW_MMC_CARD_NO_LOW_PWR, &slot->flags);
			clk_en_a = clk_en_a_old & ~clken_low_pwr;
		} else {
			clear_bit(DW_MMC_CARD_NO_LOW_PWR, &slot->flags);
			clk_en_a = clk_en_a_old | clken_low_pwr;
		}

		if (clk_en_a != clk_en_a_old) {
			mci_writel(host, CLKENA, clk_en_a);
			mci_send_cmd(slot, SDMMC_CMD_UPD_CLK |
				     SDMMC_CMD_PRV_DAT_WAIT, 0);
		}
	}
}

static void dw_mci_enable_sdio_irq(struct mmc_host *mmc, int enb)
{
	struct dw_mci_slot *slot = mmc_priv(mmc);
	struct dw_mci *host = slot->host;
	unsigned long irqflags;
	u32 int_mask;

	spin_lock_irqsave(&host->irq_lock, irqflags);

	/* Enable/disable Slot Specific SDIO interrupt */
	int_mask = mci_readl(host, INTMASK);
	if (enb)
		int_mask |= SDMMC_INT_SDIO(slot->sdio_id);
	else
		int_mask &= ~SDMMC_INT_SDIO(slot->sdio_id);
	mci_writel(host, INTMASK, int_mask);

	spin_unlock_irqrestore(&host->irq_lock, irqflags);
}

static int dw_mci_execute_tuning(struct mmc_host *mmc, u32 opcode)
{
	struct dw_mci_slot *slot = mmc_priv(mmc);
	struct dw_mci *host = slot->host;
	const struct dw_mci_drv_data *drv_data = host->drv_data;
	struct dw_mci_tuning_data tuning_data;
	int err = -ENOSYS;

	if (opcode == MMC_SEND_TUNING_BLOCK_HS200) {
		if (mmc->ios.bus_width == MMC_BUS_WIDTH_8) {
			tuning_data.blk_pattern = tuning_blk_pattern_8bit;
			tuning_data.blksz = sizeof(tuning_blk_pattern_8bit);
		} else if (mmc->ios.bus_width == MMC_BUS_WIDTH_4) {
			tuning_data.blk_pattern = tuning_blk_pattern_4bit;
			tuning_data.blksz = sizeof(tuning_blk_pattern_4bit);
		} else {
			return -EINVAL;
		}
	} else if (opcode == MMC_SEND_TUNING_BLOCK) {
		tuning_data.blk_pattern = tuning_blk_pattern_4bit;
		tuning_data.blksz = sizeof(tuning_blk_pattern_4bit);
	} else {
		dev_err(host->dev,
			"Undefined command(%d) for tuning\n", opcode);
		return -EINVAL;
	}

	if (drv_data && drv_data->execute_tuning)
		err = drv_data->execute_tuning(slot, opcode, &tuning_data);
	return err;
}

static int dw_mci_prepare_hs400_tuning(struct mmc_host *mmc,
				       struct mmc_ios *ios)
{
	struct dw_mci_slot *slot = mmc_priv(mmc);
	struct dw_mci *host = slot->host;
	const struct dw_mci_drv_data *drv_data = host->drv_data;

	if (drv_data && drv_data->prepare_hs400_tuning)
		return drv_data->prepare_hs400_tuning(host, ios);

	return 0;
}

static const struct mmc_host_ops dw_mci_ops = {
	.request		= dw_mci_request,
	.pre_req		= dw_mci_pre_req,
	.post_req		= dw_mci_post_req,
	.set_ios		= dw_mci_set_ios,
	.get_ro			= dw_mci_get_ro,
	.get_cd			= dw_mci_get_cd,
	.hw_reset               = dw_mci_hw_reset,
	.enable_sdio_irq	= dw_mci_enable_sdio_irq,
	.execute_tuning		= dw_mci_execute_tuning,
	.card_busy		= dw_mci_card_busy,
	.start_signal_voltage_switch = dw_mci_switch_voltage,
	.init_card		= dw_mci_init_card,
	.prepare_hs400_tuning	= dw_mci_prepare_hs400_tuning,
};

static void dw_mci_request_end(struct dw_mci *host, struct mmc_request *mrq)
	__releases(&host->lock)
	__acquires(&host->lock)
{
	struct dw_mci_slot *slot;
	struct mmc_host	*prev_mmc = host->cur_slot->mmc;

	WARN_ON(host->cmd || host->data);

	del_timer(&host->timer);

	host->req_state = DW_MMC_REQ_IDLE;

	dw_mci_debug_req_log(host, mrq, STATE_REQ_END, 0);

	host->cur_slot->mrq = NULL;
	host->mrq = NULL;
	if (!list_empty(&host->queue)) {
		slot = list_entry(host->queue.next,
				  struct dw_mci_slot, queue_node);
		list_del(&slot->queue_node);
		dev_vdbg(host->dev, "list not empty: %s is next\n",
			 mmc_hostname(slot->mmc));
		host->state = STATE_SENDING_CMD;
		dw_mci_start_request(host, slot);
	} else {
		dev_vdbg(host->dev, "list empty\n");

		if (host->state == STATE_SENDING_CMD11)
			host->state = STATE_WAITING_CMD11_DONE;
		else
			host->state = STATE_IDLE;
	}

	spin_unlock(&host->lock);
	if (host->qos_cntrl == true)
		dw_mci_qos_put(host);
	mmc_request_done(prev_mmc, mrq);
	spin_lock(&host->lock);

#ifdef CONFIG_CPU_IDLE
	exynos_update_ip_idle_status(host->idle_ip_index, 1);
#endif
}

static int dw_mci_command_complete(struct dw_mci *host, struct mmc_command *cmd)
{
	u32 status = host->cmd_status;

	host->cmd_status = 0;

	/* Read the response from the card (up to 16 bytes) */
	if (cmd->flags & MMC_RSP_PRESENT) {
		if (cmd->flags & MMC_RSP_136) {
			cmd->resp[3] = mci_readl(host, RESP0);
			cmd->resp[2] = mci_readl(host, RESP1);
			cmd->resp[1] = mci_readl(host, RESP2);
			cmd->resp[0] = mci_readl(host, RESP3);
		} else {
			cmd->resp[0] = mci_readl(host, RESP0);
			cmd->resp[1] = 0;
			cmd->resp[2] = 0;
			cmd->resp[3] = 0;
		}
	}

	if (status & SDMMC_INT_RTO)
		cmd->error = -ETIMEDOUT;
	else if ((cmd->flags & MMC_RSP_CRC) && (status & SDMMC_INT_RCRC))
		cmd->error = -EILSEQ;
	else if (status & SDMMC_INT_RESP_ERR)
		cmd->error = -EIO;
	else
		cmd->error = 0;

	return cmd->error;
}

static int dw_mci_data_complete(struct dw_mci *host, struct mmc_data *data)
{
	u32 status = host->data_status;

	if (status & DW_MCI_DATA_ERROR_FLAGS) {
		if (status & SDMMC_INT_DRTO) {
			data->error = -ETIMEDOUT;
		} else if (status & SDMMC_INT_DCRC) {
			data->error = -EILSEQ;
		} else if (status & SDMMC_INT_EBE) {
			if (host->dir_status ==
				DW_MCI_SEND_STATUS) {
				/*
				 * No data CRC status was returned.
				 * The number of bytes transferred
				 * will be exaggerated in PIO mode.
				 */
				data->bytes_xfered = 0;
				data->error = -ETIMEDOUT;
			} else if (host->dir_status ==
					DW_MCI_RECV_STATUS) {
				data->error = -EILSEQ;
			}
		} else {
			/* SDMMC_INT_SBE is included */
			data->error = -EILSEQ;
		}

		dev_err(host->dev, "data error, status 0x%08x CMD: %d\n", status,
				host->cur_slot->mrq->cmd->opcode);

		/*
		 * After an error, there may be data lingering
		 * in the FIFO
		 */
		sg_miter_stop(&host->sg_miter);
		host->sg = NULL;
		dw_mci_fifo_reset(host->dev, host);
		dw_mci_ciu_reset(host->dev, host);
	} else {
		data->bytes_xfered = data->blocks * data->blksz;
		data->error = 0;
	}

	return data->error;
}

static void dw_mci_set_drto(struct dw_mci *host)
{
	unsigned int drto_clks;
	unsigned int drto_ms;

	drto_clks = mci_readl(host, TMOUT) >> 8;
	drto_ms = DIV_ROUND_UP(drto_clks, host->bus_hz / 1000);

	/* add a bit spare time */
	drto_ms += 10;

	mod_timer(&host->dto_timer, jiffies + msecs_to_jiffies(drto_ms));
}

static void dw_mci_tasklet_func(unsigned long priv)
{
	struct dw_mci *host = (struct dw_mci *)priv;
	struct mmc_data	*data;
	struct mmc_command *cmd;
	struct mmc_request *mrq;
	enum dw_mci_state state;
	enum dw_mci_state prev_state;
	unsigned int err;

	spin_lock(&host->lock);

	if (host->sw_timeout_chk == true)
		goto unlock;

	state = host->state;
	data = host->data;
	mrq = host->mrq;

	do {
		prev_state = state;

		switch (state) {
		case STATE_IDLE:
		case STATE_WAITING_CMD11_DONE:
			break;

		case STATE_SENDING_CMD11:
		case STATE_SENDING_CMD:
			if (!test_and_clear_bit(EVENT_CMD_COMPLETE,
						&host->pending_events))
				break;

			cmd = host->cmd;
			host->cmd = NULL;
			set_bit(EVENT_CMD_COMPLETE, &host->completed_events);
			err = dw_mci_command_complete(host, cmd);
			if (cmd == mrq->sbc && !err) {
				prev_state = state = STATE_SENDING_CMD;
				__dw_mci_start_request(host, host->cur_slot,
						       mrq->cmd);
				goto unlock;
			}

			if (cmd->data && err) {
				/*
				 * During UHS tuning sequence, sending the stop
				 * command after the response CRC error would
				 * throw the system into a confused state
				 * causing all future tuning phases to report
				 * failure.
				 *
				 * In such case controller will move into a data
				 * transfer state after a response error or
				 * response CRC error. Let's let that finish
				 * before trying to send a stop, so we'll go to
				 * STATE_SENDING_DATA.
				 *
				 * Although letting the data transfer take place
				 * will waste a bit of time (we already know
				 * the command was bad), it can't cause any
				 * errors since it's possible it would have
				 * taken place anyway if this tasklet got
				 * delayed. Allowing the transfer to take place
				 * avoids races and keeps things simple.
				 */
				if ((err != -ETIMEDOUT) &&
				    (cmd->opcode == MMC_SEND_TUNING_BLOCK)) {
					state = STATE_SENDING_DATA;
					continue;
				}

				dw_mci_fifo_reset(host->dev, host);
				dw_mci_stop_dma(host);
				send_stop_abort(host, data);
				state = STATE_SENDING_STOP;
				dw_mci_debug_req_log(host,
						host->mrq,
						STATE_REQ_CMD_PROCESS, state);
				break;
			}

			if (!cmd->data || err) {
				if (host->sw_timeout_chk != true)
					dw_mci_request_end(host, mrq);
				goto unlock;
			}

			prev_state = state = STATE_SENDING_DATA;
			dw_mci_debug_req_log(host, host->mrq,
					STATE_REQ_CMD_PROCESS, state);

			/* fall through */

		case STATE_SENDING_DATA:
			/*
			 * We could get a data error and never a transfer
			 * complete so we'd better check for it here.
			 *
			 * Note that we don't really care if we also got a
			 * transfer complete; stopping the DMA and sending an
			 * abort won't hurt.
			 */
			if (test_and_clear_bit(EVENT_DATA_ERROR,
					       &host->pending_events)) {
				dw_mci_fifo_reset(host->dev, host);
				dw_mci_stop_dma(host);
				send_stop_abort(host, data);
				state = STATE_DATA_ERROR;
				dw_mci_debug_req_log(host,
						host->mrq,
						STATE_REQ_DATA_PROCESS, state);
				break;
			}

			if (!test_and_clear_bit(EVENT_XFER_COMPLETE,
						&host->pending_events)) {
				/*
				 * If all data-related interrupts don't come
				 * within the given time in reading data state.
				 */
				if ((host->quirks & DW_MCI_QUIRK_BROKEN_DTO) &&
				    (host->dir_status == DW_MCI_RECV_STATUS))
					dw_mci_set_drto(host);
				break;
			}

			set_bit(EVENT_XFER_COMPLETE, &host->completed_events);

			/*
			 * Handle an EVENT_DATA_ERROR that might have shown up
			 * before the transfer completed.  This might not have
			 * been caught by the check above because the interrupt
			 * could have gone off between the previous check and
			 * the check for transfer complete.
			 *
			 * Technically this ought not be needed assuming we
			 * get a DATA_COMPLETE eventually (we'll notice the
			 * error and end the request), but it shouldn't hurt.
			 *
			 * This has the advantage of sending the stop command.
			 */
			if (test_and_clear_bit(EVENT_DATA_ERROR,
					       &host->pending_events)) {
				dw_mci_fifo_reset(host->dev, host);
				dw_mci_stop_dma(host);
				send_stop_abort(host, data);
				state = STATE_DATA_ERROR;
				dw_mci_debug_req_log(host, host->mrq,
						STATE_REQ_DATA_PROCESS, state);
				break;
			}
			prev_state = state = STATE_DATA_BUSY;

			dw_mci_debug_req_log(host, host->mrq,
					STATE_REQ_DATA_PROCESS, state);

			/* fall through */

		case STATE_DATA_BUSY:
			if (!test_and_clear_bit(EVENT_DATA_COMPLETE,
						&host->pending_events)) {
				/*
				 * If data error interrupt comes but data over
				 * interrupt doesn't come within the given time.
				 * in reading data state.
				 */
				if ((host->quirks & DW_MCI_QUIRK_BROKEN_DTO) &&
				    (host->dir_status == DW_MCI_RECV_STATUS))
					dw_mci_set_drto(host);
				break;
			}

			set_bit(EVENT_DATA_COMPLETE, &host->completed_events);
			err = dw_mci_data_complete(host, data);

			host->data = NULL;

			if (!err) {
				if (!data->stop || mrq->sbc) {
					if (mrq->sbc && data->stop)
						data->stop->error = 0;

					if (host->sw_timeout_chk != true)
						dw_mci_request_end(host, mrq);
					goto unlock;
				}

				/* stop command for open-ended transfer*/
				if (data->stop)
					send_stop_abort(host, data);
			} else {
				/*
				 * If we don't have a command complete now we'll
				 * never get one since we just reset everything;
				 * better end the request.
				 *
				 * If we do have a command complete we'll fall
				 * through to the SENDING_STOP command and
				 * everything will be peachy keen.
				 */
				if (!test_bit(EVENT_CMD_COMPLETE,
					      &host->pending_events)) {
					host->cmd = NULL;

					if (host->sw_timeout_chk != true)
						dw_mci_request_end(host, mrq);
					goto unlock;
				}
			}

			/*
			 * If err has non-zero,
			 * stop-abort command has been already issued.
			 */
			prev_state = state = STATE_SENDING_STOP;
			dw_mci_debug_req_log(host, host->mrq,
					STATE_REQ_DATA_PROCESS, state);

			/* fall through */

		case STATE_SENDING_STOP:
			if (!test_and_clear_bit(EVENT_CMD_COMPLETE,
						&host->pending_events))
				break;

			/* CMD error in data command */
			if (mrq->cmd->error && mrq->data) {
				dw_mci_stop_dma(host);
				sg_miter_stop(&host->sg_miter);
				host->sg = NULL;
				dw_mci_fifo_reset(host->dev, host);
			}

			host->cmd = NULL;
			host->data = NULL;

			if (mrq->stop)
				dw_mci_command_complete(host, mrq->stop);
			else
				host->cmd_status = 0;

			if (host->sw_timeout_chk != true)
				dw_mci_request_end(host, mrq);
			goto unlock;

		case STATE_DATA_ERROR:
			if (!test_and_clear_bit(EVENT_XFER_COMPLETE,
						&host->pending_events))
				break;

			set_bit(EVENT_XFER_COMPLETE, &host->completed_events);
			set_bit(EVENT_CMD_COMPLETE, &host->pending_events);
			set_bit(EVENT_DATA_COMPLETE, &host->pending_events);

			state = STATE_DATA_BUSY;
			dw_mci_debug_req_log(host, host->mrq,
					STATE_REQ_DATA_PROCESS, state);

			break;
		}
	} while (state != prev_state);

	host->state = state;
unlock:
	spin_unlock(&host->lock);

}

/* push final bytes to part_buf, only use during push */
static void dw_mci_set_part_bytes(struct dw_mci *host, void *buf, int cnt)
{
	memcpy((void *)&host->part_buf, buf, cnt);
	host->part_buf_count = cnt;
}

/* append bytes to part_buf, only use during push */
static int dw_mci_push_part_bytes(struct dw_mci *host, void *buf, int cnt)
{
	cnt = min(cnt, (1 << host->data_shift) - host->part_buf_count);
	memcpy((void *)&host->part_buf + host->part_buf_count, buf, cnt);
	host->part_buf_count += cnt;
	return cnt;
}

/* pull first bytes from part_buf, only use during pull */
static int dw_mci_pull_part_bytes(struct dw_mci *host, void *buf, int cnt)
{
	cnt = min_t(int, cnt, host->part_buf_count);
	if (cnt) {
		memcpy(buf, (void *)&host->part_buf + host->part_buf_start,
		       cnt);
		host->part_buf_count -= cnt;
		host->part_buf_start += cnt;
	}
	return cnt;
}

/* pull final bytes from the part_buf, assuming it's just been filled */
static void dw_mci_pull_final_bytes(struct dw_mci *host, void *buf, int cnt)
{
	memcpy(buf, &host->part_buf, cnt);
	host->part_buf_start = cnt;
	host->part_buf_count = (1 << host->data_shift) - cnt;
}

static void dw_mci_push_data16(struct dw_mci *host, void *buf, int cnt)
{
	struct mmc_data *data = host->data;
	int init_cnt = cnt;

	/* try and push anything in the part_buf */
	if (unlikely(host->part_buf_count)) {
		int len = dw_mci_push_part_bytes(host, buf, cnt);

		buf += len;
		cnt -= len;
		if (host->part_buf_count == 2) {
			mci_fifo_writew(host->fifo_reg, host->part_buf16);
			host->part_buf_count = 0;
		}
	}
#ifndef CONFIG_HAVE_EFFICIENT_UNALIGNED_ACCESS
	if (unlikely((unsigned long)buf & 0x1)) {
		while (cnt >= 2) {
			u16 aligned_buf[64];
			int len = min(cnt & -2, (int)sizeof(aligned_buf));
			int items = len >> 1;
			int i;
			/* memcpy from input buffer into aligned buffer */
			memcpy(aligned_buf, buf, len);
			buf += len;
			cnt -= len;
			/* push data from aligned buffer into fifo */
			for (i = 0; i < items; ++i)
				mci_fifo_writew(host->fifo_reg, aligned_buf[i]);
		}
	} else
#endif
	{
		u16 *pdata = buf;

		for (; cnt >= 2; cnt -= 2)
			mci_fifo_writew(host->fifo_reg, *pdata++);
		buf = pdata;
	}
	/* put anything remaining in the part_buf */
	if (cnt) {
		dw_mci_set_part_bytes(host, buf, cnt);
		 /* Push data if we have reached the expected data length */
		if ((data->bytes_xfered + init_cnt) ==
		    (data->blksz * data->blocks))
			mci_fifo_writew(host->fifo_reg, host->part_buf16);
	}
}

static void dw_mci_pull_data16(struct dw_mci *host, void *buf, int cnt)
{
#ifndef CONFIG_HAVE_EFFICIENT_UNALIGNED_ACCESS
	if (unlikely((unsigned long)buf & 0x1)) {
		while (cnt >= 2) {
			/* pull data from fifo into aligned buffer */
			u16 aligned_buf[64];
			int len = min(cnt & -2, (int)sizeof(aligned_buf));
			int items = len >> 1;
			int i;

			for (i = 0; i < items; ++i)
				aligned_buf[i] = mci_fifo_readw(host->fifo_reg);
			/* memcpy from aligned buffer into output buffer */
			memcpy(buf, aligned_buf, len);
			buf += len;
			cnt -= len;
		}
	} else
#endif
	{
		u16 *pdata = buf;

		for (; cnt >= 2; cnt -= 2)
			*pdata++ = mci_fifo_readw(host->fifo_reg);
		buf = pdata;
	}
	if (cnt) {
		host->part_buf16 = mci_fifo_readw(host->fifo_reg);
		dw_mci_pull_final_bytes(host, buf, cnt);
	}
}

static void dw_mci_push_data32(struct dw_mci *host, void *buf, int cnt)
{
	struct mmc_data *data = host->data;
	int init_cnt = cnt;

	/* try and push anything in the part_buf */
	if (unlikely(host->part_buf_count)) {
		int len = dw_mci_push_part_bytes(host, buf, cnt);

		buf += len;
		cnt -= len;
		if (host->part_buf_count == 4) {
			mci_fifo_writel(host->fifo_reg,	host->part_buf32);
			host->part_buf_count = 0;
		}
	}
#ifndef CONFIG_HAVE_EFFICIENT_UNALIGNED_ACCESS
	if (unlikely((unsigned long)buf & 0x3)) {
		while (cnt >= 4) {
			u32 aligned_buf[32];
			int len = min(cnt & -4, (int)sizeof(aligned_buf));
			int items = len >> 2;
			int i;
			/* memcpy from input buffer into aligned buffer */
			memcpy(aligned_buf, buf, len);
			buf += len;
			cnt -= len;
			/* push data from aligned buffer into fifo */
			for (i = 0; i < items; ++i)
				mci_fifo_writel(host->fifo_reg,	aligned_buf[i]);
		}
	} else
#endif
	{
		u32 *pdata = buf;

		for (; cnt >= 4; cnt -= 4)
			mci_fifo_writel(host->fifo_reg, *pdata++);
		buf = pdata;
	}
	/* put anything remaining in the part_buf */
	if (cnt) {
		dw_mci_set_part_bytes(host, buf, cnt);
		 /* Push data if we have reached the expected data length */
		if ((data->bytes_xfered + init_cnt) ==
		    (data->blksz * data->blocks))
			mci_fifo_writel(host->fifo_reg, host->part_buf32);
	}
}

static void dw_mci_pull_data32(struct dw_mci *host, void *buf, int cnt)
{
#ifndef CONFIG_HAVE_EFFICIENT_UNALIGNED_ACCESS
	if (unlikely((unsigned long)buf & 0x3)) {
		while (cnt >= 4) {
			/* pull data from fifo into aligned buffer */
			u32 aligned_buf[32];
			int len = min(cnt & -4, (int)sizeof(aligned_buf));
			int items = len >> 2;
			int i;

			for (i = 0; i < items; ++i)
				aligned_buf[i] = mci_fifo_readl(host->fifo_reg);
			/* memcpy from aligned buffer into output buffer */
			memcpy(buf, aligned_buf, len);
			buf += len;
			cnt -= len;
		}
	} else
#endif
	{
		u32 *pdata = buf;

		for (; cnt >= 4; cnt -= 4)
			*pdata++ = mci_fifo_readl(host->fifo_reg);
		buf = pdata;
	}
	if (cnt) {
		host->part_buf32 = mci_fifo_readl(host->fifo_reg);
		dw_mci_pull_final_bytes(host, buf, cnt);
	}
}

static void dw_mci_push_data64(struct dw_mci *host, void *buf, int cnt)
{
	struct mmc_data *data = host->data;
	int init_cnt = cnt;

	/* try and push anything in the part_buf */
	if (unlikely(host->part_buf_count)) {
		int len = dw_mci_push_part_bytes(host, buf, cnt);

		buf += len;
		cnt -= len;

		if (host->part_buf_count == 8) {
			mci_fifo_writeq(host->fifo_reg,	host->part_buf);
			host->part_buf_count = 0;
		}
	}
#ifndef CONFIG_HAVE_EFFICIENT_UNALIGNED_ACCESS
	if (unlikely((unsigned long)buf & 0x7)) {
		while (cnt >= 8) {
			u64 aligned_buf[16];
			int len = min(cnt & -8, (int)sizeof(aligned_buf));
			int items = len >> 3;
			int i;
			/* memcpy from input buffer into aligned buffer */
			memcpy(aligned_buf, buf, len);
			buf += len;
			cnt -= len;
			/* push data from aligned buffer into fifo */
			for (i = 0; i < items; ++i)
				mci_fifo_writeq(host->fifo_reg,	aligned_buf[i]);
		}
	} else
#endif
	{
		u64 *pdata = buf;

		for (; cnt >= 8; cnt -= 8)
			mci_fifo_writeq(host->fifo_reg, *pdata++);
		buf = pdata;
	}
	/* put anything remaining in the part_buf */
	if (cnt) {
		dw_mci_set_part_bytes(host, buf, cnt);
		/* Push data if we have reached the expected data length */
		if ((data->bytes_xfered + init_cnt) ==
		    (data->blksz * data->blocks))
			mci_fifo_writeq(host->fifo_reg, host->part_buf);
	}
}

static void dw_mci_pull_data64(struct dw_mci *host, void *buf, int cnt)
{
#ifndef CONFIG_HAVE_EFFICIENT_UNALIGNED_ACCESS
	if (unlikely((unsigned long)buf & 0x7)) {
		while (cnt >= 8) {
			/* pull data from fifo into aligned buffer */
			u64 aligned_buf[16];
			int len = min(cnt & -8, (int)sizeof(aligned_buf));
			int items = len >> 3;
			int i;

			for (i = 0; i < items; ++i)
				aligned_buf[i] = mci_fifo_readq(host->fifo_reg);

			/* memcpy from aligned buffer into output buffer */
			memcpy(buf, aligned_buf, len);
			buf += len;
			cnt -= len;
		}
	} else
#endif
	{
		u64 *pdata = buf;

		for (; cnt >= 8; cnt -= 8)
			*pdata++ = mci_fifo_readq(host->fifo_reg);
		buf = pdata;
	}
	if (cnt) {
		host->part_buf = mci_fifo_readq(host->fifo_reg);
		dw_mci_pull_final_bytes(host, buf, cnt);
	}
}

static void dw_mci_pull_data(struct dw_mci *host, void *buf, int cnt)
{
	int len;

	/* get remaining partial bytes */
	len = dw_mci_pull_part_bytes(host, buf, cnt);
	if (unlikely(len == cnt))
		return;
	buf += len;
	cnt -= len;

	/* get the rest of the data */
	host->pull_data(host, buf, cnt);
}

static void dw_mci_read_data_pio(struct dw_mci *host, bool dto)
{
	struct sg_mapping_iter *sg_miter = &host->sg_miter;
	void *buf;
	unsigned int offset;
	struct mmc_data	*data = host->data;
	int shift = host->data_shift;
	u32 status;
	unsigned int len;
	unsigned int remain, fcnt;

	do {
		if (!sg_miter_next(sg_miter))
			goto done;

		host->sg = sg_miter->piter.sg;
		buf = sg_miter->addr;
		remain = sg_miter->length;
		offset = 0;

		do {
			fcnt = (SDMMC_GET_FCNT(mci_readl(host, STATUS))
					<< shift) + host->part_buf_count;
			len = min(remain, fcnt);
			if (!len)
				break;
			dw_mci_pull_data(host, (void *)(buf + offset), len);
			data->bytes_xfered += len;
			offset += len;
			remain -= len;
		} while (remain);

		sg_miter->consumed = offset;
		status = mci_readl(host, MINTSTS);
		mci_writel(host, RINTSTS, SDMMC_INT_RXDR);
	/* if the RXDR is ready read again */
	} while ((status & SDMMC_INT_RXDR) ||
		 (dto && SDMMC_GET_FCNT(mci_readl(host, STATUS))));

	if (!remain) {
		if (!sg_miter_next(sg_miter))
			goto done;
		sg_miter->consumed = 0;
	}
	sg_miter_stop(sg_miter);
	return;

done:
	sg_miter_stop(sg_miter);
	host->sg = NULL;
	smp_wmb(); /* drain writebuffer */
	set_bit(EVENT_XFER_COMPLETE, &host->pending_events);
}

static void dw_mci_write_data_pio(struct dw_mci *host)
{
	struct sg_mapping_iter *sg_miter = &host->sg_miter;
	void *buf;
	unsigned int offset;
	struct mmc_data	*data = host->data;
	int shift = host->data_shift;
	u32 status;
	unsigned int len;
	unsigned int fifo_depth = host->fifo_depth;
	unsigned int remain, fcnt;

	do {
		if (!sg_miter_next(sg_miter))
			goto done;

		host->sg = sg_miter->piter.sg;
		buf = sg_miter->addr;
		remain = sg_miter->length;
		offset = 0;

		do {
			fcnt = ((fifo_depth -
				 SDMMC_GET_FCNT(mci_readl(host, STATUS)))
					<< shift) - host->part_buf_count;
			len = min(remain, fcnt);
			if (!len)
				break;
			host->push_data(host, (void *)(buf + offset), len);
			data->bytes_xfered += len;
			offset += len;
			remain -= len;
		} while (remain);

		sg_miter->consumed = offset;
		status = mci_readl(host, MINTSTS);
		mci_writel(host, RINTSTS, SDMMC_INT_TXDR);
	} while (status & SDMMC_INT_TXDR); /* if TXDR write again */

	if (!remain) {
		if (!sg_miter_next(sg_miter))
			goto done;
		sg_miter->consumed = 0;
	}
	sg_miter_stop(sg_miter);
	return;

done:
	sg_miter_stop(sg_miter);
	host->sg = NULL;
	smp_wmb(); /* drain writebuffer */
	set_bit(EVENT_XFER_COMPLETE, &host->pending_events);
}

static void dw_mci_cmd_interrupt(struct dw_mci *host, u32 status)
{
	if (!host->cmd_status)
		host->cmd_status = status;

	smp_wmb(); /* drain writebuffer */

	set_bit(EVENT_CMD_COMPLETE, &host->pending_events);
	tasklet_schedule(&host->tasklet);
}

static irqreturn_t dw_mci_interrupt(int irq, void *dev_id)
{
	struct dw_mci *host = dev_id;
	u32 status, pending;
	int i;

	status = mci_readl(host, RINTSTS);
	pending = mci_readl(host, MINTSTS); /* read-only mask reg */

	if (pending) {
		if (pending & SDMMC_INT_HLE) {
			dev_err(host->dev, "hardware locked write error\n");
			dw_mci_reg_dump(host);
			mci_writel(host, RINTSTS, SDMMC_INT_HLE);
			dw_mci_debug_cmd_log(host->cmd, host, false,
					DW_MCI_FLAG_ERROR, status);
			host->cmd_status = pending;
			tasklet_schedule(&host->tasklet);
		}

		/* Check volt switch first, since it can look like an error */
		if ((host->state == STATE_SENDING_CMD11) &&
		    (pending & SDMMC_INT_VOLT_SWITCH)) {
			unsigned long irqflags;

			mci_writel(host, RINTSTS, SDMMC_INT_VOLT_SWITCH);
			pending &= ~SDMMC_INT_VOLT_SWITCH;

			/*
			 * Hold the lock; we know cmd11_timer can't be kicked
			 * off after the lock is released, so safe to delete.
			 */
			spin_lock_irqsave(&host->irq_lock, irqflags);
			dw_mci_cmd_interrupt(host, pending);
			spin_unlock_irqrestore(&host->irq_lock, irqflags);
		}

		if (pending & DW_MCI_CMD_ERROR_FLAGS) {
			mci_writel(host, RINTSTS, DW_MCI_CMD_ERROR_FLAGS);
			host->cmd_status = pending;
			dw_mci_debug_cmd_log(host->cmd, host, false,
					DW_MCI_FLAG_ERROR, status);

			smp_wmb(); /* drain writebuffer */
			set_bit(EVENT_CMD_COMPLETE, &host->pending_events);
		}

		if (pending & DW_MCI_DATA_ERROR_FLAGS) {
			if (mci_readl(host, RINTSTS) & SDMMC_INT_HTO)
				dw_mci_reg_dump(host);

			/* if there is an error report DATA_ERROR */
			mci_writel(host, RINTSTS, DW_MCI_DATA_ERROR_FLAGS);
			dw_mci_debug_cmd_log(host->cmd, host, false,
					DW_MCI_FLAG_ERROR, status);
			host->data_status = pending;
			smp_wmb(); /* drain writebuffer */
			set_bit(EVENT_DATA_ERROR, &host->pending_events);
			tasklet_schedule(&host->tasklet);
		}

		if (pending & SDMMC_INT_DATA_OVER) {
			if (host->quirks & DW_MCI_QUIRK_BROKEN_DTO)
				del_timer(&host->dto_timer);

			mci_writel(host, RINTSTS, SDMMC_INT_DATA_OVER);
			dw_mci_debug_cmd_log(host->cmd, host, false,
					DW_MCI_FLAG_DTO, 0);
			if (!host->data_status)
				host->data_status = pending;
			smp_wmb(); /* drain writebuffer */
			if (host->dir_status == DW_MCI_RECV_STATUS) {
				if (host->sg != NULL)
					dw_mci_read_data_pio(host, true);
			}
			set_bit(EVENT_DATA_COMPLETE, &host->pending_events);
			tasklet_schedule(&host->tasklet);
		}

		if (pending & SDMMC_INT_RXDR) {
			mci_writel(host, RINTSTS, SDMMC_INT_RXDR);
			if (host->dir_status == DW_MCI_RECV_STATUS && host->sg)
				dw_mci_read_data_pio(host, false);
		}

		if (pending & SDMMC_INT_TXDR) {
			mci_writel(host, RINTSTS, SDMMC_INT_TXDR);
			if (host->dir_status == DW_MCI_SEND_STATUS && host->sg)
				dw_mci_write_data_pio(host);
		}

		if (pending & SDMMC_INT_CMD_DONE) {
			mci_writel(host, RINTSTS, SDMMC_INT_CMD_DONE);
			dw_mci_debug_cmd_log(host->cmd, host, false,
					DW_MCI_FLAG_CD, 0);
			dw_mci_cmd_interrupt(host, pending);
		}

		if (pending & SDMMC_INT_CD) {
			mci_writel(host, RINTSTS, SDMMC_INT_CD);
			queue_work(host->card_workqueue, &host->card_work);
		}

		/* Handle SDIO Interrupts */
		for (i = 0; i < host->num_slots; i++) {
			struct dw_mci_slot *slot = host->slot[i];

			if (!slot)
				continue;

			if (pending & SDMMC_INT_SDIO(slot->sdio_id)) {
				mci_writel(host, RINTSTS,
					   SDMMC_INT_SDIO(slot->sdio_id));
				mmc_signal_sdio_irq(slot->mmc);
			}
		}

	}

	if (host->use_dma != TRANS_MODE_IDMAC)
		return IRQ_HANDLED;

	/* Handle IDMA interrupts */
	if (host->dma_64bit_address == true) {
		pending = mci_readl(host, IDSTS64);
		if (pending & (SDMMC_IDMAC_INT_TI | SDMMC_IDMAC_INT_RI)) {
			mci_writel(host, IDSTS64, SDMMC_IDMAC_INT_TI |
							SDMMC_IDMAC_INT_RI);
			mci_writel(host, IDSTS64, SDMMC_IDMAC_INT_NI);
			if (!test_bit(EVENT_DATA_ERROR, &host->pending_events))
				host->dma_ops->complete((void *)host);
		}
	} else {
		pending = mci_readl(host, IDSTS);
		if (pending & (SDMMC_IDMAC_INT_TI | SDMMC_IDMAC_INT_RI)) {
			mci_writel(host, IDSTS, SDMMC_IDMAC_INT_TI |
							SDMMC_IDMAC_INT_RI);
			mci_writel(host, IDSTS, SDMMC_IDMAC_INT_NI);
			if (!test_bit(EVENT_DATA_ERROR, &host->pending_events))
				host->dma_ops->complete((void *)host);
		}
	}

	return IRQ_HANDLED;
}

static void dw_mci_timeout_timer(unsigned long data)
{
	struct dw_mci *host = (struct dw_mci *)data;
	struct mmc_request *mrq;

	if (host && host->mrq) {
		host->sw_timeout_chk = true;
		mrq = host->mrq;

		if (!(mrq->cmd->opcode == MMC_SEND_TUNING_BLOCK ||
					mrq->cmd->opcode == MMC_SEND_TUNING_BLOCK_HS200)) {
			dev_err(host->dev,
					"Timeout waiting for hardware interrupt."
					" state = %d\n", host->state);
			dw_mci_reg_dump(host);
		}
		spin_lock(&host->lock);

		host->sg = NULL;
		host->data = NULL;
		host->cmd = NULL;

		switch (host->state) {
		case STATE_IDLE:
		case STATE_WAITING_CMD11_DONE:
			break;
		case STATE_SENDING_CMD11:
		case STATE_SENDING_CMD:
			mrq->cmd->error = -ENOMEDIUM;
			if (!mrq->data)
				break;
			/* fall through */
		case STATE_SENDING_DATA:
			mrq->data->error = -ENOMEDIUM;
			dw_mci_stop_dma(host);
			break;
		case STATE_DATA_BUSY:
		case STATE_DATA_ERROR:
			if (mrq->data->error == -EINPROGRESS)
				mrq->data->error = -ENOMEDIUM;
			/* fall through */
		case STATE_SENDING_STOP:
			if (mrq->stop)
				mrq->stop->error = -ENOMEDIUM;
			break;
		}

		spin_unlock(&host->lock);
		dw_mci_ciu_reset(host->dev, host);
		dw_mci_fifo_reset(host->dev, host);
		spin_lock(&host->lock);
		dw_mci_request_end(host, mrq);
		host->state = STATE_IDLE;
		spin_unlock(&host->lock);
		host->sw_timeout_chk = false;
	}
}

#ifdef CONFIG_OF
/* given a slot, find out the device node representing that slot */
static struct device_node *dw_mci_of_find_slot_node(struct dw_mci_slot *slot)
{
	struct device *dev = slot->mmc->parent;
	struct device_node *np;
	const __be32 *addr;
	int len;

	if (!dev || !dev->of_node)
		return NULL;

	for_each_child_of_node(dev->of_node, np) {
		addr = of_get_property(np, "reg", &len);
		if (!addr || (len < sizeof(int)))
			continue;
		if (be32_to_cpup(addr) == slot->id)
			return np;
	}
	return NULL;
}

static void dw_mci_slot_of_parse(struct dw_mci_slot *slot)
{
	struct device_node *np = dw_mci_of_find_slot_node(slot);

	if (!np)
		return;

	if (of_property_read_bool(np, "disable-wp")) {
		slot->mmc->caps2 |= MMC_CAP2_NO_WRITE_PROTECT;
		dev_warn(slot->mmc->parent,
			"Slot quirk 'disable-wp' is deprecated\n");
	}
}
#else /* CONFIG_OF */
static void dw_mci_slot_of_parse(struct dw_mci_slot *slot)
{
}
#endif /* CONFIG_OF */

static irqreturn_t dw_mci_detect_interrupt(int irq, void *dev_id)
{
	struct dw_mci *host = dev_id;

	if (host->card_detect_cnt < 0x7FFFFFF0)
		host->card_detect_cnt++;

	queue_work(host->card_workqueue, &host->card_work);

	return IRQ_HANDLED;
}

static int dw_mci_init_slot(struct dw_mci *host, unsigned int id)
{
	struct mmc_host *mmc;
	struct dw_mci_slot *slot;
	struct dw_mci_sfr_ram_dump *dump;
	const struct dw_mci_drv_data *drv_data = host->drv_data;
	int ctrl_id, ret;
	u32 freq[2];

	mmc = mmc_alloc_host(sizeof(struct dw_mci_slot), host->dev);
	if (!mmc)
		return -ENOMEM;
	dump = devm_kzalloc(host->dev, sizeof(*dump), GFP_KERNEL);
	if (!dump) {
		dev_err(host->dev,"sfr dump memory alloc faile!\n");
		return -ENOMEM;
	}
	host->sfr_dump = dump;
	slot = mmc_priv(mmc);
	slot->id = id;
	slot->sdio_id = host->sdio_id0 + id;
	slot->mmc = mmc;
	slot->host = host;
	host->slot[id] = slot;

	mmc->ops = &dw_mci_ops;
	if (device_property_read_u32_array(host->dev, "clock-freq-min-max",
					   freq, 2)) {
		mmc->f_min = DW_MCI_FREQ_MIN;
		mmc->f_max = DW_MCI_FREQ_MAX;
	} else {
		mmc->f_min = freq[0];
		mmc->f_max = freq[1];
	}

	/*if there are external regulators, get them*/
	if (!(host->quirks & DW_MMC_QUIRK_FIXED_VOLTAGE)) {
		ret = mmc_regulator_get_supply(mmc);
		if (ret == -EPROBE_DEFER)
			goto err_host_allocated;
	}
	if (!mmc->ocr_avail)
		mmc->ocr_avail = MMC_VDD_32_33 | MMC_VDD_33_34;

	if (host->pdata->caps)
		mmc->caps = host->pdata->caps;

	/*
	 * Support MMC_CAP_ERASE by default.
	 * It needs to use trim/discard/erase commands.
	 */
	mmc->caps |= MMC_CAP_ERASE;

	if (host->pdata->pm_caps)
		mmc->pm_caps = host->pdata->pm_caps;

	if (host->dev->of_node) {
		ctrl_id = of_alias_get_id(host->dev->of_node, "mshc");
		if (ctrl_id < 0)
			ctrl_id = 0;
	} else {
		ctrl_id = to_platform_device(host->dev)->id;
	}
	if (drv_data && drv_data->caps)
		mmc->caps |= drv_data->caps[ctrl_id];

	if (host->pdata->caps2)
		mmc->caps2 = host->pdata->caps2;

	ret = mmc_of_parse(mmc);
	if (ret)
		goto err_host_allocated;

	dw_mci_slot_of_parse(slot);

	/* Useful defaults if platform data is unset. */
	if (host->use_dma == TRANS_MODE_IDMAC) {
		mmc->max_segs = host->ring_size;
		mmc->max_blk_size = 65535;
		mmc->max_seg_size = 0x1000;
		mmc->max_req_size = mmc->max_seg_size * host->ring_size;
		mmc->max_blk_count = mmc->max_req_size / 512;
	} else if (host->use_dma == TRANS_MODE_EDMAC) {
		mmc->max_segs = 64;
		mmc->max_blk_size = 65535;
		mmc->max_blk_count = 65535;
		mmc->max_req_size =
				mmc->max_blk_size * mmc->max_blk_count;
		mmc->max_seg_size = mmc->max_req_size;
	} else {
		/* TRANS_MODE_PIO */
		mmc->max_segs = 64;
		mmc->max_blk_size = 65535; /* BLKSIZ is 16 bits */
		mmc->max_blk_count = 512;
		mmc->max_req_size = mmc->max_blk_size *
				    mmc->max_blk_count;
		mmc->max_seg_size = mmc->max_req_size;
	}

	dw_mci_get_cd(mmc);

	ret = mmc_add_host(mmc);
	if (ret)
		goto err_host_allocated;

#if defined(CONFIG_DEBUG_FS)
	dw_mci_init_debugfs(slot);
#endif
	/* For argos */
	dw_mci_transferred_cnt_init(host, mmc);

	/* Card initially undetected */
	slot->last_detect_state = 0;

	return 0;

err_host_allocated:
	mmc_free_host(mmc);
	return ret;
}

static void dw_mci_cleanup_slot(struct dw_mci_slot *slot, unsigned int id)
{
	/* Debugfs stuff is cleaned up by mmc core */
	mmc_remove_host(slot->mmc);
	slot->host->slot[id] = NULL;
	mmc_free_host(slot->mmc);
}

static void dw_mci_init_dma(struct dw_mci *host)
{
	int addr_config;
	struct device *dev = host->dev;

	/*
	* Check tansfer mode from HCON[17:16]
	* Clear the ambiguous description of dw_mmc databook:
	* 2b'00: No DMA Interface -> Actually means using Internal DMA block
	* 2b'01: DesignWare DMA Interface -> Synopsys DW-DMA block
	* 2b'10: Generic DMA Interface -> non-Synopsys generic DMA block
	* 2b'11: Non DW DMA Interface -> pio only
	* Compared to DesignWare DMA Interface, Generic DMA Interface has a
	* simpler request/acknowledge handshake mechanism and both of them
	* are regarded as external dma master for dw_mmc.
	*/
	host->use_dma = SDMMC_GET_TRANS_MODE(mci_readl(host, HCON));
	if (host->use_dma == DMA_INTERFACE_IDMA) {
		host->use_dma = TRANS_MODE_IDMAC;
	} else if (host->use_dma == DMA_INTERFACE_DWDMA ||
		   host->use_dma == DMA_INTERFACE_GDMA) {
		host->use_dma = TRANS_MODE_EDMAC;
	} else {
		goto no_dma;
	}

	/* Determine which DMA interface to use */
	if (host->use_dma == TRANS_MODE_IDMAC) {
		/*
		* Check ADDR_CONFIG bit in HCON to find
		* IDMAC address bus width
		*/
		addr_config = SDMMC_GET_ADDR_CONFIG(mci_readl(host, HCON));

		if (addr_config == 1) {
			/* host supports IDMAC in 64-bit address mode */
			host->dma_64bit_address = true;
			dev_info(host->dev,
				 "IDMAC supports 64-bit address mode.\n");
			if (!dma_set_mask(host->dev, DMA_BIT_MASK(64)))
				dma_set_coherent_mask(host->dev,
						      DMA_BIT_MASK(64));
		} else {
			/* host supports IDMAC in 32-bit address mode */
			host->dma_64bit_address = false;
			dev_info(host->dev,
				 "IDMAC supports 32-bit address mode.\n");
		}

		if (host->pdata->desc_sz)
			host->desc_sz = host->pdata->desc_sz;
		else
			host->desc_sz = 1;

		/* Alloc memory for sg translation */
		host->sg_cpu = dmam_alloc_coherent(host->dev,
				host->desc_sz * PAGE_SIZE * MMC_DW_IDMAC_MULTIPLIER,
				&host->sg_dma, GFP_KERNEL);

		if (!host->sg_cpu) {
			dev_err(host->dev,
				"%s: could not alloc DMA memory\n",
				__func__);
			goto no_dma;
		}

		host->dma_ops = &dw_mci_idmac_ops;
		dev_info(host->dev, "Using internal DMA controller.\n");
	} else {
		/* TRANS_MODE_EDMAC: check dma bindings again */
		if ((device_property_read_string_array(dev, "dma-names",
						       NULL, 0) < 0) ||
		    !device_property_present(dev, "dmas")) {
			goto no_dma;
		}
		host->dma_ops = &dw_mci_edmac_ops;
		dev_info(host->dev, "Using external DMA controller.\n");
	}

	if (host->dma_ops->init && host->dma_ops->start &&
	    host->dma_ops->stop && host->dma_ops->cleanup) {
		if (host->dma_ops->init(host)) {
			dev_err(host->dev, "%s: Unable to initialize DMA Controller.\n",
				__func__);
			goto no_dma;
		}
	} else {
		dev_err(host->dev, "DMA initialization not found.\n");
		goto no_dma;
	}

	return;

no_dma:
	dev_info(host->dev, "Using PIO mode.\n");
	host->use_dma = TRANS_MODE_PIO;
}

static bool dw_mci_ctrl_reset(struct dw_mci *host, u32 reset)
{
	u32 ctrl;
	unsigned int int_mask = 0;
	u32 clksel_saved = 0x0;
	bool ret = false;

	/* Interrupt disable */
	ctrl = dw_mci_disable_interrupt(host, &int_mask);

	/* set Rx timing to 0 */
	clksel_saved = mci_readl(host, CLKSEL);
	mci_writel(host, CLKSEL, clksel_saved & ~(0x3 << 6 | 0x7));

	/* Reset */
	ctrl |= reset;
	mci_writel(host, CTRL, ctrl);

	/* All interrupt clear */
	mci_writel(host, RINTSTS, 0xFFFFFFFF);

	/* Interrupt enable */
	dw_mci_enable_interrupt(host, int_mask);

	/* wait till resets clear */
	if (!readl_poll_timeout_atomic(host->regs + SDMMC_CTRL, ctrl,
				!(ctrl & reset),
				1, 500 * USEC_PER_MSEC)) {
		ret = true;
	}

	if (!ret)
		dev_err(host->dev, "Timeout resetting block (ctrl %#x)\n", ctrl);

	/* restore Rx timing */
	mci_writel(host, CLKSEL, clksel_saved);

	return ret;
}

void dw_mci_ciu_reset(struct device *dev, struct dw_mci *host)
{
	struct dw_mci_slot *slot = host->cur_slot;
	int retry = 10;
	u32 status;
	if (slot) {
		dw_mci_ctrl_reset(host, SDMMC_CTRL_RESET);
		/* Check For DATA busy */
		do {
			if (!readl_poll_timeout_atomic(host->regs + SDMMC_STATUS, status,
						!(status & SDMMC_STATUS_BUSY),
						1, 10 * USEC_PER_MSEC)) {
				goto out;
			}
			dw_mci_ctrl_reset(host, SDMMC_CTRL_RESET);
		} while (--retry);
out:

	/* After a CTRL reset we need to have CIU set clock registers  */
		dw_mci_update_clock(slot);
	}
}

bool dw_mci_fifo_reset(struct device *dev, struct dw_mci *host)
{
	unsigned long timeout = jiffies + msecs_to_jiffies(1000);
	unsigned int ctrl;
	bool result;

	do {
		result = dw_mci_ctrl_reset(host, SDMMC_CTRL_FIFO_RESET);
		if (!result)
			break;

		ctrl = mci_readl(host, STATUS);
		if (!(ctrl & SDMMC_STATUS_DMA_REQ)) {
			result = dw_mci_ctrl_reset(host, SDMMC_CTRL_FIFO_RESET);
			if (result) {
				/* clear exception raw interrupts can not be handled
				   ex) fifo full => RXDR interrupt rising */
				ctrl = mci_readl(host, RINTSTS);
				ctrl = ctrl & ~(mci_readl(host, MINTSTS));
				if (ctrl)
					mci_writel(host, RINTSTS, ctrl);

				return true;
			}
		}
	} while (time_before(jiffies, timeout));

	dev_err(dev, "%s: Timeout while resetting host controller after err\n",
		__func__);

	return false;
}

static bool dw_mci_reset(struct dw_mci *host)
{
	u32 flags = SDMMC_CTRL_RESET | SDMMC_CTRL_FIFO_RESET;
	bool ret = false;

	/*
	 * Reseting generates a block interrupt, hence setting
	 * the scatter-gather pointer to NULL.
	 */
	if (host->sg) {
		sg_miter_stop(&host->sg_miter);
		host->sg = NULL;
	}

	if (host->use_dma)
		flags |= SDMMC_CTRL_DMA_RESET;

	if (dw_mci_ctrl_reset(host, flags)) {
		/*
		 * In all cases we clear the RAWINTS register to clear any
		 * interrupts.
		 */
		mci_writel(host, RINTSTS, 0xFFFFFFFF);

		/* if using dma we wait for dma_req to clear */
		if (host->use_dma) {
			u32 status;

			if (readl_poll_timeout_atomic(host->regs + SDMMC_STATUS,
						      status,
						      !(status & SDMMC_STATUS_DMA_REQ),
						      1, 500 * USEC_PER_MSEC)) {
				dev_err(host->dev,
					"%s: Timeout waiting for dma_req to clear during reset\n",
					__func__);
				goto ciu_out;
			}

			/* when using DMA next we reset the fifo again */
			if (!dw_mci_ctrl_reset(host, SDMMC_CTRL_FIFO_RESET))
				goto ciu_out;
		}
	} else {
		/* if the controller reset bit did clear, then set clock regs */
		if (!(mci_readl(host, CTRL) & SDMMC_CTRL_RESET)) {
			dev_err(host->dev,
				"%s: fifo/dma reset bits didn't clear but ciu was reset, doing clock update\n",
				__func__);
			goto ciu_out;
		}
	}

	if (host->use_dma == TRANS_MODE_IDMAC)
		/* It is also required that we reinit idmac */
		dw_mci_idmac_init(host);

	ret = true;

ciu_out:
	/* After a CTRL reset we need to have CIU set clock registers  */
	if (host->cur_slot != NULL)
		mci_send_cmd(host->cur_slot, SDMMC_CMD_UPD_CLK, 0);

	return ret;
}

static void dw_mci_cmd11_timer(unsigned long arg)
{
	struct dw_mci *host = (struct dw_mci *)arg;

	if (host->state != STATE_SENDING_CMD11) {
		dev_warn(host->dev, "Unexpected CMD11 timeout\n");
		return;
	}
}

static void dw_mci_dto_timer(unsigned long arg)
{
	struct dw_mci *host = (struct dw_mci *)arg;

	switch (host->state) {
	case STATE_SENDING_DATA:
	case STATE_DATA_BUSY:
		/*
		 * If DTO interrupt does NOT come in sending data state,
		 * we should notify the driver to terminate current transfer
		 * and report a data timeout to the core.
		 */
		host->data_status = SDMMC_INT_DRTO;
		set_bit(EVENT_DATA_ERROR, &host->pending_events);
		set_bit(EVENT_DATA_COMPLETE, &host->pending_events);
		tasklet_schedule(&host->tasklet);
		break;
	default:
		break;
	}
}

static void dw_mci_work_routine_card(struct work_struct *work)
{
	struct dw_mci *host = container_of(work, struct dw_mci, card_work);
	const struct dw_mci_drv_data *drv_data = host->drv_data;
	int i;

	for (i = 0; i < host->num_slots; i++) {
		struct dw_mci_slot *slot = host->slot[i];
		struct mmc_host *mmc = slot->mmc;
		struct mmc_request *mrq;
		int present;

		present = dw_mci_get_cd(mmc);
		while (present != slot->last_detect_state) {
			dev_info(&slot->mmc->class_dev, "card %s\n",
				present ? "inserted" : "removed");

			spin_lock_bh(&host->lock);

			/* Card change detected */
			slot->last_detect_state = present;

			/* Clean up queue if present */
			mrq = slot->mrq;
			if (mrq) {
				if (mrq == host->mrq) {
					host->data = NULL;
					host->cmd = NULL;

					switch (host->state) {
					case STATE_IDLE:
					case STATE_WAITING_CMD11_DONE:
						break;
					case STATE_SENDING_CMD11:
					case STATE_SENDING_CMD:
						mrq->cmd->error = -ENOMEDIUM;
						if (!mrq->data)
							break;
						/* fall through */
					case STATE_SENDING_DATA:
						mrq->data->error = -ENOMEDIUM;
						dw_mci_stop_dma(host);
						break;
					case STATE_DATA_BUSY:
					case STATE_DATA_ERROR:
						if (mrq->data->error == -EINPROGRESS)
							mrq->data->error = -ENOMEDIUM;
						/* fall through */
					case STATE_SENDING_STOP:
						if (mrq->stop)
							mrq->stop->error = -ENOMEDIUM;
						break;
					}

					dw_mci_request_end(host, mrq);
				} else {
					list_del(&slot->queue_node);
					mrq->cmd->error = -ENOMEDIUM;
					if (mrq->data)
						mrq->data->error = -ENOMEDIUM;
					if (mrq->stop)
						mrq->stop->error = -ENOMEDIUM;

					spin_unlock(&host->lock);
					mmc_request_done(slot->mmc, mrq);
					spin_lock(&host->lock);
				}
			}

			/* Power down slot */
			if (present == 0)
				dw_mci_reset(host);
			spin_unlock_bh(&host->lock);
		}
		if (present)
			mmc_detect_change(slot->mmc,
					msecs_to_jiffies(host->pdata->detect_delay_ms));
		else {
			mmc_detect_change(slot->mmc,
					msecs_to_jiffies(host->pdata->detect_delay_ms));
			if (host->pdata->only_once_tune)
				host->pdata->tuned = false;

			if (host->pdata->quirks & DW_MCI_QUIRK_USE_SSC) {
				if (drv_data && drv_data->ssclk_control)
					drv_data->ssclk_control(host, 0);
		}
	}

	}
}

#ifdef CONFIG_OF
static struct dw_mci_of_quirks {
	char *quirk;
	int id;
} of_quirks[] = {
	{
		.quirk	= "broken-cd",
		.id	= DW_MCI_QUIRK_BROKEN_CARD_DETECTION,
	}, {
		.quirk	= "disable-wp",
		.id	= DW_MCI_QUIRK_NO_WRITE_PROTECT,
	}, {
		.quirk  = "fixed_voltage",
		.id	= DW_MMC_QUIRK_FIXED_VOLTAGE,
	}, {
		.quirk  = "card-init-hwacg-ctrl",
		.id	= DW_MCI_QUIRK_HWACG_CTRL,
	}, {
		.quirk  = "enable-ulp-mode",
		.id	= DW_MCI_QUIRK_ENABLE_ULP,
	},
};

static struct dw_mci_board *dw_mci_parse_dt(struct dw_mci *host)
{
	struct dw_mci_board *pdata;
	struct device *dev = host->dev;
	struct device_node *np = dev->of_node;
	const struct dw_mci_drv_data *drv_data = host->drv_data;
	int idx, ret;
	u32 clock_frequency;

	pdata = devm_kzalloc(dev, sizeof(*pdata), GFP_KERNEL);
	if (!pdata) {
		dev_err(dev, "could not allocate memory for pdata\n");
		return ERR_PTR(-ENOMEM);
	}

	/* find reset controller when exist */
	pdata->rstc = devm_reset_control_get_optional(dev, "reset");
	if (IS_ERR(pdata->rstc)) {
		if (PTR_ERR(pdata->rstc) == -EPROBE_DEFER)
			return ERR_PTR(-EPROBE_DEFER);
	}

	/* find out number of slots supported */
	device_property_read_u32(dev, "num-slots", &pdata->num_slots);

	/* get quirks */
	for (idx = 0; idx < ARRAY_SIZE(of_quirks); idx++)
		if (of_get_property(np, of_quirks[idx].quirk, NULL))
			pdata->quirks |= of_quirks[idx].id;
	if (device_property_read_u32(dev, "fifo-depth", &pdata->fifo_depth))
		dev_info(dev,
			 "fifo-depth property not found, using value of FIFOTH register as default\n");

	device_property_read_u32(dev, "card-detect-delay",
				 &pdata->detect_delay_ms);
	if (of_property_read_u32(np, "qos-dvfs-level", &pdata->qos_dvfs_level))
		host->qos_cntrl = false;
	else
		host->qos_cntrl = true;
	if (!of_property_read_u32(np, "ssc-rate", &pdata->ssc_rate)) {
		pdata->quirks |= DW_MCI_QUIRK_USE_SSC;
	}
	of_property_read_u32(np, "data-timeout", &pdata->data_timeout);
	of_property_read_u32(np, "hto-timeout", &pdata->hto_timeout);
	of_property_read_u32(np, "desc-size", &pdata->desc_sz);

	if (!device_property_read_u32(dev, "clock-frequency", &clock_frequency))
		pdata->bus_hz = clock_frequency;

	if (of_find_property(np, "only_once_tune", NULL))
		pdata->only_once_tune = true;

	if (drv_data && drv_data->parse_dt) {
		ret = drv_data->parse_dt(host);
		if (ret)
			return ERR_PTR(ret);
	}

	if (of_find_property(np, "supports-highspeed", NULL)) {
		dev_info(dev, "supports-highspeed property is deprecated.\n");
		pdata->caps |= MMC_CAP_SD_HIGHSPEED | MMC_CAP_MMC_HIGHSPEED;
	}

	if (of_find_property(np, "clock-gate", NULL))
		pdata->use_gate_clock = true;

	if (of_find_property(np, "card-detect-invert", NULL))
		pdata->use_gpio_invert = true;

	/* caps */

	if (of_find_property(np, "supports-8bit", NULL))
		pdata->caps |= MMC_CAP_8_BIT_DATA;

	if (of_find_property(np, "supports-4bit", NULL))
		pdata->caps |= MMC_CAP_4_BIT_DATA;

	if (of_find_property(np, "supports-cmd23", NULL))
		pdata->caps |= MMC_CAP_CMD23;

	if (of_find_property(np, "supports-erase", NULL))
		pdata->caps |= MMC_CAP_ERASE;

	if (of_find_property(np, "pm-skip-mmc-resume-init", NULL))
		pdata->pm_caps |= MMC_PM_SKIP_MMC_RESUME_INIT;
	if (of_find_property(np, "card-detect-invert-gpio", NULL))
		pdata->caps2 |= MMC_CAP2_CD_ACTIVE_HIGH;
	if (of_find_property(np, "card-detect-gpio", NULL)) {
		pdata->cd_type = DW_MCI_CD_GPIO;
		pdata->caps2 |= MMC_CAP2_DETECT_ON_ERR;
		/* to remove power on period without tray, default enable */
		pdata->caps2 |= MMC_CAP2_NO_PRESCAN_POWERUP;
	}

	return pdata;
}

#else /* CONFIG_OF */
static struct dw_mci_board *dw_mci_parse_dt(struct dw_mci *host)
{
	return ERR_PTR(-EINVAL);
}
#endif /* CONFIG_OF */

static void dw_mci_enable_cd(struct dw_mci *host)
{
	unsigned long irqflags;
	u32 temp;
	int i;
	struct dw_mci_slot *slot;

	/*
	 * No need for CD if all slots have a non-error GPIO
	 * as well as broken card detection is found.
	 */
	for (i = 0; i < host->num_slots; i++) {
		slot = host->slot[i];
		if (slot->mmc->caps & MMC_CAP_NEEDS_POLL)
			return;

		if (mmc_gpio_get_cd(slot->mmc) < 0)
			break;
	}
	if (i == host->num_slots)
		return;

	spin_lock_irqsave(&host->irq_lock, irqflags);
	temp = mci_readl(host, INTMASK);
	temp  |= SDMMC_INT_CD;
	mci_writel(host, INTMASK, temp);
	spin_unlock_irqrestore(&host->irq_lock, irqflags);
}

int dw_mci_probe(struct dw_mci *host)
{
	const struct dw_mci_drv_data *drv_data = host->drv_data;
	int width, i, ret = 0;
	u32 fifo_size, msize, tx_wmark, rx_wmark;
	int init_slots = 0;

	if (!host->pdata) {
		host->pdata = dw_mci_parse_dt(host);
		if (PTR_ERR(host->pdata) == -EPROBE_DEFER) {
			return -EPROBE_DEFER;
		} else if (IS_ERR(host->pdata)) {
			dev_err(host->dev, "platform data not available\n");
			return -EINVAL;
		}
	}

	host->biu_clk = devm_clk_get(host->dev, "biu");
	if (IS_ERR(host->biu_clk)) {
		dev_dbg(host->dev, "biu clock not available\n");
	} else {
		ret = clk_prepare_enable(host->biu_clk);
		if (ret) {
			dev_err(host->dev, "failed to enable biu clock\n");
			return ret;
		}
	}

	host->ciu_clk = devm_clk_get(host->dev, "ciu");
	if (IS_ERR(host->ciu_clk)) {
		dev_dbg(host->dev, "ciu clock not available\n");
		host->bus_hz = host->pdata->bus_hz;
	} else {
		ret = clk_prepare_enable(host->ciu_clk);
		if (ret) {
			dev_err(host->dev, "failed to enable ciu clock\n");
			goto err_clk_biu;
		}

		if (host->pdata->bus_hz) {
			ret = clk_set_rate(host->ciu_clk, host->pdata->bus_hz);
			if (ret)
				dev_warn(host->dev,
					 "Unable to set bus rate to %uHz\n",
					 host->pdata->bus_hz);
		}
		host->bus_hz = clk_get_rate(host->ciu_clk);
	}

	if (!host->bus_hz) {
		dev_err(host->dev,
			"Platform data must supply bus speed\n");
		ret = -ENODEV;
		goto err_clk_ciu;
	}

	if (drv_data && drv_data->init) {
		ret = drv_data->init(host);
		if (ret) {
			dev_err(host->dev,
				"implementation specific init failed\n");
			goto err_clk_ciu;
		}
	}

	if (!IS_ERR(host->pdata->rstc)) {
		reset_control_assert(host->pdata->rstc);
		usleep_range(10, 50);
		reset_control_deassert(host->pdata->rstc);
	}

	host->quirks = host->pdata->quirks;

#ifdef CONFIG_CPU_IDLE
	host->idle_ip_index = exynos_get_idle_ip_index(dev_name(host->dev));
	exynos_update_ip_idle_status(host->idle_ip_index, 0);
#endif
	if (host->quirks & DW_MCI_QUIRK_HWACG_CTRL) {
		if (drv_data && drv_data->hwacg_control)
			drv_data->hwacg_control(host, HWACG_Q_ACTIVE_EN);
	} else {
		if (drv_data && drv_data->hwacg_control)
			drv_data->hwacg_control(host, HWACG_Q_ACTIVE_DIS);
	}

	if (drv_data && drv_data->access_control_get_dev) {
		ret = drv_data->access_control_get_dev(host);
		if (ret == -EPROBE_DEFER)
			dev_err(host->dev, "%s: Access control device not probed yet.(%d)\n",
					__func__, ret);
		else if (ret)
			dev_err(host->dev, "%s, Fail to get Access control device.(%d)\n",
					__func__, ret);
	}

	if (drv_data && drv_data->access_control_sec_cfg) {
		ret = drv_data->access_control_sec_cfg(host);
		if (ret)
			dev_err(host->dev, "%s: Fail to control security config.(%x)\n",
						__func__, ret);
	}

	if (drv_data && drv_data->access_control_init) {
		ret = drv_data->access_control_init(host);
		if (ret)
			dev_err(host->dev, "%s: Fail to initialize access control.(%d)\n",
					__func__, ret);
	}

	setup_timer(&host->cmd11_timer,
		    dw_mci_cmd11_timer, (unsigned long)host);

	if (host->quirks & DW_MCI_QUIRK_BROKEN_DTO)
		setup_timer(&host->dto_timer,
			    dw_mci_dto_timer, (unsigned long)host);

	spin_lock_init(&host->lock);
	spin_lock_init(&host->irq_lock);
	INIT_LIST_HEAD(&host->queue);

	/*
	 * Get the host data width - this assumes that HCON has been set with
	 * the correct values.
	 */
	i = SDMMC_GET_HDATA_WIDTH(mci_readl(host, HCON));
	if (!i) {
		host->push_data = dw_mci_push_data16;
		host->pull_data = dw_mci_pull_data16;
		width = 16;
		host->data_shift = 1;
	} else if (i == 2) {
		host->push_data = dw_mci_push_data64;
		host->pull_data = dw_mci_pull_data64;
		width = 64;
		host->data_shift = 3;
	} else {
		/* Check for a reserved value, and warn if it is */
		WARN((i != 1),
		     "HCON reports a reserved host data width!\n"
		     "Defaulting to 32-bit access.\n");
		host->push_data = dw_mci_push_data32;
		host->pull_data = dw_mci_pull_data32;
		width = 32;
		host->data_shift = 2;
	}

	/* Reset all blocks */
	if (!dw_mci_ctrl_reset(host, SDMMC_CTRL_ALL_RESET_FLAGS)) {
		ret = -ENODEV;
		goto err_clk_ciu;
	}

	host->dma_ops = host->pdata->dma_ops;
	dw_mci_init_dma(host);

	/* Clear the interrupts for the host controller */
	mci_writel(host, RINTSTS, 0xFFFFFFFF);
	mci_writel(host, INTMASK, 0); /* disable all mmc interrupt first */

	/* Put in max timeout */
	mci_writel(host, TMOUT, 0xFFFFFFFF);

	/*
	 * FIFO threshold settings  RxMark  = fifo_size / 2 - 1,
	 *                          Tx Mark = fifo_size / 2 DMA Size = 8
	 */
	if (!host->pdata->fifo_depth) {
		/*
		 * Power-on value of RX_WMark is FIFO_DEPTH-1, but this may
		 * have been overwritten by the bootloader, just like we're
		 * about to do, so if you know the value for your hardware, you
		 * should put it in the platform data.
		 */
		fifo_size = mci_readl(host, FIFOTH);
		fifo_size = 1 + ((fifo_size >> 16) & 0xfff);
	} else {
		fifo_size = host->pdata->fifo_depth;
	}
	host->fifo_depth = fifo_size;

	WARN_ON(fifo_size < 8);

	/*
	 *	HCON[9:7] -> H_DATA_WIDTH
	 *	000 16 bits
	 *	001 32 bits
	 *	010 64 bits
	 *
	 *	FIFOTH[30:28] -> DW_DMA_Mutiple_Transaction_Size
	 *	msize:
	 *	000  1 transfers
	 *	001  4
	 *	010  8
	 *	011  16
	 *	100  32
	 *	101  64
	 *	110  128
	 *	111  256
	 *
	 *	AHB Master can support 1/4/8/16 burst in DMA.
	 *	So, Max support burst spec is 16 burst.
	 *
	 *	msize <= 011(16 burst)
	 *	Transaction_Size = msize * H_DATA_WIDTH;
	 *	rx_wmark = Transaction_Size - 1;
	 *	tx_wmark = fifo_size - Transaction_Size;
	 */
	msize = host->data_shift;
	msize &= 7;
	rx_wmark = ((1 << (msize + 1)) - 1) & 0xfff;
	tx_wmark = (fifo_size - (1 << (msize + 1))) & 0xfff;

	host->fifoth_val = msize << SDMMC_FIFOTH_DMA_MULTI_TRANS_SIZE;
	host->fifoth_val |= (rx_wmark << SDMMC_FIFOTH_RX_WMARK) | tx_wmark;

	mci_writel(host, FIFOTH, host->fifoth_val);
	dev_info(host->dev, "FIFOTH: 0x %08x", mci_readl(host, FIFOTH));

	/* disable clock to CIU */
	mci_writel(host, CLKENA, 0);
	mci_writel(host, CLKSRC, 0);

	/*
	 * In 2.40a spec, Data offset is changed.
	 * Need to check the version-id and set data-offset for DATA register.
	 */
	host->verid = SDMMC_GET_VERID(mci_readl(host, VERID));
	dev_info(host->dev, "Version ID is %04x\n", host->verid);

	if (host->verid < DW_MMC_240A)
		host->fifo_reg = host->regs + DATA_OFFSET;
	else
		host->fifo_reg = host->regs + DATA_240A_OFFSET;

	tasklet_init(&host->tasklet, dw_mci_tasklet_func, (unsigned long)host);

	host->card_workqueue = alloc_workqueue("dw-mci-card",
			WQ_MEM_RECLAIM, 1);
	if (!host->card_workqueue) {
		ret = -ENOMEM;
		goto err_dmaunmap;
	}
	INIT_WORK(&host->card_work, dw_mci_work_routine_card);

	/* INT min lock */
	pm_workqueue = alloc_ordered_workqueue("kmmcd", 0);
	if (!pm_workqueue)
		return -ENOMEM;

	INIT_DELAYED_WORK(&host->qos_work, dw_mci_qos_work);
	pm_qos_add_request(&host->pm_qos_lock, PM_QOS_DEVICE_THROUGHPUT, 0);

	ret = devm_request_irq(host->dev, host->irq, dw_mci_interrupt,
			       host->irq_flags, "dw-mci", host);

	setup_timer(&host->timer, dw_mci_timeout_timer, (unsigned long)host);
	host->sw_timeout_chk = false;

	if (ret)
		goto err_workqueue;

	host->pdata->tuned = false;

	if (host->pdata->num_slots)
		host->num_slots = host->pdata->num_slots;
	else
		host->num_slots = 1;

	if (host->num_slots < 1 ||
	    host->num_slots > SDMMC_GET_SLOT_NUM(mci_readl(host, HCON))) {
		dev_err(host->dev,
			"Platform data must supply correct num_slots.\n");
		ret = -ENODEV;
		goto err_clk_ciu;
	}

	/*
	 * Enable interrupts for command done, data over, data empty,
	 * receive ready and error such as transmit, receive timeout, crc error
	 */

	mci_writel(host, INTMASK, SDMMC_INT_CMD_DONE | SDMMC_INT_DATA_OVER |
			SDMMC_INT_TXDR | SDMMC_INT_RXDR |
			DW_MCI_ERROR_FLAGS);
	/* Enable mci interrupt */
	mci_writel(host, CTRL, SDMMC_CTRL_INT_ENABLE);

	dev_info(host->dev,
		 "DW MMC controller at irq %d,%d bit host data width,%u deep fifo\n",
		 host->irq, width, fifo_size);

	/* We need at least one slot to succeed */
	for (i = 0; i < host->num_slots; i++) {
		ret = dw_mci_init_slot(host, i);
		if (ret)
			dev_dbg(host->dev, "slot %d init failed\n", i);
		else
			init_slots++;
	}
	dw_mci_debug_init(host);

	if (init_slots) {
		dev_info(host->dev, "%d slots initialized\n", init_slots);
	} else {
		dev_dbg(host->dev, "attempted to initialize %d slots, "
					"but failed on all\n", host->num_slots);
		goto err_workqueue;
	}

	 if (drv_data && drv_data->misc_control
			 && host->pdata->cd_type == DW_MCI_CD_GPIO)
		 drv_data->misc_control(host, CTRL_REQUEST_EXT_IRQ,
				 dw_mci_detect_interrupt);
	if (drv_data && drv_data->misc_control)
		drv_data->misc_control(host, CTRL_ADD_SYSFS, NULL);

	 if(host->pdata->cd_type == DW_MCI_CD_INTERNAL) {
		 /* Now that slots are all setup, we can enable card detect */
		 dw_mci_enable_cd(host);
	 }

	host->card_detect_cnt = 0;
	exynos_update_ip_idle_status(host->idle_ip_index, 1);
	return 0;

err_workqueue:
	destroy_workqueue(host->card_workqueue);
	destroy_workqueue(pm_workqueue);
	pm_qos_remove_request(&host->pm_qos_lock);

err_dmaunmap:
	if (host->use_dma && host->dma_ops->exit)
		host->dma_ops->exit(host);

	if (!IS_ERR(host->pdata->rstc))
		reset_control_assert(host->pdata->rstc);

err_clk_ciu:
	clk_disable_unprepare(host->ciu_clk);

err_clk_biu:
	clk_disable_unprepare(host->biu_clk);

	exynos_update_ip_idle_status(host->idle_ip_index, 1);
	return ret;
}
EXPORT_SYMBOL(dw_mci_probe);

void dw_mci_remove(struct dw_mci *host)
{
	const struct dw_mci_drv_data *drv_data = host->drv_data;
	int i;

	for (i = 0; i < host->num_slots; i++) {
		dev_dbg(host->dev, "remove slot %d\n", i);
		if (host->slot[i])
			dw_mci_cleanup_slot(host->slot[i], i);
	}

	mci_writel(host, RINTSTS, 0xFFFFFFFF);
	mci_writel(host, INTMASK, 0); /* disable all mmc interrupt first */

	/* disable clock to CIU */
	mci_writel(host, CLKENA, 0);
	mci_writel(host, CLKSRC, 0);

	del_timer_sync(&host->timer);
	destroy_workqueue(host->card_workqueue);
	destroy_workqueue(pm_workqueue);
	pm_qos_remove_request(&host->pm_qos_lock);

	if (host->pdata->quirks & DW_MCI_QUIRK_USE_SSC) {
		if (drv_data && drv_data->ssclk_control)
			drv_data->ssclk_control(host, 0);
	}

	if (host->use_dma && host->dma_ops->exit)
		host->dma_ops->exit(host);

	if (!IS_ERR(host->pdata->rstc))
		reset_control_assert(host->pdata->rstc);

	clk_disable_unprepare(host->ciu_clk);
	clk_disable_unprepare(host->biu_clk);
}
EXPORT_SYMBOL(dw_mci_remove);



#ifdef CONFIG_PM_SLEEP
/*
 * TODO: we should probably disable the clock to the card in the suspend path.
 */
int dw_mci_suspend(struct dw_mci *host)
{
	if (host->use_dma && host->dma_ops->exit)
		host->dma_ops->exit(host);

	return 0;
}
EXPORT_SYMBOL(dw_mci_suspend);

int dw_mci_resume(struct dw_mci *host)
{
	const struct dw_mci_drv_data *drv_data = host->drv_data;
	int i, ret;

	if (!dw_mci_ctrl_reset(host, SDMMC_CTRL_ALL_RESET_FLAGS)) {
		ret = -ENODEV;
		return ret;
	}

	if (host->use_dma && host->dma_ops->init)
		host->dma_ops->init(host);

	if (host->quirks & DW_MCI_QUIRK_HWACG_CTRL) {
		if (drv_data && drv_data->hwacg_control)
			drv_data->hwacg_control(host, HWACG_Q_ACTIVE_EN);
	} else {
		if (drv_data && drv_data->hwacg_control)
			drv_data->hwacg_control(host, HWACG_Q_ACTIVE_DIS);
	}

	if (drv_data && drv_data->access_control_sec_cfg) {
		ret = drv_data->access_control_sec_cfg(host);
		if (ret)
			dev_err(host->dev, "%s: Fail to control security config.(%x)\n",
						__func__, ret);
	}

	if (drv_data && drv_data->access_control_resume) {
		ret = drv_data->access_control_resume(host);
		if (ret)
			dev_err(host->dev, "%s: Fail to resume access control.(%d)\n",
					__func__, ret);
	}

	/*
	 * Restore the initial value at FIFOTH register
	 * And Invalidate the prev_blksz with zero
	 */
	mci_writel(host, FIFOTH, host->fifoth_val);
	host->prev_blksz = 0;

	/* Put in max timeout */
	mci_writel(host, TMOUT, 0xFFFFFFFF);

	mci_writel(host, RINTSTS, 0xFFFFFFFF);
	mci_writel(host, INTMASK, SDMMC_INT_CMD_DONE | SDMMC_INT_DATA_OVER |
			SDMMC_INT_TXDR | SDMMC_INT_RXDR |
			DW_MCI_ERROR_FLAGS);

	mci_writel(host, CTRL, SDMMC_CTRL_INT_ENABLE);

	for (i = 0; i < host->num_slots; i++) {
		struct dw_mci_slot *slot = host->slot[i];

		if (!slot)
			continue;
		if (slot->mmc->pm_flags & MMC_PM_KEEP_POWER
				|| slot->mmc->pm_caps & MMC_PM_SKIP_MMC_RESUME_INIT) {
			dw_mci_set_ios(slot->mmc, &slot->mmc->ios);
			dw_mci_setup_bus(slot, true);
		}
	}
	if (host->pdata->cd_type == DW_MCI_CD_INTERNAL) {
		/* Now that slots are all setup, we can enable card detect */
		dw_mci_enable_cd(host);
	}

	return 0;
}
EXPORT_SYMBOL(dw_mci_resume);
#endif /* CONFIG_PM_SLEEP */

static int __init dw_mci_init(void)
{
	pr_info("Synopsys Designware Multimedia Card Interface Driver\n");
	return 0;
}

static void __exit dw_mci_exit(void)
{
}

module_init(dw_mci_init);
module_exit(dw_mci_exit);

MODULE_DESCRIPTION("DW Multimedia Card Interface driver");
MODULE_AUTHOR("NXP Semiconductor VietNam");
MODULE_AUTHOR("Imagination Technologies Ltd");
MODULE_LICENSE("GPL v2");<|MERGE_RESOLUTION|>--- conflicted
+++ resolved
@@ -1569,11 +1569,8 @@
 	u32 clk_en_a;
 	u32 sdmmc_cmd_bits = SDMMC_CMD_UPD_CLK | SDMMC_CMD_PRV_DAT_WAIT;
 
-<<<<<<< HEAD
-=======
 	slot->mmc->actual_clock = 0;
 
->>>>>>> a216220d
 	if (!clock) {
 		mci_writel(host, CLKENA, 0);
 		mci_send_cmd(slot, sdmmc_cmd_bits, 0);
