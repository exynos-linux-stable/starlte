--- conflicted
+++ resolved
@@ -616,132 +616,10 @@
 	sh_msiof_reset_str(p);
 	sh_msiof_spi_stop(p, rx_buf);
 stop_ier:
-<<<<<<< HEAD
 	sh_msiof_write(p, IER, 0);
 	return ret;
 }
 
-static void sh_msiof_dma_complete(void *arg)
-{
-	struct sh_msiof_spi_priv *p = arg;
-
-	sh_msiof_write(p, IER, 0);
-	complete(&p->done);
-}
-
-static int sh_msiof_dma_once(struct sh_msiof_spi_priv *p, const void *tx,
-			     void *rx, unsigned int len)
-{
-	u32 ier_bits = 0;
-	struct dma_async_tx_descriptor *desc_tx = NULL, *desc_rx = NULL;
-	dma_cookie_t cookie;
-	int ret;
-
-	if (tx) {
-		ier_bits |= IER_TDREQE | IER_TDMAE;
-		dma_sync_single_for_device(p->master->dma_tx->device->dev,
-					   p->tx_dma_addr, len, DMA_TO_DEVICE);
-		desc_tx = dmaengine_prep_slave_single(p->master->dma_tx,
-					p->tx_dma_addr, len, DMA_TO_DEVICE,
-					DMA_PREP_INTERRUPT | DMA_CTRL_ACK);
-		if (!desc_tx)
-			return -EAGAIN;
-	}
-
-	if (rx) {
-		ier_bits |= IER_RDREQE | IER_RDMAE;
-		desc_rx = dmaengine_prep_slave_single(p->master->dma_rx,
-					p->rx_dma_addr, len, DMA_FROM_DEVICE,
-					DMA_PREP_INTERRUPT | DMA_CTRL_ACK);
-		if (!desc_rx)
-			return -EAGAIN;
-	}
-
-	/* 1 stage FIFO watermarks for DMA */
-	sh_msiof_write(p, FCTR, FCTR_TFWM_1 | FCTR_RFWM_1);
-
-	/* setup msiof transfer mode registers (32-bit words) */
-	sh_msiof_spi_set_mode_regs(p, tx, rx, 32, len / 4);
-
-	sh_msiof_write(p, IER, ier_bits);
-
-	reinit_completion(&p->done);
-
-	if (rx) {
-		desc_rx->callback = sh_msiof_dma_complete;
-		desc_rx->callback_param = p;
-		cookie = dmaengine_submit(desc_rx);
-		if (dma_submit_error(cookie)) {
-			ret = cookie;
-			goto stop_ier;
-		}
-		dma_async_issue_pending(p->master->dma_rx);
-	}
-
-	if (tx) {
-		if (rx) {
-			/* No callback */
-			desc_tx->callback = NULL;
-		} else {
-			desc_tx->callback = sh_msiof_dma_complete;
-			desc_tx->callback_param = p;
-		}
-		cookie = dmaengine_submit(desc_tx);
-		if (dma_submit_error(cookie)) {
-			ret = cookie;
-			goto stop_rx;
-		}
-		dma_async_issue_pending(p->master->dma_tx);
-	}
-
-	ret = sh_msiof_spi_start(p, rx);
-	if (ret) {
-		dev_err(&p->pdev->dev, "failed to start hardware\n");
-		goto stop_tx;
-	}
-
-	/* wait for tx fifo to be emptied / rx fifo to be filled */
-	ret = wait_for_completion_timeout(&p->done, HZ);
-	if (!ret) {
-		dev_err(&p->pdev->dev, "DMA timeout\n");
-		ret = -ETIMEDOUT;
-		goto stop_reset;
-	}
-
-	/* clear status bits */
-	sh_msiof_reset_str(p);
-
-	ret = sh_msiof_spi_stop(p, rx);
-	if (ret) {
-		dev_err(&p->pdev->dev, "failed to shut down hardware\n");
-		return ret;
-	}
-
-	if (rx)
-		dma_sync_single_for_cpu(p->master->dma_rx->device->dev,
-					p->rx_dma_addr, len,
-					DMA_FROM_DEVICE);
-
-	return 0;
-
-stop_reset:
-	sh_msiof_reset_str(p);
-	sh_msiof_spi_stop(p, rx);
-stop_tx:
-	if (tx)
-		dmaengine_terminate_all(p->master->dma_tx);
-stop_rx:
-	if (rx)
-		dmaengine_terminate_all(p->master->dma_rx);
-stop_ier:
-=======
->>>>>>> 9e82bf01
-	sh_msiof_write(p, IER, 0);
-	return ret;
-}
-
-<<<<<<< HEAD
-=======
 static void sh_msiof_dma_complete(void *arg)
 {
 	struct sh_msiof_spi_priv *p = arg;
@@ -864,7 +742,6 @@
 	return ret;
 }
 
->>>>>>> 9e82bf01
 static void copy_bswap32(u32 *dst, const u32 *src, unsigned int words)
 {
 	/* src or dst can be unaligned, but not both */
