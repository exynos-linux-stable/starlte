#include <linux/types.h>
#include <linux/errno.h>
#include <linux/kmod.h>
#include <linux/sched.h>
#include <linux/interrupt.h>
#include <linux/tty.h>
#include <linux/tty_driver.h>
#include <linux/file.h>
#include <linux/mm.h>
#include <linux/string.h>
#include <linux/slab.h>
#include <linux/poll.h>
#include <linux/proc_fs.h>
#include <linux/module.h>
#include <linux/device.h>
#include <linux/wait.h>
#include <linux/bitops.h>
#include <linux/seq_file.h>
#include <linux/uaccess.h>
#include <linux/ratelimit.h>

#undef LDISC_DEBUG_HANGUP

#ifdef LDISC_DEBUG_HANGUP
#define tty_ldisc_debug(tty, f, args...)	tty_debug(tty, f, ##args)
#else
#define tty_ldisc_debug(tty, f, args...)
#endif

/* lockdep nested classes for tty->ldisc_sem */
enum {
	LDISC_SEM_NORMAL,
	LDISC_SEM_OTHER,
};


/*
 *	This guards the refcounted line discipline lists. The lock
 *	must be taken with irqs off because there are hangup path
 *	callers who will do ldisc lookups and cannot sleep.
 */

static DEFINE_RAW_SPINLOCK(tty_ldiscs_lock);
/* Line disc dispatch table */
static struct tty_ldisc_ops *tty_ldiscs[NR_LDISCS];

/**
 *	tty_register_ldisc	-	install a line discipline
 *	@disc: ldisc number
 *	@new_ldisc: pointer to the ldisc object
 *
 *	Installs a new line discipline into the kernel. The discipline
 *	is set up as unreferenced and then made available to the kernel
 *	from this point onwards.
 *
 *	Locking:
 *		takes tty_ldiscs_lock to guard against ldisc races
 */

int tty_register_ldisc(int disc, struct tty_ldisc_ops *new_ldisc)
{
	unsigned long flags;
	int ret = 0;

	if (disc < N_TTY || disc >= NR_LDISCS)
		return -EINVAL;

	raw_spin_lock_irqsave(&tty_ldiscs_lock, flags);
	tty_ldiscs[disc] = new_ldisc;
	new_ldisc->num = disc;
	new_ldisc->refcount = 0;
	raw_spin_unlock_irqrestore(&tty_ldiscs_lock, flags);

	return ret;
}
EXPORT_SYMBOL(tty_register_ldisc);

/**
 *	tty_unregister_ldisc	-	unload a line discipline
 *	@disc: ldisc number
 *	@new_ldisc: pointer to the ldisc object
 *
 *	Remove a line discipline from the kernel providing it is not
 *	currently in use.
 *
 *	Locking:
 *		takes tty_ldiscs_lock to guard against ldisc races
 */

int tty_unregister_ldisc(int disc)
{
	unsigned long flags;
	int ret = 0;

	if (disc < N_TTY || disc >= NR_LDISCS)
		return -EINVAL;

	raw_spin_lock_irqsave(&tty_ldiscs_lock, flags);
	if (tty_ldiscs[disc]->refcount)
		ret = -EBUSY;
	else
		tty_ldiscs[disc] = NULL;
	raw_spin_unlock_irqrestore(&tty_ldiscs_lock, flags);

	return ret;
}
EXPORT_SYMBOL(tty_unregister_ldisc);

static struct tty_ldisc_ops *get_ldops(int disc)
{
	unsigned long flags;
	struct tty_ldisc_ops *ldops, *ret;

	raw_spin_lock_irqsave(&tty_ldiscs_lock, flags);
	ret = ERR_PTR(-EINVAL);
	ldops = tty_ldiscs[disc];
	if (ldops) {
		ret = ERR_PTR(-EAGAIN);
		if (try_module_get(ldops->owner)) {
			ldops->refcount++;
			ret = ldops;
		}
	}
	raw_spin_unlock_irqrestore(&tty_ldiscs_lock, flags);
	return ret;
}

static void put_ldops(struct tty_ldisc_ops *ldops)
{
	unsigned long flags;

	raw_spin_lock_irqsave(&tty_ldiscs_lock, flags);
	ldops->refcount--;
	module_put(ldops->owner);
	raw_spin_unlock_irqrestore(&tty_ldiscs_lock, flags);
}

/**
 *	tty_ldisc_get		-	take a reference to an ldisc
 *	@disc: ldisc number
 *
 *	Takes a reference to a line discipline. Deals with refcounts and
 *	module locking counts.
 *
 *	Returns: -EINVAL if the discipline index is not [N_TTY..NR_LDISCS] or
 *			 if the discipline is not registered
 *		 -EAGAIN if request_module() failed to load or register the
 *			 the discipline
 *		 -ENOMEM if allocation failure
 *
 *		 Otherwise, returns a pointer to the discipline and bumps the
 *		 ref count
 *
 *	Locking:
 *		takes tty_ldiscs_lock to guard against ldisc races
 */

static struct tty_ldisc *tty_ldisc_get(struct tty_struct *tty, int disc)
{
	struct tty_ldisc *ld;
	struct tty_ldisc_ops *ldops;

	if (disc < N_TTY || disc >= NR_LDISCS)
		return ERR_PTR(-EINVAL);

	/*
	 * Get the ldisc ops - we may need to request them to be loaded
	 * dynamically and try again.
	 */
	ldops = get_ldops(disc);
	if (IS_ERR(ldops)) {
		request_module("tty-ldisc-%d", disc);
		ldops = get_ldops(disc);
		if (IS_ERR(ldops))
			return ERR_CAST(ldops);
	}

	/*
	 * There is no way to handle allocation failure of only 16 bytes.
	 * Let's simplify error handling and save more memory.
	 */
	ld = kmalloc(sizeof(struct tty_ldisc), GFP_KERNEL | __GFP_NOFAIL);
	ld->ops = ldops;
	ld->tty = tty;

	return ld;
}

/**
 *	tty_ldisc_put		-	release the ldisc
 *
 *	Complement of tty_ldisc_get().
 */
static void tty_ldisc_put(struct tty_ldisc *ld)
{
	if (WARN_ON_ONCE(!ld))
		return;

	put_ldops(ld->ops);
	kfree(ld);
}

static void *tty_ldiscs_seq_start(struct seq_file *m, loff_t *pos)
{
	return (*pos < NR_LDISCS) ? pos : NULL;
}

static void *tty_ldiscs_seq_next(struct seq_file *m, void *v, loff_t *pos)
{
	(*pos)++;
	return (*pos < NR_LDISCS) ? pos : NULL;
}

static void tty_ldiscs_seq_stop(struct seq_file *m, void *v)
{
}

static int tty_ldiscs_seq_show(struct seq_file *m, void *v)
{
	int i = *(loff_t *)v;
	struct tty_ldisc_ops *ldops;

	ldops = get_ldops(i);
	if (IS_ERR(ldops))
		return 0;
	seq_printf(m, "%-10s %2d\n", ldops->name ? ldops->name : "???", i);
	put_ldops(ldops);
	return 0;
}

static const struct seq_operations tty_ldiscs_seq_ops = {
	.start	= tty_ldiscs_seq_start,
	.next	= tty_ldiscs_seq_next,
	.stop	= tty_ldiscs_seq_stop,
	.show	= tty_ldiscs_seq_show,
};

static int proc_tty_ldiscs_open(struct inode *inode, struct file *file)
{
	return seq_open(file, &tty_ldiscs_seq_ops);
}

const struct file_operations tty_ldiscs_proc_fops = {
	.owner		= THIS_MODULE,
	.open		= proc_tty_ldiscs_open,
	.read		= seq_read,
	.llseek		= seq_lseek,
	.release	= seq_release,
};

/**
 *	tty_ldisc_ref_wait	-	wait for the tty ldisc
 *	@tty: tty device
 *
 *	Dereference the line discipline for the terminal and take a
 *	reference to it. If the line discipline is in flux then
 *	wait patiently until it changes.
 *
 *	Returns: NULL if the tty has been hungup and not re-opened with
 *		 a new file descriptor, otherwise valid ldisc reference
 *
 *	Note: Must not be called from an IRQ/timer context. The caller
 *	must also be careful not to hold other locks that will deadlock
 *	against a discipline change, such as an existing ldisc reference
 *	(which we check for)
 *
 *	Note: a file_operations routine (read/poll/write) should use this
 *	function to wait for any ldisc lifetime events to finish.
 */

struct tty_ldisc *tty_ldisc_ref_wait(struct tty_struct *tty)
{
	struct tty_ldisc *ld;

	ldsem_down_read(&tty->ldisc_sem, MAX_SCHEDULE_TIMEOUT);
	ld = tty->ldisc;
	if (!ld)
		ldsem_up_read(&tty->ldisc_sem);
	return ld;
}
EXPORT_SYMBOL_GPL(tty_ldisc_ref_wait);

/**
 *	tty_ldisc_ref		-	get the tty ldisc
 *	@tty: tty device
 *
 *	Dereference the line discipline for the terminal and take a
 *	reference to it. If the line discipline is in flux then
 *	return NULL. Can be called from IRQ and timer functions.
 */

struct tty_ldisc *tty_ldisc_ref(struct tty_struct *tty)
{
	struct tty_ldisc *ld = NULL;

	if (ldsem_down_read_trylock(&tty->ldisc_sem)) {
		ld = tty->ldisc;
		if (!ld)
			ldsem_up_read(&tty->ldisc_sem);
	}
	return ld;
}
EXPORT_SYMBOL_GPL(tty_ldisc_ref);

/**
 *	tty_ldisc_deref		-	free a tty ldisc reference
 *	@ld: reference to free up
 *
 *	Undoes the effect of tty_ldisc_ref or tty_ldisc_ref_wait. May
 *	be called in IRQ context.
 */

void tty_ldisc_deref(struct tty_ldisc *ld)
{
	ldsem_up_read(&ld->tty->ldisc_sem);
}
EXPORT_SYMBOL_GPL(tty_ldisc_deref);


static inline int
__tty_ldisc_lock(struct tty_struct *tty, unsigned long timeout)
{
	return ldsem_down_write(&tty->ldisc_sem, timeout);
}

static inline int
__tty_ldisc_lock_nested(struct tty_struct *tty, unsigned long timeout)
{
	return ldsem_down_write_nested(&tty->ldisc_sem,
				       LDISC_SEM_OTHER, timeout);
}

static inline void __tty_ldisc_unlock(struct tty_struct *tty)
{
	ldsem_up_write(&tty->ldisc_sem);
}

int tty_ldisc_lock(struct tty_struct *tty, unsigned long timeout)
{
	int ret;

	ret = __tty_ldisc_lock(tty, timeout);
	if (!ret)
		return -EBUSY;
	set_bit(TTY_LDISC_HALTED, &tty->flags);
	return 0;
}

void tty_ldisc_unlock(struct tty_struct *tty)
{
	clear_bit(TTY_LDISC_HALTED, &tty->flags);
	__tty_ldisc_unlock(tty);
}

static int
tty_ldisc_lock_pair_timeout(struct tty_struct *tty, struct tty_struct *tty2,
			    unsigned long timeout)
{
	int ret;

	if (tty < tty2) {
		ret = __tty_ldisc_lock(tty, timeout);
		if (ret) {
			ret = __tty_ldisc_lock_nested(tty2, timeout);
			if (!ret)
				__tty_ldisc_unlock(tty);
		}
	} else {
		/* if this is possible, it has lots of implications */
		WARN_ON_ONCE(tty == tty2);
		if (tty2 && tty != tty2) {
			ret = __tty_ldisc_lock(tty2, timeout);
			if (ret) {
				ret = __tty_ldisc_lock_nested(tty, timeout);
				if (!ret)
					__tty_ldisc_unlock(tty2);
			}
		} else
			ret = __tty_ldisc_lock(tty, timeout);
	}

	if (!ret)
		return -EBUSY;

	set_bit(TTY_LDISC_HALTED, &tty->flags);
	if (tty2)
		set_bit(TTY_LDISC_HALTED, &tty2->flags);
	return 0;
}

static void tty_ldisc_lock_pair(struct tty_struct *tty, struct tty_struct *tty2)
{
	tty_ldisc_lock_pair_timeout(tty, tty2, MAX_SCHEDULE_TIMEOUT);
}

static void tty_ldisc_unlock_pair(struct tty_struct *tty,
				  struct tty_struct *tty2)
{
	__tty_ldisc_unlock(tty);
	if (tty2)
		__tty_ldisc_unlock(tty2);
}

/**
 *	tty_ldisc_flush	-	flush line discipline queue
 *	@tty: tty
 *
 *	Flush the line discipline queue (if any) and the tty flip buffers
 *	for this tty.
 */

void tty_ldisc_flush(struct tty_struct *tty)
{
	struct tty_ldisc *ld = tty_ldisc_ref(tty);

	tty_buffer_flush(tty, ld);
	if (ld)
		tty_ldisc_deref(ld);
}
EXPORT_SYMBOL_GPL(tty_ldisc_flush);

/**
 *	tty_set_termios_ldisc		-	set ldisc field
 *	@tty: tty structure
 *	@disc: line discipline number
 *
 *	This is probably overkill for real world processors but
 *	they are not on hot paths so a little discipline won't do
 *	any harm.
 *
 *	The line discipline-related tty_struct fields are reset to
 *	prevent the ldisc driver from re-using stale information for
 *	the new ldisc instance.
 *
 *	Locking: takes termios_rwsem
 */

static void tty_set_termios_ldisc(struct tty_struct *tty, int disc)
{
	down_write(&tty->termios_rwsem);
	tty->termios.c_line = disc;
	up_write(&tty->termios_rwsem);

	tty->disc_data = NULL;
	tty->receive_room = 0;
}

/**
 *	tty_ldisc_open		-	open a line discipline
 *	@tty: tty we are opening the ldisc on
 *	@ld: discipline to open
 *
 *	A helper opening method. Also a convenient debugging and check
 *	point.
 *
 *	Locking: always called with BTM already held.
 */

static int tty_ldisc_open(struct tty_struct *tty, struct tty_ldisc *ld)
{
	WARN_ON(test_and_set_bit(TTY_LDISC_OPEN, &tty->flags));
	if (ld->ops->open) {
		int ret;
                /* BTM here locks versus a hangup event */
		ret = ld->ops->open(tty);
		if (ret)
			clear_bit(TTY_LDISC_OPEN, &tty->flags);

		tty_ldisc_debug(tty, "%p: opened\n", ld);
		return ret;
	}
	return 0;
}

/**
 *	tty_ldisc_close		-	close a line discipline
 *	@tty: tty we are opening the ldisc on
 *	@ld: discipline to close
 *
 *	A helper close method. Also a convenient debugging and check
 *	point.
 */

static void tty_ldisc_close(struct tty_struct *tty, struct tty_ldisc *ld)
{
	WARN_ON(!test_bit(TTY_LDISC_OPEN, &tty->flags));
	clear_bit(TTY_LDISC_OPEN, &tty->flags);
	if (ld->ops->close)
		ld->ops->close(tty);
	tty_ldisc_debug(tty, "%p: closed\n", ld);
}

/**
 *	tty_set_ldisc		-	set line discipline
 *	@tty: the terminal to set
 *	@ldisc: the line discipline
 *
 *	Set the discipline of a tty line. Must be called from a process
 *	context. The ldisc change logic has to protect itself against any
 *	overlapping ldisc change (including on the other end of pty pairs),
 *	the close of one side of a tty/pty pair, and eventually hangup.
 */

int tty_set_ldisc(struct tty_struct *tty, int disc)
{
	int retval, old_disc;

	tty_lock(tty);
	retval = tty_ldisc_lock(tty, 5 * HZ);
	if (retval)
		goto err;

	if (!tty->ldisc) {
		retval = -EIO;
		goto out;
	}

	/* Check the no-op case */
	old_disc = tty->ldisc->ops->num;
	if (old_disc == disc)
		goto out;

	if (test_bit(TTY_HUPPED, &tty->flags)) {
		/* We were raced by hangup */
		retval = -EIO;
		goto out;
	}

	retval = tty_ldisc_reinit(tty, disc);
	if (retval < 0) {
		/* Back to the old one or N_TTY if we can't */
		if (tty_ldisc_reinit(tty, old_disc) < 0) {
			pr_err("tty: TIOCSETD failed, reinitializing N_TTY\n");
			if (tty_ldisc_reinit(tty, N_TTY) < 0) {
				/* At this point we have tty->ldisc == NULL. */
				pr_err("tty: reinitializing N_TTY failed\n");
			}
		}
	}

	if (tty->ldisc && tty->ldisc->ops->num != old_disc &&
	    tty->ops->set_ldisc) {
		down_read(&tty->termios_rwsem);
		tty->ops->set_ldisc(tty);
		up_read(&tty->termios_rwsem);
	}

out:
	tty_ldisc_unlock(tty);

	/* Restart the work queue in case no characters kick it off. Safe if
	   already running */
	tty_buffer_restart_work(tty->port);
err:
	tty_unlock(tty);
	return retval;
}

/**
 *	tty_ldisc_kill	-	teardown ldisc
 *	@tty: tty being released
 *
 *	Perform final close of the ldisc and reset tty->ldisc
 */
static void tty_ldisc_kill(struct tty_struct *tty)
{
	if (!tty->ldisc)
		return;
	/*
	 * Now kill off the ldisc
	 */
	tty_ldisc_close(tty, tty->ldisc);
	tty_ldisc_put(tty->ldisc);
	/* Force an oops if we mess this up */
	tty->ldisc = NULL;
}

/**
 *	tty_reset_termios	-	reset terminal state
 *	@tty: tty to reset
 *
 *	Restore a terminal to the driver default state.
 */

static void tty_reset_termios(struct tty_struct *tty)
{
	down_write(&tty->termios_rwsem);
	tty->termios = tty->driver->init_termios;
	tty->termios.c_ispeed = tty_termios_input_baud_rate(&tty->termios);
	tty->termios.c_ospeed = tty_termios_baud_rate(&tty->termios);
	up_write(&tty->termios_rwsem);
}


/**
 *	tty_ldisc_reinit	-	reinitialise the tty ldisc
 *	@tty: tty to reinit
 *	@disc: line discipline to reinitialize
 *
 *	Completely reinitialize the line discipline state, by closing the
 *	current instance, if there is one, and opening a new instance. If
 *	an error occurs opening the new non-N_TTY instance, the instance
 *	is dropped and tty->ldisc reset to NULL. The caller can then retry
 *	with N_TTY instead.
 *
 *	Returns 0 if successful, otherwise error code < 0
 */

int tty_ldisc_reinit(struct tty_struct *tty, int disc)
{
	struct tty_ldisc *ld;
	int retval;

	ld = tty_ldisc_get(tty, disc);
	if (IS_ERR(ld))
		return PTR_ERR(ld);

	if (tty->ldisc) {
		tty_ldisc_close(tty, tty->ldisc);
		tty_ldisc_put(tty->ldisc);
	}

	tty_set_termios_ldisc(tty, disc);
	retval = tty_ldisc_open(tty, ld);
	if (retval) {
<<<<<<< HEAD
		if (!WARN_ON(disc == N_TTY)) {
			tty_ldisc_put(ld);
			ld = NULL;
		}
=======
		tty_ldisc_put(tty->ldisc);
		tty->ldisc = NULL;
>>>>>>> c1fac76c
	}

	/* switch the line discipline */
	smp_store_release(&tty->ldisc, ld);
	return retval;
}

/**
 *	tty_ldisc_hangup		-	hangup ldisc reset
 *	@tty: tty being hung up
 *
 *	Some tty devices reset their termios when they receive a hangup
 *	event. In that situation we must also switch back to N_TTY properly
 *	before we reset the termios data.
 *
 *	Locking: We can take the ldisc mutex as the rest of the code is
 *	careful to allow for this.
 *
 *	In the pty pair case this occurs in the close() path of the
 *	tty itself so we must be careful about locking rules.
 */

void tty_ldisc_hangup(struct tty_struct *tty, bool reinit)
{
	struct tty_ldisc *ld;

	tty_ldisc_debug(tty, "%p: hangup\n", tty->ldisc);

	ld = tty_ldisc_ref(tty);
	if (ld != NULL) {
		if (ld->ops->flush_buffer)
			ld->ops->flush_buffer(tty);
		tty_driver_flush_buffer(tty);
		if ((test_bit(TTY_DO_WRITE_WAKEUP, &tty->flags)) &&
		    ld->ops->write_wakeup)
			ld->ops->write_wakeup(tty);
		if (ld->ops->hangup)
			ld->ops->hangup(tty);
		tty_ldisc_deref(ld);
	}

	wake_up_interruptible_poll(&tty->write_wait, POLLOUT);
	wake_up_interruptible_poll(&tty->read_wait, POLLIN);

	/*
	 * Shutdown the current line discipline, and reset it to
	 * N_TTY if need be.
	 *
	 * Avoid racing set_ldisc or tty_ldisc_release
	 */
	tty_ldisc_lock(tty, MAX_SCHEDULE_TIMEOUT);

	if (tty->driver->flags & TTY_DRIVER_RESET_TERMIOS)
		tty_reset_termios(tty);

	if (tty->ldisc) {
		if (reinit) {
			if (tty_ldisc_reinit(tty, tty->termios.c_line) < 0)
				tty_ldisc_reinit(tty, N_TTY);
		} else
			tty_ldisc_kill(tty);
	}
	tty_ldisc_unlock(tty);
}

/**
 *	tty_ldisc_setup			-	open line discipline
 *	@tty: tty being shut down
 *	@o_tty: pair tty for pty/tty pairs
 *
 *	Called during the initial open of a tty/pty pair in order to set up the
 *	line disciplines and bind them to the tty. This has no locking issues
 *	as the device isn't yet active.
 */

int tty_ldisc_setup(struct tty_struct *tty, struct tty_struct *o_tty)
{
	int retval = tty_ldisc_open(tty, tty->ldisc);
	if (retval)
		return retval;

	if (o_tty) {
		retval = tty_ldisc_open(o_tty, o_tty->ldisc);
		if (retval) {
			tty_ldisc_close(tty, tty->ldisc);
			return retval;
		}
	}
	return 0;
}

/**
 *	tty_ldisc_release		-	release line discipline
 *	@tty: tty being shut down (or one end of pty pair)
 *
 *	Called during the final close of a tty or a pty pair in order to shut
 *	down the line discpline layer. On exit, each tty's ldisc is NULL.
 */

void tty_ldisc_release(struct tty_struct *tty)
{
	struct tty_struct *o_tty = tty->link;

	/*
	 * Shutdown this line discipline. As this is the final close,
	 * it does not race with the set_ldisc code path.
	 */

	tty_ldisc_lock_pair(tty, o_tty);
	tty_ldisc_kill(tty);
	if (o_tty)
		tty_ldisc_kill(o_tty);
	tty_ldisc_unlock_pair(tty, o_tty);

	/* And the memory resources remaining (buffers, termios) will be
	   disposed of when the kref hits zero */

	tty_ldisc_debug(tty, "released\n");
}

/**
 *	tty_ldisc_init		-	ldisc setup for new tty
 *	@tty: tty being allocated
 *
 *	Set up the line discipline objects for a newly allocated tty. Note that
 *	the tty structure is not completely set up when this call is made.
 */

int tty_ldisc_init(struct tty_struct *tty)
{
	struct tty_ldisc *ld = tty_ldisc_get(tty, N_TTY);
	if (IS_ERR(ld))
		return PTR_ERR(ld);
	tty->ldisc = ld;
	return 0;
}

/**
 *	tty_ldisc_deinit	-	ldisc cleanup for new tty
 *	@tty: tty that was allocated recently
 *
 *	The tty structure must not becompletely set up (tty_ldisc_setup) when
 *      this call is made.
 */
void tty_ldisc_deinit(struct tty_struct *tty)
{
	if (tty->ldisc)
		tty_ldisc_put(tty->ldisc);
	tty->ldisc = NULL;
}<|MERGE_RESOLUTION|>--- conflicted
+++ resolved
@@ -623,15 +623,8 @@
 	tty_set_termios_ldisc(tty, disc);
 	retval = tty_ldisc_open(tty, ld);
 	if (retval) {
-<<<<<<< HEAD
-		if (!WARN_ON(disc == N_TTY)) {
-			tty_ldisc_put(ld);
-			ld = NULL;
-		}
-=======
-		tty_ldisc_put(tty->ldisc);
-		tty->ldisc = NULL;
->>>>>>> c1fac76c
+		tty_ldisc_put(ld);
+		ld = NULL;
 	}
 
 	/* switch the line discipline */
