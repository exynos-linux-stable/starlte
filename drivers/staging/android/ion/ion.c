/*
 *
 * drivers/staging/android/ion/ion.c
 *
 * Copyright (C) 2011 Google, Inc.
 *
 * This software is licensed under the terms of the GNU General Public
 * License version 2, as published by the Free Software Foundation, and
 * may be copied, distributed, and modified under those terms.
 *
 * This program is distributed in the hope that it will be useful,
 * but WITHOUT ANY WARRANTY; without even the implied warranty of
 * MERCHANTABILITY or FITNESS FOR A PARTICULAR PURPOSE.  See the
 * GNU General Public License for more details.
 *
 */

#include <linux/atomic.h>
#include <linux/device.h>
#include <linux/err.h>
#include <linux/file.h>
#include <linux/freezer.h>
#include <linux/fs.h>
#include <linux/anon_inodes.h>
#include <linux/kthread.h>
#include <linux/list.h>
#include <linux/memblock.h>
#include <linux/miscdevice.h>
#include <linux/export.h>
#include <linux/mm.h>
#include <linux/mm_types.h>
#include <linux/rbtree.h>
#include <linux/slab.h>
#include <linux/seq_file.h>
#include <linux/uaccess.h>
#include <linux/vmalloc.h>
#include <linux/debugfs.h>
#include <linux/dma-buf.h>
#include <linux/idr.h>
#include <linux/exynos_iovmm.h>
#include <linux/exynos_ion.h>
#include <linux/highmem.h>

#include "ion.h"
#include <asm/cacheflush.h>
#include <asm/tlbflush.h>

#include "./exynos/dmabuf_container_priv.h"

#define CREATE_TRACE_POINTS
#include "ion_priv.h"
#include "compat_ion.h"

static inline struct page *ion_buffer_page(struct page *page)
{
	return (struct page *)((unsigned long)page & ~(1UL));
}

static inline bool ion_buffer_page_is_dirty(struct page *page)
{
	return !!((unsigned long)page & 1UL);
}

static inline void ion_buffer_page_dirty(struct page **page)
{
	*page = (struct page *)((unsigned long)(*page) | 1UL);
}

static inline void ion_buffer_page_clean(struct page **page)
{
	*page = (struct page *)((unsigned long)(*page) & ~(1UL));
}

void ion_debug_heap_usage_show(struct ion_heap *heap)
{
	struct scatterlist *sg;
	struct sg_table *table;
	struct rb_node *n;
	struct page *page;
	struct ion_device *dev = heap->dev;
	int i;
	ion_phys_addr_t paddr;

	/* show the usage for only contiguous buffer */
	if ((heap->type != ION_HEAP_TYPE_CARVEOUT)
			&& (heap->type != ION_HEAP_TYPE_DMA))
		return;

	pr_err("[HEAP %16s (id %4d) DETAIL USAGE]\n", heap->name, heap->id);

	mutex_lock(&dev->buffer_lock);
	for (n = rb_first(&dev->buffers); n; n = rb_next(n)) {
		struct ion_buffer *buffer = rb_entry(n, struct ion_buffer,
						     node);
		if (buffer->heap->id != heap->id)
			continue;
		table = buffer->sg_table;
		for_each_sg(table->sgl, sg, table->nents, i) {
			page = sg_page(sg);
			paddr = PFN_PHYS(page_to_pfn(page));
			pr_err("[%16lx--%16lx] %16zu\n",
				paddr, paddr + sg->length, buffer->size);
		}
	}
	mutex_unlock(&dev->buffer_lock);
}

#ifdef CONFIG_ION_EXYNOS_STAT_LOG
static inline void ION_EVENT_ALLOC(struct ion_buffer *buffer, ktime_t begin)
{
	struct ion_device *dev = buffer->dev;
	int idx = atomic_inc_return(&dev->event_idx);
	struct ion_eventlog *log = &dev->eventlog[idx % ION_EVENT_LOG_MAX];
	struct ion_event_alloc *data = &log->data.alloc;

	log->type = ION_EVENT_TYPE_ALLOC;
	log->begin = begin;
	log->done = ktime_get();
	data->id = buffer;
	data->heap = buffer->heap;
	data->size = buffer->size;
	data->flags = buffer->flags;
}

static inline void ION_EVENT_FREE(struct ion_buffer *buffer, ktime_t begin)
{
	struct ion_device *dev = buffer->dev;
	int idx = atomic_inc_return(&dev->event_idx) % ION_EVENT_LOG_MAX;
	struct ion_eventlog *log = &dev->eventlog[idx];
	struct ion_event_free *data = &log->data.free;

	log->type = ION_EVENT_TYPE_FREE;
	log->begin = begin;
	log->done = ktime_get();
	data->id = buffer;
	data->heap = buffer->heap;
	data->size = buffer->size;
	data->shrinker = (buffer->private_flags & ION_PRIV_FLAG_SHRINKER_FREE);
}

static inline void ION_EVENT_MMAP(struct ion_buffer *buffer, ktime_t begin)
{
	struct ion_device *dev = buffer->dev;
	int idx = atomic_inc_return(&dev->event_idx) % ION_EVENT_LOG_MAX;
	struct ion_eventlog *log = &dev->eventlog[idx];
	struct ion_event_mmap *data = &log->data.mmap;

	log->type = ION_EVENT_TYPE_MMAP;
	log->begin = begin;
	log->done = ktime_get();
	data->id = buffer;
	data->heap = buffer->heap;
	data->size = buffer->size;
}

void ION_EVENT_SHRINK(struct ion_device *dev, size_t size)
{
	int idx = atomic_inc_return(&dev->event_idx) % ION_EVENT_LOG_MAX;
	struct ion_eventlog *log = &dev->eventlog[idx];

	log->type = ION_EVENT_TYPE_SHRINK;
	log->begin = ktime_get();
	log->done = ktime_set(0, 0);
	log->data.shrink.size = size;
}

void ION_EVENT_CLEAR(struct ion_buffer *buffer, ktime_t begin)
{
	struct ion_device *dev = buffer->dev;
	int idx = atomic_inc_return(&dev->event_idx) % ION_EVENT_LOG_MAX;
	struct ion_eventlog *log = &dev->eventlog[idx];
	struct ion_event_clear *data = &log->data.clear;

	log->type = ION_EVENT_TYPE_CLEAR;
	log->begin = begin;
	log->done = ktime_get();
	data->id = buffer;
	data->heap = buffer->heap;
	data->size = buffer->size;
	data->flags = buffer->flags;
}

static struct ion_task *ion_buffer_task_lookup(struct ion_buffer *buffer,
							struct device *master)
{
	bool found = false;
	struct ion_task *task;

	list_for_each_entry(task, &buffer->master_list, list) {
		if (task->master == master) {
			found = true;
			break;
		}
	}

	return found ? task : NULL;
}

static void ion_buffer_set_task_info(struct ion_buffer *buffer)
{
	INIT_LIST_HEAD(&buffer->master_list);
	get_task_comm(buffer->task_comm, current->group_leader);
	get_task_comm(buffer->thread_comm, current);
	buffer->pid = task_pid_nr(current->group_leader);
	buffer->tid = task_pid_nr(current);
}

static void ion_buffer_task_add(struct ion_buffer *buffer,
					struct device *master)
{
	struct ion_task *task;

	task = ion_buffer_task_lookup(buffer, master);
	if (!task) {
		task = kzalloc(sizeof(*task), GFP_KERNEL);
		if (task) {
			task->master = master;
			kref_init(&task->ref);
			list_add_tail(&task->list, &buffer->master_list);
		}
	} else {
		kref_get(&task->ref);
	}
}

static void ion_buffer_task_add_lock(struct ion_buffer *buffer,
					struct device *master)
{
	mutex_lock(&buffer->lock);
	ion_buffer_task_add(buffer, master);
	mutex_unlock(&buffer->lock);
}

static void __ion_buffer_task_remove(struct kref *kref)
{
	struct ion_task *task = container_of(kref, struct ion_task, ref);

	list_del(&task->list);
	kfree(task);
}

static void ion_buffer_task_remove(struct ion_buffer *buffer,
					struct device *master)
{
	struct ion_task *task, *tmp;

	list_for_each_entry_safe(task, tmp, &buffer->master_list, list) {
		if (task->master == master) {
			kref_put(&task->ref, __ion_buffer_task_remove);
			break;
		}
	}
}

static void ion_buffer_task_remove_lock(struct ion_buffer *buffer,
					struct device *master)
{
	mutex_lock(&buffer->lock);
	ion_buffer_task_remove(buffer, master);
	mutex_unlock(&buffer->lock);
}

static void ion_buffer_task_remove_all(struct ion_buffer *buffer)
{
	struct ion_task *task, *tmp;

	mutex_lock(&buffer->lock);
	list_for_each_entry_safe(task, tmp, &buffer->master_list, list) {
		list_del(&task->list);
		kfree(task);
	}
	mutex_unlock(&buffer->lock);
}
#else
#define ION_EVENT_ALLOC(buffer, begin)			do { } while (0)
#define ION_EVENT_FREE(buffer, begin)			do { } while (0)
#define ION_EVENT_MMAP(buffer, begin)			do { } while (0)
#define ion_buffer_set_task_info(buffer)		do { } while (0)
#define ion_buffer_task_add(buffer, master)		do { } while (0)
#define ion_buffer_task_add_lock(buffer, master)	do { } while (0)
#define ion_buffer_task_remove(buffer, master)		do { } while (0)
#define ion_buffer_task_remove_lock(buffer, master)	do { } while (0)
#define ion_buffer_task_remove_all(buffer)		do { } while (0)
#endif

/* this function should only be called while dev->lock is held */
static void ion_buffer_add(struct ion_device *dev,
			   struct ion_buffer *buffer)
{
	struct rb_node **p = &dev->buffers.rb_node;
	struct rb_node *parent = NULL;
	struct ion_buffer *entry;

	while (*p) {
		parent = *p;
		entry = rb_entry(parent, struct ion_buffer, node);

		if (buffer < entry) {
			p = &(*p)->rb_left;
		} else if (buffer > entry) {
			p = &(*p)->rb_right;
		} else {
			pr_err("%s: buffer already found.", __func__);
			BUG();
		}
	}

	rb_link_node(&buffer->node, parent, p);
	rb_insert_color(&buffer->node, &dev->buffers);

	ion_buffer_set_task_info(buffer);
	ion_buffer_task_add(buffer, dev->dev.this_device);
}

/* this function should only be called while dev->lock is held */
static struct ion_buffer *ion_buffer_create(struct ion_heap *heap,
					    struct ion_device *dev,
					    unsigned long len,
					    unsigned long align,
					    unsigned long flags)
{
	struct ion_buffer *buffer;
	struct sg_table *table;
	struct scatterlist *sg;
	int i, ret;
	long nr_alloc_cur, nr_alloc_peak;

	buffer = kzalloc(sizeof(*buffer), GFP_KERNEL);
	if (!buffer)
		return ERR_PTR(-ENOMEM);

	buffer->heap = heap;
	buffer->flags = flags;
	buffer->size = len;
	kref_init(&buffer->ref);

	ret = heap->ops->allocate(heap, buffer, len, align, flags);

	if (ret) {
		if (!(heap->flags & ION_HEAP_FLAG_DEFER_FREE))
			goto err2;

		ion_heap_freelist_drain(heap, 0);
		ret = heap->ops->allocate(heap, buffer, len, align,
					  flags);
		if (ret)
			goto err2;
	}

	if (buffer->sg_table == NULL) {
		WARN_ONCE(1, "This heap needs to set the sgtable");
		ret = -EINVAL;
		goto err1;
	}

	table = buffer->sg_table;
	buffer->dev = dev;
	buffer->size = len;

	if (ion_buffer_fault_user_mappings(buffer)) {
		int num_pages = PAGE_ALIGN(buffer->size) / PAGE_SIZE;
		struct scatterlist *sg;
		int i, j, k = 0;

		buffer->pages = vmalloc(sizeof(struct page *) * num_pages);
		if (!buffer->pages) {
			ret = -ENOMEM;
			goto err1;
		}

		for_each_sg(table->sgl, sg, table->nents, i) {
			struct page *page = sg_page(sg);

			for (j = 0; j < sg->length / PAGE_SIZE; j++)
				buffer->pages[k++] = page++;
		}
	}

	buffer->dev = dev;
	buffer->size = len;
	INIT_LIST_HEAD(&buffer->vmas);
	INIT_LIST_HEAD(&buffer->iovas);
	mutex_init(&buffer->lock);
	/*
	 * this will set up dma addresses for the sglist -- it is not
	 * technically correct as per the dma api -- a specific
	 * device isn't really taking ownership here.  However, in practice on
	 * our systems the only dma_address space is physical addresses.
	 * Additionally, we can't afford the overhead of invalidating every
	 * allocation via dma_map_sg. The implicit contract here is that
	 * memory coming from the heaps is ready for dma, ie if it has a
	 * cached mapping that mapping has been invalidated
	 */
	for_each_sg(buffer->sg_table->sgl, sg, buffer->sg_table->nents, i) {
		sg_dma_address(sg) = sg_phys(sg);
		sg_dma_len(sg) = sg->length;
	}
	mutex_lock(&dev->buffer_lock);
	ion_buffer_add(dev, buffer);
	mutex_unlock(&dev->buffer_lock);
	nr_alloc_cur = atomic_long_add_return(len, &heap->total_allocated);
	nr_alloc_peak = atomic_long_read(&heap->total_allocated_peak);
	if (nr_alloc_cur > nr_alloc_peak)
		atomic_long_set(&heap->total_allocated_peak, nr_alloc_cur);
	return buffer;

err1:
	heap->ops->free(buffer);
err2:
	kfree(buffer);
	return ERR_PTR(ret);
}

void ion_buffer_destroy(struct ion_buffer *buffer)
{
<<<<<<< HEAD
	struct ion_iovm_map *iovm_map;
	struct ion_iovm_map *tmp;

	ION_EVENT_BEGIN();
	trace_ion_free_start((unsigned long) buffer, buffer->size,
				buffer->private_flags & ION_PRIV_FLAG_SHRINKER_FREE);

	if (WARN_ON(buffer->kmap_cnt > 0))
		buffer->heap->ops->unmap_kernel(buffer->heap, buffer);

	list_for_each_entry_safe(iovm_map, tmp, &buffer->iovas, list) {
		iovmm_unmap(iovm_map->dev, iovm_map->iova);
		list_del(&iovm_map->list);
		kfree(iovm_map);
	}

	atomic_long_sub(buffer->size, &buffer->heap->total_allocated);
=======
	if (buffer->kmap_cnt > 0) {
		pr_warn_once("%s: buffer still mapped in the kernel\n",
			     __func__);
		buffer->heap->ops->unmap_kernel(buffer->heap, buffer);
	}
>>>>>>> c1fac76c
	buffer->heap->ops->free(buffer);
	vfree(buffer->pages);

	ion_buffer_task_remove_all(buffer);
	ION_EVENT_FREE(buffer, ION_EVENT_DONE());
	trace_ion_free_end((unsigned long) buffer, buffer->size,
				buffer->private_flags & ION_PRIV_FLAG_SHRINKER_FREE);
	kfree(buffer);
}

static void _ion_buffer_destroy(struct kref *kref)
{
	struct ion_buffer *buffer = container_of(kref, struct ion_buffer, ref);
	struct ion_heap *heap = buffer->heap;
	struct ion_device *dev = buffer->dev;

	mutex_lock(&dev->buffer_lock);
	rb_erase(&buffer->node, &dev->buffers);
	mutex_unlock(&dev->buffer_lock);

	if (heap->flags & ION_HEAP_FLAG_DEFER_FREE)
		ion_heap_freelist_add(heap, buffer);
	else
		ion_buffer_destroy(buffer);
}

static void ion_buffer_get(struct ion_buffer *buffer)
{
	kref_get(&buffer->ref);
}

static int ion_buffer_put(struct ion_buffer *buffer)
{
	return kref_put(&buffer->ref, _ion_buffer_destroy);
}

static void ion_buffer_add_to_handle(struct ion_buffer *buffer)
{
	mutex_lock(&buffer->lock);
	if (buffer->handle_count == 0)
		atomic_long_add(buffer->size, &buffer->heap->total_handles);

	buffer->handle_count++;
	mutex_unlock(&buffer->lock);
}

static void ion_buffer_remove_from_handle(struct ion_buffer *buffer)
{
	/*
	 * when a buffer is removed from a handle, if it is not in
	 * any other handles, copy the taskcomm and the pid of the
	 * process it's being removed from into the buffer.  At this
	 * point there will be no way to track what processes this buffer is
	 * being used by, it only exists as a dma_buf file descriptor.
	 * The taskcomm and pid can provide a debug hint as to where this fd
	 * is in the system
	 */
	mutex_lock(&buffer->lock);
	buffer->handle_count--;
	BUG_ON(buffer->handle_count < 0);
	if (!buffer->handle_count) {
		struct task_struct *task;

		task = current->group_leader;
		get_task_comm(buffer->task_comm, task);
		buffer->pid = task_pid_nr(task);
		atomic_long_sub(buffer->size, &buffer->heap->total_handles);
	}
	mutex_unlock(&buffer->lock);
}

static bool ion_handle_validate(struct ion_client *client,
				struct ion_handle *handle)
{
	WARN_ON(!mutex_is_locked(&client->lock));
	return idr_find(&client->idr, handle->id) == handle;
}

static struct ion_handle *ion_handle_create(struct ion_client *client,
					    struct ion_buffer *buffer)
{
	struct ion_handle *handle;

	handle = kzalloc(sizeof(*handle), GFP_KERNEL);
	if (!handle)
		return ERR_PTR(-ENOMEM);
	kref_init(&handle->ref);
	RB_CLEAR_NODE(&handle->node);
	handle->client = client;
	ion_buffer_get(buffer);
	ion_buffer_add_to_handle(buffer);
	handle->buffer = buffer;

	return handle;
}

static void ion_handle_kmap_put(struct ion_handle *);

static void ion_handle_destroy(struct kref *kref)
{
	struct ion_handle *handle = container_of(kref, struct ion_handle, ref);
	struct ion_client *client = handle->client;
	struct ion_buffer *buffer = handle->buffer;

	mutex_lock(&buffer->lock);
	while (handle->kmap_cnt)
		ion_handle_kmap_put(handle);
	mutex_unlock(&buffer->lock);

	idr_remove(&client->idr, handle->id);
	if (!RB_EMPTY_NODE(&handle->node))
		rb_erase(&handle->node, &client->handles);

	ion_buffer_remove_from_handle(buffer);
	ion_buffer_put(buffer);

	kfree(handle);
}

static void ion_handle_get(struct ion_handle *handle)
{
	kref_get(&handle->ref);
}

/* Must hold the client lock */
static struct ion_handle *ion_handle_get_check_overflow(
					struct ion_handle *handle)
{
	if (atomic_read(&handle->ref.refcount) + 1 == 0)
		return ERR_PTR(-EOVERFLOW);
	ion_handle_get(handle);
	return handle;
}

int ion_handle_put_nolock(struct ion_handle *handle)
{
	return kref_put(&handle->ref, ion_handle_destroy);
}

int ion_handle_put(struct ion_client *client, struct ion_handle *handle)
{
	int ret;

	mutex_lock(&client->lock);
	if (!ion_handle_validate(client, handle)) {
		WARN(1, "%s: invalid handle passed to free.\n", __func__);
		mutex_unlock(&client->lock);
		return -EINVAL;
	}

	ret = ion_handle_put_nolock(handle);
	mutex_unlock(&client->lock);

	return ret;
}

static struct ion_handle *ion_handle_lookup(struct ion_client *client,
					    struct ion_buffer *buffer)
{
	struct rb_node *n = client->handles.rb_node;

	while (n) {
		struct ion_handle *entry = rb_entry(n, struct ion_handle, node);

		if (buffer < entry->buffer)
			n = n->rb_left;
		else if (buffer > entry->buffer)
			n = n->rb_right;
		else
			return entry;
	}
	return ERR_PTR(-EINVAL);
}

struct ion_handle *ion_handle_get_by_id_nolock(struct ion_client *client,
					       int id)
{
	struct ion_handle *handle;

	handle = idr_find(&client->idr, id);
	if (handle)
		return ion_handle_get_check_overflow(handle);

	return ERR_PTR(-EINVAL);
}

static int ion_handle_add(struct ion_client *client, struct ion_handle *handle)
{
	int id;
	struct rb_node **p = &client->handles.rb_node;
	struct rb_node *parent = NULL;
	struct ion_handle *entry;

	id = idr_alloc(&client->idr, handle, 1, 0, GFP_KERNEL);
	if (id < 0) {
		pr_err("%s: Fail to get bad id (ret %d)\n", __func__, id);
		return id;
	}

	handle->id = id;

	while (*p) {
		parent = *p;
		entry = rb_entry(parent, struct ion_handle, node);

		if (handle->buffer < entry->buffer)
			p = &(*p)->rb_left;
		else if (handle->buffer > entry->buffer)
			p = &(*p)->rb_right;
		else
			WARN(1, "%s: buffer already found.", __func__);
	}

	rb_link_node(&handle->node, parent, p);
	rb_insert_color(&handle->node, &client->handles);

	return 0;
}

unsigned int ion_parse_heap_id(unsigned int heap_id_mask, unsigned int flags);
unsigned int ion_buffer_flag_sanity_check(unsigned int heap_id_mask, unsigned int flags);

static size_t ion_buffer_get_total_size_by_pid(struct ion_client *client)
{
	struct ion_device *dev = client->dev;
	pid_t pid = client->pid;
	size_t pid_total_size = 0;
	struct rb_node *n;

	mutex_lock(&dev->buffer_lock);
	for (n = rb_first(&dev->buffers); n; n = rb_next(n)) {
		struct ion_buffer *buffer = rb_entry(n, struct ion_buffer,
						     node);
		mutex_lock(&buffer->lock);
		if (pid == buffer->pid)
			pid_total_size += buffer->size;
		mutex_unlock(&buffer->lock);
	}
	mutex_unlock(&dev->buffer_lock);

	return pid_total_size;
}

struct ion_handle *__ion_alloc(struct ion_client *client, size_t len,
			     size_t align, unsigned int heap_id_mask,
			     unsigned int flags, bool grab_handle)
{
	struct ion_handle *handle;
	struct ion_device *dev = client->dev;
	struct ion_buffer *buffer = NULL;
	struct ion_heap *heap;
	int ret;

	ION_EVENT_BEGIN();
	trace_ion_alloc_start(client->name, 0, len, align, heap_id_mask, flags);

	pr_debug("%s: len %zu align %zu heap_id_mask %u flags %x\n", __func__,
		 len, align, heap_id_mask, flags);
	/*
	 * traverse the list of heaps available in this system in priority
	 * order.  If the heap type is supported by the client, and matches the
	 * request of the caller allocate from it.  Repeat until allocate has
	 * succeeded or all heaps have been tried
	 */
	len = PAGE_ALIGN(len);
	if (!len) {
		trace_ion_alloc_fail(client->name, EINVAL, len,
				align, heap_id_mask, flags);
		return ERR_PTR(-EINVAL);
	}

	heap_id_mask = ion_parse_heap_id(heap_id_mask, flags);
	flags = ion_buffer_flag_sanity_check(heap_id_mask, flags);

	if (heap_id_mask == 0)
		return ERR_PTR(-EINVAL);

	if (len / PAGE_SIZE > totalram_pages / 4) {
		size_t pid_total_size = ion_buffer_get_total_size_by_pid(client);

		if ((len + pid_total_size) / PAGE_SIZE > totalram_pages / 2) {
			pr_err("%s: len %zu total %zu heap_id_mask %u flags %x\n",
			       __func__, len, pid_total_size, heap_id_mask, flags);
			return ERR_PTR(-EINVAL);
		}
	}

	down_read(&dev->lock);
	plist_for_each_entry(heap, &dev->heaps, node) {
		/* if the caller didn't specify this heap id */
		if (!((1 << heap->id) & heap_id_mask))
			continue;
		buffer = ion_buffer_create(heap, dev, len, align, flags);
		if (!IS_ERR(buffer))
			break;
	}
	up_read(&dev->lock);

	if (buffer == NULL) {
		trace_ion_alloc_fail(client->name, ENODEV, len,
				align, heap_id_mask, flags);
		return ERR_PTR(-ENODEV);
	}

	if (IS_ERR(buffer)) {
		trace_ion_alloc_fail(client->name, PTR_ERR(buffer),
					len, align, heap_id_mask, flags);
		return ERR_CAST(buffer);
	}

	handle = ion_handle_create(client, buffer);

	/*
	 * ion_buffer_create will create a buffer with a ref_cnt of 1,
	 * and ion_handle_create will take a second reference, drop one here
	 */
	ion_buffer_put(buffer);

	if (IS_ERR(handle)) {
		trace_ion_alloc_fail(client->name, (unsigned long) buffer,
					len, align, heap_id_mask, flags);
		return handle;
	}

	mutex_lock(&client->lock);
	if (grab_handle)
		ion_handle_get(handle);
	ret = ion_handle_add(client, handle);
	mutex_unlock(&client->lock);
	if (ret) {
		ion_handle_put(client, handle);
		handle = ERR_PTR(ret);
		trace_ion_alloc_fail(client->name, (unsigned long ) buffer,
					len, align, heap_id_mask, flags);
	}

	ION_EVENT_ALLOC(buffer, ION_EVENT_DONE());
	trace_ion_alloc_end(client->name, (unsigned long) buffer,
					len, align, heap_id_mask, flags);

	return handle;
}

struct ion_handle *ion_alloc(struct ion_client *client, size_t len,
			     size_t align, unsigned int heap_id_mask,
			     unsigned int flags)
{
	return __ion_alloc(client, len, align, heap_id_mask, flags, false);
}
EXPORT_SYMBOL(ion_alloc);

void ion_free_nolock(struct ion_client *client,
		     struct ion_handle *handle)
{
	if (!ion_handle_validate(client, handle)) {
		WARN(1, "%s: invalid handle passed to free.\n", __func__);
		return;
	}
	ion_handle_put_nolock(handle);
}

void ion_free(struct ion_client *client, struct ion_handle *handle)
{
	BUG_ON(client != handle->client);

	mutex_lock(&client->lock);
	ion_free_nolock(client, handle);
	mutex_unlock(&client->lock);
}
EXPORT_SYMBOL(ion_free);

static void *ion_buffer_kmap_get(struct ion_buffer *buffer)
{
	void *vaddr;

	if (buffer->kmap_cnt) {
		buffer->kmap_cnt++;
		return buffer->vaddr;
	}
	vaddr = buffer->heap->ops->map_kernel(buffer->heap, buffer);
	if (WARN_ONCE(vaddr == NULL,
		      "heap->ops->map_kernel should return ERR_PTR on error"))
		return ERR_PTR(-EINVAL);
	if (IS_ERR(vaddr))
		return vaddr;
	buffer->vaddr = vaddr;
	buffer->kmap_cnt++;

	return vaddr;
}

static void *ion_handle_kmap_get(struct ion_handle *handle)
{
	struct ion_buffer *buffer = handle->buffer;
	void *vaddr;

	if (handle->kmap_cnt) {
		handle->kmap_cnt++;
		return buffer->vaddr;
	}
	vaddr = ion_buffer_kmap_get(buffer);
	if (IS_ERR(vaddr))
		return vaddr;
	handle->kmap_cnt++;
	return vaddr;
}

static void ion_buffer_kmap_put(struct ion_buffer *buffer)
{
	buffer->kmap_cnt--;
	if (!buffer->kmap_cnt) {
		buffer->heap->ops->unmap_kernel(buffer->heap, buffer);
		buffer->vaddr = NULL;
	}
}

static void ion_handle_kmap_put(struct ion_handle *handle)
{
	struct ion_buffer *buffer = handle->buffer;

	if (!handle->kmap_cnt) {
		WARN(1, "%s: Double unmap detected! bailing...\n", __func__);
		return;
	}
	handle->kmap_cnt--;
	if (!handle->kmap_cnt)
		ion_buffer_kmap_put(buffer);
}

void *ion_map_kernel(struct ion_client *client, struct ion_handle *handle)
{
	struct ion_buffer *buffer;
	void *vaddr;

	mutex_lock(&client->lock);
	if (!ion_handle_validate(client, handle)) {
		pr_err("%s: invalid handle passed to map_kernel.\n",
		       __func__);
		mutex_unlock(&client->lock);
		return ERR_PTR(-EINVAL);
	}

	buffer = handle->buffer;

	if (!handle->buffer->heap->ops->map_kernel) {
		pr_err("%s: map_kernel is not implemented by this heap.\n",
		       __func__);
		mutex_unlock(&client->lock);
		return ERR_PTR(-ENODEV);
	}

	mutex_lock(&buffer->lock);
	vaddr = ion_handle_kmap_get(handle);
	mutex_unlock(&buffer->lock);
	mutex_unlock(&client->lock);
	return vaddr;
}
EXPORT_SYMBOL(ion_map_kernel);

void ion_unmap_kernel(struct ion_client *client, struct ion_handle *handle)
{
	struct ion_buffer *buffer;

	mutex_lock(&client->lock);
	buffer = handle->buffer;
	mutex_lock(&buffer->lock);
	ion_handle_kmap_put(handle);
	mutex_unlock(&buffer->lock);
	mutex_unlock(&client->lock);
}
EXPORT_SYMBOL(ion_unmap_kernel);

static struct mutex debugfs_mutex;
static struct rb_root *ion_root_client;
static int is_client_alive(struct ion_client *client)
{
	struct rb_node *node;
	struct ion_client *tmp;
	struct ion_device *dev;

	node = ion_root_client->rb_node;
	dev = container_of(ion_root_client, struct ion_device, clients);

	down_read(&dev->lock);
	while (node) {
		tmp = rb_entry(node, struct ion_client, node);
		if (client < tmp) {
			node = node->rb_left;
		} else if (client > tmp) {
			node = node->rb_right;
		} else {
			up_read(&dev->lock);
			return 1;
		}
	}

	up_read(&dev->lock);
	return 0;
}

static int ion_debug_client_show(struct seq_file *s, void *unused)
{
	struct ion_client *client = s->private;
	struct rb_node *n;
	size_t sizes[ION_NUM_HEAP_IDS] = {0};
	size_t sizes_pss[ION_NUM_HEAP_IDS] = {0};
	const char *names[ION_NUM_HEAP_IDS] = {NULL};
	int i;

	mutex_lock(&debugfs_mutex);
	if (!is_client_alive(client)) {
		seq_printf(s, "ion_client 0x%pK dead, can't dump its buffers\n",
			   client);
		mutex_unlock(&debugfs_mutex);
		return 0;
	}

	seq_printf(s, "%16.s %4.s %16.s %4.s %10.s %8.s %9.s\n",
		   "task", "pid", "thread", "tid", "size", "# procs", "flag");
	seq_printf(s, "----------------------------------------------"
			"--------------------------------------------\n");

	mutex_lock(&client->lock);
	for (n = rb_first(&client->handles); n; n = rb_next(n)) {
		struct ion_handle *handle = rb_entry(n, struct ion_handle,
						     node);
		struct ion_buffer *buffer = handle->buffer;
		unsigned int id = buffer->heap->id;

		if (!names[id])
			names[id] = buffer->heap->name;
		sizes[id] += buffer->size;
		sizes_pss[id] += (buffer->size / buffer->handle_count);
		seq_printf(s, "%16.s %4u %16.s %4u %10zu %8d %9lx\n",
			   buffer->task_comm, buffer->pid,
				buffer->thread_comm, buffer->tid, buffer->size,
				buffer->handle_count, buffer->flags);
	}
	mutex_unlock(&client->lock);
	mutex_unlock(&debugfs_mutex);

	seq_printf(s, "----------------------------------------------"
			"--------------------------------------------\n");
	seq_printf(s, "%16.16s: %16.16s %18.18s\n", "heap_name",
				"size_in_bytes", "size_in_bytes(pss)");
	for (i = 0; i < ION_NUM_HEAP_IDS; i++) {
		if (!names[i])
			continue;
		seq_printf(s, "%16.16s: %16zu %18zu\n",
				names[i], sizes[i], sizes_pss[i]);
	}
	return 0;
}

static int ion_debug_client_open(struct inode *inode, struct file *file)
{
	return single_open(file, ion_debug_client_show, inode->i_private);
}

static const struct file_operations debug_client_fops = {
	.open = ion_debug_client_open,
	.read = seq_read,
	.llseek = seq_lseek,
	.release = single_release,
};

static int ion_get_client_serial(const struct rb_root *root,
				 const unsigned char *name)
{
	int serial = -1;
	struct rb_node *node;

	for (node = rb_first(root); node; node = rb_next(node)) {
		struct ion_client *client = rb_entry(node, struct ion_client,
						     node);

		if (strcmp(client->name, name))
			continue;
		serial = max(serial, client->display_serial);
	}
	return serial + 1;
}

struct ion_client *ion_client_create(struct ion_device *dev,
				     const char *name)
{
	struct ion_client *client;
	struct task_struct *task;
	struct rb_node **p;
	struct rb_node *parent = NULL;
	struct ion_client *entry;
	pid_t pid;

	if (!name) {
		pr_err("%s: Name cannot be null\n", __func__);
		return ERR_PTR(-EINVAL);
	}

	get_task_struct(current->group_leader);
	task_lock(current->group_leader);
	pid = task_pid_nr(current->group_leader);
	/*
	 * don't bother to store task struct for kernel threads,
	 * they can't be killed anyway
	 */
	if (current->group_leader->flags & PF_KTHREAD) {
		put_task_struct(current->group_leader);
		task = NULL;
	} else {
		task = current->group_leader;
	}
	task_unlock(current->group_leader);

	client = kzalloc(sizeof(*client), GFP_KERNEL);
	if (!client)
		goto err_put_task_struct;

	client->dev = dev;
	client->handles = RB_ROOT;
	idr_init(&client->idr);
	mutex_init(&client->lock);
	client->task = task;
	client->pid = pid;
	client->name = kstrdup(name, GFP_KERNEL);
	if (!client->name)
		goto err_free_client;

	down_write(&dev->lock);
	client->display_serial = ion_get_client_serial(&dev->clients, name);
	client->display_name = kasprintf(
		GFP_KERNEL, "%s-%d", name, client->display_serial);
	if (!client->display_name) {
		up_write(&dev->lock);
		goto err_free_client_name;
	}
	p = &dev->clients.rb_node;
	while (*p) {
		parent = *p;
		entry = rb_entry(parent, struct ion_client, node);

		if (client < entry)
			p = &(*p)->rb_left;
		else if (client > entry)
			p = &(*p)->rb_right;
	}
	rb_link_node(&client->node, parent, p);
	rb_insert_color(&client->node, &dev->clients);

	client->debug_root = debugfs_create_file(client->display_name, 0664,
						 dev->clients_debug_root,
						 client, &debug_client_fops);
	if (!client->debug_root) {
		char buf[256], *path;

		path = dentry_path(dev->clients_debug_root, buf, 256);
		pr_err("Failed to create client debugfs at %s/%s\n",
		       path, client->display_name);
	}

	up_write(&dev->lock);

	return client;

err_free_client_name:
	kfree(client->name);
err_free_client:
	kfree(client);
err_put_task_struct:
	if (task)
		put_task_struct(current->group_leader);
	return ERR_PTR(-ENOMEM);
}
EXPORT_SYMBOL(ion_client_create);

void ion_client_destroy(struct ion_client *client)
{
	struct ion_device *dev = client->dev;
	struct rb_node *n;

<<<<<<< HEAD
	pr_debug("%s: %d\n", __func__, __LINE__);
	debugfs_remove_recursive(client->debug_root);
=======
>>>>>>> c1fac76c
	mutex_lock(&debugfs_mutex);
	while ((n = rb_first(&client->handles))) {
		struct ion_handle *handle = rb_entry(n, struct ion_handle,
						     node);
		ion_handle_destroy(&handle->ref);
	}

	idr_destroy(&client->idr);

	down_write(&dev->lock);
	if (client->task)
		put_task_struct(client->task);
	rb_erase(&client->node, &dev->clients);
	up_write(&dev->lock);

	kfree(client->display_name);
	kfree(client->name);
	kfree(client);
	mutex_unlock(&debugfs_mutex);
}
EXPORT_SYMBOL(ion_client_destroy);

static void ion_buffer_sync_for_device(struct ion_buffer *buffer,
				       struct device *dev,
				       enum dma_data_direction direction);

static struct sg_table *ion_map_dma_buf(struct dma_buf_attachment *attachment,
					enum dma_data_direction direction)
{
	struct dma_buf *dmabuf = attachment->dmabuf;
	struct ion_buffer *buffer = dmabuf->priv;

	ion_buffer_sync_for_device(buffer, attachment->dev, direction);

	ion_buffer_task_add_lock(buffer, attachment->dev);

	return buffer->sg_table;
}

static void ion_unmap_dma_buf(struct dma_buf_attachment *attachment,
			      struct sg_table *table,
			      enum dma_data_direction direction)
{
	ion_buffer_task_remove_lock(attachment->dmabuf->priv, attachment->dev);
}

void ion_pages_sync_for_device(struct device *dev, struct page *page,
			       size_t size, enum dma_data_direction dir)
{
	struct scatterlist sg;

	sg_init_table(&sg, 1);
	sg_set_page(&sg, page, size, 0);
	/*
	 * This is not correct - sg_dma_address needs a dma_addr_t that is valid
	 * for the targeted device, but this works on the currently targeted
	 * hardware.
	 */
	sg_dma_address(&sg) = page_to_phys(page);
	dma_sync_sg_for_device(dev, &sg, 1, dir);
}

struct ion_vma_list {
	struct list_head list;
	struct vm_area_struct *vma;
};

static void ion_buffer_sync_for_device(struct ion_buffer *buffer,
				       struct device *dev,
				       enum dma_data_direction dir)
{
	struct ion_vma_list *vma_list;
	int pages = PAGE_ALIGN(buffer->size) / PAGE_SIZE;
	int i;

<<<<<<< HEAD
	if (!ion_buffer_cached(buffer))
		return;

	pr_debug("%s: syncing for device %s\n", __func__,
		 dev ? dev_name(dev) : "null");

=======
>>>>>>> c1fac76c
	if (!ion_buffer_fault_user_mappings(buffer))
		return;

	mutex_lock(&buffer->lock);
	for (i = 0; i < pages; i++) {
		struct page *page = buffer->pages[i];

		if (ion_buffer_page_is_dirty(page))
			ion_pages_sync_for_device(dev, ion_buffer_page(page),
						  PAGE_SIZE, dir);

		ion_buffer_page_clean(buffer->pages + i);
	}
	list_for_each_entry(vma_list, &buffer->vmas, list) {
		struct vm_area_struct *vma = vma_list->vma;

		zap_page_range(vma, vma->vm_start, vma->vm_end - vma->vm_start,
			       NULL);
	}
	mutex_unlock(&buffer->lock);
}

static int ion_vm_fault(struct vm_area_struct *vma, struct vm_fault *vmf)
{
	struct ion_buffer *buffer = vma->vm_private_data;
	unsigned long pfn;
	int ret;

	mutex_lock(&buffer->lock);
	ion_buffer_page_dirty(buffer->pages + vmf->pgoff);
	BUG_ON(!buffer->pages || !buffer->pages[vmf->pgoff]);

	pfn = page_to_pfn(ion_buffer_page(buffer->pages[vmf->pgoff]));
	ret = vm_insert_pfn(vma, (unsigned long)vmf->virtual_address, pfn);
	mutex_unlock(&buffer->lock);
	if (ret)
		return VM_FAULT_ERROR;

	return VM_FAULT_NOPAGE;
}

static void ion_vm_open(struct vm_area_struct *vma)
{
	struct ion_buffer *buffer = vma->vm_private_data;
	struct ion_vma_list *vma_list;

	vma_list = kmalloc(sizeof(*vma_list), GFP_KERNEL);
	if (!vma_list)
		return;
	vma_list->vma = vma;
	mutex_lock(&buffer->lock);
	list_add(&vma_list->list, &buffer->vmas);
	mutex_unlock(&buffer->lock);
<<<<<<< HEAD
	pr_debug("%s: adding %pK\n", __func__, vma);
=======
>>>>>>> c1fac76c
}

static void ion_vm_close(struct vm_area_struct *vma)
{
	struct ion_buffer *buffer = vma->vm_private_data;
	struct ion_vma_list *vma_list, *tmp;

	mutex_lock(&buffer->lock);
	list_for_each_entry_safe(vma_list, tmp, &buffer->vmas, list) {
		if (vma_list->vma != vma)
			continue;
		list_del(&vma_list->list);
		kfree(vma_list);
<<<<<<< HEAD
		pr_debug("%s: deleting %pK\n", __func__, vma);
=======
>>>>>>> c1fac76c
		break;
	}
	mutex_unlock(&buffer->lock);
}

static const struct vm_operations_struct ion_vma_ops = {
	.open = ion_vm_open,
	.close = ion_vm_close,
	.fault = ion_vm_fault,
};

static int ion_mmap(struct dma_buf *dmabuf, struct vm_area_struct *vma)
{
	struct ion_buffer *buffer = dmabuf->priv;
	int ret = 0;

	ION_EVENT_BEGIN();

	if (buffer->flags & ION_FLAG_NOZEROED) {
		pr_err("%s: mmap non-zeroed buffer to user is prohibited!\n",
			__func__);
		return -EINVAL;
	}

	if (buffer->flags & ION_FLAG_PROTECTED) {
		pr_err("%s: mmap protected buffer to user is prohibited!\n",
			__func__);
		return -EPERM;
	}

	if ((((vma->vm_pgoff << PAGE_SHIFT) >= buffer->size)) ||
		((vma->vm_end - vma->vm_start) >
			 (buffer->size - (vma->vm_pgoff << PAGE_SHIFT)))) {
		pr_err("%s: trying to map outside of buffer.\n", __func__);
		return -EINVAL;
	}

	if (!buffer->heap->ops->map_user) {
		pr_err("%s: this heap does not define a method for mapping to userspace\n",
		       __func__);
		return -EINVAL;
	}

	trace_ion_mmap_start((unsigned long) buffer, buffer->size,
			!(buffer->flags & ION_FLAG_CACHED_NEEDS_SYNC));

	if (ion_buffer_fault_user_mappings(buffer)) {
		vma->vm_flags |= VM_IO | VM_PFNMAP | VM_DONTEXPAND |
							VM_DONTDUMP;
		vma->vm_private_data = buffer;
		vma->vm_ops = &ion_vma_ops;
		ion_vm_open(vma);
		ION_EVENT_MMAP(buffer, ION_EVENT_DONE());
		trace_ion_mmap_end((unsigned long) buffer, buffer->size,
				!(buffer->flags & ION_FLAG_CACHED_NEEDS_SYNC));
		return 0;
	}

	if (!(buffer->flags & ION_FLAG_CACHED))
		vma->vm_page_prot = pgprot_writecombine(vma->vm_page_prot);

	mutex_lock(&buffer->lock);
	/* now map it to userspace */
	ret = buffer->heap->ops->map_user(buffer->heap, buffer, vma);
	mutex_unlock(&buffer->lock);

	if (ret)
		pr_err("%s: failure mapping buffer to userspace\n",
		       __func__);

	ION_EVENT_MMAP(buffer, ION_EVENT_DONE());
	trace_ion_mmap_end((unsigned long) buffer, buffer->size,
			!(buffer->flags & ION_FLAG_CACHED_NEEDS_SYNC));

	return ret;
}

static void ion_dma_buf_release(struct dma_buf *dmabuf)
{
	struct ion_buffer *buffer = dmabuf->priv;

	ion_buffer_put(buffer);
}

static void *ion_dma_buf_vmap(struct dma_buf *dmabuf)
{
	struct ion_buffer *buffer = dmabuf->priv;
	void *vaddr;

	if (!buffer->heap->ops->map_kernel) {
		pr_err("%s: map kernel is not implemented by this heap.\n",
		       __func__);
		return ERR_PTR(-ENODEV);
	}

	mutex_lock(&buffer->lock);
	vaddr = ion_buffer_kmap_get(buffer);
	mutex_unlock(&buffer->lock);

	return vaddr;
}

static void ion_dma_buf_vunmap(struct dma_buf *dmabuf, void *ptr)
{
	struct ion_buffer *buffer = dmabuf->priv;

	mutex_lock(&buffer->lock);
	ion_buffer_kmap_put(buffer);
	mutex_unlock(&buffer->lock);
}

static void *ion_dma_buf_kmap(struct dma_buf *dmabuf, unsigned long offset)
{
	struct ion_buffer *buffer = dmabuf->priv;

	return buffer->vaddr + offset * PAGE_SIZE;
}

static void ion_dma_buf_kunmap(struct dma_buf *dmabuf, unsigned long offset,
			       void *ptr)
{
}

static int ion_dma_buf_begin_cpu_access(struct dma_buf *dmabuf,
					enum dma_data_direction direction)
{
	struct ion_buffer *buffer = dmabuf->priv;
	void *vaddr;

	if (!buffer->heap->ops->map_kernel) {
		pr_err("%s: map kernel is not implemented by this heap.\n",
		       __func__);
		return -ENODEV;
	}

	mutex_lock(&buffer->lock);
	vaddr = ion_buffer_kmap_get(buffer);
	mutex_unlock(&buffer->lock);
	return PTR_ERR_OR_ZERO(vaddr);
}

static int ion_dma_buf_end_cpu_access(struct dma_buf *dmabuf,
				      enum dma_data_direction direction)
{
	struct ion_buffer *buffer = dmabuf->priv;

	mutex_lock(&buffer->lock);
	ion_buffer_kmap_put(buffer);
	mutex_unlock(&buffer->lock);

	return 0;
}

static void ion_dma_buf_set_privflag(struct dma_buf *dmabuf)
{
	struct ion_buffer *buffer = dmabuf->priv;

	mutex_lock(&buffer->lock);
	buffer->private_flags |= ION_PRIV_FLAG_NEED_TO_FLUSH;
	mutex_unlock(&buffer->lock);
}

static bool ion_dma_buf_get_privflag(struct dma_buf *dmabuf, bool clear)
{
	struct ion_buffer *buffer = dmabuf->priv;
	bool ret;

	mutex_lock(&buffer->lock);
	ret = !!(buffer->private_flags & ION_PRIV_FLAG_NEED_TO_FLUSH);
	if (clear)
		buffer->private_flags &= ~ION_PRIV_FLAG_NEED_TO_FLUSH;
	mutex_unlock(&buffer->lock);

	return ret;
}

static struct dma_buf_ops dma_buf_ops = {
	.map_dma_buf = ion_map_dma_buf,
	.unmap_dma_buf = ion_unmap_dma_buf,
	.mmap = ion_mmap,
	.release = ion_dma_buf_release,
	.begin_cpu_access = ion_dma_buf_begin_cpu_access,
	.end_cpu_access = ion_dma_buf_end_cpu_access,
	.kmap_atomic = ion_dma_buf_kmap,
	.kunmap_atomic = ion_dma_buf_kunmap,
	.kmap = ion_dma_buf_kmap,
	.kunmap = ion_dma_buf_kunmap,
	.vmap = ion_dma_buf_vmap,
	.vunmap = ion_dma_buf_vunmap,
	.set_privflag = ion_dma_buf_set_privflag,
	.get_privflag = ion_dma_buf_get_privflag,
};

static struct dma_buf *__ion_share_dma_buf(struct ion_client *client,
					   struct ion_handle *handle,
					   bool lock_client)
{
	DEFINE_DMA_BUF_EXPORT_INFO(exp_info);
	struct ion_buffer *buffer;
	struct dma_buf *dmabuf;
	bool valid_handle;

	if (lock_client)
		mutex_lock(&client->lock);
	valid_handle = ion_handle_validate(client, handle);
	if (!valid_handle) {
		WARN(1, "%s: invalid handle passed to share.\n", __func__);
		if (lock_client)
			mutex_unlock(&client->lock);
		return ERR_PTR(-EINVAL);
	}
	buffer = handle->buffer;
	ion_buffer_get(buffer);
	if (lock_client)
		mutex_unlock(&client->lock);

	exp_info.ops = &dma_buf_ops;
	exp_info.size = buffer->size;
	exp_info.flags = O_RDWR;
	exp_info.priv = buffer;

	dmabuf = dma_buf_export(&exp_info);
	if (IS_ERR(dmabuf)) {
		ion_buffer_put(buffer);
		return dmabuf;
	}

	return dmabuf;
}

struct dma_buf *ion_share_dma_buf(struct ion_client *client,
				  struct ion_handle *handle)
{
	return __ion_share_dma_buf(client, handle, true);
}
EXPORT_SYMBOL(ion_share_dma_buf);

static int __ion_share_dma_buf_fd(struct ion_client *client,
				  struct ion_handle *handle, bool lock_client)
{
	struct dma_buf *dmabuf;
	int fd;

	dmabuf = __ion_share_dma_buf(client, handle, lock_client);
	if (IS_ERR(dmabuf))
		return PTR_ERR(dmabuf);

	fd = dma_buf_fd(dmabuf, O_CLOEXEC);
	if (fd < 0)
		dma_buf_put(dmabuf);

	return fd;
}

int ion_share_dma_buf_fd(struct ion_client *client, struct ion_handle *handle)
{
	return __ion_share_dma_buf_fd(client, handle, true);
}
EXPORT_SYMBOL(ion_share_dma_buf_fd);

int ion_share_dma_buf_fd_nolock(struct ion_client *client,
				struct ion_handle *handle)
{
	return __ion_share_dma_buf_fd(client, handle, false);
}

struct ion_handle *ion_import_dma_buf(struct ion_client *client,
				      struct dma_buf *dmabuf)
{
	struct ion_buffer *buffer;
	struct ion_handle *handle;
	int ret;

	/* if this memory came from ion */

	if (dmabuf->ops != &dma_buf_ops) {
		pr_err("%s: can not import dmabuf from another exporter\n",
		       __func__);
		return ERR_PTR(-EINVAL);
	}
	buffer = dmabuf->priv;

	mutex_lock(&client->lock);
	/* if a handle exists for this buffer just take a reference to it */
	handle = ion_handle_lookup(client, buffer);
	if (!IS_ERR(handle)) {
		handle = ion_handle_get_check_overflow(handle);
		mutex_unlock(&client->lock);
		goto end;
	}

	handle = ion_handle_create(client, buffer);
	if (IS_ERR(handle)) {
		mutex_unlock(&client->lock);
		goto end;
	}

	ret = ion_handle_add(client, handle);
	mutex_unlock(&client->lock);
	if (ret) {
		ion_handle_put(client, handle);
		handle = ERR_PTR(ret);
	}

end:
	return handle;
}
EXPORT_SYMBOL(ion_import_dma_buf);

struct ion_handle *ion_import_dma_buf_fd(struct ion_client *client, int fd)
{
	struct dma_buf *dmabuf;
	struct ion_handle *handle;

	dmabuf = dma_buf_get(fd);
	if (IS_ERR(dmabuf))
		return ERR_CAST(dmabuf);

	handle = ion_import_dma_buf(client, dmabuf);
	dma_buf_put(dmabuf);
	return handle;
}
EXPORT_SYMBOL(ion_import_dma_buf_fd);

int ion_cached_needsync_dmabuf(struct dma_buf *dmabuf)
{
	struct ion_buffer *buffer = dmabuf->priv;
	unsigned long cacheflag = ION_FLAG_CACHED | ION_FLAG_CACHED_NEEDS_SYNC;

	if (dmabuf->ops != &dma_buf_ops)
		return -EINVAL;

	return ((buffer->flags & cacheflag) == cacheflag) ? 1 : 0;
}
EXPORT_SYMBOL(ion_cached_needsync_dmabuf);

bool ion_may_hwrender_dmabuf(struct dma_buf *dmabuf)
{
	struct ion_buffer *buffer = dmabuf->priv;

	if (dmabuf->ops != &dma_buf_ops) {
		WARN(1, "%s: given dmabuf is not exported by ION\n", __func__);
		return false;
	}

	return !!(buffer->flags & ION_FLAG_MAY_HWRENDER);
}
EXPORT_SYMBOL(ion_may_hwrender_dmabuf);

bool ion_may_hwrender_handle(struct ion_client *client, struct ion_handle *handle)
{
	struct ion_buffer *buffer = handle->buffer;
	bool valid_handle;

	mutex_lock(&client->lock);
	valid_handle = ion_handle_validate(client, handle);

	if (!valid_handle) {
		WARN(1, "%s: invalid handle passed\n", __func__);
		mutex_unlock(&client->lock);
		return false;
	}
	mutex_unlock(&client->lock);

	return !!(buffer->flags & ION_FLAG_MAY_HWRENDER);
}
EXPORT_SYMBOL(ion_may_hwrender_handle);

int ion_sync_for_device(struct ion_client *client, int fd)
{
	struct dma_buf *dmabuf;
	struct ion_buffer *buffer;
	struct scatterlist *sg, *sgl;
	int nelems;
	void *vaddr;
	int i = 0;

	dmabuf = dma_buf_get(fd);
	if (IS_ERR(dmabuf))
		return PTR_ERR(dmabuf);

	/* if this memory came from ion */
	if (dmabuf->ops != &dma_buf_ops) {
		pr_err("%s: can not sync dmabuf from another exporter\n",
		       __func__);
		dma_buf_put(dmabuf);
		return -EINVAL;
	}
	buffer = dmabuf->priv;

	if (!ion_buffer_cached(buffer) ||
			ion_buffer_fault_user_mappings(buffer)) {
		dma_buf_put(dmabuf);
		return 0;
	}

	trace_ion_sync_start(_RET_IP_, buffer->dev->dev.this_device,
				DMA_BIDIRECTIONAL, buffer->size,
				buffer->vaddr, 0, false);

	sgl = buffer->sg_table->sgl;
	nelems = buffer->sg_table->nents;

	for_each_sg(sgl, sg, nelems, i) {
		vaddr = phys_to_virt(sg_phys(sg));
		__dma_flush_area(vaddr, sg->length);
	}

	trace_ion_sync_end(_RET_IP_, buffer->dev->dev.this_device,
				DMA_BIDIRECTIONAL, buffer->size,
				buffer->vaddr, 0, false);

	dma_buf_put(dmabuf);
	return 0;
}

int ion_sync_partial_for_device(struct ion_client *client, int fd,
					off_t offset, size_t len)
{
	struct dma_buf *dmabuf;
	struct ion_buffer *buffer;
	struct scatterlist *sg, *sgl;
	size_t remained = len;
	int nelems;
	int i;

	dmabuf = dma_buf_get(fd);
	if (IS_ERR(dmabuf))
		return PTR_ERR(dmabuf);

	/* if this memory came from ion */
	if (dmabuf->ops != &dma_buf_ops) {
		pr_err("%s: can not sync dmabuf from another exporter\n",
		       __func__);
		dma_buf_put(dmabuf);
		return -EINVAL;
	}
	buffer = dmabuf->priv;

	if (!ion_buffer_cached(buffer) ||
			ion_buffer_fault_user_mappings(buffer)) {
		dma_buf_put(dmabuf);
		return 0;
	}

	trace_ion_sync_start(_RET_IP_, buffer->dev->dev.this_device,
				DMA_BIDIRECTIONAL, buffer->size,
				buffer->vaddr, 0, false);

	sgl = buffer->sg_table->sgl;
	nelems = buffer->sg_table->nents;

	for_each_sg(sgl, sg, nelems, i) {
		size_t len_to_flush;
		if (offset >= sg->length) {
			offset -= sg->length;
			continue;
		}

		len_to_flush = sg->length - offset;
		if (remained < len_to_flush) {
			len_to_flush = remained;
			remained = 0;
		} else {
			remained -= len_to_flush;
		}

		__dma_map_area(phys_to_virt(sg_phys(sg)) + offset,
				len_to_flush, DMA_TO_DEVICE);

		if (remained == 0)
			break;
		offset = 0;
	}

	trace_ion_sync_end(_RET_IP_, buffer->dev->dev.this_device,
				DMA_BIDIRECTIONAL, buffer->size,
				buffer->vaddr, 0, false);

	dma_buf_put(dmabuf);

	return 0;
}

int ion_query_heaps(struct ion_client *client, struct ion_heap_query *query)
{
	struct ion_device *dev = client->dev;
	struct ion_heap_data __user *buffer = u64_to_user_ptr(query->heaps);
	int ret = -EINVAL, cnt = 0, max_cnt;
	struct ion_heap *heap;
	struct ion_heap_data hdata;

	memset(&hdata, 0, sizeof(hdata));

	down_read(&dev->lock);
	if (!buffer) {
		query->cnt = dev->heap_cnt;
		ret = 0;
		goto out;
	}

	if (query->cnt <= 0)
		goto out;

	max_cnt = query->cnt;

	plist_for_each_entry(heap, &dev->heaps, node) {
		strncpy(hdata.name, heap->name, MAX_HEAP_NAME);
		hdata.name[sizeof(hdata.name) - 1] = '\0';
		hdata.type = heap->type;
		hdata.heap_id = heap->id;

		if (copy_to_user(&buffer[cnt], &hdata, sizeof(hdata))) {
			ret = -EFAULT;
			goto out;
		}

		cnt++;
		if (cnt >= max_cnt)
			break;
	}

	query->cnt = cnt;
out:
	up_read(&dev->lock);
	return ret;
}

static int ion_release(struct inode *inode, struct file *file)
{
	struct ion_client *client = file->private_data;

	ion_client_destroy(client);
	return 0;
}

static int ion_open(struct inode *inode, struct file *file)
{
	struct miscdevice *miscdev = file->private_data;
	struct ion_device *dev = container_of(miscdev, struct ion_device, dev);
	struct ion_client *client;
	char debug_name[64];

	snprintf(debug_name, 64, "%u", task_pid_nr(current->group_leader));
	client = ion_client_create(dev, debug_name);
	if (IS_ERR(client))
		return PTR_ERR(client);
	file->private_data = client;

	return 0;
}

static const struct file_operations ion_fops = {
	.owner          = THIS_MODULE,
	.open           = ion_open,
	.release        = ion_release,
	.unlocked_ioctl = ion_ioctl,
	.compat_ioctl   = compat_ion_ioctl,
};

static size_t ion_debug_heap_total(struct ion_client *client,
				   unsigned int id)
{
	size_t size = 0;
	struct rb_node *n;

	mutex_lock(&client->lock);
	for (n = rb_first(&client->handles); n; n = rb_next(n)) {
		struct ion_handle *handle = rb_entry(n,
						     struct ion_handle,
						     node);
		if (handle->buffer->heap->id == id)
			size += handle->buffer->size;
	}
	mutex_unlock(&client->lock);
	return size;
}

static int ion_debug_heap_show(struct seq_file *s, void *unused)
{
	struct ion_heap *heap = s->private;
	struct ion_device *dev = heap->dev;
	struct rb_node *n;
	size_t total_size = 0;
	size_t total_orphaned_size = 0;

	seq_printf(s, "%16s %16s %16s\n", "client", "pid", "size");
	seq_puts(s, "----------------------------------------------------\n");

	mutex_lock(&debugfs_mutex);
	for (n = rb_first(&dev->clients); n; n = rb_next(n)) {
		struct ion_client *client = rb_entry(n, struct ion_client,
						     node);
		size_t size = ion_debug_heap_total(client, heap->id);

		if (!size)
			continue;
		if (client->task) {
			char task_comm[TASK_COMM_LEN];

			get_task_comm(task_comm, client->task);
			seq_printf(s, "%16s %16u %16zu\n", task_comm,
				   client->pid, size);
		} else {
			seq_printf(s, "%16s %16u %16zu\n", client->name,
				   client->pid, size);
		}
	}
	mutex_unlock(&debugfs_mutex);

	seq_puts(s, "----------------------------------------------------\n");
	seq_puts(s, "orphaned allocations (info is from last known client):\n");
	mutex_lock(&dev->buffer_lock);
	for (n = rb_first(&dev->buffers); n; n = rb_next(n)) {
		struct ion_buffer *buffer = rb_entry(n, struct ion_buffer,
						     node);
		if (buffer->heap->id != heap->id)
			continue;
		total_size += buffer->size;
		if (!buffer->handle_count) {
			seq_printf(s, "%16s %16u %16zu %d %d\n",
				   buffer->task_comm, buffer->pid,
				   buffer->size, buffer->kmap_cnt,
				   atomic_read(&buffer->ref.refcount));
			total_orphaned_size += buffer->size;
		}
	}
	mutex_unlock(&dev->buffer_lock);
	seq_puts(s, "----------------------------------------------------\n");
	seq_printf(s, "%16s %16zu\n", "total orphaned",
		   total_orphaned_size);
	seq_printf(s, "%16s %16zu\n", "total ", total_size);
	seq_printf(s, "%16.s %16lu\n", "peak allocated",
		   atomic_long_read(&heap->total_allocated_peak));
	if (heap->flags & ION_HEAP_FLAG_DEFER_FREE)
		seq_printf(s, "%16s %16zu\n", "deferred free",
			   heap->free_list_size);
	seq_puts(s, "----------------------------------------------------\n");

	if (heap->debug_show)
		heap->debug_show(heap, s, unused);

	return 0;
}

static int ion_debug_heap_open(struct inode *inode, struct file *file)
{
	return single_open(file, ion_debug_heap_show, inode->i_private);
}

static const struct file_operations debug_heap_fops = {
	.open = ion_debug_heap_open,
	.read = seq_read,
	.llseek = seq_lseek,
	.release = single_release,
};

static int debug_shrink_set(void *data, u64 val)
{
	struct ion_heap *heap = data;
	struct shrink_control sc;
	int objs;

	sc.gfp_mask = GFP_HIGHUSER;
	sc.nr_to_scan = val;

	if (!val) {
		objs = heap->shrinker.count_objects(&heap->shrinker, &sc);
		sc.nr_to_scan = objs;
	}

	heap->shrinker.scan_objects(&heap->shrinker, &sc);
	return 0;
}

static int debug_shrink_get(void *data, u64 *val)
{
	struct ion_heap *heap = data;
	struct shrink_control sc;
	int objs;

	sc.gfp_mask = GFP_HIGHUSER;
	sc.nr_to_scan = 0;

	objs = heap->shrinker.count_objects(&heap->shrinker, &sc);
	*val = objs;
	return 0;
}

DEFINE_SIMPLE_ATTRIBUTE(debug_shrink_fops, debug_shrink_get,
			debug_shrink_set, "%llu\n");

void ion_device_add_heap(struct ion_device *dev, struct ion_heap *heap)
{
	struct dentry *debug_file;

	if (!heap->ops->allocate || !heap->ops->free)
		pr_err("%s: can not add heap with invalid ops struct.\n",
		       __func__);

	spin_lock_init(&heap->free_lock);
	heap->free_list_size = 0;

	if (heap->flags & ION_HEAP_FLAG_DEFER_FREE)
		ion_heap_init_deferred_free(heap);

	if ((heap->flags & ION_HEAP_FLAG_DEFER_FREE) || heap->ops->shrink)
		ion_heap_init_shrinker(heap);

	heap->dev = dev;
	down_write(&dev->lock);
	/*
	 * use negative heap->id to reverse the priority -- when traversing
	 * the list later attempt higher id numbers first
	 */
	plist_node_init(&heap->node, -heap->id);
	plist_add(&heap->node, &dev->heaps);
	debug_file = debugfs_create_file(heap->name, 0664,
					 dev->heaps_debug_root, heap,
					 &debug_heap_fops);

	if (!debug_file) {
		char buf[256], *path;

		path = dentry_path(dev->heaps_debug_root, buf, 256);
		pr_err("Failed to create heap debugfs at %s/%s\n",
		       path, heap->name);
	}

	if (heap->shrinker.count_objects && heap->shrinker.scan_objects) {
		char debug_name[64];

		snprintf(debug_name, 64, "%s_shrink", heap->name);
		debug_file = debugfs_create_file(
			debug_name, 0644, dev->heaps_debug_root, heap,
			&debug_shrink_fops);
		if (!debug_file) {
			char buf[256], *path;

			path = dentry_path(dev->heaps_debug_root, buf, 256);
			pr_err("Failed to create heap shrinker debugfs at %s/%s\n",
			       path, debug_name);
		}
	}

	dev->heap_cnt++;
	up_write(&dev->lock);
}
EXPORT_SYMBOL(ion_device_add_heap);

#ifdef CONFIG_ION_EXYNOS_STAT_LOG

#define MAX_DUMP_TASKS		8
#define MAX_DUMP_NAME_LEN	32
#define MAX_DUMP_BUFF_LEN	512

static void ion_buffer_dump_flags(struct seq_file *s, unsigned long flags)
{
	if ((flags & ION_FLAG_CACHED) && !(flags & ION_FLAG_CACHED_NEEDS_SYNC))
		seq_printf(s, "cached|faultmap");
	else if (flags & ION_FLAG_CACHED)
		seq_printf(s, "cached|needsync");
	else
		seq_printf(s, "noncached");

	if (flags & ION_FLAG_NOZEROED)
		seq_printf(s, "|nozeroed");

	if (flags & ION_FLAG_PROTECTED)
		seq_printf(s, "|protected");
}

static void ion_buffer_dump_tasks(struct ion_buffer *buffer, char *str)
{
	struct ion_task *task, *tmp;
	const char *delim = "|";
	size_t total_len = 0;
	int count = 0;

	list_for_each_entry_safe(task, tmp, &buffer->master_list, list) {
		const char *name;
		size_t len = strlen(dev_name(task->master));

		if (len > MAX_DUMP_NAME_LEN)
			len = MAX_DUMP_NAME_LEN;
		if (!strncmp(dev_name(task->master), "ion", len)) {
			continue;
		} else {
			name = dev_name(task->master) + 9;
			len -= 9;
		}
		if (total_len + len + 1 > MAX_DUMP_BUFF_LEN)
			break;

		strncat((char *)(str + total_len), name, len);
		total_len += len;
		if (!list_is_last(&task->list, &buffer->master_list))
			str[total_len++] = *delim;

		if (++count > MAX_DUMP_TASKS)
			break;
	}
}

static int ion_debug_buffer_show(struct seq_file *s, void *unused)
{
	struct ion_device *dev = s->private;
	struct rb_node *n;
	char *master_name;
	size_t total_size = 0;

	master_name = kzalloc(MAX_DUMP_BUFF_LEN, GFP_KERNEL);
	if (!master_name) {
		pr_err("%s: no memory for client string buffer\n", __func__);
		return -ENOMEM;
	}

	seq_printf(s, "%20.s %16.s %4.s %16.s %4.s %10.s %4.s %3.s %6.s "
			"%24.s %9.s\n",
			"heap", "task", "pid", "thread", "tid",
			"size", "kmap", "ref", "handle",
			"master", "flag");
	seq_printf(s, "------------------------------------------"
			"----------------------------------------"
			"----------------------------------------"
			"--------------------------------------\n");

	mutex_lock(&dev->buffer_lock);
	for (n = rb_first(&dev->buffers); n; n = rb_next(n)) {
		struct ion_buffer *buffer = rb_entry(n, struct ion_buffer,
						     node);
		mutex_lock(&buffer->lock);
		ion_buffer_dump_tasks(buffer, master_name);
		total_size += buffer->size;
		seq_printf(s, "%20.s %16.s %4u %16.s %4u %10zu %4d %3d %6d "
				"%24.s %9lx", buffer->heap->name,
				buffer->task_comm, buffer->pid,
				buffer->thread_comm,
				buffer->tid, buffer->size, buffer->kmap_cnt,
				atomic_read(&buffer->ref.refcount),
				buffer->handle_count, master_name,
				buffer->flags);
		seq_printf(s, "(");
		ion_buffer_dump_flags(s, buffer->flags);
		seq_printf(s, ")\n");
		mutex_unlock(&buffer->lock);

		memset(master_name, 0, MAX_DUMP_BUFF_LEN);
	}
	mutex_unlock(&dev->buffer_lock);

	seq_printf(s, "------------------------------------------"
			"----------------------------------------"
			"----------------------------------------"
			"--------------------------------------\n");
	seq_printf(s, "%16.s %16zu\n", "total ", total_size);
	seq_printf(s, "------------------------------------------"
			"----------------------------------------"
			"----------------------------------------"
			"--------------------------------------\n");

	kfree(master_name);

	return 0;
}

static int ion_debug_buffer_open(struct inode *inode, struct file *file)
{
	return single_open(file, ion_debug_buffer_show, inode->i_private);
}

static const struct file_operations debug_buffer_fops = {
	.open = ion_debug_buffer_open,
	.read = seq_read,
	.llseek = seq_lseek,
	.release = single_release,
};

static void ion_debug_event_show_one(struct seq_file *s,
					struct ion_eventlog *log)
{
	struct timeval tv = ktime_to_timeval(log->begin);
	long elapsed = ktime_us_delta(log->done, log->begin);

	if (elapsed == 0)
		return;

	seq_printf(s, "[%06ld.%06ld] ", tv.tv_sec, tv.tv_usec);

	switch (log->type) {
	case ION_EVENT_TYPE_ALLOC:
		{
		struct ion_event_alloc *data = &log->data.alloc;
		seq_printf(s, "%8s  %p  %18s  %11zd  ", "alloc",
				data->id, data->heap->name, data->size);
		break;
		}
	case ION_EVENT_TYPE_FREE:
		{
		struct ion_event_free *data = &log->data.free;
		seq_printf(s, "%8s  %p  %18s  %11zd  ", "free",
				data->id, data->heap->name, data->size);
		break;
		}
	case ION_EVENT_TYPE_MMAP:
		{
		struct ion_event_mmap *data = &log->data.mmap;
		seq_printf(s, "%8s  %p  %18s  %11zd  ", "mmap",
				data->id, data->heap->name, data->size);
		break;
		}
	case ION_EVENT_TYPE_SHRINK:
		{
		struct ion_event_shrink *data = &log->data.shrink;
		seq_printf(s, "%8s  %16lx  %18s  %11zd  ", "shrink",
				0l, "ion_noncontig_heap", data->size);
		elapsed = 0;
		break;
		}
	case ION_EVENT_TYPE_CLEAR:
		{
		struct ion_event_clear *data = &log->data.clear;
		seq_printf(s, "%8s  %p  %18s  %11zd  ", "clear",
				data->id, data->heap->name, data->size);
		break;
		}
	}

	seq_printf(s, "%9ld", elapsed);

	if (elapsed > 100 * USEC_PER_MSEC)
		seq_printf(s, " *");

	if (log->type == ION_EVENT_TYPE_ALLOC) {
		seq_printf(s, "  ");
		ion_buffer_dump_flags(s, log->data.alloc.flags);
	} else if (log->type == ION_EVENT_TYPE_CLEAR) {
		seq_printf(s, "  ");
		ion_buffer_dump_flags(s, log->data.clear.flags);
	}

	if (log->type == ION_EVENT_TYPE_FREE && log->data.free.shrinker)
		seq_printf(s, " shrinker");

	seq_printf(s, "\n");
}

static int ion_debug_event_show(struct seq_file *s, void *unused)
{
	struct ion_device *dev = s->private;
	int index = atomic_read(&dev->event_idx) % ION_EVENT_LOG_MAX;
	int last = index;

	seq_printf(s, "%13s %10s  %8s  %18s  %11s %10s %24s\n", "timestamp",
			"type", "id", "heap", "size", "time (us)", "remarks");
	seq_printf(s, "-------------------------------------------");
	seq_printf(s, "-------------------------------------------");
	seq_printf(s, "-----------------------------------------\n");

	do {
		if (++index >= ION_EVENT_LOG_MAX)
			index = 0;
		ion_debug_event_show_one(s, &dev->eventlog[index]);
	} while (index != last);

	return 0;
}

static int ion_debug_event_open(struct inode *inode, struct file *file)
{
	return single_open(file, ion_debug_event_show, inode->i_private);
}

static const struct file_operations debug_event_fops = {
	.open = ion_debug_event_open,
	.read = seq_read,
	.llseek = seq_lseek,
	.release = single_release,
};
#endif

struct ion_device *ion_device_create(long (*custom_ioctl)
				     (struct ion_client *client,
				      unsigned int cmd,
				      unsigned long arg))
{
	struct ion_device *idev;
	int ret;

	idev = kzalloc(sizeof(*idev), GFP_KERNEL);
	if (!idev)
		return ERR_PTR(-ENOMEM);

	idev->dev.minor = MISC_DYNAMIC_MINOR;
	idev->dev.name = "ion";
	idev->dev.fops = &ion_fops;
	idev->dev.parent = NULL;
	ret = misc_register(&idev->dev);
	if (ret) {
		pr_err("ion: failed to register misc device.\n");
		kfree(idev);
		return ERR_PTR(ret);
	}

	idev->debug_root = debugfs_create_dir("ion", NULL);
	if (!idev->debug_root) {
		pr_err("ion: failed to create debugfs root directory.\n");
		goto debugfs_done;
	}
	idev->heaps_debug_root = debugfs_create_dir("heaps", idev->debug_root);
	if (!idev->heaps_debug_root) {
		pr_err("ion: failed to create debugfs heaps directory.\n");
		goto debugfs_done;
	}
	idev->clients_debug_root = debugfs_create_dir("clients",
						idev->debug_root);
	if (!idev->clients_debug_root) {
		pr_err("ion: failed to create debugfs clients directory.\n");
		goto debugfs_done;
	}

#ifdef CONFIG_ION_EXYNOS_STAT_LOG
	atomic_set(&idev->event_idx, -1);
	idev->buffer_debug_file = debugfs_create_file("buffer", 0444,
						 idev->debug_root, idev,
						 &debug_buffer_fops);
	if (!idev->buffer_debug_file) {
		pr_err("%s: failed to create buffer debug file\n", __func__);
		goto debugfs_done;
	}

	idev->event_debug_file = debugfs_create_file("event", 0444,
						 idev->debug_root, idev,
						 &debug_event_fops);
	if (!idev->event_debug_file)
		pr_err("%s: failed to create event debug file\n", __func__);
#endif

debugfs_done:

	idev->custom_ioctl = custom_ioctl;
	idev->buffers = RB_ROOT;
	mutex_init(&idev->buffer_lock);
	init_rwsem(&idev->lock);
	plist_head_init(&idev->heaps);
	idev->clients = RB_ROOT;
	ion_root_client = &idev->clients;
	mutex_init(&debugfs_mutex);

	return idev;
}
EXPORT_SYMBOL(ion_device_create);

void ion_device_destroy(struct ion_device *dev)
{
	misc_deregister(&dev->dev);
	debugfs_remove_recursive(dev->debug_root);
	/* XXX need to free the heaps and clients ? */
	kfree(dev);
}
EXPORT_SYMBOL(ion_device_destroy);

void __init ion_reserve(struct ion_platform_data *data)
{
	int i;

	for (i = 0; i < data->nr; i++) {
		if (data->heaps[i].size == 0)
			continue;

		if (data->heaps[i].base == 0) {
			phys_addr_t paddr;

			paddr = memblock_alloc_base(data->heaps[i].size,
						    data->heaps[i].align,
						    MEMBLOCK_ALLOC_ANYWHERE);
			if (!paddr) {
				pr_err("%s: error allocating memblock for heap %d\n",
					__func__, i);
				continue;
			}
			data->heaps[i].base = paddr;
		} else {
			int ret = memblock_reserve(data->heaps[i].base,
					       data->heaps[i].size);
			if (ret)
				pr_err("memblock reserve of %zx@%lx failed\n",
				       data->heaps[i].size,
				       data->heaps[i].base);
		}
		pr_info("%s: %s reserved base %lx size %zu\n", __func__,
			data->heaps[i].name,
			data->heaps[i].base,
			data->heaps[i].size);
	}
}

static struct ion_iovm_map *ion_buffer_iova_create(struct ion_buffer *buffer,
		struct device *dev, enum dma_data_direction dir, int prop)
{
	/* Must be called under buffer->lock held */
	struct ion_iovm_map *iovm_map;
	int ret = 0;

	iovm_map = kzalloc(sizeof(struct ion_iovm_map), GFP_KERNEL);
	if (!iovm_map) {
		pr_err("%s: Failed to allocate ion_iovm_map for %s\n",
			__func__, dev_name(dev));
		return ERR_PTR(-ENOMEM);
	}

	iovm_map->iova = iovmm_map(dev, buffer->sg_table->sgl,
					0, buffer->size, dir, prop);

	if (IS_ERR_VALUE(iovm_map->iova)) {
		ret = iovm_map->iova;
		pr_err("%s: Unable to allocate IOVA for %s\n",
			__func__, dev_name(dev));
	}

	if (ret) {
		kfree(iovm_map);
		return ERR_PTR(ret);
	}

	iovm_map->dev = dev;
	iovm_map->domain = get_domain_from_dev(dev);

	pr_debug("%s: new map added for dev %s, iova %pa, prop %d\n", __func__,
		 dev_name(dev), &iovm_map->iova, prop);

	return iovm_map;
}

dma_addr_t ion_iovmm_map(struct dma_buf_attachment *attachment,
			 off_t offset, size_t size,
			 enum dma_data_direction direction, int prop)
{
	struct dma_buf *dmabuf = attachment->dmabuf;
	struct ion_buffer *buffer = dmabuf->priv;
	struct ion_iovm_map *iovm_map;
	struct iommu_domain *domain;

	if (is_dmabuf_container(dmabuf))
		return 0;

	BUG_ON(dmabuf->ops != &dma_buf_ops);

	if (IS_ENABLED(CONFIG_EXYNOS_CONTENT_PATH_PROTECTION) &&
			buffer->flags & ION_FLAG_PROTECTED) {
		struct ion_buffer_info *info = buffer->priv_virt;

		if (info->prot_desc.dma_addr)
			return info->prot_desc.dma_addr;
		pr_err("%s: protected buffer but no secure iova\n", __func__);
		return -EINVAL;
	}

	domain = get_domain_from_dev(attachment->dev);
	if (!domain) {
		pr_err("%s: invalid iommu device\n", __func__);
		return -EINVAL;
	}

	mutex_lock(&buffer->lock);

	if (!ion_buffer_cached(buffer))
		prop &= ~IOMMU_CACHE;

	list_for_each_entry(iovm_map, &buffer->iovas, list) {
		if ((domain == iovm_map->domain) && (prop == iovm_map->prop)) {
			mutex_unlock(&buffer->lock);
			return iovm_map->iova;
		}
	}

	iovm_map = ion_buffer_iova_create(buffer, attachment->dev,
					  direction, prop);
	if (IS_ERR(iovm_map)) {
		mutex_unlock(&buffer->lock);
		return PTR_ERR(iovm_map);
	}

	iovm_map->prop = prop;

	list_add_tail(&iovm_map->list, &buffer->iovas);
	mutex_unlock(&buffer->lock);

	return iovm_map->iova;
}

/* The unmapping is delayed until buffer is freed for performance */
void ion_iovmm_unmap(struct dma_buf_attachment *attachment, dma_addr_t iova)
{
	return;
}<|MERGE_RESOLUTION|>--- conflicted
+++ resolved
@@ -413,7 +413,6 @@
 
 void ion_buffer_destroy(struct ion_buffer *buffer)
 {
-<<<<<<< HEAD
 	struct ion_iovm_map *iovm_map;
 	struct ion_iovm_map *tmp;
 
@@ -421,8 +420,11 @@
 	trace_ion_free_start((unsigned long) buffer, buffer->size,
 				buffer->private_flags & ION_PRIV_FLAG_SHRINKER_FREE);
 
-	if (WARN_ON(buffer->kmap_cnt > 0))
+	if (buffer->kmap_cnt > 0) {
+		pr_warn_once("%s: buffer still mapped in the kernel\n",
+			     __func__);
 		buffer->heap->ops->unmap_kernel(buffer->heap, buffer);
+	}
 
 	list_for_each_entry_safe(iovm_map, tmp, &buffer->iovas, list) {
 		iovmm_unmap(iovm_map->dev, iovm_map->iova);
@@ -431,13 +433,6 @@
 	}
 
 	atomic_long_sub(buffer->size, &buffer->heap->total_allocated);
-=======
-	if (buffer->kmap_cnt > 0) {
-		pr_warn_once("%s: buffer still mapped in the kernel\n",
-			     __func__);
-		buffer->heap->ops->unmap_kernel(buffer->heap, buffer);
-	}
->>>>>>> c1fac76c
 	buffer->heap->ops->free(buffer);
 	vfree(buffer->pages);
 
@@ -1117,11 +1112,8 @@
 	struct ion_device *dev = client->dev;
 	struct rb_node *n;
 
-<<<<<<< HEAD
 	pr_debug("%s: %d\n", __func__, __LINE__);
 	debugfs_remove_recursive(client->debug_root);
-=======
->>>>>>> c1fac76c
 	mutex_lock(&debugfs_mutex);
 	while ((n = rb_first(&client->handles))) {
 		struct ion_handle *handle = rb_entry(n, struct ion_handle,
@@ -1197,15 +1189,12 @@
 	int pages = PAGE_ALIGN(buffer->size) / PAGE_SIZE;
 	int i;
 
-<<<<<<< HEAD
 	if (!ion_buffer_cached(buffer))
 		return;
 
 	pr_debug("%s: syncing for device %s\n", __func__,
 		 dev ? dev_name(dev) : "null");
 
-=======
->>>>>>> c1fac76c
 	if (!ion_buffer_fault_user_mappings(buffer))
 		return;
 
@@ -1259,10 +1248,7 @@
 	mutex_lock(&buffer->lock);
 	list_add(&vma_list->list, &buffer->vmas);
 	mutex_unlock(&buffer->lock);
-<<<<<<< HEAD
 	pr_debug("%s: adding %pK\n", __func__, vma);
-=======
->>>>>>> c1fac76c
 }
 
 static void ion_vm_close(struct vm_area_struct *vma)
@@ -1276,10 +1262,7 @@
 			continue;
 		list_del(&vma_list->list);
 		kfree(vma_list);
-<<<<<<< HEAD
 		pr_debug("%s: deleting %pK\n", __func__, vma);
-=======
->>>>>>> c1fac76c
 		break;
 	}
 	mutex_unlock(&buffer->lock);
