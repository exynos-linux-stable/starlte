--- conflicted
+++ resolved
@@ -58,14 +58,9 @@
  */
 struct sync_pt {
 	struct fence base;
-<<<<<<< HEAD
-	struct list_head child_list;
-	struct list_head active_list;
-	struct work_struct defer_wq;
-=======
 	struct list_head link;
 	struct rb_node node;
->>>>>>> a779add5
+	struct work_struct defer_wq;
 };
 
 #ifdef CONFIG_SW_SYNC
