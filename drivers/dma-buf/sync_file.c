/*
 * drivers/dma-buf/sync_file.c
 *
 * Copyright (C) 2012 Google, Inc.
 *
 * This software is licensed under the terms of the GNU General Public
 * License version 2, as published by the Free Software Foundation, and
 * may be copied, distributed, and modified under those terms.
 *
 * This program is distributed in the hope that it will be useful,
 * but WITHOUT ANY WARRANTY; without even the implied warranty of
 * MERCHANTABILITY or FITNESS FOR A PARTICULAR PURPOSE.  See the
 * GNU General Public License for more details.
 *
 */

#include <linux/export.h>
#include <linux/file.h>
#include <linux/fs.h>
#include <linux/kernel.h>
#include <linux/poll.h>
#include <linux/sched.h>
#include <linux/slab.h>
#include <linux/uaccess.h>
#include <linux/anon_inodes.h>
#include <linux/sync_file.h>
#include <uapi/linux/sync_file.h>
#include "sync_debug.h"

static const struct file_operations sync_file_fops;

static struct sync_file *sync_file_alloc(void)
{
	struct sync_file *sync_file;

	sync_file = kzalloc(sizeof(*sync_file), GFP_KERNEL);
	if (!sync_file)
		return NULL;

	sync_file->file = anon_inode_getfile("sync_file", &sync_file_fops,
					     sync_file, 0);
	if (IS_ERR(sync_file->file))
		goto err;

	kref_init(&sync_file->kref);

	init_waitqueue_head(&sync_file->wq);

	INIT_LIST_HEAD(&sync_file->cb.node);

	return sync_file;

err:
	kfree(sync_file);
	return NULL;
}

static void fence_check_cb_func(struct fence *f, struct fence_cb *cb)
{
	struct sync_file *sync_file;

	sync_file = container_of(cb, struct sync_file, cb);

	wake_up_all(&sync_file->wq);
}

/**
 * sync_file_create() - creates a sync file
 * @fence:	fence to add to the sync_fence
 *
 * Creates a sync_file containg @fence. This function acquires and additional
 * reference of @fence for the newly-created &sync_file, if it succeeds. The
 * sync_file can be released with fput(sync_file->file). Returns the
 * sync_file or NULL in case of error.
 */
struct sync_file *sync_file_create(struct fence *fence)
{
	struct sync_file *sync_file;

	sync_file = sync_file_alloc();
	if (!sync_file)
		return NULL;

	sync_file->fence = fence_get(fence);

	snprintf(sync_file->name, sizeof(sync_file->name), "%s-%s%llu-%d",
		 fence->ops->get_driver_name(fence),
		 fence->ops->get_timeline_name(fence), fence->context,
		 fence->seqno);

	fence_add_callback(fence, &sync_file->cb, fence_check_cb_func);
	sync_file_debug_add(sync_file);

	return sync_file;
}
EXPORT_SYMBOL(sync_file_create);

<<<<<<< HEAD
/**
 * sync_file_fdget() - get a sync_file from an fd
 * @fd:		fd referencing a fence
 *
 * Ensures @fd references a valid sync_file, increments the refcount of the
 * backing file. Returns the sync_file or NULL in case of error.
 */
struct sync_file *sync_file_fdget(int fd)
=======
static struct sync_file *sync_file_fdget(int fd)
>>>>>>> a779add5
{
	struct file *file = fget(fd);

	if (!file)
		return NULL;

	if (file->f_op != &sync_file_fops)
		goto err;

	return file->private_data;

err:
	fput(file);
	return NULL;
}
EXPORT_SYMBOL(sync_file_fdget);

/**
 * sync_file_get_fence - get the fence related to the sync_file fd
 * @fd:		sync_file fd to get the fence from
 *
 * Ensures @fd references a valid sync_file and returns a fence that
 * represents all fence in the sync_file. On error NULL is returned.
 */
struct fence *sync_file_get_fence(int fd)
{
	struct sync_file *sync_file;
	struct fence *fence;

	sync_file = sync_file_fdget(fd);
	if (!sync_file)
		return NULL;

	fence = fence_get(sync_file->fence);
	fput(sync_file->file);

	return fence;
}
EXPORT_SYMBOL(sync_file_get_fence);

static int sync_file_set_fence(struct sync_file *sync_file,
			       struct fence **fences, int num_fences)
{
	struct fence_array *array;

	/*
	 * The reference for the fences in the new sync_file and held
	 * in add_fence() during the merge procedure, so for num_fences == 1
	 * we already own a new reference to the fence. For num_fence > 1
	 * we own the reference of the fence_array creation.
	 */
	if (num_fences == 1) {
		sync_file->fence = fences[0];
		kfree(fences);
	} else {
		array = fence_array_create(num_fences, fences,
					   fence_context_alloc(1), 1, false);
		if (!array)
			return -ENOMEM;

		sync_file->fence = &array->base;
	}

	return 0;
}

static struct fence **get_fences(struct sync_file *sync_file, int *num_fences)
{
	if (fence_is_array(sync_file->fence)) {
		struct fence_array *array = to_fence_array(sync_file->fence);

		*num_fences = array->num_fences;
		return array->fences;
	}

	*num_fences = 1;
	return &sync_file->fence;
}

static void add_fence(struct fence **fences, int *i, struct fence *fence)
{
	fences[*i] = fence;

	if (!fence_is_signaled(fence)) {
		fence_get(fence);
		(*i)++;
	}
}

/**
 * sync_file_merge() - merge two sync_files
 * @name:	name of new fence
 * @a:		sync_file a
 * @b:		sync_file b
 *
 * Creates a new sync_file which contains copies of all the fences in both
 * @a and @b.  @a and @b remain valid, independent sync_file. Returns the
 * new merged sync_file or NULL in case of error.
 */
static struct sync_file *sync_file_merge(const char *name, struct sync_file *a,
					 struct sync_file *b)
{
	struct sync_file *sync_file;
	struct fence **fences, **nfences, **a_fences, **b_fences;
	int i, i_a, i_b, num_fences, a_num_fences, b_num_fences;

	sync_file = sync_file_alloc();
	if (!sync_file)
		return NULL;

	a_fences = get_fences(a, &a_num_fences);
	b_fences = get_fences(b, &b_num_fences);
	if (a_num_fences > INT_MAX - b_num_fences)
		return NULL;

	num_fences = a_num_fences + b_num_fences;

	fences = kcalloc(num_fences, sizeof(*fences), GFP_KERNEL);
	if (!fences)
		goto err;

	/*
	 * Assume sync_file a and b are both ordered and have no
	 * duplicates with the same context.
	 *
	 * If a sync_file can only be created with sync_file_merge
	 * and sync_file_create, this is a reasonable assumption.
	 */
	for (i = i_a = i_b = 0; i_a < a_num_fences && i_b < b_num_fences; ) {
		struct fence *pt_a = a_fences[i_a];
		struct fence *pt_b = b_fences[i_b];

		if (pt_a->context < pt_b->context) {
			add_fence(fences, &i, pt_a);

			i_a++;
		} else if (pt_a->context > pt_b->context) {
			add_fence(fences, &i, pt_b);

			i_b++;
		} else {
			if (pt_a->seqno - pt_b->seqno <= INT_MAX)
				add_fence(fences, &i, pt_a);
			else
				add_fence(fences, &i, pt_b);

			i_a++;
			i_b++;
		}
	}

	for (; i_a < a_num_fences; i_a++)
		add_fence(fences, &i, a_fences[i_a]);

	for (; i_b < b_num_fences; i_b++)
		add_fence(fences, &i, b_fences[i_b]);

	if (i == 0)
		fences[i++] = fence_get(a_fences[0]);

	if (num_fences > i) {
		nfences = krealloc(fences, i * sizeof(*fences),
				  GFP_KERNEL);
		if (!nfences)
			goto err;

		fences = nfences;
	}

	if (sync_file_set_fence(sync_file, fences, i) < 0) {
		kfree(fences);
		goto err;
	}

	fence_add_callback(sync_file->fence, &sync_file->cb,
			   fence_check_cb_func);

	strlcpy(sync_file->name, name, sizeof(sync_file->name));
	sync_file_debug_add(sync_file);
	return sync_file;

err:
	fput(sync_file->file);
	return NULL;

}

static void sync_file_free(struct kref *kref)
{
	struct sync_file *sync_file = container_of(kref, struct sync_file,
						     kref);

	sync_file_debug_remove(sync_file);

	fence_remove_callback(sync_file->fence, &sync_file->cb);
	fence_put(sync_file->fence);
	kfree(sync_file);
}

static int sync_file_release(struct inode *inode, struct file *file)
{
	struct sync_file *sync_file = file->private_data;

	kref_put(&sync_file->kref, sync_file_free);
	return 0;
}

static unsigned int sync_file_poll(struct file *file, poll_table *wait)
{
	struct sync_file *sync_file = file->private_data;
	int status;

	poll_wait(file, &sync_file->wq, wait);

	status = fence_is_signaled(sync_file->fence);

	if (status)
		return POLLIN;
	return 0;
}

#ifdef CONFIG_MALI_SEC_JOB_STATUS_CHECK
extern int gpu_job_fence_status_dump(struct sync_file *timeout_sync_file);
#endif
int sync_file_wait(struct sync_file *sync_file, long timeout)
{
	long ret;
	bool signaled;

	if (timeout < 0)
		timeout = MAX_SCHEDULE_TIMEOUT;
	else
		timeout = msecs_to_jiffies(timeout);

	ret = wait_event_interruptible_timeout(sync_file->wq,
			fence_is_signaled(sync_file->fence), timeout);

	if (ret < 0) {
		return ret;
	} else if (ret == 0) {
		if (timeout) {
#if defined(CONFIG_SAMSUNG_PRODUCT_SHIP)
			pr_info("fence timeout on [%pK] after %dms\n", sync_file,
					jiffies_to_msecs(timeout));
#else
			pr_info("fence timeout on [%p] after %dms\n", sync_file,
					jiffies_to_msecs(timeout));
#endif
#ifdef CONFIG_MALI_SEC_JOB_STATUS_CHECK
			gpu_job_fence_status_dump(sync_file);
#endif
			sync_dump();
		}
		return -ETIME;
	}

	signaled = fence_is_signaled(sync_file->fence);
	if (!signaled) {
#if defined(CONFIG_SAMSUNG_PRODUCT_SHIP)
		pr_info("fence error %d on [%pK]\n", signaled, sync_file);
#else
		pr_info("fence error %d on [%p]\n", signaled, sync_file);
#endif
#ifdef CONFIG_MALI_SEC_JOB_STATUS_CHECK
		gpu_job_fence_status_dump(sync_file);
#endif
		sync_dump();
		return -EINVAL;
	}

	return 0;
}
EXPORT_SYMBOL(sync_file_wait);

static long sync_file_ioctl_merge(struct sync_file *sync_file,
				  unsigned long arg)
{
	int fd = get_unused_fd_flags(O_CLOEXEC);
	int err;
	struct sync_file *fence2, *fence3;
	struct sync_merge_data data;

	if (fd < 0)
		return fd;

	if (copy_from_user(&data, (void __user *)arg, sizeof(data))) {
		err = -EFAULT;
		goto err_put_fd;
	}

	if (data.flags || data.pad) {
		err = -EINVAL;
		goto err_put_fd;
	}

	fence2 = sync_file_fdget(data.fd2);
	if (!fence2) {
		err = -ENOENT;
		goto err_put_fd;
	}

	data.name[sizeof(data.name) - 1] = '\0';
	fence3 = sync_file_merge(data.name, sync_file, fence2);
	if (!fence3) {
		err = -ENOMEM;
		goto err_put_fence2;
	}

	data.fence = fd;
	if (copy_to_user((void __user *)arg, &data, sizeof(data))) {
		err = -EFAULT;
		goto err_put_fence3;
	}

	fd_install(fd, fence3->file);
	fput(fence2->file);
	return 0;

err_put_fence3:
	fput(fence3->file);

err_put_fence2:
	fput(fence2->file);

err_put_fd:
	put_unused_fd(fd);
	return err;
}

static void sync_fill_fence_info(struct fence *fence,
				 struct sync_fence_info *info)
{
	strlcpy(info->obj_name, fence->ops->get_timeline_name(fence),
		sizeof(info->obj_name));
	strlcpy(info->driver_name, fence->ops->get_driver_name(fence),
		sizeof(info->driver_name));

	info->status = fence_get_status(fence);
	info->timestamp_ns = ktime_to_ns(fence->timestamp);
}

static long sync_file_ioctl_fence_info(struct sync_file *sync_file,
				       unsigned long arg)
{
	struct sync_file_info info;
	struct sync_fence_info *fence_info = NULL;
	struct fence **fences;
	__u64 size;
	int num_fences, ret, i;

	if (copy_from_user(&info, (void __user *)arg, sizeof(info)))
		return -EFAULT;

	if (info.flags || info.pad)
		return -EINVAL;

	fences = get_fences(sync_file, &num_fences);

	/*
	 * Passing num_fences = 0 means that userspace doesn't want to
	 * retrieve any sync_fence_info. If num_fences = 0 we skip filling
	 * sync_fence_info and return the actual number of fences on
	 * info->num_fences.
	 */
	if (!info.num_fences)
		goto no_fences;

	if (info.num_fences < num_fences)
		return -EINVAL;

	size = num_fences * sizeof(*fence_info);
	fence_info = kzalloc(size, GFP_KERNEL);
	if (!fence_info)
		return -ENOMEM;

	for (i = 0; i < num_fences; i++)
		sync_fill_fence_info(fences[i], &fence_info[i]);

	if (copy_to_user(u64_to_user_ptr(info.sync_fence_info), fence_info,
			 size)) {
		ret = -EFAULT;
		goto out;
	}

no_fences:
	strlcpy(info.name, sync_file->name, sizeof(info.name));
	info.status = fence_is_signaled(sync_file->fence);
	info.num_fences = num_fences;

	if (copy_to_user((void __user *)arg, &info, sizeof(info)))
		ret = -EFAULT;
	else
		ret = 0;

out:
	kfree(fence_info);

	return ret;
}

static long sync_fence_ioctl_set_name(struct sync_file *sync_file,
		unsigned long arg)
{
	int ret = 0;

	if (sync_file != NULL) {
		if (copy_from_user(sync_file->name + HWC_FENCE_NAME_START, (char *)arg, HWC_FENCE_NAME_LEN)) {
			return -EFAULT;
		}
	}

	return ret;
}

static long sync_file_ioctl(struct file *file, unsigned int cmd,
			    unsigned long arg)
{
	struct sync_file *sync_file = file->private_data;

	switch (cmd) {
	case SYNC_IOC_MERGE:
		return sync_file_ioctl_merge(sync_file, arg);

	case SYNC_IOC_FILE_INFO:
		return sync_file_ioctl_fence_info(sync_file, arg);

	case SYNC_IOC_FENCE_NAME:
		return sync_fence_ioctl_set_name(sync_file, arg);

	default:
		return -ENOTTY;
	}
}

static const struct file_operations sync_file_fops = {
	.release = sync_file_release,
	.poll = sync_file_poll,
	.unlocked_ioctl = sync_file_ioctl,
	.compat_ioctl = sync_file_ioctl,
};
<|MERGE_RESOLUTION|>--- conflicted
+++ resolved
@@ -95,18 +95,7 @@
 }
 EXPORT_SYMBOL(sync_file_create);
 
-<<<<<<< HEAD
-/**
- * sync_file_fdget() - get a sync_file from an fd
- * @fd:		fd referencing a fence
- *
- * Ensures @fd references a valid sync_file, increments the refcount of the
- * backing file. Returns the sync_file or NULL in case of error.
- */
 struct sync_file *sync_file_fdget(int fd)
-=======
-static struct sync_file *sync_file_fdget(int fd)
->>>>>>> a779add5
 {
 	struct file *file = fget(fd);
 
@@ -301,7 +290,7 @@
 
 	sync_file_debug_remove(sync_file);
 
-	fence_remove_callback(sync_file->fence, &sync_file->cb);
+		fence_remove_callback(sync_file->fence, &sync_file->cb);
 	fence_put(sync_file->fence);
 	kfree(sync_file);
 }
@@ -546,4 +535,4 @@
 	.poll = sync_file_poll,
 	.unlocked_ioctl = sync_file_ioctl,
 	.compat_ioctl = sync_file_ioctl,
-};
+};