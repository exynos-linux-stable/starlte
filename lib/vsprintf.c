/*
 *  linux/lib/vsprintf.c
 *
 *  Copyright (C) 1991, 1992  Linus Torvalds
 */

/* vsprintf.c -- Lars Wirzenius & Linus Torvalds. */
/*
 * Wirzenius wrote this portably, Torvalds fucked it up :-)
 */

/*
 * Fri Jul 13 2001 Crutcher Dunnavant <crutcher+kernel@datastacks.com>
 * - changed to provide snprintf and vsnprintf functions
 * So Feb  1 16:51:32 CET 2004 Juergen Quade <quade@hsnr.de>
 * - scnprintf and vscnprintf
 */

#include <stdarg.h>
#include <linux/clk.h>
#include <linux/clk-provider.h>
#include <linux/module.h>	/* for KSYM_SYMBOL_LEN */
#include <linux/types.h>
#include <linux/string.h>
#include <linux/ctype.h>
#include <linux/kernel.h>
#include <linux/kallsyms.h>
#include <linux/math64.h>
#include <linux/uaccess.h>
#include <linux/ioport.h>
#include <linux/dcache.h>
#include <linux/cred.h>
#include <linux/uuid.h>
#include <net/addrconf.h>
#include <linux/siphash.h>
#include <linux/compiler.h>
#ifdef CONFIG_BLOCK
#include <linux/blkdev.h>
#endif

#include "../mm/internal.h"	/* For the trace_print_flags arrays */

#include <asm/page.h>		/* for PAGE_SIZE */
#include <asm/sections.h>	/* for dereference_function_descriptor() */
#include <asm/byteorder.h>	/* cpu_to_le16 */

#include <linux/string_helpers.h>
#include "kstrtox.h"

/**
 * simple_strtoull - convert a string to an unsigned long long
 * @cp: The start of the string
 * @endp: A pointer to the end of the parsed string will be placed here
 * @base: The number base to use
 *
 * This function is obsolete. Please use kstrtoull instead.
 */
unsigned long long simple_strtoull(const char *cp, char **endp, unsigned int base)
{
	unsigned long long result;
	unsigned int rv;

	cp = _parse_integer_fixup_radix(cp, &base);
	rv = _parse_integer(cp, base, &result);
	/* FIXME */
	cp += (rv & ~KSTRTOX_OVERFLOW);

	if (endp)
		*endp = (char *)cp;

	return result;
}
EXPORT_SYMBOL(simple_strtoull);

/**
 * simple_strtoul - convert a string to an unsigned long
 * @cp: The start of the string
 * @endp: A pointer to the end of the parsed string will be placed here
 * @base: The number base to use
 *
 * This function is obsolete. Please use kstrtoul instead.
 */
unsigned long simple_strtoul(const char *cp, char **endp, unsigned int base)
{
	return simple_strtoull(cp, endp, base);
}
EXPORT_SYMBOL(simple_strtoul);

/**
 * simple_strtol - convert a string to a signed long
 * @cp: The start of the string
 * @endp: A pointer to the end of the parsed string will be placed here
 * @base: The number base to use
 *
 * This function is obsolete. Please use kstrtol instead.
 */
long simple_strtol(const char *cp, char **endp, unsigned int base)
{
	if (*cp == '-')
		return -simple_strtoul(cp + 1, endp, base);

	return simple_strtoul(cp, endp, base);
}
EXPORT_SYMBOL(simple_strtol);

/**
 * simple_strtoll - convert a string to a signed long long
 * @cp: The start of the string
 * @endp: A pointer to the end of the parsed string will be placed here
 * @base: The number base to use
 *
 * This function is obsolete. Please use kstrtoll instead.
 */
long long simple_strtoll(const char *cp, char **endp, unsigned int base)
{
	if (*cp == '-')
		return -simple_strtoull(cp + 1, endp, base);

	return simple_strtoull(cp, endp, base);
}
EXPORT_SYMBOL(simple_strtoll);

static noinline_for_stack
int skip_atoi(const char **s)
{
	int i = 0;

	do {
		i = i*10 + *((*s)++) - '0';
	} while (isdigit(**s));

	return i;
}

/*
 * Decimal conversion is by far the most typical, and is used for
 * /proc and /sys data. This directly impacts e.g. top performance
 * with many processes running. We optimize it for speed by emitting
 * two characters at a time, using a 200 byte lookup table. This
 * roughly halves the number of multiplications compared to computing
 * the digits one at a time. Implementation strongly inspired by the
 * previous version, which in turn used ideas described at
 * <http://www.cs.uiowa.edu/~jones/bcd/divide.html> (with permission
 * from the author, Douglas W. Jones).
 *
 * It turns out there is precisely one 26 bit fixed-point
 * approximation a of 64/100 for which x/100 == (x * (u64)a) >> 32
 * holds for all x in [0, 10^8-1], namely a = 0x28f5c29. The actual
 * range happens to be somewhat larger (x <= 1073741898), but that's
 * irrelevant for our purpose.
 *
 * For dividing a number in the range [10^4, 10^6-1] by 100, we still
 * need a 32x32->64 bit multiply, so we simply use the same constant.
 *
 * For dividing a number in the range [100, 10^4-1] by 100, there are
 * several options. The simplest is (x * 0x147b) >> 19, which is valid
 * for all x <= 43698.
 */

static const u16 decpair[100] = {
#define _(x) (__force u16) cpu_to_le16(((x % 10) | ((x / 10) << 8)) + 0x3030)
	_( 0), _( 1), _( 2), _( 3), _( 4), _( 5), _( 6), _( 7), _( 8), _( 9),
	_(10), _(11), _(12), _(13), _(14), _(15), _(16), _(17), _(18), _(19),
	_(20), _(21), _(22), _(23), _(24), _(25), _(26), _(27), _(28), _(29),
	_(30), _(31), _(32), _(33), _(34), _(35), _(36), _(37), _(38), _(39),
	_(40), _(41), _(42), _(43), _(44), _(45), _(46), _(47), _(48), _(49),
	_(50), _(51), _(52), _(53), _(54), _(55), _(56), _(57), _(58), _(59),
	_(60), _(61), _(62), _(63), _(64), _(65), _(66), _(67), _(68), _(69),
	_(70), _(71), _(72), _(73), _(74), _(75), _(76), _(77), _(78), _(79),
	_(80), _(81), _(82), _(83), _(84), _(85), _(86), _(87), _(88), _(89),
	_(90), _(91), _(92), _(93), _(94), _(95), _(96), _(97), _(98), _(99),
#undef _
};

/*
 * This will print a single '0' even if r == 0, since we would
 * immediately jump to out_r where two 0s would be written but only
 * one of them accounted for in buf. This is needed by ip4_string
 * below. All other callers pass a non-zero value of r.
*/
static noinline_for_stack
char *put_dec_trunc8(char *buf, unsigned r)
{
	unsigned q;

	/* 1 <= r < 10^8 */
	if (r < 100)
		goto out_r;

	/* 100 <= r < 10^8 */
	q = (r * (u64)0x28f5c29) >> 32;
	*((u16 *)buf) = decpair[r - 100*q];
	buf += 2;

	/* 1 <= q < 10^6 */
	if (q < 100)
		goto out_q;

	/*  100 <= q < 10^6 */
	r = (q * (u64)0x28f5c29) >> 32;
	*((u16 *)buf) = decpair[q - 100*r];
	buf += 2;

	/* 1 <= r < 10^4 */
	if (r < 100)
		goto out_r;

	/* 100 <= r < 10^4 */
	q = (r * 0x147b) >> 19;
	*((u16 *)buf) = decpair[r - 100*q];
	buf += 2;
out_q:
	/* 1 <= q < 100 */
	r = q;
out_r:
	/* 1 <= r < 100 */
	*((u16 *)buf) = decpair[r];
	buf += r < 10 ? 1 : 2;
	return buf;
}

#if BITS_PER_LONG == 64 && BITS_PER_LONG_LONG == 64
static noinline_for_stack
char *put_dec_full8(char *buf, unsigned r)
{
	unsigned q;

	/* 0 <= r < 10^8 */
	q = (r * (u64)0x28f5c29) >> 32;
	*((u16 *)buf) = decpair[r - 100*q];
	buf += 2;

	/* 0 <= q < 10^6 */
	r = (q * (u64)0x28f5c29) >> 32;
	*((u16 *)buf) = decpair[q - 100*r];
	buf += 2;

	/* 0 <= r < 10^4 */
	q = (r * 0x147b) >> 19;
	*((u16 *)buf) = decpair[r - 100*q];
	buf += 2;

	/* 0 <= q < 100 */
	*((u16 *)buf) = decpair[q];
	buf += 2;
	return buf;
}

static noinline_for_stack
char *put_dec(char *buf, unsigned long long n)
{
	if (n >= 100*1000*1000)
		buf = put_dec_full8(buf, do_div(n, 100*1000*1000));
	/* 1 <= n <= 1.6e11 */
	if (n >= 100*1000*1000)
		buf = put_dec_full8(buf, do_div(n, 100*1000*1000));
	/* 1 <= n < 1e8 */
	return put_dec_trunc8(buf, n);
}

#elif BITS_PER_LONG == 32 && BITS_PER_LONG_LONG == 64

static void
put_dec_full4(char *buf, unsigned r)
{
	unsigned q;

	/* 0 <= r < 10^4 */
	q = (r * 0x147b) >> 19;
	*((u16 *)buf) = decpair[r - 100*q];
	buf += 2;
	/* 0 <= q < 100 */
	*((u16 *)buf) = decpair[q];
}

/*
 * Call put_dec_full4 on x % 10000, return x / 10000.
 * The approximation x/10000 == (x * 0x346DC5D7) >> 43
 * holds for all x < 1,128,869,999.  The largest value this
 * helper will ever be asked to convert is 1,125,520,955.
 * (second call in the put_dec code, assuming n is all-ones).
 */
static noinline_for_stack
unsigned put_dec_helper4(char *buf, unsigned x)
{
        uint32_t q = (x * (uint64_t)0x346DC5D7) >> 43;

        put_dec_full4(buf, x - q * 10000);
        return q;
}

/* Based on code by Douglas W. Jones found at
 * <http://www.cs.uiowa.edu/~jones/bcd/decimal.html#sixtyfour>
 * (with permission from the author).
 * Performs no 64-bit division and hence should be fast on 32-bit machines.
 */
static
char *put_dec(char *buf, unsigned long long n)
{
	uint32_t d3, d2, d1, q, h;

	if (n < 100*1000*1000)
		return put_dec_trunc8(buf, n);

	d1  = ((uint32_t)n >> 16); /* implicit "& 0xffff" */
	h   = (n >> 32);
	d2  = (h      ) & 0xffff;
	d3  = (h >> 16); /* implicit "& 0xffff" */

	/* n = 2^48 d3 + 2^32 d2 + 2^16 d1 + d0
	     = 281_4749_7671_0656 d3 + 42_9496_7296 d2 + 6_5536 d1 + d0 */
	q   = 656 * d3 + 7296 * d2 + 5536 * d1 + ((uint32_t)n & 0xffff);
	q = put_dec_helper4(buf, q);

	q += 7671 * d3 + 9496 * d2 + 6 * d1;
	q = put_dec_helper4(buf+4, q);

	q += 4749 * d3 + 42 * d2;
	q = put_dec_helper4(buf+8, q);

	q += 281 * d3;
	buf += 12;
	if (q)
		buf = put_dec_trunc8(buf, q);
	else while (buf[-1] == '0')
		--buf;

	return buf;
}

#endif

/*
 * Convert passed number to decimal string.
 * Returns the length of string.  On buffer overflow, returns 0.
 *
 * If speed is not important, use snprintf(). It's easy to read the code.
 */
int num_to_str(char *buf, int size, unsigned long long num)
{
	/* put_dec requires 2-byte alignment of the buffer. */
	char tmp[sizeof(num) * 3] __aligned(2);
	int idx, len;

	/* put_dec() may work incorrectly for num = 0 (generate "", not "0") */
	if (num <= 9) {
		tmp[0] = '0' + num;
		len = 1;
	} else {
		len = put_dec(tmp, num) - tmp;
	}

	if (len > size)
		return 0;
	for (idx = 0; idx < len; ++idx)
		buf[idx] = tmp[len - idx - 1];
	return len;
}

#define SIGN	1		/* unsigned/signed, must be 1 */
#define LEFT	2		/* left justified */
#define PLUS	4		/* show plus */
#define SPACE	8		/* space if plus */
#define ZEROPAD	16		/* pad with zero, must be 16 == '0' - ' ' */
#define SMALL	32		/* use lowercase in hex (must be 32 == 0x20) */
#define SPECIAL	64		/* prefix hex with "0x", octal with "0" */

enum format_type {
	FORMAT_TYPE_NONE, /* Just a string part */
	FORMAT_TYPE_WIDTH,
	FORMAT_TYPE_PRECISION,
	FORMAT_TYPE_CHAR,
	FORMAT_TYPE_STR,
	FORMAT_TYPE_PTR,
	FORMAT_TYPE_PERCENT_CHAR,
	FORMAT_TYPE_INVALID,
	FORMAT_TYPE_LONG_LONG,
	FORMAT_TYPE_ULONG,
	FORMAT_TYPE_LONG,
	FORMAT_TYPE_UBYTE,
	FORMAT_TYPE_BYTE,
	FORMAT_TYPE_USHORT,
	FORMAT_TYPE_SHORT,
	FORMAT_TYPE_UINT,
	FORMAT_TYPE_INT,
	FORMAT_TYPE_SIZE_T,
	FORMAT_TYPE_PTRDIFF
};

struct printf_spec {
	unsigned int	type:8;		/* format_type enum */
	signed int	field_width:24;	/* width of output field */
	unsigned int	flags:8;	/* flags to number() */
	unsigned int	base:8;		/* number base, 8, 10 or 16 only */
	signed int	precision:16;	/* # of digits/chars */
} __packed;
#define FIELD_WIDTH_MAX ((1 << 23) - 1)
#define PRECISION_MAX ((1 << 15) - 1)

static noinline_for_stack
char *number(char *buf, char *end, unsigned long long num,
	     struct printf_spec spec)
{
	/* put_dec requires 2-byte alignment of the buffer. */
	char tmp[3 * sizeof(num)] __aligned(2);
	char sign;
	char locase;
	int need_pfx = ((spec.flags & SPECIAL) && spec.base != 10);
	int i;
	bool is_zero = num == 0LL;
	int field_width = spec.field_width;
	int precision = spec.precision;

	BUILD_BUG_ON(sizeof(struct printf_spec) != 8);

	/* locase = 0 or 0x20. ORing digits or letters with 'locase'
	 * produces same digits or (maybe lowercased) letters */
	locase = (spec.flags & SMALL);
	if (spec.flags & LEFT)
		spec.flags &= ~ZEROPAD;
	sign = 0;
	if (spec.flags & SIGN) {
		if ((signed long long)num < 0) {
			sign = '-';
			num = -(signed long long)num;
			field_width--;
		} else if (spec.flags & PLUS) {
			sign = '+';
			field_width--;
		} else if (spec.flags & SPACE) {
			sign = ' ';
			field_width--;
		}
	}
	if (need_pfx) {
		if (spec.base == 16)
			field_width -= 2;
		else if (!is_zero)
			field_width--;
	}

	/* generate full string in tmp[], in reverse order */
	i = 0;
	if (num < spec.base)
		tmp[i++] = hex_asc_upper[num] | locase;
	else if (spec.base != 10) { /* 8 or 16 */
		int mask = spec.base - 1;
		int shift = 3;

		if (spec.base == 16)
			shift = 4;
		do {
			tmp[i++] = (hex_asc_upper[((unsigned char)num) & mask] | locase);
			num >>= shift;
		} while (num);
	} else { /* base 10 */
		i = put_dec(tmp, num) - tmp;
	}

	/* printing 100 using %2d gives "100", not "00" */
	if (i > precision)
		precision = i;
	/* leading space padding */
	field_width -= precision;
	if (!(spec.flags & (ZEROPAD | LEFT))) {
		while (--field_width >= 0) {
			if (buf < end)
				*buf = ' ';
			++buf;
		}
	}
	/* sign */
	if (sign) {
		if (buf < end)
			*buf = sign;
		++buf;
	}
	/* "0x" / "0" prefix */
	if (need_pfx) {
		if (spec.base == 16 || !is_zero) {
			if (buf < end)
				*buf = '0';
			++buf;
		}
		if (spec.base == 16) {
			if (buf < end)
				*buf = ('X' | locase);
			++buf;
		}
	}
	/* zero or space padding */
	if (!(spec.flags & LEFT)) {
		char c = ' ' + (spec.flags & ZEROPAD);
		BUILD_BUG_ON(' ' + ZEROPAD != '0');
		while (--field_width >= 0) {
			if (buf < end)
				*buf = c;
			++buf;
		}
	}
	/* hmm even more zero padding? */
	while (i <= --precision) {
		if (buf < end)
			*buf = '0';
		++buf;
	}
	/* actual digits of result */
	while (--i >= 0) {
		if (buf < end)
			*buf = tmp[i];
		++buf;
	}
	/* trailing space padding */
	while (--field_width >= 0) {
		if (buf < end)
			*buf = ' ';
		++buf;
	}

	return buf;
}

static noinline_for_stack
char *special_hex_number(char *buf, char *end, unsigned long long num, int size)
{
	struct printf_spec spec;

	spec.type = FORMAT_TYPE_PTR;
	spec.field_width = 2 + 2 * size;	/* 0x + hex */
	spec.flags = SPECIAL | SMALL | ZEROPAD;
	spec.base = 16;
	spec.precision = -1;

	return number(buf, end, num, spec);
}

static void move_right(char *buf, char *end, unsigned len, unsigned spaces)
{
	size_t size;
	if (buf >= end)	/* nowhere to put anything */
		return;
	size = end - buf;
	if (size <= spaces) {
		memset(buf, ' ', size);
		return;
	}
	if (len) {
		if (len > size - spaces)
			len = size - spaces;
		memmove(buf + spaces, buf, len);
	}
	memset(buf, ' ', spaces);
}

/*
 * Handle field width padding for a string.
 * @buf: current buffer position
 * @n: length of string
 * @end: end of output buffer
 * @spec: for field width and flags
 * Returns: new buffer position after padding.
 */
static noinline_for_stack
char *widen_string(char *buf, int n, char *end, struct printf_spec spec)
{
	unsigned spaces;

	if (likely(n >= spec.field_width))
		return buf;
	/* we want to pad the sucker */
	spaces = spec.field_width - n;
	if (!(spec.flags & LEFT)) {
		move_right(buf - n, end, n, spaces);
		return buf + spaces;
	}
	while (spaces--) {
		if (buf < end)
			*buf = ' ';
		++buf;
	}
	return buf;
}

static noinline_for_stack
char *string(char *buf, char *end, const char *s, struct printf_spec spec)
{
	int len = 0;
	size_t lim = spec.precision;

	if ((unsigned long)s < PAGE_SIZE)
		s = "(null)";

	while (lim--) {
		char c = *s++;
		if (!c)
			break;
		if (buf < end)
			*buf = c;
		++buf;
		++len;
	}
	return widen_string(buf, len, end, spec);
}

static noinline_for_stack
char *dentry_name(char *buf, char *end, const struct dentry *d, struct printf_spec spec,
		  const char *fmt)
{
	const char *array[4], *s;
	const struct dentry *p;
	int depth;
	int i, n;

	switch (fmt[1]) {
		case '2': case '3': case '4':
			depth = fmt[1] - '0';
			break;
		default:
			depth = 1;
	}

	rcu_read_lock();
	for (i = 0; i < depth; i++, d = p) {
		p = ACCESS_ONCE(d->d_parent);
		array[i] = ACCESS_ONCE(d->d_name.name);
		if (p == d) {
			if (i)
				array[i] = "";
			i++;
			break;
		}
	}
	s = array[--i];
	for (n = 0; n != spec.precision; n++, buf++) {
		char c = *s++;
		if (!c) {
			if (!i)
				break;
			c = '/';
			s = array[--i];
		}
		if (buf < end)
			*buf = c;
	}
	rcu_read_unlock();
	return widen_string(buf, n, end, spec);
}

#ifdef CONFIG_BLOCK
static noinline_for_stack
char *bdev_name(char *buf, char *end, struct block_device *bdev,
		struct printf_spec spec, const char *fmt)
{
	struct gendisk *hd = bdev->bd_disk;
	
	buf = string(buf, end, hd->disk_name, spec);
	if (bdev->bd_part->partno) {
		if (isdigit(hd->disk_name[strlen(hd->disk_name)-1])) {
			if (buf < end)
				*buf = 'p';
			buf++;
		}
		buf = number(buf, end, bdev->bd_part->partno, spec);
	}
	return buf;
}
#endif

static noinline_for_stack
char *symbol_string(char *buf, char *end, void *ptr,
		    struct printf_spec spec, const char *fmt)
{
	unsigned long value;
#ifdef CONFIG_KALLSYMS
	char sym[KSYM_SYMBOL_LEN];
#endif

	if (fmt[1] == 'R')
		ptr = __builtin_extract_return_addr(ptr);
	value = (unsigned long)ptr;

#ifdef CONFIG_KALLSYMS
	if (*fmt == 'B')
		sprint_backtrace(sym, value);
	else if (*fmt != 'f' && *fmt != 's')
		sprint_symbol(sym, value);
	else
		sprint_symbol_no_offset(sym, value);

	return string(buf, end, sym, spec);
#else
	return special_hex_number(buf, end, value, sizeof(void *));
#endif
}

static noinline_for_stack
char *resource_string(char *buf, char *end, struct resource *res,
		      struct printf_spec spec, const char *fmt)
{
#ifndef IO_RSRC_PRINTK_SIZE
#define IO_RSRC_PRINTK_SIZE	6
#endif

#ifndef MEM_RSRC_PRINTK_SIZE
#define MEM_RSRC_PRINTK_SIZE	10
#endif
	static const struct printf_spec io_spec = {
		.base = 16,
		.field_width = IO_RSRC_PRINTK_SIZE,
		.precision = -1,
		.flags = SPECIAL | SMALL | ZEROPAD,
	};
	static const struct printf_spec mem_spec = {
		.base = 16,
		.field_width = MEM_RSRC_PRINTK_SIZE,
		.precision = -1,
		.flags = SPECIAL | SMALL | ZEROPAD,
	};
	static const struct printf_spec bus_spec = {
		.base = 16,
		.field_width = 2,
		.precision = -1,
		.flags = SMALL | ZEROPAD,
	};
	static const struct printf_spec dec_spec = {
		.base = 10,
		.precision = -1,
		.flags = 0,
	};
	static const struct printf_spec str_spec = {
		.field_width = -1,
		.precision = 10,
		.flags = LEFT,
	};
	static const struct printf_spec flag_spec = {
		.base = 16,
		.precision = -1,
		.flags = SPECIAL | SMALL,
	};

	/* 32-bit res (sizeof==4): 10 chars in dec, 10 in hex ("0x" + 8)
	 * 64-bit res (sizeof==8): 20 chars in dec, 18 in hex ("0x" + 16) */
#define RSRC_BUF_SIZE		((2 * sizeof(resource_size_t)) + 4)
#define FLAG_BUF_SIZE		(2 * sizeof(res->flags))
#define DECODED_BUF_SIZE	sizeof("[mem - 64bit pref window disabled]")
#define RAW_BUF_SIZE		sizeof("[mem - flags 0x]")
	char sym[max(2*RSRC_BUF_SIZE + DECODED_BUF_SIZE,
		     2*RSRC_BUF_SIZE + FLAG_BUF_SIZE + RAW_BUF_SIZE)];

	char *p = sym, *pend = sym + sizeof(sym);
	int decode = (fmt[0] == 'R') ? 1 : 0;
	const struct printf_spec *specp;

	*p++ = '[';
	if (res->flags & IORESOURCE_IO) {
		p = string(p, pend, "io  ", str_spec);
		specp = &io_spec;
	} else if (res->flags & IORESOURCE_MEM) {
		p = string(p, pend, "mem ", str_spec);
		specp = &mem_spec;
	} else if (res->flags & IORESOURCE_IRQ) {
		p = string(p, pend, "irq ", str_spec);
		specp = &dec_spec;
	} else if (res->flags & IORESOURCE_DMA) {
		p = string(p, pend, "dma ", str_spec);
		specp = &dec_spec;
	} else if (res->flags & IORESOURCE_BUS) {
		p = string(p, pend, "bus ", str_spec);
		specp = &bus_spec;
	} else {
		p = string(p, pend, "??? ", str_spec);
		specp = &mem_spec;
		decode = 0;
	}
	if (decode && res->flags & IORESOURCE_UNSET) {
		p = string(p, pend, "size ", str_spec);
		p = number(p, pend, resource_size(res), *specp);
	} else {
		p = number(p, pend, res->start, *specp);
		if (res->start != res->end) {
			*p++ = '-';
			p = number(p, pend, res->end, *specp);
		}
	}
	if (decode) {
		if (res->flags & IORESOURCE_MEM_64)
			p = string(p, pend, " 64bit", str_spec);
		if (res->flags & IORESOURCE_PREFETCH)
			p = string(p, pend, " pref", str_spec);
		if (res->flags & IORESOURCE_WINDOW)
			p = string(p, pend, " window", str_spec);
		if (res->flags & IORESOURCE_DISABLED)
			p = string(p, pend, " disabled", str_spec);
	} else {
		p = string(p, pend, " flags ", str_spec);
		p = number(p, pend, res->flags, flag_spec);
	}
	*p++ = ']';
	*p = '\0';

	return string(buf, end, sym, spec);
}

static noinline_for_stack
char *hex_string(char *buf, char *end, u8 *addr, struct printf_spec spec,
		 const char *fmt)
{
	int i, len = 1;		/* if we pass '%ph[CDN]', field width remains
				   negative value, fallback to the default */
	char separator;

	if (spec.field_width == 0)
		/* nothing to print */
		return buf;

	if (ZERO_OR_NULL_PTR(addr))
		/* NULL pointer */
		return string(buf, end, NULL, spec);

	switch (fmt[1]) {
	case 'C':
		separator = ':';
		break;
	case 'D':
		separator = '-';
		break;
	case 'N':
		separator = 0;
		break;
	default:
		separator = ' ';
		break;
	}

	if (spec.field_width > 0)
		len = min_t(int, spec.field_width, 64);

	for (i = 0; i < len; ++i) {
		if (buf < end)
			*buf = hex_asc_hi(addr[i]);
		++buf;
		if (buf < end)
			*buf = hex_asc_lo(addr[i]);
		++buf;

		if (separator && i != len - 1) {
			if (buf < end)
				*buf = separator;
			++buf;
		}
	}

	return buf;
}

static noinline_for_stack
char *bitmap_string(char *buf, char *end, unsigned long *bitmap,
		    struct printf_spec spec, const char *fmt)
{
	const int CHUNKSZ = 32;
	int nr_bits = max_t(int, spec.field_width, 0);
	int i, chunksz;
	bool first = true;

	/* reused to print numbers */
	spec = (struct printf_spec){ .flags = SMALL | ZEROPAD, .base = 16 };

	chunksz = nr_bits & (CHUNKSZ - 1);
	if (chunksz == 0)
		chunksz = CHUNKSZ;

	i = ALIGN(nr_bits, CHUNKSZ) - CHUNKSZ;
	for (; i >= 0; i -= CHUNKSZ) {
		u32 chunkmask, val;
		int word, bit;

		chunkmask = ((1ULL << chunksz) - 1);
		word = i / BITS_PER_LONG;
		bit = i % BITS_PER_LONG;
		val = (bitmap[word] >> bit) & chunkmask;

		if (!first) {
			if (buf < end)
				*buf = ',';
			buf++;
		}
		first = false;

		spec.field_width = DIV_ROUND_UP(chunksz, 4);
		buf = number(buf, end, val, spec);

		chunksz = CHUNKSZ;
	}
	return buf;
}

static noinline_for_stack
char *bitmap_list_string(char *buf, char *end, unsigned long *bitmap,
			 struct printf_spec spec, const char *fmt)
{
	int nr_bits = max_t(int, spec.field_width, 0);
	/* current bit is 'cur', most recently seen range is [rbot, rtop] */
	int cur, rbot, rtop;
	bool first = true;

	/* reused to print numbers */
	spec = (struct printf_spec){ .base = 10 };

	rbot = cur = find_first_bit(bitmap, nr_bits);
	while (cur < nr_bits) {
		rtop = cur;
		cur = find_next_bit(bitmap, nr_bits, cur + 1);
		if (cur < nr_bits && cur <= rtop + 1)
			continue;

		if (!first) {
			if (buf < end)
				*buf = ',';
			buf++;
		}
		first = false;

		buf = number(buf, end, rbot, spec);
		if (rbot < rtop) {
			if (buf < end)
				*buf = '-';
			buf++;

			buf = number(buf, end, rtop, spec);
		}

		rbot = cur;
	}
	return buf;
}

static noinline_for_stack
char *mac_address_string(char *buf, char *end, u8 *addr,
			 struct printf_spec spec, const char *fmt)
{
	char mac_addr[sizeof("xx:xx:xx:xx:xx:xx")];
	char *p = mac_addr;
	int i;
	char separator;
	bool reversed = false;

	switch (fmt[1]) {
	case 'F':
		separator = '-';
		break;

	case 'R':
		reversed = true;
		/* fall through */

	default:
		separator = ':';
		break;
	}

	for (i = 0; i < 6; i++) {
		if (reversed)
			p = hex_byte_pack(p, addr[5 - i]);
		else
			p = hex_byte_pack(p, addr[i]);

		if (fmt[0] == 'M' && i != 5)
			*p++ = separator;
	}
	*p = '\0';

	return string(buf, end, mac_addr, spec);
}

static noinline_for_stack
char *ip4_string(char *p, const u8 *addr, const char *fmt)
{
	int i;
	bool leading_zeros = (fmt[0] == 'i');
	int index;
	int step;

	switch (fmt[2]) {
	case 'h':
#ifdef __BIG_ENDIAN
		index = 0;
		step = 1;
#else
		index = 3;
		step = -1;
#endif
		break;
	case 'l':
		index = 3;
		step = -1;
		break;
	case 'n':
	case 'b':
	default:
		index = 0;
		step = 1;
		break;
	}
	for (i = 0; i < 4; i++) {
		char temp[4] __aligned(2);	/* hold each IP quad in reverse order */
		int digits = put_dec_trunc8(temp, addr[index]) - temp;
		if (leading_zeros) {
			if (digits < 3)
				*p++ = '0';
			if (digits < 2)
				*p++ = '0';
		}
		/* reverse the digits in the quad */
		while (digits--)
			*p++ = temp[digits];
		if (i < 3)
			*p++ = '.';
		index += step;
	}
	*p = '\0';

	return p;
}

static noinline_for_stack
char *ip6_compressed_string(char *p, const char *addr)
{
	int i, j, range;
	unsigned char zerolength[8];
	int longest = 1;
	int colonpos = -1;
	u16 word;
	u8 hi, lo;
	bool needcolon = false;
	bool useIPv4;
	struct in6_addr in6;

	memcpy(&in6, addr, sizeof(struct in6_addr));

	useIPv4 = ipv6_addr_v4mapped(&in6) || ipv6_addr_is_isatap(&in6);

	memset(zerolength, 0, sizeof(zerolength));

	if (useIPv4)
		range = 6;
	else
		range = 8;

	/* find position of longest 0 run */
	for (i = 0; i < range; i++) {
		for (j = i; j < range; j++) {
			if (in6.s6_addr16[j] != 0)
				break;
			zerolength[i]++;
		}
	}
	for (i = 0; i < range; i++) {
		if (zerolength[i] > longest) {
			longest = zerolength[i];
			colonpos = i;
		}
	}
	if (longest == 1)		/* don't compress a single 0 */
		colonpos = -1;

	/* emit address */
	for (i = 0; i < range; i++) {
		if (i == colonpos) {
			if (needcolon || i == 0)
				*p++ = ':';
			*p++ = ':';
			needcolon = false;
			i += longest - 1;
			continue;
		}
		if (needcolon) {
			*p++ = ':';
			needcolon = false;
		}
		/* hex u16 without leading 0s */
		word = ntohs(in6.s6_addr16[i]);
		hi = word >> 8;
		lo = word & 0xff;
		if (hi) {
			if (hi > 0x0f)
				p = hex_byte_pack(p, hi);
			else
				*p++ = hex_asc_lo(hi);
			p = hex_byte_pack(p, lo);
		}
		else if (lo > 0x0f)
			p = hex_byte_pack(p, lo);
		else
			*p++ = hex_asc_lo(lo);
		needcolon = true;
	}

	if (useIPv4) {
		if (needcolon)
			*p++ = ':';
		p = ip4_string(p, &in6.s6_addr[12], "I4");
	}
	*p = '\0';

	return p;
}

static noinline_for_stack
char *ip6_string(char *p, const char *addr, const char *fmt)
{
	int i;

	for (i = 0; i < 8; i++) {
		p = hex_byte_pack(p, *addr++);
		p = hex_byte_pack(p, *addr++);
		if (fmt[0] == 'I' && i != 7)
			*p++ = ':';
	}
	*p = '\0';

	return p;
}

static noinline_for_stack
char *ip6_addr_string(char *buf, char *end, const u8 *addr,
		      struct printf_spec spec, const char *fmt)
{
	char ip6_addr[sizeof("xxxx:xxxx:xxxx:xxxx:xxxx:xxxx:255.255.255.255")];

	if (fmt[0] == 'I' && fmt[2] == 'c')
		ip6_compressed_string(ip6_addr, addr);
	else
		ip6_string(ip6_addr, addr, fmt);

	return string(buf, end, ip6_addr, spec);
}

static noinline_for_stack
char *ip4_addr_string(char *buf, char *end, const u8 *addr,
		      struct printf_spec spec, const char *fmt)
{
	char ip4_addr[sizeof("255.255.255.255")];

	ip4_string(ip4_addr, addr, fmt);

	return string(buf, end, ip4_addr, spec);
}

static noinline_for_stack
char *ip6_addr_string_sa(char *buf, char *end, const struct sockaddr_in6 *sa,
			 struct printf_spec spec, const char *fmt)
{
	bool have_p = false, have_s = false, have_f = false, have_c = false;
	char ip6_addr[sizeof("[xxxx:xxxx:xxxx:xxxx:xxxx:xxxx:255.255.255.255]") +
		      sizeof(":12345") + sizeof("/123456789") +
		      sizeof("%1234567890")];
	char *p = ip6_addr, *pend = ip6_addr + sizeof(ip6_addr);
	const u8 *addr = (const u8 *) &sa->sin6_addr;
	char fmt6[2] = { fmt[0], '6' };
	u8 off = 0;

	fmt++;
	while (isalpha(*++fmt)) {
		switch (*fmt) {
		case 'p':
			have_p = true;
			break;
		case 'f':
			have_f = true;
			break;
		case 's':
			have_s = true;
			break;
		case 'c':
			have_c = true;
			break;
		}
	}

	if (have_p || have_s || have_f) {
		*p = '[';
		off = 1;
	}

	if (fmt6[0] == 'I' && have_c)
		p = ip6_compressed_string(ip6_addr + off, addr);
	else
		p = ip6_string(ip6_addr + off, addr, fmt6);

	if (have_p || have_s || have_f)
		*p++ = ']';

	if (have_p) {
		*p++ = ':';
		p = number(p, pend, ntohs(sa->sin6_port), spec);
	}
	if (have_f) {
		*p++ = '/';
		p = number(p, pend, ntohl(sa->sin6_flowinfo &
					  IPV6_FLOWINFO_MASK), spec);
	}
	if (have_s) {
		*p++ = '%';
		p = number(p, pend, sa->sin6_scope_id, spec);
	}
	*p = '\0';

	return string(buf, end, ip6_addr, spec);
}

static noinline_for_stack
char *ip4_addr_string_sa(char *buf, char *end, const struct sockaddr_in *sa,
			 struct printf_spec spec, const char *fmt)
{
	bool have_p = false;
	char *p, ip4_addr[sizeof("255.255.255.255") + sizeof(":12345")];
	char *pend = ip4_addr + sizeof(ip4_addr);
	const u8 *addr = (const u8 *) &sa->sin_addr.s_addr;
	char fmt4[3] = { fmt[0], '4', 0 };

	fmt++;
	while (isalpha(*++fmt)) {
		switch (*fmt) {
		case 'p':
			have_p = true;
			break;
		case 'h':
		case 'l':
		case 'n':
		case 'b':
			fmt4[2] = *fmt;
			break;
		}
	}

	p = ip4_string(ip4_addr, addr, fmt4);
	if (have_p) {
		*p++ = ':';
		p = number(p, pend, ntohs(sa->sin_port), spec);
	}
	*p = '\0';

	return string(buf, end, ip4_addr, spec);
}

static noinline_for_stack
char *escaped_string(char *buf, char *end, u8 *addr, struct printf_spec spec,
		     const char *fmt)
{
	bool found = true;
	int count = 1;
	unsigned int flags = 0;
	int len;

	if (spec.field_width == 0)
		return buf;				/* nothing to print */

	if (ZERO_OR_NULL_PTR(addr))
		return string(buf, end, NULL, spec);	/* NULL pointer */


	do {
		switch (fmt[count++]) {
		case 'a':
			flags |= ESCAPE_ANY;
			break;
		case 'c':
			flags |= ESCAPE_SPECIAL;
			break;
		case 'h':
			flags |= ESCAPE_HEX;
			break;
		case 'n':
			flags |= ESCAPE_NULL;
			break;
		case 'o':
			flags |= ESCAPE_OCTAL;
			break;
		case 'p':
			flags |= ESCAPE_NP;
			break;
		case 's':
			flags |= ESCAPE_SPACE;
			break;
		default:
			found = false;
			break;
		}
	} while (found);

	if (!flags)
		flags = ESCAPE_ANY_NP;

	len = spec.field_width < 0 ? 1 : spec.field_width;

	/*
	 * string_escape_mem() writes as many characters as it can to
	 * the given buffer, and returns the total size of the output
	 * had the buffer been big enough.
	 */
	buf += string_escape_mem(addr, len, buf, buf < end ? end - buf : 0, flags, NULL);

	return buf;
}

static noinline_for_stack
char *uuid_string(char *buf, char *end, const u8 *addr,
		  struct printf_spec spec, const char *fmt)
{
	char uuid[UUID_STRING_LEN + 1];
	char *p = uuid;
	int i;
	const u8 *index = uuid_be_index;
	bool uc = false;

	switch (*(++fmt)) {
	case 'L':
		uc = true;		/* fall-through */
	case 'l':
		index = uuid_le_index;
		break;
	case 'B':
		uc = true;
		break;
	}

	for (i = 0; i < 16; i++) {
		if (uc)
			p = hex_byte_pack_upper(p, addr[index[i]]);
		else
			p = hex_byte_pack(p, addr[index[i]]);
		switch (i) {
		case 3:
		case 5:
		case 7:
		case 9:
			*p++ = '-';
			break;
		}
	}

	*p = 0;

	return string(buf, end, uuid, spec);
}

int kptr_restrict __read_mostly;

static noinline_for_stack
char *restricted_pointer(char *buf, char *end, const void *ptr,
			 struct printf_spec spec)
{
	spec.base = 16;
	spec.flags |= SMALL;
	if (spec.field_width == -1) {
		spec.field_width = 2 * sizeof(ptr);
		spec.flags |= ZEROPAD;
	}

	switch (kptr_restrict) {
	case 0:
		/* Always print %pK values */
		break;
	case 1: {
		const struct cred *cred;

		/*
		 * kptr_restrict==1 cannot be used in IRQ context
		 * because its test for CAP_SYSLOG would be meaningless.
		 */
		if (in_irq() || in_serving_softirq() || in_nmi())
			return string(buf, end, "pK-error", spec);

		/*
		 * Only print the real pointer value if the current
		 * process has CAP_SYSLOG and is running with the
		 * same credentials it started with. This is because
		 * access to files is checked at open() time, but %pK
		 * checks permission at read() time. We don't want to
		 * leak pointer values if a binary opens a file using
		 * %pK and then elevates privileges before reading it.
		 */
		cred = current_cred();
		if (!has_capability_noaudit(current, CAP_SYSLOG) ||
		    !uid_eq(cred->euid, cred->uid) ||
		    !gid_eq(cred->egid, cred->gid))
			ptr = NULL;
		break;
	}
	case 2:
	default:
		/* Always print 0's for %pK */
		ptr = NULL;
		break;
	}

	return number(buf, end, (unsigned long)ptr, spec);
}

static noinline_for_stack
char *netdev_bits(char *buf, char *end, const void *addr, const char *fmt)
{
	unsigned long long num;
	int size;

	switch (fmt[1]) {
	case 'F':
		num = *(const netdev_features_t *)addr;
		size = sizeof(netdev_features_t);
		break;
	default:
		num = (unsigned long)addr;
		size = sizeof(unsigned long);
		break;
	}

	return special_hex_number(buf, end, num, size);
}

static noinline_for_stack
char *address_val(char *buf, char *end, const void *addr, const char *fmt)
{
	unsigned long long num;
	int size;

	switch (fmt[1]) {
	case 'd':
		num = *(const dma_addr_t *)addr;
		size = sizeof(dma_addr_t);
		break;
	case 'p':
	default:
		num = *(const phys_addr_t *)addr;
		size = sizeof(phys_addr_t);
		break;
	}

	return special_hex_number(buf, end, num, size);
}

static noinline_for_stack
char *clock(char *buf, char *end, struct clk *clk, struct printf_spec spec,
	    const char *fmt)
{
	if (!IS_ENABLED(CONFIG_HAVE_CLK) || !clk)
		return string(buf, end, NULL, spec);

	switch (fmt[1]) {
	case 'n':
	default:
#ifdef CONFIG_COMMON_CLK
		return string(buf, end, __clk_get_name(clk), spec);
#else
		return special_hex_number(buf, end, (unsigned long)clk, sizeof(unsigned long));
#endif
	}
}

static
char *format_flags(char *buf, char *end, unsigned long flags,
					const struct trace_print_flags *names)
{
	unsigned long mask;
	const struct printf_spec strspec = {
		.field_width = -1,
		.precision = -1,
	};
	const struct printf_spec numspec = {
		.flags = SPECIAL|SMALL,
		.field_width = -1,
		.precision = -1,
		.base = 16,
	};

	for ( ; flags && names->name; names++) {
		mask = names->mask;
		if ((flags & mask) != mask)
			continue;

		buf = string(buf, end, names->name, strspec);

		flags &= ~mask;
		if (flags) {
			if (buf < end)
				*buf = '|';
			buf++;
		}
	}

	if (flags)
		buf = number(buf, end, flags, numspec);

	return buf;
}

static noinline_for_stack
char *flags_string(char *buf, char *end, void *flags_ptr, const char *fmt)
{
	unsigned long flags;
	const struct trace_print_flags *names;

	switch (fmt[1]) {
	case 'p':
		flags = *(unsigned long *)flags_ptr;
		/* Remove zone id */
		flags &= (1UL << NR_PAGEFLAGS) - 1;
		names = pageflag_names;
		break;
	case 'v':
		flags = *(unsigned long *)flags_ptr;
		names = vmaflag_names;
		break;
	case 'g':
		flags = *(gfp_t *)flags_ptr;
		names = gfpflag_names;
		break;
	default:
		WARN_ONCE(1, "Unsupported flags modifier: %c\n", fmt[1]);
		return buf;
	}

	return format_flags(buf, end, flags, names);
}

<<<<<<< HEAD
int kptr_restrict __read_mostly = 4;
=======
static noinline_for_stack
char *pointer_string(char *buf, char *end, const void *ptr,
		     struct printf_spec spec)
{
	spec.base = 16;
	spec.flags |= SMALL;
	if (spec.field_width == -1) {
		spec.field_width = 2 * sizeof(ptr);
		spec.flags |= ZEROPAD;
	}

	return number(buf, end, (unsigned long int)ptr, spec);
}

static bool have_filled_random_ptr_key __read_mostly;
static siphash_key_t ptr_key __read_mostly;

static void fill_random_ptr_key(struct random_ready_callback *unused)
{
	get_random_bytes(&ptr_key, sizeof(ptr_key));
	/*
	 * have_filled_random_ptr_key==true is dependent on get_random_bytes().
	 * ptr_to_id() needs to see have_filled_random_ptr_key==true
	 * after get_random_bytes() returns.
	 */
	smp_mb();
	WRITE_ONCE(have_filled_random_ptr_key, true);
}

static struct random_ready_callback random_ready = {
	.func = fill_random_ptr_key
};

static int __init initialize_ptr_random(void)
{
	int ret = add_random_ready_callback(&random_ready);

	if (!ret) {
		return 0;
	} else if (ret == -EALREADY) {
		fill_random_ptr_key(&random_ready);
		return 0;
	}

	return ret;
}
early_initcall(initialize_ptr_random);

/* Maps a pointer to a 32 bit unique identifier. */
static char *ptr_to_id(char *buf, char *end, void *ptr, struct printf_spec spec)
{
	unsigned long hashval;
	const int default_width = 2 * sizeof(ptr);

	if (unlikely(!have_filled_random_ptr_key)) {
		spec.field_width = default_width;
		/* string length must be less than default_width */
		return string(buf, end, "(ptrval)", spec);
	}

#ifdef CONFIG_64BIT
	hashval = (unsigned long)siphash_1u64((u64)ptr, &ptr_key);
	/*
	 * Mask off the first 32 bits, this makes explicit that we have
	 * modified the address (and 32 bits is plenty for a unique ID).
	 */
	hashval = hashval & 0xffffffff;
#else
	hashval = (unsigned long)siphash_1u32((u32)ptr, &ptr_key);
#endif

	spec.flags |= SMALL;
	if (spec.field_width == -1) {
		spec.field_width = default_width;
		spec.flags |= ZEROPAD;
	}
	spec.base = 16;

	return number(buf, end, hashval, spec);
}
>>>>>>> a0ccc147

/*
 * Show a '%p' thing.  A kernel extension is that the '%p' is followed
 * by an extra set of alphanumeric characters that are extended format
 * specifiers.
 *
 * Right now we handle:
 *
 * - 'F' For symbolic function descriptor pointers with offset
 * - 'f' For simple symbolic function names without offset
 * - 'S' For symbolic direct pointers with offset
 * - 's' For symbolic direct pointers without offset
 * - '[FfSs]R' as above with __builtin_extract_return_addr() translation
 * - 'B' For backtraced symbolic direct pointers with offset
 * - 'R' For decoded struct resource, e.g., [mem 0x0-0x1f 64bit pref]
 * - 'r' For raw struct resource, e.g., [mem 0x0-0x1f flags 0x201]
 * - 'b[l]' For a bitmap, the number of bits is determined by the field
 *       width which must be explicitly specified either as part of the
 *       format string '%32b[l]' or through '%*b[l]', [l] selects
 *       range-list format instead of hex format
 * - 'M' For a 6-byte MAC address, it prints the address in the
 *       usual colon-separated hex notation
 * - 'm' For a 6-byte MAC address, it prints the hex address without colons
 * - 'MF' For a 6-byte MAC FDDI address, it prints the address
 *       with a dash-separated hex notation
 * - '[mM]R' For a 6-byte MAC address, Reverse order (Bluetooth)
 * - 'I' [46] for IPv4/IPv6 addresses printed in the usual way
 *       IPv4 uses dot-separated decimal without leading 0's (1.2.3.4)
 *       IPv6 uses colon separated network-order 16 bit hex with leading 0's
 *       [S][pfs]
 *       Generic IPv4/IPv6 address (struct sockaddr *) that falls back to
 *       [4] or [6] and is able to print port [p], flowinfo [f], scope [s]
 * - 'i' [46] for 'raw' IPv4/IPv6 addresses
 *       IPv6 omits the colons (01020304...0f)
 *       IPv4 uses dot-separated decimal with leading 0's (010.123.045.006)
 *       [S][pfs]
 *       Generic IPv4/IPv6 address (struct sockaddr *) that falls back to
 *       [4] or [6] and is able to print port [p], flowinfo [f], scope [s]
 * - '[Ii][4S][hnbl]' IPv4 addresses in host, network, big or little endian order
 * - 'I[6S]c' for IPv6 addresses printed as specified by
 *       http://tools.ietf.org/html/rfc5952
 * - 'E[achnops]' For an escaped buffer, where rules are defined by combination
 *                of the following flags (see string_escape_mem() for the
 *                details):
 *                  a - ESCAPE_ANY
 *                  c - ESCAPE_SPECIAL
 *                  h - ESCAPE_HEX
 *                  n - ESCAPE_NULL
 *                  o - ESCAPE_OCTAL
 *                  p - ESCAPE_NP
 *                  s - ESCAPE_SPACE
 *                By default ESCAPE_ANY_NP is used.
 * - 'U' For a 16 byte UUID/GUID, it prints the UUID/GUID in the form
 *       "xxxxxxxx-xxxx-xxxx-xxxx-xxxxxxxxxxxx"
 *       Options for %pU are:
 *         b big endian lower case hex (default)
 *         B big endian UPPER case hex
 *         l little endian lower case hex
 *         L little endian UPPER case hex
 *           big endian output byte order is:
 *             [0][1][2][3]-[4][5]-[6][7]-[8][9]-[10][11][12][13][14][15]
 *           little endian output byte order is:
 *             [3][2][1][0]-[5][4]-[7][6]-[8][9]-[10][11][12][13][14][15]
 * - 'V' For a struct va_format which contains a format string * and va_list *,
 *       call vsnprintf(->format, *->va_list).
 *       Implements a "recursive vsnprintf".
 *       Do not use this feature without some mechanism to verify the
 *       correctness of the format string and va_list arguments.
 * - 'K' For a kernel pointer that should be hidden from unprivileged users
 * - 'NF' For a netdev_features_t
 * - 'h[CDN]' For a variable-length buffer, it prints it as a hex string with
 *            a certain separator (' ' by default):
 *              C colon
 *              D dash
 *              N no separator
 *            The maximum supported length is 64 bytes of the input. Consider
 *            to use print_hex_dump() for the larger input.
 * - 'a[pd]' For address types [p] phys_addr_t, [d] dma_addr_t and derivatives
 *           (default assumed to be phys_addr_t, passed by reference)
 * - 'd[234]' For a dentry name (optionally 2-4 last components)
 * - 'D[234]' Same as 'd' but for a struct file
 * - 'g' For block_device name (gendisk + partition number)
 * - 'C' For a clock, it prints the name (Common Clock Framework) or address
 *       (legacy clock framework) of the clock
 * - 'Cn' For a clock, it prints the name (Common Clock Framework) or address
 *        (legacy clock framework) of the clock
 * - 'Cr' For a clock, it prints the current rate of the clock
 * - 'G' For flags to be printed as a collection of symbolic strings that would
 *       construct the specific value. Supported flags given by option:
 *       p page flags (see struct page) given as pointer to unsigned long
 *       g gfp flags (GFP_* and __GFP_*) given as pointer to gfp_t
 *       v vma flags (VM_*) given as pointer to unsigned long
 *
 * - 'x' For printing the address. Equivalent to "%lx".
 *
 * ** Please update also Documentation/printk-formats.txt when making changes **
 *
 * Note: The difference between 'S' and 'F' is that on ia64 and ppc64
 * function pointers are really function descriptors, which contain a
 * pointer to the real address.
 *
 * Note: The default behaviour (unadorned %p) is to hash the address,
 * rendering it useful as a unique identifier.
 */
static noinline_for_stack
char *pointer(const char *fmt, char *buf, char *end, void *ptr,
	      struct printf_spec spec)
{
	const int default_width = 2 * sizeof(void *);

	if (!ptr && *fmt != 'K') {
		/*
		 * Print (null) with the same width as a pointer so it makes
		 * tabular output look nice.
		 */
		if (spec.field_width == -1)
			spec.field_width = default_width;
		return string(buf, end, "(null)", spec);
	}

	switch (*fmt) {
	case 'F':
	case 'f':
		ptr = dereference_function_descriptor(ptr);
		/* Fallthrough */
	case 'S':
	case 's':
	case 'B':
		return symbol_string(buf, end, ptr, spec, fmt);
	case 'R':
	case 'r':
		return resource_string(buf, end, ptr, spec, fmt);
	case 'h':
		return hex_string(buf, end, ptr, spec, fmt);
	case 'b':
		switch (fmt[1]) {
		case 'l':
			return bitmap_list_string(buf, end, ptr, spec, fmt);
		default:
			return bitmap_string(buf, end, ptr, spec, fmt);
		}
	case 'M':			/* Colon separated: 00:01:02:03:04:05 */
	case 'm':			/* Contiguous: 000102030405 */
					/* [mM]F (FDDI) */
					/* [mM]R (Reverse order; Bluetooth) */
		return mac_address_string(buf, end, ptr, spec, fmt);
	case 'I':			/* Formatted IP supported
					 * 4:	1.2.3.4
					 * 6:	0001:0203:...:0708
					 * 6c:	1::708 or 1::1.2.3.4
					 */
	case 'i':			/* Contiguous:
					 * 4:	001.002.003.004
					 * 6:   000102...0f
					 */
		switch (fmt[1]) {
		case '6':
			return ip6_addr_string(buf, end, ptr, spec, fmt);
		case '4':
			return ip4_addr_string(buf, end, ptr, spec, fmt);
		case 'S': {
			const union {
				struct sockaddr		raw;
				struct sockaddr_in	v4;
				struct sockaddr_in6	v6;
			} *sa = ptr;

			switch (sa->raw.sa_family) {
			case AF_INET:
				return ip4_addr_string_sa(buf, end, &sa->v4, spec, fmt);
			case AF_INET6:
				return ip6_addr_string_sa(buf, end, &sa->v6, spec, fmt);
			default:
				return string(buf, end, "(invalid address)", spec);
			}}
		}
		break;
	case 'E':
		return escaped_string(buf, end, ptr, spec, fmt);
	case 'U':
		return uuid_string(buf, end, ptr, spec, fmt);
	case 'V':
		{
			va_list va;

			va_copy(va, *((struct va_format *)ptr)->va);
			buf += vsnprintf(buf, end > buf ? end - buf : 0,
					 ((struct va_format *)ptr)->fmt, va);
			va_end(va);
			return buf;
		}
	case 'K':
		return restricted_pointer(buf, end, ptr, spec);
	case 'N':
		return netdev_bits(buf, end, ptr, fmt);
	case 'a':
		return address_val(buf, end, ptr, fmt);
	case 'd':
		return dentry_name(buf, end, ptr, spec, fmt);
	case 'C':
		return clock(buf, end, ptr, spec, fmt);
	case 'D':
		return dentry_name(buf, end,
				   ((const struct file *)ptr)->f_path.dentry,
				   spec, fmt);
#ifdef CONFIG_BLOCK
	case 'g':
		return bdev_name(buf, end, ptr, spec, fmt);
#endif

	case 'G':
		return flags_string(buf, end, ptr, fmt);
	case 'x':
		return pointer_string(buf, end, ptr, spec);
	}

	/* default is to _not_ leak addresses, hash before printing */
	return ptr_to_id(buf, end, ptr, spec);
}

/*
 * Helper function to decode printf style format.
 * Each call decode a token from the format and return the
 * number of characters read (or likely the delta where it wants
 * to go on the next call).
 * The decoded token is returned through the parameters
 *
 * 'h', 'l', or 'L' for integer fields
 * 'z' support added 23/7/1999 S.H.
 * 'z' changed to 'Z' --davidm 1/25/99
 * 't' added for ptrdiff_t
 *
 * @fmt: the format string
 * @type of the token returned
 * @flags: various flags such as +, -, # tokens..
 * @field_width: overwritten width
 * @base: base of the number (octal, hex, ...)
 * @precision: precision of a number
 * @qualifier: qualifier of a number (long, size_t, ...)
 */
static noinline_for_stack
int format_decode(const char *fmt, struct printf_spec *spec)
{
	const char *start = fmt;
	char qualifier;

	/* we finished early by reading the field width */
	if (spec->type == FORMAT_TYPE_WIDTH) {
		if (spec->field_width < 0) {
			spec->field_width = -spec->field_width;
			spec->flags |= LEFT;
		}
		spec->type = FORMAT_TYPE_NONE;
		goto precision;
	}

	/* we finished early by reading the precision */
	if (spec->type == FORMAT_TYPE_PRECISION) {
		if (spec->precision < 0)
			spec->precision = 0;

		spec->type = FORMAT_TYPE_NONE;
		goto qualifier;
	}

	/* By default */
	spec->type = FORMAT_TYPE_NONE;

	for (; *fmt ; ++fmt) {
		if (*fmt == '%')
			break;
	}

	/* Return the current non-format string */
	if (fmt != start || !*fmt)
		return fmt - start;

	/* Process flags */
	spec->flags = 0;

	while (1) { /* this also skips first '%' */
		bool found = true;

		++fmt;

		switch (*fmt) {
		case '-': spec->flags |= LEFT;    break;
		case '+': spec->flags |= PLUS;    break;
		case ' ': spec->flags |= SPACE;   break;
		case '#': spec->flags |= SPECIAL; break;
		case '0': spec->flags |= ZEROPAD; break;
		default:  found = false;
		}

		if (!found)
			break;
	}

	/* get field width */
	spec->field_width = -1;

	if (isdigit(*fmt))
		spec->field_width = skip_atoi(&fmt);
	else if (*fmt == '*') {
		/* it's the next argument */
		spec->type = FORMAT_TYPE_WIDTH;
		return ++fmt - start;
	}

precision:
	/* get the precision */
	spec->precision = -1;
	if (*fmt == '.') {
		++fmt;
		if (isdigit(*fmt)) {
			spec->precision = skip_atoi(&fmt);
			if (spec->precision < 0)
				spec->precision = 0;
		} else if (*fmt == '*') {
			/* it's the next argument */
			spec->type = FORMAT_TYPE_PRECISION;
			return ++fmt - start;
		}
	}

qualifier:
	/* get the conversion qualifier */
	qualifier = 0;
	if (*fmt == 'h' || _tolower(*fmt) == 'l' ||
	    _tolower(*fmt) == 'z' || *fmt == 't') {
		qualifier = *fmt++;
		if (unlikely(qualifier == *fmt)) {
			if (qualifier == 'l') {
				qualifier = 'L';
				++fmt;
			} else if (qualifier == 'h') {
				qualifier = 'H';
				++fmt;
			}
		}
	}

	/* default base */
	spec->base = 10;
	switch (*fmt) {
	case 'c':
		spec->type = FORMAT_TYPE_CHAR;
		return ++fmt - start;

	case 's':
		spec->type = FORMAT_TYPE_STR;
		return ++fmt - start;

	case 'p':
		spec->type = FORMAT_TYPE_PTR;
		return ++fmt - start;

	case '%':
		spec->type = FORMAT_TYPE_PERCENT_CHAR;
		return ++fmt - start;

	/* integer number formats - set up the flags and "break" */
	case 'o':
		spec->base = 8;
		break;

	case 'x':
		spec->flags |= SMALL;

	case 'X':
		spec->base = 16;
		break;

	case 'd':
	case 'i':
		spec->flags |= SIGN;
	case 'u':
		break;

	case 'n':
		/*
		 * Since %n poses a greater security risk than
		 * utility, treat it as any other invalid or
		 * unsupported format specifier.
		 */
		/* Fall-through */

	default:
		WARN_ONCE(1, "Please remove unsupported %%%c in format string\n", *fmt);
		spec->type = FORMAT_TYPE_INVALID;
		return fmt - start;
	}

	if (qualifier == 'L')
		spec->type = FORMAT_TYPE_LONG_LONG;
	else if (qualifier == 'l') {
		BUILD_BUG_ON(FORMAT_TYPE_ULONG + SIGN != FORMAT_TYPE_LONG);
		spec->type = FORMAT_TYPE_ULONG + (spec->flags & SIGN);
	} else if (_tolower(qualifier) == 'z') {
		spec->type = FORMAT_TYPE_SIZE_T;
	} else if (qualifier == 't') {
		spec->type = FORMAT_TYPE_PTRDIFF;
	} else if (qualifier == 'H') {
		BUILD_BUG_ON(FORMAT_TYPE_UBYTE + SIGN != FORMAT_TYPE_BYTE);
		spec->type = FORMAT_TYPE_UBYTE + (spec->flags & SIGN);
	} else if (qualifier == 'h') {
		BUILD_BUG_ON(FORMAT_TYPE_USHORT + SIGN != FORMAT_TYPE_SHORT);
		spec->type = FORMAT_TYPE_USHORT + (spec->flags & SIGN);
	} else {
		BUILD_BUG_ON(FORMAT_TYPE_UINT + SIGN != FORMAT_TYPE_INT);
		spec->type = FORMAT_TYPE_UINT + (spec->flags & SIGN);
	}

	return ++fmt - start;
}

static void
set_field_width(struct printf_spec *spec, int width)
{
	spec->field_width = width;
	if (WARN_ONCE(spec->field_width != width, "field width %d too large", width)) {
		spec->field_width = clamp(width, -FIELD_WIDTH_MAX, FIELD_WIDTH_MAX);
	}
}

static void
set_precision(struct printf_spec *spec, int prec)
{
	spec->precision = prec;
	if (WARN_ONCE(spec->precision != prec, "precision %d too large", prec)) {
		spec->precision = clamp(prec, 0, PRECISION_MAX);
	}
}

/**
 * vsnprintf - Format a string and place it in a buffer
 * @buf: The buffer to place the result into
 * @size: The size of the buffer, including the trailing null space
 * @fmt: The format string to use
 * @args: Arguments for the format string
 *
 * This function generally follows C99 vsnprintf, but has some
 * extensions and a few limitations:
 *
 * %n is unsupported
 * %p* is handled by pointer()
 *
 * See pointer() or Documentation/printk-formats.txt for more
 * extensive description.
 *
 * ** Please update the documentation in both places when making changes **
 *
 * The return value is the number of characters which would
 * be generated for the given input, excluding the trailing
 * '\0', as per ISO C99. If you want to have the exact
 * number of characters written into @buf as return value
 * (not including the trailing '\0'), use vscnprintf(). If the
 * return is greater than or equal to @size, the resulting
 * string is truncated.
 *
 * If you're not already dealing with a va_list consider using snprintf().
 */
int vsnprintf(char *buf, size_t size, const char *fmt, va_list args)
{
	unsigned long long num;
	char *str, *end;
	struct printf_spec spec = {0};

	/* Reject out-of-range values early.  Large positive sizes are
	   used for unknown buffer sizes. */
	if (WARN_ON_ONCE(size > INT_MAX))
		return 0;

	str = buf;
	end = buf + size;

	/* Make sure end is always >= buf */
	if (end < buf) {
		end = ((void *)-1);
		size = end - buf;
	}

	while (*fmt) {
		const char *old_fmt = fmt;
		int read = format_decode(fmt, &spec);

		fmt += read;

		switch (spec.type) {
		case FORMAT_TYPE_NONE: {
			int copy = read;
			if (str < end) {
				if (copy > end - str)
					copy = end - str;
				memcpy(str, old_fmt, copy);
			}
			str += read;
			break;
		}

		case FORMAT_TYPE_WIDTH:
			set_field_width(&spec, va_arg(args, int));
			break;

		case FORMAT_TYPE_PRECISION:
			set_precision(&spec, va_arg(args, int));
			break;

		case FORMAT_TYPE_CHAR: {
			char c;

			if (!(spec.flags & LEFT)) {
				while (--spec.field_width > 0) {
					if (str < end)
						*str = ' ';
					++str;

				}
			}
			c = (unsigned char) va_arg(args, int);
			if (str < end)
				*str = c;
			++str;
			while (--spec.field_width > 0) {
				if (str < end)
					*str = ' ';
				++str;
			}
			break;
		}

		case FORMAT_TYPE_STR:
			str = string(str, end, va_arg(args, char *), spec);
			break;

		case FORMAT_TYPE_PTR:
			str = pointer(fmt, str, end, va_arg(args, void *),
				      spec);
			while (isalnum(*fmt))
				fmt++;
			break;

		case FORMAT_TYPE_PERCENT_CHAR:
			if (str < end)
				*str = '%';
			++str;
			break;

		case FORMAT_TYPE_INVALID:
			/*
			 * Presumably the arguments passed gcc's type
			 * checking, but there is no safe or sane way
			 * for us to continue parsing the format and
			 * fetching from the va_list; the remaining
			 * specifiers and arguments would be out of
			 * sync.
			 */
			goto out;

		default:
			switch (spec.type) {
			case FORMAT_TYPE_LONG_LONG:
				num = va_arg(args, long long);
				break;
			case FORMAT_TYPE_ULONG:
				num = va_arg(args, unsigned long);
				break;
			case FORMAT_TYPE_LONG:
				num = va_arg(args, long);
				break;
			case FORMAT_TYPE_SIZE_T:
				if (spec.flags & SIGN)
					num = va_arg(args, ssize_t);
				else
					num = va_arg(args, size_t);
				break;
			case FORMAT_TYPE_PTRDIFF:
				num = va_arg(args, ptrdiff_t);
				break;
			case FORMAT_TYPE_UBYTE:
				num = (unsigned char) va_arg(args, int);
				break;
			case FORMAT_TYPE_BYTE:
				num = (signed char) va_arg(args, int);
				break;
			case FORMAT_TYPE_USHORT:
				num = (unsigned short) va_arg(args, int);
				break;
			case FORMAT_TYPE_SHORT:
				num = (short) va_arg(args, int);
				break;
			case FORMAT_TYPE_INT:
				num = (int) va_arg(args, int);
				break;
			default:
				num = va_arg(args, unsigned int);
			}

			str = number(str, end, num, spec);
		}
	}

out:
	if (size > 0) {
		if (str < end)
			*str = '\0';
		else
			end[-1] = '\0';
	}

	/* the trailing null byte doesn't count towards the total */
	return str-buf;

}
EXPORT_SYMBOL(vsnprintf);

/**
 * vscnprintf - Format a string and place it in a buffer
 * @buf: The buffer to place the result into
 * @size: The size of the buffer, including the trailing null space
 * @fmt: The format string to use
 * @args: Arguments for the format string
 *
 * The return value is the number of characters which have been written into
 * the @buf not including the trailing '\0'. If @size is == 0 the function
 * returns 0.
 *
 * If you're not already dealing with a va_list consider using scnprintf().
 *
 * See the vsnprintf() documentation for format string extensions over C99.
 */
int vscnprintf(char *buf, size_t size, const char *fmt, va_list args)
{
	int i;

	i = vsnprintf(buf, size, fmt, args);

	if (likely(i < size))
		return i;
	if (size != 0)
		return size - 1;
	return 0;
}
EXPORT_SYMBOL(vscnprintf);

/**
 * snprintf - Format a string and place it in a buffer
 * @buf: The buffer to place the result into
 * @size: The size of the buffer, including the trailing null space
 * @fmt: The format string to use
 * @...: Arguments for the format string
 *
 * The return value is the number of characters which would be
 * generated for the given input, excluding the trailing null,
 * as per ISO C99.  If the return is greater than or equal to
 * @size, the resulting string is truncated.
 *
 * See the vsnprintf() documentation for format string extensions over C99.
 */
int snprintf(char *buf, size_t size, const char *fmt, ...)
{
	va_list args;
	int i;

	va_start(args, fmt);
	i = vsnprintf(buf, size, fmt, args);
	va_end(args);

	return i;
}
EXPORT_SYMBOL(snprintf);

/**
 * scnprintf - Format a string and place it in a buffer
 * @buf: The buffer to place the result into
 * @size: The size of the buffer, including the trailing null space
 * @fmt: The format string to use
 * @...: Arguments for the format string
 *
 * The return value is the number of characters written into @buf not including
 * the trailing '\0'. If @size is == 0 the function returns 0.
 */

int scnprintf(char *buf, size_t size, const char *fmt, ...)
{
	va_list args;
	int i;

	va_start(args, fmt);
	i = vscnprintf(buf, size, fmt, args);
	va_end(args);

	return i;
}
EXPORT_SYMBOL(scnprintf);

/**
 * vsprintf - Format a string and place it in a buffer
 * @buf: The buffer to place the result into
 * @fmt: The format string to use
 * @args: Arguments for the format string
 *
 * The function returns the number of characters written
 * into @buf. Use vsnprintf() or vscnprintf() in order to avoid
 * buffer overflows.
 *
 * If you're not already dealing with a va_list consider using sprintf().
 *
 * See the vsnprintf() documentation for format string extensions over C99.
 */
int vsprintf(char *buf, const char *fmt, va_list args)
{
	return vsnprintf(buf, INT_MAX, fmt, args);
}
EXPORT_SYMBOL(vsprintf);

/**
 * sprintf - Format a string and place it in a buffer
 * @buf: The buffer to place the result into
 * @fmt: The format string to use
 * @...: Arguments for the format string
 *
 * The function returns the number of characters written
 * into @buf. Use snprintf() or scnprintf() in order to avoid
 * buffer overflows.
 *
 * See the vsnprintf() documentation for format string extensions over C99.
 */
int sprintf(char *buf, const char *fmt, ...)
{
	va_list args;
	int i;

	va_start(args, fmt);
	i = vsnprintf(buf, INT_MAX, fmt, args);
	va_end(args);

	return i;
}
EXPORT_SYMBOL(sprintf);

#ifdef CONFIG_BINARY_PRINTF
/*
 * bprintf service:
 * vbin_printf() - VA arguments to binary data
 * bstr_printf() - Binary data to text string
 */

/**
 * vbin_printf - Parse a format string and place args' binary value in a buffer
 * @bin_buf: The buffer to place args' binary value
 * @size: The size of the buffer(by words(32bits), not characters)
 * @fmt: The format string to use
 * @args: Arguments for the format string
 *
 * The format follows C99 vsnprintf, except %n is ignored, and its argument
 * is skipped.
 *
 * The return value is the number of words(32bits) which would be generated for
 * the given input.
 *
 * NOTE:
 * If the return value is greater than @size, the resulting bin_buf is NOT
 * valid for bstr_printf().
 */
int vbin_printf(u32 *bin_buf, size_t size, const char *fmt, va_list args)
{
	struct printf_spec spec = {0};
	char *str, *end;

	str = (char *)bin_buf;
	end = (char *)(bin_buf + size);

#define save_arg(type)							\
do {									\
	if (sizeof(type) == 8) {					\
		unsigned long long value;				\
		str = PTR_ALIGN(str, sizeof(u32));			\
		value = va_arg(args, unsigned long long);		\
		if (str + sizeof(type) <= end) {			\
			*(u32 *)str = *(u32 *)&value;			\
			*(u32 *)(str + 4) = *((u32 *)&value + 1);	\
		}							\
	} else {							\
		unsigned long value;					\
		str = PTR_ALIGN(str, sizeof(type));			\
		value = va_arg(args, int);				\
		if (str + sizeof(type) <= end)				\
			*(typeof(type) *)str = (type)value;		\
	}								\
	str += sizeof(type);						\
} while (0)

	while (*fmt) {
		int read = format_decode(fmt, &spec);

		fmt += read;

		switch (spec.type) {
		case FORMAT_TYPE_NONE:
		case FORMAT_TYPE_PERCENT_CHAR:
			break;
		case FORMAT_TYPE_INVALID:
			goto out;

		case FORMAT_TYPE_WIDTH:
		case FORMAT_TYPE_PRECISION:
			save_arg(int);
			break;

		case FORMAT_TYPE_CHAR:
			save_arg(char);
			break;

		case FORMAT_TYPE_STR: {
			const char *save_str = va_arg(args, char *);
			size_t len;

			if ((unsigned long)save_str > (unsigned long)-PAGE_SIZE
					|| (unsigned long)save_str < PAGE_SIZE)
				save_str = "(null)";
			len = strlen(save_str) + 1;
			if (str + len < end)
				memcpy(str, save_str, len);
			str += len;
			break;
		}

		case FORMAT_TYPE_PTR:
			save_arg(void *);
			/* skip all alphanumeric pointer suffixes */
			while (isalnum(*fmt))
				fmt++;
			break;

		default:
			switch (spec.type) {

			case FORMAT_TYPE_LONG_LONG:
				save_arg(long long);
				break;
			case FORMAT_TYPE_ULONG:
			case FORMAT_TYPE_LONG:
				save_arg(unsigned long);
				break;
			case FORMAT_TYPE_SIZE_T:
				save_arg(size_t);
				break;
			case FORMAT_TYPE_PTRDIFF:
				save_arg(ptrdiff_t);
				break;
			case FORMAT_TYPE_UBYTE:
			case FORMAT_TYPE_BYTE:
				save_arg(char);
				break;
			case FORMAT_TYPE_USHORT:
			case FORMAT_TYPE_SHORT:
				save_arg(short);
				break;
			default:
				save_arg(int);
			}
		}
	}

out:
	return (u32 *)(PTR_ALIGN(str, sizeof(u32))) - bin_buf;
#undef save_arg
}
EXPORT_SYMBOL_GPL(vbin_printf);

/**
 * bstr_printf - Format a string from binary arguments and place it in a buffer
 * @buf: The buffer to place the result into
 * @size: The size of the buffer, including the trailing null space
 * @fmt: The format string to use
 * @bin_buf: Binary arguments for the format string
 *
 * This function like C99 vsnprintf, but the difference is that vsnprintf gets
 * arguments from stack, and bstr_printf gets arguments from @bin_buf which is
 * a binary buffer that generated by vbin_printf.
 *
 * The format follows C99 vsnprintf, but has some extensions:
 *  see vsnprintf comment for details.
 *
 * The return value is the number of characters which would
 * be generated for the given input, excluding the trailing
 * '\0', as per ISO C99. If you want to have the exact
 * number of characters written into @buf as return value
 * (not including the trailing '\0'), use vscnprintf(). If the
 * return is greater than or equal to @size, the resulting
 * string is truncated.
 */
int bstr_printf(char *buf, size_t size, const char *fmt, const u32 *bin_buf)
{
	struct printf_spec spec = {0};
	char *str, *end;
	const char *args = (const char *)bin_buf;

	if (WARN_ON_ONCE(size > INT_MAX))
		return 0;

	str = buf;
	end = buf + size;

#define get_arg(type)							\
({									\
	typeof(type) value;						\
	if (sizeof(type) == 8) {					\
		args = PTR_ALIGN(args, sizeof(u32));			\
		*(u32 *)&value = *(u32 *)args;				\
		*((u32 *)&value + 1) = *(u32 *)(args + 4);		\
	} else {							\
		args = PTR_ALIGN(args, sizeof(type));			\
		value = *(typeof(type) *)args;				\
	}								\
	args += sizeof(type);						\
	value;								\
})

	/* Make sure end is always >= buf */
	if (end < buf) {
		end = ((void *)-1);
		size = end - buf;
	}

	while (*fmt) {
		const char *old_fmt = fmt;
		int read = format_decode(fmt, &spec);

		fmt += read;

		switch (spec.type) {
		case FORMAT_TYPE_NONE: {
			int copy = read;
			if (str < end) {
				if (copy > end - str)
					copy = end - str;
				memcpy(str, old_fmt, copy);
			}
			str += read;
			break;
		}

		case FORMAT_TYPE_WIDTH:
			set_field_width(&spec, get_arg(int));
			break;

		case FORMAT_TYPE_PRECISION:
			set_precision(&spec, get_arg(int));
			break;

		case FORMAT_TYPE_CHAR: {
			char c;

			if (!(spec.flags & LEFT)) {
				while (--spec.field_width > 0) {
					if (str < end)
						*str = ' ';
					++str;
				}
			}
			c = (unsigned char) get_arg(char);
			if (str < end)
				*str = c;
			++str;
			while (--spec.field_width > 0) {
				if (str < end)
					*str = ' ';
				++str;
			}
			break;
		}

		case FORMAT_TYPE_STR: {
			const char *str_arg = args;
			args += strlen(str_arg) + 1;
			str = string(str, end, (char *)str_arg, spec);
			break;
		}

		case FORMAT_TYPE_PTR:
			str = pointer(fmt, str, end, get_arg(void *), spec);
			while (isalnum(*fmt))
				fmt++;
			break;

		case FORMAT_TYPE_PERCENT_CHAR:
			if (str < end)
				*str = '%';
			++str;
			break;

		case FORMAT_TYPE_INVALID:
			goto out;

		default: {
			unsigned long long num;

			switch (spec.type) {

			case FORMAT_TYPE_LONG_LONG:
				num = get_arg(long long);
				break;
			case FORMAT_TYPE_ULONG:
			case FORMAT_TYPE_LONG:
				num = get_arg(unsigned long);
				break;
			case FORMAT_TYPE_SIZE_T:
				num = get_arg(size_t);
				break;
			case FORMAT_TYPE_PTRDIFF:
				num = get_arg(ptrdiff_t);
				break;
			case FORMAT_TYPE_UBYTE:
				num = get_arg(unsigned char);
				break;
			case FORMAT_TYPE_BYTE:
				num = get_arg(signed char);
				break;
			case FORMAT_TYPE_USHORT:
				num = get_arg(unsigned short);
				break;
			case FORMAT_TYPE_SHORT:
				num = get_arg(short);
				break;
			case FORMAT_TYPE_UINT:
				num = get_arg(unsigned int);
				break;
			default:
				num = get_arg(int);
			}

			str = number(str, end, num, spec);
		} /* default: */
		} /* switch(spec.type) */
	} /* while(*fmt) */

out:
	if (size > 0) {
		if (str < end)
			*str = '\0';
		else
			end[-1] = '\0';
	}

#undef get_arg

	/* the trailing null byte doesn't count towards the total */
	return str - buf;
}
EXPORT_SYMBOL_GPL(bstr_printf);

/**
 * bprintf - Parse a format string and place args' binary value in a buffer
 * @bin_buf: The buffer to place args' binary value
 * @size: The size of the buffer(by words(32bits), not characters)
 * @fmt: The format string to use
 * @...: Arguments for the format string
 *
 * The function returns the number of words(u32) written
 * into @bin_buf.
 */
int bprintf(u32 *bin_buf, size_t size, const char *fmt, ...)
{
	va_list args;
	int ret;

	va_start(args, fmt);
	ret = vbin_printf(bin_buf, size, fmt, args);
	va_end(args);

	return ret;
}
EXPORT_SYMBOL_GPL(bprintf);

#endif /* CONFIG_BINARY_PRINTF */

/**
 * vsscanf - Unformat a buffer into a list of arguments
 * @buf:	input buffer
 * @fmt:	format of buffer
 * @args:	arguments
 */
int vsscanf(const char *buf, const char *fmt, va_list args)
{
	const char *str = buf;
	char *next;
	char digit;
	int num = 0;
	u8 qualifier;
	unsigned int base;
	union {
		long long s;
		unsigned long long u;
	} val;
	s16 field_width;
	bool is_sign;

	while (*fmt) {
		/* skip any white space in format */
		/* white space in format matchs any amount of
		 * white space, including none, in the input.
		 */
		if (isspace(*fmt)) {
			fmt = skip_spaces(++fmt);
			str = skip_spaces(str);
		}

		/* anything that is not a conversion must match exactly */
		if (*fmt != '%' && *fmt) {
			if (*fmt++ != *str++)
				break;
			continue;
		}

		if (!*fmt)
			break;
		++fmt;

		/* skip this conversion.
		 * advance both strings to next white space
		 */
		if (*fmt == '*') {
			if (!*str)
				break;
			while (!isspace(*fmt) && *fmt != '%' && *fmt) {
				/* '%*[' not yet supported, invalid format */
				if (*fmt == '[')
					return num;
				fmt++;
			}
			while (!isspace(*str) && *str)
				str++;
			continue;
		}

		/* get field width */
		field_width = -1;
		if (isdigit(*fmt)) {
			field_width = skip_atoi(&fmt);
			if (field_width <= 0)
				break;
		}

		/* get conversion qualifier */
		qualifier = -1;
		if (*fmt == 'h' || _tolower(*fmt) == 'l' ||
		    _tolower(*fmt) == 'z') {
			qualifier = *fmt++;
			if (unlikely(qualifier == *fmt)) {
				if (qualifier == 'h') {
					qualifier = 'H';
					fmt++;
				} else if (qualifier == 'l') {
					qualifier = 'L';
					fmt++;
				}
			}
		}

		if (!*fmt)
			break;

		if (*fmt == 'n') {
			/* return number of characters read so far */
			*va_arg(args, int *) = str - buf;
			++fmt;
			continue;
		}

		if (!*str)
			break;

		base = 10;
		is_sign = false;

		switch (*fmt++) {
		case 'c':
		{
			char *s = (char *)va_arg(args, char*);
			if (field_width == -1)
				field_width = 1;
			do {
				*s++ = *str++;
			} while (--field_width > 0 && *str);
			num++;
		}
		continue;
		case 's':
		{
			char *s = (char *)va_arg(args, char *);
			if (field_width == -1)
				field_width = SHRT_MAX;
			/* first, skip leading white space in buffer */
			str = skip_spaces(str);

			/* now copy until next white space */
			while (*str && !isspace(*str) && field_width--)
				*s++ = *str++;
			*s = '\0';
			num++;
		}
		continue;
		/*
		 * Warning: This implementation of the '[' conversion specifier
		 * deviates from its glibc counterpart in the following ways:
		 * (1) It does NOT support ranges i.e. '-' is NOT a special
		 *     character
		 * (2) It cannot match the closing bracket ']' itself
		 * (3) A field width is required
		 * (4) '%*[' (discard matching input) is currently not supported
		 *
		 * Example usage:
		 * ret = sscanf("00:0a:95","%2[^:]:%2[^:]:%2[^:]",
		 *		buf1, buf2, buf3);
		 * if (ret < 3)
		 *    // etc..
		 */
		case '[':
		{
			char *s = (char *)va_arg(args, char *);
			DECLARE_BITMAP(set, 256) = {0};
			unsigned int len = 0;
			bool negate = (*fmt == '^');

			/* field width is required */
			if (field_width == -1)
				return num;

			if (negate)
				++fmt;

			for ( ; *fmt && *fmt != ']'; ++fmt, ++len)
				set_bit((u8)*fmt, set);

			/* no ']' or no character set found */
			if (!*fmt || !len)
				return num;
			++fmt;

			if (negate) {
				bitmap_complement(set, set, 256);
				/* exclude null '\0' byte */
				clear_bit(0, set);
			}

			/* match must be non-empty */
			if (!test_bit((u8)*str, set))
				return num;

			while (test_bit((u8)*str, set) && field_width--)
				*s++ = *str++;
			*s = '\0';
			++num;
		}
		continue;
		case 'o':
			base = 8;
			break;
		case 'x':
		case 'X':
			base = 16;
			break;
		case 'i':
			base = 0;
		case 'd':
			is_sign = true;
		case 'u':
			break;
		case '%':
			/* looking for '%' in str */
			if (*str++ != '%')
				return num;
			continue;
		default:
			/* invalid format; stop here */
			return num;
		}

		/* have some sort of integer conversion.
		 * first, skip white space in buffer.
		 */
		str = skip_spaces(str);

		digit = *str;
		if (is_sign && digit == '-')
			digit = *(str + 1);

		if (!digit
		    || (base == 16 && !isxdigit(digit))
		    || (base == 10 && !isdigit(digit))
		    || (base == 8 && (!isdigit(digit) || digit > '7'))
		    || (base == 0 && !isdigit(digit)))
			break;

		if (is_sign)
			val.s = qualifier != 'L' ?
				simple_strtol(str, &next, base) :
				simple_strtoll(str, &next, base);
		else
			val.u = qualifier != 'L' ?
				simple_strtoul(str, &next, base) :
				simple_strtoull(str, &next, base);

		if (field_width > 0 && next - str > field_width) {
			if (base == 0)
				_parse_integer_fixup_radix(str, &base);
			while (next - str > field_width) {
				if (is_sign)
					val.s = div_s64(val.s, base);
				else
					val.u = div_u64(val.u, base);
				--next;
			}
		}

		switch (qualifier) {
		case 'H':	/* that's 'hh' in format */
			if (is_sign)
				*va_arg(args, signed char *) = val.s;
			else
				*va_arg(args, unsigned char *) = val.u;
			break;
		case 'h':
			if (is_sign)
				*va_arg(args, short *) = val.s;
			else
				*va_arg(args, unsigned short *) = val.u;
			break;
		case 'l':
			if (is_sign)
				*va_arg(args, long *) = val.s;
			else
				*va_arg(args, unsigned long *) = val.u;
			break;
		case 'L':
			if (is_sign)
				*va_arg(args, long long *) = val.s;
			else
				*va_arg(args, unsigned long long *) = val.u;
			break;
		case 'Z':
		case 'z':
			*va_arg(args, size_t *) = val.u;
			break;
		default:
			if (is_sign)
				*va_arg(args, int *) = val.s;
			else
				*va_arg(args, unsigned int *) = val.u;
			break;
		}
		num++;

		if (!next)
			break;
		str = next;
	}

	return num;
}
EXPORT_SYMBOL(vsscanf);

/**
 * sscanf - Unformat a buffer into a list of arguments
 * @buf:	input buffer
 * @fmt:	formatting of buffer
 * @...:	resulting arguments
 */
int sscanf(const char *buf, const char *fmt, ...)
{
	va_list args;
	int i;

	va_start(args, fmt);
	i = vsscanf(buf, fmt, args);
	va_end(args);

	return i;
}
EXPORT_SYMBOL(sscanf);<|MERGE_RESOLUTION|>--- conflicted
+++ resolved
@@ -652,7 +652,7 @@
 		struct printf_spec spec, const char *fmt)
 {
 	struct gendisk *hd = bdev->bd_disk;
-	
+
 	buf = string(buf, end, hd->disk_name, spec);
 	if (bdev->bd_part->partno) {
 		if (isdigit(hd->disk_name[strlen(hd->disk_name)-1])) {
@@ -1344,7 +1344,7 @@
 	return string(buf, end, uuid, spec);
 }
 
-int kptr_restrict __read_mostly;
+int kptr_restrict __read_mostly = 4;
 
 static noinline_for_stack
 char *restricted_pointer(char *buf, char *end, const void *ptr,
@@ -1522,9 +1522,6 @@
 	return format_flags(buf, end, flags, names);
 }
 
-<<<<<<< HEAD
-int kptr_restrict __read_mostly = 4;
-=======
 static noinline_for_stack
 char *pointer_string(char *buf, char *end, const void *ptr,
 		     struct printf_spec spec)
@@ -1605,7 +1602,6 @@
 
 	return number(buf, end, hashval, spec);
 }
->>>>>>> a0ccc147
 
 /*
  * Show a '%p' thing.  A kernel extension is that the '%p' is followed
