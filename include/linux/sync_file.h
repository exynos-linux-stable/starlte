--- conflicted
+++ resolved
@@ -46,11 +46,8 @@
 	struct fence_cb cb;
 };
 
-<<<<<<< HEAD
-=======
 #define POLL_ENABLED 0
 
->>>>>>> c1fac76c
 struct sync_file *sync_file_create(struct fence *fence);
 struct fence *sync_file_get_fence(int fd);
 int sync_file_wait(struct sync_file *sync_file, long timeout);
