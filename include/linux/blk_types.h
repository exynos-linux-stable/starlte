--- conflicted
+++ resolved
@@ -131,20 +131,14 @@
 #define BIO_BOUNCED	3	/* bio is a bounce bio */
 #define BIO_USER_MAPPED 4	/* contains user pages */
 #define BIO_NULL_MAPPED 5	/* contains invalid user pages */
-<<<<<<< HEAD
-#define BIO_QUIET	6	/* Make BIO Quiet */
-#define BIO_CHAIN	7	/* chained bio, ->bi_remaining in effect */
-#define BIO_REFFED	8	/* bio has elevated ->bi_cnt */
+#define BIO_WORKINGSET	6	/* contains userspace workingset pages */
+#define BIO_QUIET	7	/* Make BIO Quiet */
+#define BIO_CHAIN	8	/* chained bio, ->bi_remaining in effect */
+#define BIO_REFFED	9	/* bio has elevated ->bi_cnt */
 #ifdef CONFIG_JOURNAL_DATA_TAG
 /* XXX Be carefull not to touch BIO_RESET_BITS */
 #define BIO_JOURNAL    9       /* bio contains journal data */
 #endif
-=======
-#define BIO_WORKINGSET	6	/* contains userspace workingset pages */
-#define BIO_QUIET	7	/* Make BIO Quiet */
-#define BIO_CHAIN	8	/* chained bio, ->bi_remaining in effect */
-#define BIO_REFFED	9	/* bio has elevated ->bi_cnt */
->>>>>>> a0ccc147
 
 /*
  * Flags starting here get preserved by bio_reset() - this includes
