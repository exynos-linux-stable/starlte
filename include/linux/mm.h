#ifndef _LINUX_MM_H
#define _LINUX_MM_H

#include <linux/errno.h>

#ifdef __KERNEL__

#include <linux/mmdebug.h>
#include <linux/gfp.h>
#include <linux/bug.h>
#include <linux/list.h>
#include <linux/mmzone.h>
#include <linux/rbtree.h>
#include <linux/atomic.h>
#include <linux/debug_locks.h>
#include <linux/mm_types.h>
#include <linux/range.h>
#include <linux/pfn.h>
#include <linux/percpu-refcount.h>
#include <linux/bit_spinlock.h>
#include <linux/shrinker.h>
#include <linux/resource.h>
#include <linux/page_ext.h>
#include <linux/err.h>
#include <linux/page_ref.h>

struct mempolicy;
struct anon_vma;
struct anon_vma_chain;
struct file_ra_state;
struct user_struct;
struct writeback_control;
struct bdi_writeback;

#ifndef CONFIG_NEED_MULTIPLE_NODES	/* Don't use mapnrs, do it properly */
extern unsigned long max_mapnr;

static inline void set_max_mapnr(unsigned long limit)
{
	max_mapnr = limit;
}
#else
static inline void set_max_mapnr(unsigned long limit) { }
#endif

extern unsigned long totalram_pages;
extern void * high_memory;
extern int page_cluster;

#ifdef CONFIG_SYSCTL
extern int sysctl_legacy_va_layout;
#else
#define sysctl_legacy_va_layout 0
#endif

#ifdef CONFIG_HAVE_ARCH_MMAP_RND_BITS
extern const int mmap_rnd_bits_min;
extern const int mmap_rnd_bits_max;
extern int mmap_rnd_bits __read_mostly;
#endif
#ifdef CONFIG_HAVE_ARCH_MMAP_RND_COMPAT_BITS
extern const int mmap_rnd_compat_bits_min;
extern const int mmap_rnd_compat_bits_max;
extern int mmap_rnd_compat_bits __read_mostly;
#endif

#include <asm/page.h>
#include <asm/pgtable.h>
#include <asm/processor.h>

#ifndef __pa_symbol
#define __pa_symbol(x)  __pa(RELOC_HIDE((unsigned long)(x), 0))
#endif

#ifndef page_to_virt
#define page_to_virt(x)	__va(PFN_PHYS(page_to_pfn(x)))
#endif

#ifndef lm_alias
#define lm_alias(x)	__va(__pa_symbol(x))
#endif

/*
 * To prevent common memory management code establishing
 * a zero page mapping on a read fault.
 * This macro should be defined within <asm/pgtable.h>.
 * s390 does this to prevent multiplexing of hardware bits
 * related to the physical page in case of virtualization.
 */
#ifndef mm_forbids_zeropage
#define mm_forbids_zeropage(X)	(0)
#endif

/*
 * Default maximum number of active map areas, this limits the number of vmas
 * per mm struct. Users can overwrite this number by sysctl but there is a
 * problem.
 *
 * When a program's coredump is generated as ELF format, a section is created
 * per a vma. In ELF, the number of sections is represented in unsigned short.
 * This means the number of sections should be smaller than 65535 at coredump.
 * Because the kernel adds some informative sections to a image of program at
 * generating coredump, we need some margin. The number of extra sections is
 * 1-3 now and depends on arch. We use "5" as safe margin, here.
 *
 * ELF extended numbering allows more than 65535 sections, so 16-bit bound is
 * not a hard limit any more. Although some userspace tools can be surprised by
 * that.
 */
#define MAPCOUNT_ELF_CORE_MARGIN	(5)
#define DEFAULT_MAX_MAP_COUNT	(USHRT_MAX - MAPCOUNT_ELF_CORE_MARGIN)

extern int sysctl_max_map_count;

extern unsigned long sysctl_user_reserve_kbytes;
extern unsigned long sysctl_admin_reserve_kbytes;

extern int sysctl_overcommit_memory;
extern int sysctl_overcommit_ratio;
extern unsigned long sysctl_overcommit_kbytes;

extern int overcommit_ratio_handler(struct ctl_table *, int, void __user *,
				    size_t *, loff_t *);
extern int overcommit_kbytes_handler(struct ctl_table *, int, void __user *,
				    size_t *, loff_t *);

#define nth_page(page,n) pfn_to_page(page_to_pfn((page)) + (n))

/* to align the pointer to the (next) page boundary */
#define PAGE_ALIGN(addr) ALIGN(addr, PAGE_SIZE)

/* test whether an address (unsigned long or pointer) is aligned to PAGE_SIZE */
#define PAGE_ALIGNED(addr)	IS_ALIGNED((unsigned long)(addr), PAGE_SIZE)

/*
 * Linux kernel virtual memory manager primitives.
 * The idea being to have a "virtual" mm in the same way
 * we have a virtual fs - giving a cleaner interface to the
 * mm details, and allowing different kinds of memory mappings
 * (from shared memory to executable loading to arbitrary
 * mmap() functions).
 */

extern struct kmem_cache *vm_area_cachep;

#ifndef CONFIG_MMU
extern struct rb_root nommu_region_tree;
extern struct rw_semaphore nommu_region_sem;

extern unsigned int kobjsize(const void *objp);
#endif

/*
 * vm_flags in vm_area_struct, see mm_types.h.
 * When changing, update also include/trace/events/mmflags.h
 */
#define VM_NONE		0x00000000

#define VM_READ		0x00000001	/* currently active flags */
#define VM_WRITE	0x00000002
#define VM_EXEC		0x00000004
#define VM_SHARED	0x00000008

/* mprotect() hardcodes VM_MAYREAD >> 4 == VM_READ, and so for r/w/x bits. */
#define VM_MAYREAD	0x00000010	/* limits for mprotect() etc */
#define VM_MAYWRITE	0x00000020
#define VM_MAYEXEC	0x00000040
#define VM_MAYSHARE	0x00000080

#define VM_GROWSDOWN	0x00000100	/* general info on the segment */
#define VM_UFFD_MISSING	0x00000200	/* missing pages tracking */
#define VM_PFNMAP	0x00000400	/* Page-ranges managed without "struct page", just pure PFN */
#define VM_DENYWRITE	0x00000800	/* ETXTBSY on write attempts.. */
#define VM_UFFD_WP	0x00001000	/* wrprotect pages tracking */

#define VM_LOCKED	0x00002000
#define VM_IO           0x00004000	/* Memory mapped I/O or similar */

					/* Used by sys_madvise() */
#define VM_SEQ_READ	0x00008000	/* App will access data sequentially */
#define VM_RAND_READ	0x00010000	/* App will not benefit from clustered reads */

#define VM_DONTCOPY	0x00020000      /* Do not copy this vma on fork */
#define VM_DONTEXPAND	0x00040000	/* Cannot expand with mremap() */
#define VM_LOCKONFAULT	0x00080000	/* Lock the pages covered when they are faulted in */
#define VM_ACCOUNT	0x00100000	/* Is a VM accounted object */
#define VM_NORESERVE	0x00200000	/* should the VM suppress accounting */
#define VM_HUGETLB	0x00400000	/* Huge TLB Page VM */
#define VM_ARCH_1	0x01000000	/* Architecture-specific flag */
#define VM_ARCH_2	0x02000000
#define VM_DONTDUMP	0x04000000	/* Do not include in the core dump */

#ifdef CONFIG_MEM_SOFT_DIRTY
# define VM_SOFTDIRTY	0x08000000	/* Not soft dirty clean area */
#else
# define VM_SOFTDIRTY	0
#endif

#define VM_MIXEDMAP	0x10000000	/* Can contain "struct page" and pure PFN pages */
#define VM_HUGEPAGE	0x20000000	/* MADV_HUGEPAGE marked this vma */
#define VM_NOHUGEPAGE	0x40000000	/* MADV_NOHUGEPAGE marked this vma */
#define VM_MERGEABLE	0x80000000	/* KSM may merge identical pages */

#ifdef CONFIG_ARCH_USES_HIGH_VMA_FLAGS
#define VM_HIGH_ARCH_BIT_0	32	/* bit only usable on 64-bit architectures */
#define VM_HIGH_ARCH_BIT_1	33	/* bit only usable on 64-bit architectures */
#define VM_HIGH_ARCH_BIT_2	34	/* bit only usable on 64-bit architectures */
#define VM_HIGH_ARCH_BIT_3	35	/* bit only usable on 64-bit architectures */
#define VM_HIGH_ARCH_0	BIT(VM_HIGH_ARCH_BIT_0)
#define VM_HIGH_ARCH_1	BIT(VM_HIGH_ARCH_BIT_1)
#define VM_HIGH_ARCH_2	BIT(VM_HIGH_ARCH_BIT_2)
#define VM_HIGH_ARCH_3	BIT(VM_HIGH_ARCH_BIT_3)
#endif /* CONFIG_ARCH_USES_HIGH_VMA_FLAGS */

#if defined(CONFIG_X86)
# define VM_PAT		VM_ARCH_1	/* PAT reserves whole VMA at once (x86) */
#if defined (CONFIG_X86_INTEL_MEMORY_PROTECTION_KEYS)
# define VM_PKEY_SHIFT	VM_HIGH_ARCH_BIT_0
# define VM_PKEY_BIT0	VM_HIGH_ARCH_0	/* A protection key is a 4-bit value */
# define VM_PKEY_BIT1	VM_HIGH_ARCH_1
# define VM_PKEY_BIT2	VM_HIGH_ARCH_2
# define VM_PKEY_BIT3	VM_HIGH_ARCH_3
#endif
#elif defined(CONFIG_PPC)
# define VM_SAO		VM_ARCH_1	/* Strong Access Ordering (powerpc) */
#elif defined(CONFIG_PARISC)
# define VM_GROWSUP	VM_ARCH_1
#elif defined(CONFIG_METAG)
# define VM_GROWSUP	VM_ARCH_1
#elif defined(CONFIG_IA64)
# define VM_GROWSUP	VM_ARCH_1
#elif !defined(CONFIG_MMU)
# define VM_MAPPED_COPY	VM_ARCH_1	/* T if mapped copy of data (nommu mmap) */
#endif

#if defined(CONFIG_X86)
/* MPX specific bounds table or bounds directory */
# define VM_MPX		VM_ARCH_2
#endif

#ifndef VM_GROWSUP
# define VM_GROWSUP	VM_NONE
#endif

/* Bits set in the VMA until the stack is in its final location */
#define VM_STACK_INCOMPLETE_SETUP	(VM_RAND_READ | VM_SEQ_READ)

#ifndef VM_STACK_DEFAULT_FLAGS		/* arch can override this */
#define VM_STACK_DEFAULT_FLAGS VM_DATA_DEFAULT_FLAGS
#endif

#ifdef CONFIG_STACK_GROWSUP
#define VM_STACK	VM_GROWSUP
#else
#define VM_STACK	VM_GROWSDOWN
#endif

#define VM_STACK_FLAGS	(VM_STACK | VM_STACK_DEFAULT_FLAGS | VM_ACCOUNT)

/*
 * Special vmas that are non-mergable, non-mlock()able.
 * Note: mm/huge_memory.c VM_NO_THP depends on this definition.
 */
#define VM_SPECIAL (VM_IO | VM_DONTEXPAND | VM_PFNMAP | VM_MIXEDMAP)

/* This mask defines which mm->def_flags a process can inherit its parent */
#define VM_INIT_DEF_MASK	VM_NOHUGEPAGE

/* This mask is used to clear all the VMA flags used by mlock */
#define VM_LOCKED_CLEAR_MASK	(~(VM_LOCKED | VM_LOCKONFAULT))

/*
 * mapping from the currently active vm_flags protection bits (the
 * low four bits) to a page protection mask..
 */
extern pgprot_t protection_map[16];

#define FAULT_FLAG_WRITE	0x01	/* Fault was a write access */
#define FAULT_FLAG_MKWRITE	0x02	/* Fault was mkwrite of existing pte */
#define FAULT_FLAG_ALLOW_RETRY	0x04	/* Retry fault if blocking */
#define FAULT_FLAG_RETRY_NOWAIT	0x08	/* Don't drop mmap_sem and wait when retrying */
#define FAULT_FLAG_KILLABLE	0x10	/* The fault task is in SIGKILL killable region */
#define FAULT_FLAG_TRIED	0x20	/* Second try */
#define FAULT_FLAG_USER		0x40	/* The fault originated in userspace */
#define FAULT_FLAG_REMOTE	0x80	/* faulting for non current tsk/mm */
#define FAULT_FLAG_INSTRUCTION  0x100	/* The fault was during an instruction fetch */

/*
 * vm_fault is filled by the the pagefault handler and passed to the vma's
 * ->fault function. The vma's ->fault is responsible for returning a bitmask
 * of VM_FAULT_xxx flags that give details about how the fault was handled.
 *
 * MM layer fills up gfp_mask for page allocations but fault handler might
 * alter it if its implementation requires a different allocation context.
 *
 * pgoff should be used in favour of virtual_address, if possible.
 */
struct vm_fault {
	unsigned int flags;		/* FAULT_FLAG_xxx flags */
	gfp_t gfp_mask;			/* gfp mask to be used for allocations */
	pgoff_t pgoff;			/* Logical page offset based on vma */
	void __user *virtual_address;	/* Faulting virtual address */

	struct page *cow_page;		/* Handler may choose to COW */
	struct page *page;		/* ->fault handlers should return a
					 * page here, unless VM_FAULT_NOPAGE
					 * is set (which is also implied by
					 * VM_FAULT_ERROR).
					 */
	void *entry;			/* ->fault handler can alternatively
					 * return locked DAX entry. In that
					 * case handler should return
					 * VM_FAULT_DAX_LOCKED and fill in
					 * entry here.
					 */
};

/*
 * Page fault context: passes though page fault handler instead of endless list
 * of function arguments.
 */
struct fault_env {
	struct vm_area_struct *vma;	/* Target VMA */
	unsigned long address;		/* Faulting virtual address */
	unsigned int flags;		/* FAULT_FLAG_xxx flags */
	pmd_t *pmd;			/* Pointer to pmd entry matching
					 * the 'address'
					 */
	pte_t *pte;			/* Pointer to pte entry matching
					 * the 'address'. NULL if the page
					 * table hasn't been allocated.
					 */
	spinlock_t *ptl;		/* Page table lock.
					 * Protects pte page table if 'pte'
					 * is not NULL, otherwise pmd.
					 */
	pgtable_t prealloc_pte;		/* Pre-allocated pte page table.
					 * vm_ops->map_pages() calls
					 * alloc_set_pte() from atomic context.
					 * do_fault_around() pre-allocates
					 * page table to avoid allocation from
					 * atomic context.
					 */
};

/*
 * These are the virtual MM functions - opening of an area, closing and
 * unmapping it (needed to keep files on disk up-to-date etc), pointer
 * to the functions called when a no-page or a wp-page exception occurs. 
 */
struct vm_operations_struct {
	void (*open)(struct vm_area_struct * area);
	void (*close)(struct vm_area_struct * area);
	int (*split)(struct vm_area_struct * area, unsigned long addr);
	int (*mremap)(struct vm_area_struct * area);
	int (*fault)(struct vm_area_struct *vma, struct vm_fault *vmf);
	int (*pmd_fault)(struct vm_area_struct *, unsigned long address,
						pmd_t *, unsigned int flags);
	void (*map_pages)(struct fault_env *fe,
			pgoff_t start_pgoff, pgoff_t end_pgoff);

	/* notification that a previously read-only page is about to become
	 * writable, if an error is returned it will cause a SIGBUS */
	int (*page_mkwrite)(struct vm_area_struct *vma, struct vm_fault *vmf);

	/* same as page_mkwrite when using VM_PFNMAP|VM_MIXEDMAP */
	int (*pfn_mkwrite)(struct vm_area_struct *vma, struct vm_fault *vmf);

	/* called by access_process_vm when get_user_pages() fails, typically
	 * for use by special VMAs that can switch between memory and hardware
	 */
	int (*access)(struct vm_area_struct *vma, unsigned long addr,
		      void *buf, int len, int write);

	/* Called by the /proc/PID/maps code to ask the vma whether it
	 * has a special name.  Returning non-NULL will also cause this
	 * vma to be dumped unconditionally. */
	const char *(*name)(struct vm_area_struct *vma);

#ifdef CONFIG_NUMA
	/*
	 * set_policy() op must add a reference to any non-NULL @new mempolicy
	 * to hold the policy upon return.  Caller should pass NULL @new to
	 * remove a policy and fall back to surrounding context--i.e. do not
	 * install a MPOL_DEFAULT policy, nor the task or system default
	 * mempolicy.
	 */
	int (*set_policy)(struct vm_area_struct *vma, struct mempolicy *new);

	/*
	 * get_policy() op must add reference [mpol_get()] to any policy at
	 * (vma,addr) marked as MPOL_SHARED.  The shared policy infrastructure
	 * in mm/mempolicy.c will do this automatically.
	 * get_policy() must NOT add a ref if the policy at (vma,addr) is not
	 * marked as MPOL_SHARED. vma policies are protected by the mmap_sem.
	 * If no [shared/vma] mempolicy exists at the addr, get_policy() op
	 * must return NULL--i.e., do not "fallback" to task or system default
	 * policy.
	 */
	struct mempolicy *(*get_policy)(struct vm_area_struct *vma,
					unsigned long addr);
#endif
	/*
	 * Called by vm_normal_page() for special PTEs to find the
	 * page for @addr.  This is useful if the default behavior
	 * (using pte_page()) would not find the correct page.
	 */
	struct page *(*find_special_page)(struct vm_area_struct *vma,
					  unsigned long addr);
};

struct mmu_gather;
struct inode;

#define page_private(page)		((page)->private)
#define set_page_private(page, v)	((page)->private = (v))

#if !defined(__HAVE_ARCH_PTE_DEVMAP) || !defined(CONFIG_TRANSPARENT_HUGEPAGE)
static inline int pmd_devmap(pmd_t pmd)
{
	return 0;
}
#endif

/*
 * FIXME: take this include out, include page-flags.h in
 * files which need it (119 of them)
 */
#include <linux/page-flags.h>
#include <linux/huge_mm.h>

/*
 * Methods to modify the page usage count.
 *
 * What counts for a page usage:
 * - cache mapping   (page->mapping)
 * - private data    (page->private)
 * - page mapped in a task's page tables, each mapping
 *   is counted separately
 *
 * Also, many kernel routines increase the page count before a critical
 * routine so they can be sure the page doesn't go away from under them.
 */

/*
 * Drop a ref, return true if the refcount fell to zero (the page has no users)
 */
static inline int put_page_testzero(struct page *page)
{
	VM_BUG_ON_PAGE(page_ref_count(page) == 0, page);
	return page_ref_dec_and_test(page);
}

/*
 * Try to grab a ref unless the page has a refcount of zero, return false if
 * that is the case.
 * This can be called when MMU is off so it must not access
 * any of the virtual mappings.
 */
static inline int get_page_unless_zero(struct page *page)
{
	return page_ref_add_unless(page, 1, 0);
}

extern int page_is_ram(unsigned long pfn);

enum {
	REGION_INTERSECTS,
	REGION_DISJOINT,
	REGION_MIXED,
};

int region_intersects(resource_size_t offset, size_t size, unsigned long flags,
		      unsigned long desc);

/* Support for virtually mapped pages */
struct page *vmalloc_to_page(const void *addr);
unsigned long vmalloc_to_pfn(const void *addr);

/*
 * Determine if an address is within the vmalloc range
 *
 * On nommu, vmalloc/vfree wrap through kmalloc/kfree directly, so there
 * is no special casing required.
 */
static inline bool is_vmalloc_addr(const void *x)
{
#ifdef CONFIG_MMU
	unsigned long addr = (unsigned long)x;

	return addr >= VMALLOC_START && addr < VMALLOC_END;
#else
	return false;
#endif
}
#ifdef CONFIG_MMU
extern int is_vmalloc_or_module_addr(const void *x);
#else
static inline int is_vmalloc_or_module_addr(const void *x)
{
	return 0;
}
#endif

extern void kvfree(const void *addr);

static inline atomic_t *compound_mapcount_ptr(struct page *page)
{
	return &page[1].compound_mapcount;
}

static inline int compound_mapcount(struct page *page)
{
	VM_BUG_ON_PAGE(!PageCompound(page), page);
	page = compound_head(page);
	return atomic_read(compound_mapcount_ptr(page)) + 1;
}

/*
 * The atomic page->_mapcount, starts from -1: so that transitions
 * both from it and to it can be tracked, using atomic_inc_and_test
 * and atomic_add_negative(-1).
 */
static inline void page_mapcount_reset(struct page *page)
{
	atomic_set(&(page)->_mapcount, -1);
}

int __page_mapcount(struct page *page);

static inline int page_mapcount(struct page *page)
{
	VM_BUG_ON_PAGE(PageSlab(page), page);

	if (unlikely(PageCompound(page)))
		return __page_mapcount(page);
	return atomic_read(&page->_mapcount) + 1;
}

#ifdef CONFIG_TRANSPARENT_HUGEPAGE
int total_mapcount(struct page *page);
int page_trans_huge_mapcount(struct page *page, int *total_mapcount);
#else
static inline int total_mapcount(struct page *page)
{
	return page_mapcount(page);
}
static inline int page_trans_huge_mapcount(struct page *page,
					   int *total_mapcount)
{
	int mapcount = page_mapcount(page);
	if (total_mapcount)
		*total_mapcount = mapcount;
	return mapcount;
}
#endif

static inline struct page *virt_to_head_page(const void *x)
{
	struct page *page = virt_to_page(x);

	return compound_head(page);
}

void __put_page(struct page *page);

void put_pages_list(struct list_head *pages);

void split_page(struct page *page, unsigned int order);

/*
 * Compound pages have a destructor function.  Provide a
 * prototype for that function and accessor functions.
 * These are _only_ valid on the head of a compound page.
 */
typedef void compound_page_dtor(struct page *);

/* Keep the enum in sync with compound_page_dtors array in mm/page_alloc.c */
enum compound_dtor_id {
	NULL_COMPOUND_DTOR,
	COMPOUND_PAGE_DTOR,
#ifdef CONFIG_HUGETLB_PAGE
	HUGETLB_PAGE_DTOR,
#endif
#ifdef CONFIG_TRANSPARENT_HUGEPAGE
	TRANSHUGE_PAGE_DTOR,
#endif
	NR_COMPOUND_DTORS,
};
extern compound_page_dtor * const compound_page_dtors[];

static inline void set_compound_page_dtor(struct page *page,
		enum compound_dtor_id compound_dtor)
{
	VM_BUG_ON_PAGE(compound_dtor >= NR_COMPOUND_DTORS, page);
	page[1].compound_dtor = compound_dtor;
}

static inline compound_page_dtor *get_compound_page_dtor(struct page *page)
{
	VM_BUG_ON_PAGE(page[1].compound_dtor >= NR_COMPOUND_DTORS, page);
	return compound_page_dtors[page[1].compound_dtor];
}

static inline unsigned int compound_order(struct page *page)
{
	if (!PageHead(page))
		return 0;
	return page[1].compound_order;
}

static inline void set_compound_order(struct page *page, unsigned int order)
{
	page[1].compound_order = order;
}

void free_compound_page(struct page *page);

#ifdef CONFIG_MMU
/*
 * Do pte_mkwrite, but only if the vma says VM_WRITE.  We do this when
 * servicing faults for write access.  In the normal case, do always want
 * pte_mkwrite.  But get_user_pages can cause write faults for mappings
 * that do not have writing enabled, when used by access_process_vm.
 */
static inline pte_t maybe_mkwrite(pte_t pte, struct vm_area_struct *vma)
{
	if (likely(vma->vm_flags & VM_WRITE))
		pte = pte_mkwrite(pte);
	return pte;
}

int alloc_set_pte(struct fault_env *fe, struct mem_cgroup *memcg,
		struct page *page);
#endif

/*
 * Multiple processes may "see" the same page. E.g. for untouched
 * mappings of /dev/null, all processes see the same page full of
 * zeroes, and text pages of executables and shared libraries have
 * only one copy in memory, at most, normally.
 *
 * For the non-reserved pages, page_count(page) denotes a reference count.
 *   page_count() == 0 means the page is free. page->lru is then used for
 *   freelist management in the buddy allocator.
 *   page_count() > 0  means the page has been allocated.
 *
 * Pages are allocated by the slab allocator in order to provide memory
 * to kmalloc and kmem_cache_alloc. In this case, the management of the
 * page, and the fields in 'struct page' are the responsibility of mm/slab.c
 * unless a particular usage is carefully commented. (the responsibility of
 * freeing the kmalloc memory is the caller's, of course).
 *
 * A page may be used by anyone else who does a __get_free_page().
 * In this case, page_count still tracks the references, and should only
 * be used through the normal accessor functions. The top bits of page->flags
 * and page->virtual store page management information, but all other fields
 * are unused and could be used privately, carefully. The management of this
 * page is the responsibility of the one who allocated it, and those who have
 * subsequently been given references to it.
 *
 * The other pages (we may call them "pagecache pages") are completely
 * managed by the Linux memory manager: I/O, buffers, swapping etc.
 * The following discussion applies only to them.
 *
 * A pagecache page contains an opaque `private' member, which belongs to the
 * page's address_space. Usually, this is the address of a circular list of
 * the page's disk buffers. PG_private must be set to tell the VM to call
 * into the filesystem to release these pages.
 *
 * A page may belong to an inode's memory mapping. In this case, page->mapping
 * is the pointer to the inode, and page->index is the file offset of the page,
 * in units of PAGE_SIZE.
 *
 * If pagecache pages are not associated with an inode, they are said to be
 * anonymous pages. These may become associated with the swapcache, and in that
 * case PG_swapcache is set, and page->private is an offset into the swapcache.
 *
 * In either case (swapcache or inode backed), the pagecache itself holds one
 * reference to the page. Setting PG_private should also increment the
 * refcount. The each user mapping also has a reference to the page.
 *
 * The pagecache pages are stored in a per-mapping radix tree, which is
 * rooted at mapping->page_tree, and indexed by offset.
 * Where 2.4 and early 2.6 kernels kept dirty/clean pages in per-address_space
 * lists, we instead now tag pages as dirty/writeback in the radix tree.
 *
 * All pagecache pages may be subject to I/O:
 * - inode pages may need to be read from disk,
 * - inode pages which have been modified and are MAP_SHARED may need
 *   to be written back to the inode on disk,
 * - anonymous pages (including MAP_PRIVATE file mappings) which have been
 *   modified may need to be swapped out to swap space and (later) to be read
 *   back into memory.
 */

/*
 * The zone field is never updated after free_area_init_core()
 * sets it, so none of the operations on it need to be atomic.
 */

/* Page flags: | [SECTION] | [NODE] | ZONE | [LAST_CPUPID] | ... | FLAGS | */
#define SECTIONS_PGOFF		((sizeof(unsigned long)*8) - SECTIONS_WIDTH)
#define NODES_PGOFF		(SECTIONS_PGOFF - NODES_WIDTH)
#define ZONES_PGOFF		(NODES_PGOFF - ZONES_WIDTH)
#define LAST_CPUPID_PGOFF	(ZONES_PGOFF - LAST_CPUPID_WIDTH)

/*
 * Define the bit shifts to access each section.  For non-existent
 * sections we define the shift as 0; that plus a 0 mask ensures
 * the compiler will optimise away reference to them.
 */
#define SECTIONS_PGSHIFT	(SECTIONS_PGOFF * (SECTIONS_WIDTH != 0))
#define NODES_PGSHIFT		(NODES_PGOFF * (NODES_WIDTH != 0))
#define ZONES_PGSHIFT		(ZONES_PGOFF * (ZONES_WIDTH != 0))
#define LAST_CPUPID_PGSHIFT	(LAST_CPUPID_PGOFF * (LAST_CPUPID_WIDTH != 0))

/* NODE:ZONE or SECTION:ZONE is used to ID a zone for the buddy allocator */
#ifdef NODE_NOT_IN_PAGE_FLAGS
#define ZONEID_SHIFT		(SECTIONS_SHIFT + ZONES_SHIFT)
#define ZONEID_PGOFF		((SECTIONS_PGOFF < ZONES_PGOFF)? \
						SECTIONS_PGOFF : ZONES_PGOFF)
#else
#define ZONEID_SHIFT		(NODES_SHIFT + ZONES_SHIFT)
#define ZONEID_PGOFF		((NODES_PGOFF < ZONES_PGOFF)? \
						NODES_PGOFF : ZONES_PGOFF)
#endif

#define ZONEID_PGSHIFT		(ZONEID_PGOFF * (ZONEID_SHIFT != 0))

#if SECTIONS_WIDTH+NODES_WIDTH+ZONES_WIDTH > BITS_PER_LONG - NR_PAGEFLAGS
#error SECTIONS_WIDTH+NODES_WIDTH+ZONES_WIDTH > BITS_PER_LONG - NR_PAGEFLAGS
#endif

#define ZONES_MASK		((1UL << ZONES_WIDTH) - 1)
#define NODES_MASK		((1UL << NODES_WIDTH) - 1)
#define SECTIONS_MASK		((1UL << SECTIONS_WIDTH) - 1)
#define LAST_CPUPID_MASK	((1UL << LAST_CPUPID_SHIFT) - 1)
#define ZONEID_MASK		((1UL << ZONEID_SHIFT) - 1)

static inline enum zone_type page_zonenum(const struct page *page)
{
	return (page->flags >> ZONES_PGSHIFT) & ZONES_MASK;
}

#ifdef CONFIG_ZONE_DEVICE
void get_zone_device_page(struct page *page);
void put_zone_device_page(struct page *page);
static inline bool is_zone_device_page(const struct page *page)
{
	return page_zonenum(page) == ZONE_DEVICE;
}
#else
static inline void get_zone_device_page(struct page *page)
{
}
static inline void put_zone_device_page(struct page *page)
{
}
static inline bool is_zone_device_page(const struct page *page)
{
	return false;
}
#endif

static inline void get_page(struct page *page)
{
	page = compound_head(page);
	/*
	 * Getting a normal page or the head of a compound page
	 * requires to already have an elevated page->_refcount.
	 */
	VM_BUG_ON_PAGE(page_ref_count(page) <= 0, page);
	page_ref_inc(page);

	if (unlikely(is_zone_device_page(page)))
		get_zone_device_page(page);
}

static inline void put_page(struct page *page)
{
	page = compound_head(page);

	if (put_page_testzero(page))
		__put_page(page);

	if (unlikely(is_zone_device_page(page)))
		put_zone_device_page(page);
}

#if defined(CONFIG_SPARSEMEM) && !defined(CONFIG_SPARSEMEM_VMEMMAP)
#define SECTION_IN_PAGE_FLAGS
#endif

/*
 * The identification function is mainly used by the buddy allocator for
 * determining if two pages could be buddies. We are not really identifying
 * the zone since we could be using the section number id if we do not have
 * node id available in page flags.
 * We only guarantee that it will return the same value for two combinable
 * pages in a zone.
 */
static inline int page_zone_id(struct page *page)
{
	return (page->flags >> ZONEID_PGSHIFT) & ZONEID_MASK;
}

static inline int zone_to_nid(struct zone *zone)
{
#ifdef CONFIG_NUMA
	return zone->node;
#else
	return 0;
#endif
}

#ifdef NODE_NOT_IN_PAGE_FLAGS
extern int page_to_nid(const struct page *page);
#else
static inline int page_to_nid(const struct page *page)
{
	return (page->flags >> NODES_PGSHIFT) & NODES_MASK;
}
#endif

#ifdef CONFIG_NUMA_BALANCING
static inline int cpu_pid_to_cpupid(int cpu, int pid)
{
	return ((cpu & LAST__CPU_MASK) << LAST__PID_SHIFT) | (pid & LAST__PID_MASK);
}

static inline int cpupid_to_pid(int cpupid)
{
	return cpupid & LAST__PID_MASK;
}

static inline int cpupid_to_cpu(int cpupid)
{
	return (cpupid >> LAST__PID_SHIFT) & LAST__CPU_MASK;
}

static inline int cpupid_to_nid(int cpupid)
{
	return cpu_to_node(cpupid_to_cpu(cpupid));
}

static inline bool cpupid_pid_unset(int cpupid)
{
	return cpupid_to_pid(cpupid) == (-1 & LAST__PID_MASK);
}

static inline bool cpupid_cpu_unset(int cpupid)
{
	return cpupid_to_cpu(cpupid) == (-1 & LAST__CPU_MASK);
}

static inline bool __cpupid_match_pid(pid_t task_pid, int cpupid)
{
	return (task_pid & LAST__PID_MASK) == cpupid_to_pid(cpupid);
}

#define cpupid_match_pid(task, cpupid) __cpupid_match_pid(task->pid, cpupid)
#ifdef LAST_CPUPID_NOT_IN_PAGE_FLAGS
static inline int page_cpupid_xchg_last(struct page *page, int cpupid)
{
	return xchg(&page->_last_cpupid, cpupid & LAST_CPUPID_MASK);
}

static inline int page_cpupid_last(struct page *page)
{
	return page->_last_cpupid;
}
static inline void page_cpupid_reset_last(struct page *page)
{
	page->_last_cpupid = -1 & LAST_CPUPID_MASK;
}
#else
static inline int page_cpupid_last(struct page *page)
{
	return (page->flags >> LAST_CPUPID_PGSHIFT) & LAST_CPUPID_MASK;
}

extern int page_cpupid_xchg_last(struct page *page, int cpupid);

static inline void page_cpupid_reset_last(struct page *page)
{
	page->flags |= LAST_CPUPID_MASK << LAST_CPUPID_PGSHIFT;
}
#endif /* LAST_CPUPID_NOT_IN_PAGE_FLAGS */
#else /* !CONFIG_NUMA_BALANCING */
static inline int page_cpupid_xchg_last(struct page *page, int cpupid)
{
	return page_to_nid(page); /* XXX */
}

static inline int page_cpupid_last(struct page *page)
{
	return page_to_nid(page); /* XXX */
}

static inline int cpupid_to_nid(int cpupid)
{
	return -1;
}

static inline int cpupid_to_pid(int cpupid)
{
	return -1;
}

static inline int cpupid_to_cpu(int cpupid)
{
	return -1;
}

static inline int cpu_pid_to_cpupid(int nid, int pid)
{
	return -1;
}

static inline bool cpupid_pid_unset(int cpupid)
{
	return 1;
}

static inline void page_cpupid_reset_last(struct page *page)
{
}

static inline bool cpupid_match_pid(struct task_struct *task, int cpupid)
{
	return false;
}
#endif /* CONFIG_NUMA_BALANCING */

static inline struct zone *page_zone(const struct page *page)
{
	return &NODE_DATA(page_to_nid(page))->node_zones[page_zonenum(page)];
}

static inline pg_data_t *page_pgdat(const struct page *page)
{
	return NODE_DATA(page_to_nid(page));
}

#ifdef SECTION_IN_PAGE_FLAGS
static inline void set_page_section(struct page *page, unsigned long section)
{
	page->flags &= ~(SECTIONS_MASK << SECTIONS_PGSHIFT);
	page->flags |= (section & SECTIONS_MASK) << SECTIONS_PGSHIFT;
}

static inline unsigned long page_to_section(const struct page *page)
{
	return (page->flags >> SECTIONS_PGSHIFT) & SECTIONS_MASK;
}
#endif

static inline void set_page_zone(struct page *page, enum zone_type zone)
{
	page->flags &= ~(ZONES_MASK << ZONES_PGSHIFT);
	page->flags |= (zone & ZONES_MASK) << ZONES_PGSHIFT;
}

static inline void set_page_node(struct page *page, unsigned long node)
{
	page->flags &= ~(NODES_MASK << NODES_PGSHIFT);
	page->flags |= (node & NODES_MASK) << NODES_PGSHIFT;
}

static inline void set_page_links(struct page *page, enum zone_type zone,
	unsigned long node, unsigned long pfn)
{
	set_page_zone(page, zone);
	set_page_node(page, node);
#ifdef SECTION_IN_PAGE_FLAGS
	set_page_section(page, pfn_to_section_nr(pfn));
#endif
}

#ifdef CONFIG_MEMCG
static inline struct mem_cgroup *page_memcg(struct page *page)
{
	return page->mem_cgroup;
}
static inline struct mem_cgroup *page_memcg_rcu(struct page *page)
{
	WARN_ON_ONCE(!rcu_read_lock_held());
	return READ_ONCE(page->mem_cgroup);
}
#else
static inline struct mem_cgroup *page_memcg(struct page *page)
{
	return NULL;
}
static inline struct mem_cgroup *page_memcg_rcu(struct page *page)
{
	WARN_ON_ONCE(!rcu_read_lock_held());
	return NULL;
}
#endif

/*
 * Some inline functions in vmstat.h depend on page_zone()
 */
#include <linux/vmstat.h>

static __always_inline void *lowmem_page_address(const struct page *page)
{
	return page_to_virt(page);
}

#if defined(CONFIG_HIGHMEM) && !defined(WANT_PAGE_VIRTUAL)
#define HASHED_PAGE_VIRTUAL
#endif

#if defined(WANT_PAGE_VIRTUAL)
static inline void *page_address(const struct page *page)
{
	return page->virtual;
}
static inline void set_page_address(struct page *page, void *address)
{
	page->virtual = address;
}
#define page_address_init()  do { } while(0)
#endif

#if defined(HASHED_PAGE_VIRTUAL)
void *page_address(const struct page *page);
void set_page_address(struct page *page, void *virtual);
void page_address_init(void);
#endif

#if !defined(HASHED_PAGE_VIRTUAL) && !defined(WANT_PAGE_VIRTUAL)
#define page_address(page) lowmem_page_address(page)
#define set_page_address(page, address)  do { } while(0)
#define page_address_init()  do { } while(0)
#endif

extern void *page_rmapping(struct page *page);
extern struct anon_vma *page_anon_vma(struct page *page);
extern struct address_space *page_mapping(struct page *page);

extern struct address_space *__page_file_mapping(struct page *);

static inline
struct address_space *page_file_mapping(struct page *page)
{
	if (unlikely(PageSwapCache(page)))
		return __page_file_mapping(page);

	return page->mapping;
}

extern pgoff_t __page_file_index(struct page *page);

/*
 * Return the pagecache index of the passed page.  Regular pagecache pages
 * use ->index whereas swapcache pages use swp_offset(->private)
 */
static inline pgoff_t page_index(struct page *page)
{
	if (unlikely(PageSwapCache(page)))
		return __page_file_index(page);
	return page->index;
}

bool page_mapped(struct page *page);
struct address_space *page_mapping(struct page *page);

/*
 * Return true only if the page has been allocated with
 * ALLOC_NO_WATERMARKS and the low watermark was not
 * met implying that the system is under some pressure.
 */
static inline bool page_is_pfmemalloc(struct page *page)
{
	/*
	 * Page index cannot be this large so this must be
	 * a pfmemalloc page.
	 */
	return page->index == -1UL;
}

/*
 * Only to be called by the page allocator on a freshly allocated
 * page.
 */
static inline void set_page_pfmemalloc(struct page *page)
{
	page->index = -1UL;
}

static inline void clear_page_pfmemalloc(struct page *page)
{
	page->index = 0;
}

/*
 * Different kinds of faults, as returned by handle_mm_fault().
 * Used to decide whether a process gets delivered SIGBUS or
 * just gets major/minor fault counters bumped up.
 */

#define VM_FAULT_OOM	0x0001
#define VM_FAULT_SIGBUS	0x0002
#define VM_FAULT_MAJOR	0x0004
#define VM_FAULT_WRITE	0x0008	/* Special case for get_user_pages */
#define VM_FAULT_HWPOISON 0x0010	/* Hit poisoned small page */
#define VM_FAULT_HWPOISON_LARGE 0x0020  /* Hit poisoned large page. Index encoded in upper bits */
#define VM_FAULT_SIGSEGV 0x0040

#define VM_FAULT_NOPAGE	0x0100	/* ->fault installed the pte, not return page */
#define VM_FAULT_LOCKED	0x0200	/* ->fault locked the returned page */
#define VM_FAULT_RETRY	0x0400	/* ->fault blocked, must retry */
#define VM_FAULT_FALLBACK 0x0800	/* huge page fault failed, fall back to small */
#define VM_FAULT_DAX_LOCKED 0x1000	/* ->fault has locked DAX entry */

#define VM_FAULT_HWPOISON_LARGE_MASK 0xf000 /* encodes hpage index for large hwpoison */

#define VM_FAULT_ERROR	(VM_FAULT_OOM | VM_FAULT_SIGBUS | VM_FAULT_SIGSEGV | \
			 VM_FAULT_HWPOISON | VM_FAULT_HWPOISON_LARGE | \
			 VM_FAULT_FALLBACK)

/* Encode hstate index for a hwpoisoned large page */
#define VM_FAULT_SET_HINDEX(x) ((x) << 12)
#define VM_FAULT_GET_HINDEX(x) (((x) >> 12) & 0xf)

/*
 * Can be called by the pagefault handler when it gets a VM_FAULT_OOM.
 */
extern void pagefault_out_of_memory(void);

#define offset_in_page(p)	((unsigned long)(p) & ~PAGE_MASK)

/*
 * Flags passed to show_mem() and show_free_areas() to suppress output in
 * various contexts.
 */
#define SHOW_MEM_FILTER_NODES		(0x0001u)	/* disallowed nodes */

extern void show_free_areas(unsigned int flags);
extern bool skip_free_areas_node(unsigned int flags, int nid);

void shmem_set_file(struct vm_area_struct *vma, struct file *file);
int shmem_zero_setup(struct vm_area_struct *);
#ifdef CONFIG_SHMEM
bool shmem_mapping(struct address_space *mapping);
#else
static inline bool shmem_mapping(struct address_space *mapping)
{
	return false;
}
#endif

extern bool can_do_mlock(void);
extern int user_shm_lock(size_t, struct user_struct *);
extern void user_shm_unlock(size_t, struct user_struct *);

/*
 * Parameter block passed down to zap_pte_range in exceptional cases.
 */
struct zap_details {
	struct address_space *check_mapping;	/* Check page->mapping if set */
	pgoff_t	first_index;			/* Lowest page->index to unmap */
	pgoff_t last_index;			/* Highest page->index to unmap */
	bool ignore_dirty;			/* Ignore dirty pages */
	bool check_swap_entries;		/* Check also swap entries */
};

struct page *vm_normal_page(struct vm_area_struct *vma, unsigned long addr,
		pte_t pte);
struct page *vm_normal_page_pmd(struct vm_area_struct *vma, unsigned long addr,
				pmd_t pmd);

int zap_vma_ptes(struct vm_area_struct *vma, unsigned long address,
		unsigned long size);
void zap_page_range(struct vm_area_struct *vma, unsigned long address,
		unsigned long size, struct zap_details *);
void unmap_vmas(struct mmu_gather *tlb, struct vm_area_struct *start_vma,
		unsigned long start, unsigned long end);

/**
 * mm_walk - callbacks for walk_page_range
 * @pmd_entry: if set, called for each non-empty PMD (3rd-level) entry
 *	       this handler is required to be able to handle
 *	       pmd_trans_huge() pmds.  They may simply choose to
 *	       split_huge_page() instead of handling it explicitly.
 * @pte_entry: if set, called for each non-empty PTE (4th-level) entry
 * @pte_hole: if set, called for each hole at all levels
 * @hugetlb_entry: if set, called for each hugetlb entry
 * @test_walk: caller specific callback function to determine whether
 *             we walk over the current vma or not. Returning 0
 *             value means "do page table walk over the current vma,"
 *             and a negative one means "abort current page table walk
 *             right now." 1 means "skip the current vma."
 * @mm:        mm_struct representing the target process of page table walk
 * @vma:       vma currently walked (NULL if walking outside vmas)
 * @private:   private data for callbacks' usage
 *
 * (see the comment on walk_page_range() for more details)
 */
struct mm_walk {
	int (*pmd_entry)(pmd_t *pmd, unsigned long addr,
			 unsigned long next, struct mm_walk *walk);
	int (*pte_entry)(pte_t *pte, unsigned long addr,
			 unsigned long next, struct mm_walk *walk);
	int (*pte_hole)(unsigned long addr, unsigned long next,
			struct mm_walk *walk);
	int (*hugetlb_entry)(pte_t *pte, unsigned long hmask,
			     unsigned long addr, unsigned long next,
			     struct mm_walk *walk);
	int (*test_walk)(unsigned long addr, unsigned long next,
			struct mm_walk *walk);
	struct mm_struct *mm;
	struct vm_area_struct *vma;
	void *private;
};

int walk_page_range(unsigned long addr, unsigned long end,
		struct mm_walk *walk);
int walk_page_vma(struct vm_area_struct *vma, struct mm_walk *walk);
void free_pgd_range(struct mmu_gather *tlb, unsigned long addr,
		unsigned long end, unsigned long floor, unsigned long ceiling);
int copy_page_range(struct mm_struct *dst, struct mm_struct *src,
			struct vm_area_struct *vma);
void unmap_mapping_range(struct address_space *mapping,
		loff_t const holebegin, loff_t const holelen, int even_cows);
int follow_pfn(struct vm_area_struct *vma, unsigned long address,
	unsigned long *pfn);
int follow_phys(struct vm_area_struct *vma, unsigned long address,
		unsigned int flags, unsigned long *prot, resource_size_t *phys);
int generic_access_phys(struct vm_area_struct *vma, unsigned long addr,
			void *buf, int len, int write);

static inline void unmap_shared_mapping_range(struct address_space *mapping,
		loff_t const holebegin, loff_t const holelen)
{
	unmap_mapping_range(mapping, holebegin, holelen, 0);
}

extern void truncate_pagecache(struct inode *inode, loff_t new);
extern void truncate_setsize(struct inode *inode, loff_t newsize);
void pagecache_isize_extended(struct inode *inode, loff_t from, loff_t to);
void truncate_pagecache_range(struct inode *inode, loff_t offset, loff_t end);
int truncate_inode_page(struct address_space *mapping, struct page *page);
int generic_error_remove_page(struct address_space *mapping, struct page *page);
int invalidate_inode_page(struct page *page);

#ifdef CONFIG_MMU
extern int handle_mm_fault(struct vm_area_struct *vma, unsigned long address,
		unsigned int flags);
extern int fixup_user_fault(struct task_struct *tsk, struct mm_struct *mm,
			    unsigned long address, unsigned int fault_flags,
			    bool *unlocked);
#else
static inline int handle_mm_fault(struct vm_area_struct *vma,
		unsigned long address, unsigned int flags)
{
	/* should never happen if there's no MMU */
	BUG();
	return VM_FAULT_SIGBUS;
}
static inline int fixup_user_fault(struct task_struct *tsk,
		struct mm_struct *mm, unsigned long address,
		unsigned int fault_flags, bool *unlocked)
{
	/* should never happen if there's no MMU */
	BUG();
	return -EFAULT;
}
#endif

extern int access_process_vm(struct task_struct *tsk, unsigned long addr, void *buf, int len,
		unsigned int gup_flags);
extern int access_remote_vm(struct mm_struct *mm, unsigned long addr,
		void *buf, int len, unsigned int gup_flags);
extern int __access_remote_vm(struct task_struct *tsk, struct mm_struct *mm,
		unsigned long addr, void *buf, int len, unsigned int gup_flags);

long get_user_pages_remote(struct task_struct *tsk, struct mm_struct *mm,
			    unsigned long start, unsigned long nr_pages,
			    unsigned int gup_flags, struct page **pages,
			    struct vm_area_struct **vmas);
long get_user_pages(unsigned long start, unsigned long nr_pages,
			    unsigned int gup_flags, struct page **pages,
			    struct vm_area_struct **vmas);
long get_user_pages_locked(unsigned long start, unsigned long nr_pages,
		    unsigned int gup_flags, struct page **pages, int *locked);
long __get_user_pages_unlocked(struct task_struct *tsk, struct mm_struct *mm,
			       unsigned long start, unsigned long nr_pages,
			       struct page **pages, unsigned int gup_flags);
long get_user_pages_unlocked(unsigned long start, unsigned long nr_pages,
		    struct page **pages, unsigned int gup_flags);
#ifdef CONFIG_FS_DAX
long get_user_pages_longterm(unsigned long start, unsigned long nr_pages,
			    unsigned int gup_flags, struct page **pages,
			    struct vm_area_struct **vmas);
#else
static inline long get_user_pages_longterm(unsigned long start,
		unsigned long nr_pages, unsigned int gup_flags,
		struct page **pages, struct vm_area_struct **vmas)
{
	return get_user_pages(start, nr_pages, gup_flags, pages, vmas);
}
#endif /* CONFIG_FS_DAX */

int get_user_pages_fast(unsigned long start, int nr_pages, int write,
			struct page **pages);

/* Container for pinned pfns / pages */
struct frame_vector {
	unsigned int nr_allocated;	/* Number of frames we have space for */
	unsigned int nr_frames;	/* Number of frames stored in ptrs array */
	bool got_ref;		/* Did we pin pages by getting page ref? */
	bool is_pfns;		/* Does array contain pages or pfns? */
	void *ptrs[0];		/* Array of pinned pfns / pages. Use
				 * pfns_vector_pages() or pfns_vector_pfns()
				 * for access */
};

struct frame_vector *frame_vector_create(unsigned int nr_frames);
void frame_vector_destroy(struct frame_vector *vec);
int get_vaddr_frames(unsigned long start, unsigned int nr_pfns,
		     unsigned int gup_flags, struct frame_vector *vec);
void put_vaddr_frames(struct frame_vector *vec);
int frame_vector_to_pages(struct frame_vector *vec);
void frame_vector_to_pfns(struct frame_vector *vec);

static inline unsigned int frame_vector_count(struct frame_vector *vec)
{
	return vec->nr_frames;
}

static inline struct page **frame_vector_pages(struct frame_vector *vec)
{
	if (vec->is_pfns) {
		int err = frame_vector_to_pages(vec);

		if (err)
			return ERR_PTR(err);
	}
	return (struct page **)(vec->ptrs);
}

static inline unsigned long *frame_vector_pfns(struct frame_vector *vec)
{
	if (!vec->is_pfns)
		frame_vector_to_pfns(vec);
	return (unsigned long *)(vec->ptrs);
}

struct kvec;
int get_kernel_pages(const struct kvec *iov, int nr_pages, int write,
			struct page **pages);
int get_kernel_page(unsigned long start, int write, struct page **pages);
struct page *get_dump_page(unsigned long addr);

extern int try_to_release_page(struct page * page, gfp_t gfp_mask);
extern void do_invalidatepage(struct page *page, unsigned int offset,
			      unsigned int length);

int __set_page_dirty_nobuffers(struct page *page);
int __set_page_dirty_no_writeback(struct page *page);
int redirty_page_for_writepage(struct writeback_control *wbc,
				struct page *page);
void account_page_dirtied(struct page *page, struct address_space *mapping);
void account_page_cleaned(struct page *page, struct address_space *mapping,
			  struct bdi_writeback *wb);
int set_page_dirty(struct page *page);
int set_page_dirty_lock(struct page *page);
void cancel_dirty_page(struct page *page);
int clear_page_dirty_for_io(struct page *page);

int get_cmdline(struct task_struct *task, char *buffer, int buflen);

static inline bool vma_is_anonymous(struct vm_area_struct *vma)
{
	return !vma->vm_ops;
}

int vma_is_stack_for_current(struct vm_area_struct *vma);

extern unsigned long move_page_tables(struct vm_area_struct *vma,
		unsigned long old_addr, struct vm_area_struct *new_vma,
		unsigned long new_addr, unsigned long len,
		bool need_rmap_locks);
extern unsigned long change_protection(struct vm_area_struct *vma, unsigned long start,
			      unsigned long end, pgprot_t newprot,
			      int dirty_accountable, int prot_numa);
extern int mprotect_fixup(struct vm_area_struct *vma,
			  struct vm_area_struct **pprev, unsigned long start,
			  unsigned long end, unsigned long newflags);

/*
 * doesn't attempt to fault and will return short.
 */
int __get_user_pages_fast(unsigned long start, int nr_pages, int write,
			  struct page **pages);
/*
 * per-process(per-mm_struct) statistics.
 */
static inline unsigned long get_mm_counter(struct mm_struct *mm, int member)
{
	long val = atomic_long_read(&mm->rss_stat.count[member]);

#ifdef SPLIT_RSS_COUNTING
	/*
	 * counter is updated in asynchronous manner and may go to minus.
	 * But it's never be expected number for users.
	 */
	if (val < 0)
		val = 0;
#endif
	return (unsigned long)val;
}

static inline void add_mm_counter(struct mm_struct *mm, int member, long value)
{
	atomic_long_add(value, &mm->rss_stat.count[member]);
}

static inline void inc_mm_counter(struct mm_struct *mm, int member)
{
	atomic_long_inc(&mm->rss_stat.count[member]);
}

static inline void dec_mm_counter(struct mm_struct *mm, int member)
{
	atomic_long_dec(&mm->rss_stat.count[member]);
}

/* Optimized variant when page is already known not to be PageAnon */
static inline int mm_counter_file(struct page *page)
{
	if (PageSwapBacked(page))
		return MM_SHMEMPAGES;
	return MM_FILEPAGES;
}

static inline int mm_counter(struct page *page)
{
	if (PageAnon(page))
		return MM_ANONPAGES;
	return mm_counter_file(page);
}

static inline unsigned long get_mm_rss(struct mm_struct *mm)
{
	return get_mm_counter(mm, MM_FILEPAGES) +
		get_mm_counter(mm, MM_ANONPAGES) +
		get_mm_counter(mm, MM_SHMEMPAGES);
}

static inline unsigned long get_mm_hiwater_rss(struct mm_struct *mm)
{
	return max(mm->hiwater_rss, get_mm_rss(mm));
}

static inline unsigned long get_mm_hiwater_vm(struct mm_struct *mm)
{
	return max(mm->hiwater_vm, mm->total_vm);
}

static inline void update_hiwater_rss(struct mm_struct *mm)
{
	unsigned long _rss = get_mm_rss(mm);

	if ((mm)->hiwater_rss < _rss)
		(mm)->hiwater_rss = _rss;
}

static inline void update_hiwater_vm(struct mm_struct *mm)
{
	if (mm->hiwater_vm < mm->total_vm)
		mm->hiwater_vm = mm->total_vm;
}

static inline void reset_mm_hiwater_rss(struct mm_struct *mm)
{
	mm->hiwater_rss = get_mm_rss(mm);
}

static inline void setmax_mm_hiwater_rss(unsigned long *maxrss,
					 struct mm_struct *mm)
{
	unsigned long hiwater_rss = get_mm_hiwater_rss(mm);

	if (*maxrss < hiwater_rss)
		*maxrss = hiwater_rss;
}

#if defined(SPLIT_RSS_COUNTING)
void sync_mm_rss(struct mm_struct *mm);
#else
static inline void sync_mm_rss(struct mm_struct *mm)
{
}
#endif

#ifndef __HAVE_ARCH_PTE_DEVMAP
static inline int pte_devmap(pte_t pte)
{
	return 0;
}
#endif

int vma_wants_writenotify(struct vm_area_struct *vma, pgprot_t vm_page_prot);

extern pte_t *__get_locked_pte(struct mm_struct *mm, unsigned long addr,
			       spinlock_t **ptl);
static inline pte_t *get_locked_pte(struct mm_struct *mm, unsigned long addr,
				    spinlock_t **ptl)
{
	pte_t *ptep;
	__cond_lock(*ptl, ptep = __get_locked_pte(mm, addr, ptl));
	return ptep;
}

#ifdef __PAGETABLE_PUD_FOLDED
static inline int __pud_alloc(struct mm_struct *mm, pgd_t *pgd,
						unsigned long address)
{
	return 0;
}
#else
int __pud_alloc(struct mm_struct *mm, pgd_t *pgd, unsigned long address);
#endif

#if defined(__PAGETABLE_PMD_FOLDED) || !defined(CONFIG_MMU)
static inline int __pmd_alloc(struct mm_struct *mm, pud_t *pud,
						unsigned long address)
{
	return 0;
}

static inline void mm_nr_pmds_init(struct mm_struct *mm) {}

static inline unsigned long mm_nr_pmds(struct mm_struct *mm)
{
	return 0;
}

static inline void mm_inc_nr_pmds(struct mm_struct *mm) {}
static inline void mm_dec_nr_pmds(struct mm_struct *mm) {}

#else
int __pmd_alloc(struct mm_struct *mm, pud_t *pud, unsigned long address);

static inline void mm_nr_pmds_init(struct mm_struct *mm)
{
	atomic_long_set(&mm->nr_pmds, 0);
}

static inline unsigned long mm_nr_pmds(struct mm_struct *mm)
{
	return atomic_long_read(&mm->nr_pmds);
}

static inline void mm_inc_nr_pmds(struct mm_struct *mm)
{
	atomic_long_inc(&mm->nr_pmds);
}

static inline void mm_dec_nr_pmds(struct mm_struct *mm)
{
	atomic_long_dec(&mm->nr_pmds);
}
#endif

int __pte_alloc(struct mm_struct *mm, pmd_t *pmd, unsigned long address);
int __pte_alloc_kernel(pmd_t *pmd, unsigned long address);

/*
 * The following ifdef needed to get the 4level-fixup.h header to work.
 * Remove it when 4level-fixup.h has been removed.
 */
#if defined(CONFIG_MMU) && !defined(__ARCH_HAS_4LEVEL_HACK)
static inline pud_t *pud_alloc(struct mm_struct *mm, pgd_t *pgd, unsigned long address)
{
	return (unlikely(pgd_none(*pgd)) && __pud_alloc(mm, pgd, address))?
		NULL: pud_offset(pgd, address);
}

static inline pmd_t *pmd_alloc(struct mm_struct *mm, pud_t *pud, unsigned long address)
{
	return (unlikely(pud_none(*pud)) && __pmd_alloc(mm, pud, address))?
		NULL: pmd_offset(pud, address);
}
#endif /* CONFIG_MMU && !__ARCH_HAS_4LEVEL_HACK */

#if USE_SPLIT_PTE_PTLOCKS
#if ALLOC_SPLIT_PTLOCKS
void __init ptlock_cache_init(void);
extern bool ptlock_alloc(struct page *page);
extern void ptlock_free(struct page *page);

static inline spinlock_t *ptlock_ptr(struct page *page)
{
	return page->ptl;
}
#else /* ALLOC_SPLIT_PTLOCKS */
static inline void ptlock_cache_init(void)
{
}

static inline bool ptlock_alloc(struct page *page)
{
	return true;
}

static inline void ptlock_free(struct page *page)
{
}

static inline spinlock_t *ptlock_ptr(struct page *page)
{
	return &page->ptl;
}
#endif /* ALLOC_SPLIT_PTLOCKS */

static inline spinlock_t *pte_lockptr(struct mm_struct *mm, pmd_t *pmd)
{
	return ptlock_ptr(pmd_page(*pmd));
}

static inline bool ptlock_init(struct page *page)
{
	/*
	 * prep_new_page() initialize page->private (and therefore page->ptl)
	 * with 0. Make sure nobody took it in use in between.
	 *
	 * It can happen if arch try to use slab for page table allocation:
	 * slab code uses page->slab_cache, which share storage with page->ptl.
	 */
	VM_BUG_ON_PAGE(*(unsigned long *)&page->ptl, page);
	if (!ptlock_alloc(page))
		return false;
	spin_lock_init(ptlock_ptr(page));
	return true;
}

/* Reset page->mapping so free_pages_check won't complain. */
static inline void pte_lock_deinit(struct page *page)
{
	page->mapping = NULL;
	ptlock_free(page);
}

#else	/* !USE_SPLIT_PTE_PTLOCKS */
/*
 * We use mm->page_table_lock to guard all pagetable pages of the mm.
 */
static inline spinlock_t *pte_lockptr(struct mm_struct *mm, pmd_t *pmd)
{
	return &mm->page_table_lock;
}
static inline void ptlock_cache_init(void) {}
static inline bool ptlock_init(struct page *page) { return true; }
static inline void pte_lock_deinit(struct page *page) {}
#endif /* USE_SPLIT_PTE_PTLOCKS */

static inline void pgtable_init(void)
{
	ptlock_cache_init();
	pgtable_cache_init();
}

static inline bool pgtable_page_ctor(struct page *page)
{
	if (!ptlock_init(page))
		return false;
	inc_zone_page_state(page, NR_PAGETABLE);
	return true;
}

static inline void pgtable_page_dtor(struct page *page)
{
	pte_lock_deinit(page);
	dec_zone_page_state(page, NR_PAGETABLE);
}

#define pte_offset_map_lock(mm, pmd, address, ptlp)	\
({							\
	spinlock_t *__ptl = pte_lockptr(mm, pmd);	\
	pte_t *__pte = pte_offset_map(pmd, address);	\
	*(ptlp) = __ptl;				\
	spin_lock(__ptl);				\
	__pte;						\
})

#define pte_unmap_unlock(pte, ptl)	do {		\
	spin_unlock(ptl);				\
	pte_unmap(pte);					\
} while (0)

#define pte_alloc(mm, pmd, address)			\
	(unlikely(pmd_none(*(pmd))) && __pte_alloc(mm, pmd, address))

#define pte_alloc_map(mm, pmd, address)			\
	(pte_alloc(mm, pmd, address) ? NULL : pte_offset_map(pmd, address))

#define pte_alloc_map_lock(mm, pmd, address, ptlp)	\
	(pte_alloc(mm, pmd, address) ?			\
		 NULL : pte_offset_map_lock(mm, pmd, address, ptlp))

#define pte_alloc_kernel(pmd, address)			\
	((unlikely(pmd_none(*(pmd))) && __pte_alloc_kernel(pmd, address))? \
		NULL: pte_offset_kernel(pmd, address))

#if USE_SPLIT_PMD_PTLOCKS

static struct page *pmd_to_page(pmd_t *pmd)
{
	unsigned long mask = ~(PTRS_PER_PMD * sizeof(pmd_t) - 1);
	return virt_to_page((void *)((unsigned long) pmd & mask));
}

static inline spinlock_t *pmd_lockptr(struct mm_struct *mm, pmd_t *pmd)
{
	return ptlock_ptr(pmd_to_page(pmd));
}

static inline bool pgtable_pmd_page_ctor(struct page *page)
{
#ifdef CONFIG_TRANSPARENT_HUGEPAGE
	page->pmd_huge_pte = NULL;
#endif
	return ptlock_init(page);
}

static inline void pgtable_pmd_page_dtor(struct page *page)
{
#ifdef CONFIG_TRANSPARENT_HUGEPAGE
	VM_BUG_ON_PAGE(page->pmd_huge_pte, page);
#endif
	ptlock_free(page);
}

#define pmd_huge_pte(mm, pmd) (pmd_to_page(pmd)->pmd_huge_pte)

#else

static inline spinlock_t *pmd_lockptr(struct mm_struct *mm, pmd_t *pmd)
{
	return &mm->page_table_lock;
}

static inline bool pgtable_pmd_page_ctor(struct page *page) { return true; }
static inline void pgtable_pmd_page_dtor(struct page *page) {}

#define pmd_huge_pte(mm, pmd) ((mm)->pmd_huge_pte)

#endif

static inline spinlock_t *pmd_lock(struct mm_struct *mm, pmd_t *pmd)
{
	spinlock_t *ptl = pmd_lockptr(mm, pmd);
	spin_lock(ptl);
	return ptl;
}

extern void free_area_init(unsigned long * zones_size);
extern void free_area_init_node(int nid, unsigned long * zones_size,
		unsigned long zone_start_pfn, unsigned long *zholes_size);
extern void free_initmem(void);

/*
 * Free reserved pages within range [PAGE_ALIGN(start), end & PAGE_MASK)
 * into the buddy system. The freed pages will be poisoned with pattern
 * "poison" if it's within range [0, UCHAR_MAX].
 * Return pages freed into the buddy system.
 */
extern unsigned long free_reserved_area(void *start, void *end,
					int poison, char *s);

#ifdef	CONFIG_HIGHMEM
/*
 * Free a highmem page into the buddy system, adjusting totalhigh_pages
 * and totalram_pages.
 */
extern void free_highmem_page(struct page *page);
#endif

extern void adjust_managed_page_count(struct page *page, long count);
extern void mem_init_print_info(const char *str);

extern void reserve_bootmem_region(phys_addr_t start, phys_addr_t end);

/* Free the reserved page into the buddy system, so it gets managed. */
static inline void __free_reserved_page(struct page *page)
{
	ClearPageReserved(page);
	init_page_count(page);
	__free_page(page);
}

static inline void free_reserved_page(struct page *page)
{
	__free_reserved_page(page);
	adjust_managed_page_count(page, 1);
}

static inline void mark_page_reserved(struct page *page)
{
	SetPageReserved(page);
	adjust_managed_page_count(page, -1);
}

/*
 * Default method to free all the __init memory into the buddy system.
 * The freed pages will be poisoned with pattern "poison" if it's within
 * range [0, UCHAR_MAX].
 * Return pages freed into the buddy system.
 */
static inline unsigned long free_initmem_default(int poison)
{
	extern char __init_begin[], __init_end[];

	return free_reserved_area(&__init_begin, &__init_end,
				  poison, "unused kernel");
}

static inline unsigned long get_num_physpages(void)
{
	int nid;
	unsigned long phys_pages = 0;

	for_each_online_node(nid)
		phys_pages += node_present_pages(nid);

	return phys_pages;
}

#ifdef CONFIG_HAVE_MEMBLOCK_NODE_MAP
/*
 * With CONFIG_HAVE_MEMBLOCK_NODE_MAP set, an architecture may initialise its
 * zones, allocate the backing mem_map and account for memory holes in a more
 * architecture independent manner. This is a substitute for creating the
 * zone_sizes[] and zholes_size[] arrays and passing them to
 * free_area_init_node()
 *
 * An architecture is expected to register range of page frames backed by
 * physical memory with memblock_add[_node]() before calling
 * free_area_init_nodes() passing in the PFN each zone ends at. At a basic
 * usage, an architecture is expected to do something like
 *
 * unsigned long max_zone_pfns[MAX_NR_ZONES] = {max_dma, max_normal_pfn,
 * 							 max_highmem_pfn};
 * for_each_valid_physical_page_range()
 * 	memblock_add_node(base, size, nid)
 * free_area_init_nodes(max_zone_pfns);
 *
 * free_bootmem_with_active_regions() calls free_bootmem_node() for each
 * registered physical page range.  Similarly
 * sparse_memory_present_with_active_regions() calls memory_present() for
 * each range when SPARSEMEM is enabled.
 *
 * See mm/page_alloc.c for more information on each function exposed by
 * CONFIG_HAVE_MEMBLOCK_NODE_MAP.
 */
extern void free_area_init_nodes(unsigned long *max_zone_pfn);
unsigned long node_map_pfn_alignment(void);
unsigned long __absent_pages_in_range(int nid, unsigned long start_pfn,
						unsigned long end_pfn);
extern unsigned long absent_pages_in_range(unsigned long start_pfn,
						unsigned long end_pfn);
extern void get_pfn_range_for_nid(unsigned int nid,
			unsigned long *start_pfn, unsigned long *end_pfn);
extern unsigned long find_min_pfn_with_active_regions(void);
extern void free_bootmem_with_active_regions(int nid,
						unsigned long max_low_pfn);
extern void sparse_memory_present_with_active_regions(int nid);

#endif /* CONFIG_HAVE_MEMBLOCK_NODE_MAP */

#if !defined(CONFIG_HAVE_MEMBLOCK_NODE_MAP) && \
    !defined(CONFIG_HAVE_ARCH_EARLY_PFN_TO_NID)
static inline int __early_pfn_to_nid(unsigned long pfn,
					struct mminit_pfnnid_cache *state)
{
	return 0;
}
#else
/* please see mm/page_alloc.c */
extern int __meminit early_pfn_to_nid(unsigned long pfn);
/* there is a per-arch backend function. */
extern int __meminit __early_pfn_to_nid(unsigned long pfn,
					struct mminit_pfnnid_cache *state);
#endif

extern void set_dma_reserve(unsigned long new_dma_reserve);
extern void memmap_init_zone(unsigned long, int, unsigned long,
				unsigned long, enum memmap_context);
extern void setup_per_zone_wmarks(void);
extern int __meminit init_per_zone_wmark_min(void);
extern void mem_init(void);
extern void __init mmap_init(void);
extern void show_mem(unsigned int flags);
extern long si_mem_available(void);
extern void si_meminfo(struct sysinfo * val);
extern void si_meminfo_node(struct sysinfo *val, int nid);
#ifdef __HAVE_ARCH_RESERVED_KERNEL_PAGES
extern unsigned long arch_reserved_kernel_pages(void);
#endif

extern __printf(2, 3)
void warn_alloc(gfp_t gfp_mask, const char *fmt, ...);

extern void setup_per_cpu_pageset(void);

extern void zone_pcp_update(struct zone *zone);
extern void zone_pcp_reset(struct zone *zone);

/* page_alloc.c */
extern int min_free_kbytes;
extern int watermark_scale_factor;

/* nommu.c */
extern atomic_long_t mmap_pages_allocated;
extern int nommu_shrink_inode_mappings(struct inode *, size_t, size_t);

/* interval_tree.c */
void vma_interval_tree_insert(struct vm_area_struct *node,
			      struct rb_root *root);
void vma_interval_tree_insert_after(struct vm_area_struct *node,
				    struct vm_area_struct *prev,
				    struct rb_root *root);
void vma_interval_tree_remove(struct vm_area_struct *node,
			      struct rb_root *root);
struct vm_area_struct *vma_interval_tree_iter_first(struct rb_root *root,
				unsigned long start, unsigned long last);
struct vm_area_struct *vma_interval_tree_iter_next(struct vm_area_struct *node,
				unsigned long start, unsigned long last);

#define vma_interval_tree_foreach(vma, root, start, last)		\
	for (vma = vma_interval_tree_iter_first(root, start, last);	\
	     vma; vma = vma_interval_tree_iter_next(vma, start, last))

void anon_vma_interval_tree_insert(struct anon_vma_chain *node,
				   struct rb_root *root);
void anon_vma_interval_tree_remove(struct anon_vma_chain *node,
				   struct rb_root *root);
struct anon_vma_chain *anon_vma_interval_tree_iter_first(
	struct rb_root *root, unsigned long start, unsigned long last);
struct anon_vma_chain *anon_vma_interval_tree_iter_next(
	struct anon_vma_chain *node, unsigned long start, unsigned long last);
#ifdef CONFIG_DEBUG_VM_RB
void anon_vma_interval_tree_verify(struct anon_vma_chain *node);
#endif

#define anon_vma_interval_tree_foreach(avc, root, start, last)		 \
	for (avc = anon_vma_interval_tree_iter_first(root, start, last); \
	     avc; avc = anon_vma_interval_tree_iter_next(avc, start, last))

/* mmap.c */
extern int __vm_enough_memory(struct mm_struct *mm, long pages, int cap_sys_admin);
extern int __vma_adjust(struct vm_area_struct *vma, unsigned long start,
	unsigned long end, pgoff_t pgoff, struct vm_area_struct *insert,
	struct vm_area_struct *expand);
static inline int vma_adjust(struct vm_area_struct *vma, unsigned long start,
	unsigned long end, pgoff_t pgoff, struct vm_area_struct *insert)
{
	return __vma_adjust(vma, start, end, pgoff, insert, NULL);
}
extern struct vm_area_struct *vma_merge(struct mm_struct *,
	struct vm_area_struct *prev, unsigned long addr, unsigned long end,
	unsigned long vm_flags, struct anon_vma *, struct file *, pgoff_t,
	struct mempolicy *, struct vm_userfaultfd_ctx, const char __user *);
extern struct anon_vma *find_mergeable_anon_vma(struct vm_area_struct *);
extern int split_vma(struct mm_struct *,
	struct vm_area_struct *, unsigned long addr, int new_below);
extern int insert_vm_struct(struct mm_struct *, struct vm_area_struct *);
extern void __vma_link_rb(struct mm_struct *, struct vm_area_struct *,
	struct rb_node **, struct rb_node *);
extern void unlink_file_vma(struct vm_area_struct *);
extern struct vm_area_struct *copy_vma(struct vm_area_struct **,
	unsigned long addr, unsigned long len, pgoff_t pgoff,
	bool *need_rmap_locks);
extern void exit_mmap(struct mm_struct *);

static inline int check_data_rlimit(unsigned long rlim,
				    unsigned long new,
				    unsigned long start,
				    unsigned long end_data,
				    unsigned long start_data)
{
	if (rlim < RLIM_INFINITY) {
		if (((new - start) + (end_data - start_data)) > rlim)
			return -ENOSPC;
	}

	return 0;
}

extern int mm_take_all_locks(struct mm_struct *mm);
extern void mm_drop_all_locks(struct mm_struct *mm);

extern void set_mm_exe_file(struct mm_struct *mm, struct file *new_exe_file);
extern struct file *get_mm_exe_file(struct mm_struct *mm);
extern struct file *get_task_exe_file(struct task_struct *task);

extern bool may_expand_vm(struct mm_struct *, vm_flags_t, unsigned long npages);
extern void vm_stat_account(struct mm_struct *, vm_flags_t, long npages);

extern bool vma_is_special_mapping(const struct vm_area_struct *vma,
				   const struct vm_special_mapping *sm);
extern struct vm_area_struct *_install_special_mapping(struct mm_struct *mm,
				   unsigned long addr, unsigned long len,
				   unsigned long flags,
				   const struct vm_special_mapping *spec);
/* This is an obsolete alternative to _install_special_mapping. */
extern int install_special_mapping(struct mm_struct *mm,
				   unsigned long addr, unsigned long len,
				   unsigned long flags, struct page **pages);

extern unsigned long get_unmapped_area(struct file *, unsigned long, unsigned long, unsigned long, unsigned long);

extern unsigned long mmap_region(struct file *file, unsigned long addr,
	unsigned long len, vm_flags_t vm_flags, unsigned long pgoff);
extern unsigned long do_mmap(struct file *file, unsigned long addr,
	unsigned long len, unsigned long prot, unsigned long flags,
	vm_flags_t vm_flags, unsigned long pgoff, unsigned long *populate);
extern int do_munmap(struct mm_struct *, unsigned long, size_t);

static inline unsigned long
do_mmap_pgoff(struct file *file, unsigned long addr,
	unsigned long len, unsigned long prot, unsigned long flags,
	unsigned long pgoff, unsigned long *populate)
{
	return do_mmap(file, addr, len, prot, flags, 0, pgoff, populate);
}

#ifdef CONFIG_MMU
extern int __mm_populate(unsigned long addr, unsigned long len,
			 int ignore_errors);
static inline void mm_populate(unsigned long addr, unsigned long len)
{
	/* Ignore errors */
	(void) __mm_populate(addr, len, 1);
}
#else
static inline void mm_populate(unsigned long addr, unsigned long len) {}
#endif

/* These take the mm semaphore themselves */
extern int __must_check vm_brk(unsigned long, unsigned long);
extern int vm_munmap(unsigned long, size_t);
extern unsigned long __must_check vm_mmap(struct file *, unsigned long,
        unsigned long, unsigned long,
        unsigned long, unsigned long);

struct vm_unmapped_area_info {
#define VM_UNMAPPED_AREA_TOPDOWN 1
	unsigned long flags;
	unsigned long length;
	unsigned long low_limit;
	unsigned long high_limit;
	unsigned long align_mask;
	unsigned long align_offset;
};

extern unsigned long unmapped_area(struct vm_unmapped_area_info *info);
extern unsigned long unmapped_area_topdown(struct vm_unmapped_area_info *info);

/*
 * Search for an unmapped address range.
 *
 * We are looking for a range that:
 * - does not intersect with any VMA;
 * - is contained within the [low_limit, high_limit) interval;
 * - is at least the desired size.
 * - satisfies (begin_addr & align_mask) == (align_offset & align_mask)
 */
static inline unsigned long
vm_unmapped_area(struct vm_unmapped_area_info *info)
{
	if (info->flags & VM_UNMAPPED_AREA_TOPDOWN)
		return unmapped_area_topdown(info);
	else
		return unmapped_area(info);
}

/* truncate.c */
extern void truncate_inode_pages(struct address_space *, loff_t);
extern void truncate_inode_pages_range(struct address_space *,
				       loff_t lstart, loff_t lend);
extern void truncate_inode_pages_final(struct address_space *);

/* generic vm_area_ops exported for stackable file systems */
extern int filemap_fault(struct vm_area_struct *, struct vm_fault *);
extern void filemap_map_pages(struct fault_env *fe,
		pgoff_t start_pgoff, pgoff_t end_pgoff);
extern int filemap_page_mkwrite(struct vm_area_struct *vma, struct vm_fault *vmf);

/* mm/page-writeback.c */
int write_one_page(struct page *page, int wait);
void task_dirty_inc(struct task_struct *tsk);

/* readahead.c */
#define VM_MAX_READAHEAD	256	/* kbytes */
#define VM_MIN_READAHEAD	16	/* kbytes (includes current page) */

int force_page_cache_readahead(struct address_space *mapping, struct file *filp,
			pgoff_t offset, unsigned long nr_to_read);

void page_cache_sync_readahead(struct address_space *mapping,
			       struct file_ra_state *ra,
			       struct file *filp,
			       pgoff_t offset,
			       unsigned long size);

void page_cache_async_readahead(struct address_space *mapping,
				struct file_ra_state *ra,
				struct file *filp,
				struct page *pg,
				pgoff_t offset,
				unsigned long size);

extern unsigned long stack_guard_gap;
/* Generic expand stack which grows the stack according to GROWS{UP,DOWN} */
extern int expand_stack(struct vm_area_struct *vma, unsigned long address);

/* CONFIG_STACK_GROWSUP still needs to to grow downwards at some places */
extern int expand_downwards(struct vm_area_struct *vma,
		unsigned long address);
#if VM_GROWSUP
extern int expand_upwards(struct vm_area_struct *vma, unsigned long address);
#else
  #define expand_upwards(vma, address) (0)
#endif

/* Look up the first VMA which satisfies  addr < vm_end,  NULL if none. */
extern struct vm_area_struct * find_vma(struct mm_struct * mm, unsigned long addr);
extern struct vm_area_struct * find_vma_prev(struct mm_struct * mm, unsigned long addr,
					     struct vm_area_struct **pprev);

/* Look up the first VMA which intersects the interval start_addr..end_addr-1,
   NULL if none.  Assume start_addr < end_addr. */
static inline struct vm_area_struct * find_vma_intersection(struct mm_struct * mm, unsigned long start_addr, unsigned long end_addr)
{
	struct vm_area_struct * vma = find_vma(mm,start_addr);

	if (vma && end_addr <= vma->vm_start)
		vma = NULL;
	return vma;
}

static inline unsigned long vm_start_gap(struct vm_area_struct *vma)
{
	unsigned long vm_start = vma->vm_start;

	if (vma->vm_flags & VM_GROWSDOWN) {
		vm_start -= stack_guard_gap;
		if (vm_start > vma->vm_start)
			vm_start = 0;
	}
	return vm_start;
}

static inline unsigned long vm_end_gap(struct vm_area_struct *vma)
{
	unsigned long vm_end = vma->vm_end;

	if (vma->vm_flags & VM_GROWSUP) {
		vm_end += stack_guard_gap;
		if (vm_end < vma->vm_end)
			vm_end = -PAGE_SIZE;
	}
	return vm_end;
}

static inline unsigned long vma_pages(struct vm_area_struct *vma)
{
	return (vma->vm_end - vma->vm_start) >> PAGE_SHIFT;
}

/* Look up the first VMA which exactly match the interval vm_start ... vm_end */
static inline struct vm_area_struct *find_exact_vma(struct mm_struct *mm,
				unsigned long vm_start, unsigned long vm_end)
{
	struct vm_area_struct *vma = find_vma(mm, vm_start);

	if (vma && (vma->vm_start != vm_start || vma->vm_end != vm_end))
		vma = NULL;

	return vma;
}

#ifdef CONFIG_MMU
pgprot_t vm_get_page_prot(unsigned long vm_flags);
void vma_set_page_prot(struct vm_area_struct *vma);
#else
static inline pgprot_t vm_get_page_prot(unsigned long vm_flags)
{
	return __pgprot(0);
}
static inline void vma_set_page_prot(struct vm_area_struct *vma)
{
	vma->vm_page_prot = vm_get_page_prot(vma->vm_flags);
}
#endif

#ifdef CONFIG_NUMA_BALANCING
unsigned long change_prot_numa(struct vm_area_struct *vma,
			unsigned long start, unsigned long end);
#endif

struct vm_area_struct *find_extend_vma(struct mm_struct *, unsigned long addr);
int remap_pfn_range(struct vm_area_struct *, unsigned long addr,
			unsigned long pfn, unsigned long size, pgprot_t);
int vm_insert_page(struct vm_area_struct *, unsigned long addr, struct page *);
int vm_insert_pfn(struct vm_area_struct *vma, unsigned long addr,
			unsigned long pfn);
int vm_insert_pfn_prot(struct vm_area_struct *vma, unsigned long addr,
			unsigned long pfn, pgprot_t pgprot);
int vm_insert_mixed(struct vm_area_struct *vma, unsigned long addr,
			pfn_t pfn);
int vm_iomap_memory(struct vm_area_struct *vma, phys_addr_t start, unsigned long len);


struct page *follow_page_mask(struct vm_area_struct *vma,
			      unsigned long address, unsigned int foll_flags,
			      unsigned int *page_mask);

static inline struct page *follow_page(struct vm_area_struct *vma,
		unsigned long address, unsigned int foll_flags)
{
	unsigned int unused_page_mask;
	return follow_page_mask(vma, address, foll_flags, &unused_page_mask);
}

#define FOLL_WRITE	0x01	/* check pte is writable */
#define FOLL_TOUCH	0x02	/* mark page accessed */
#define FOLL_GET	0x04	/* do get_page on page */
#define FOLL_DUMP	0x08	/* give error on hole if it would be zero */
#define FOLL_FORCE	0x10	/* get_user_pages read/write w/o permission */
#define FOLL_NOWAIT	0x20	/* if a disk transfer is needed, start the IO
				 * and return without waiting upon it */
#define FOLL_POPULATE	0x40	/* fault in page */
#define FOLL_SPLIT	0x80	/* don't return transhuge pages, split them */
#define FOLL_HWPOISON	0x100	/* check page is hwpoisoned */
#define FOLL_NUMA	0x200	/* force NUMA hinting page fault */
#define FOLL_MIGRATION	0x400	/* wait for page to replace migration entry */
#define FOLL_TRIED	0x800	/* a retry, previous pass started an IO */
#define FOLL_MLOCK	0x1000	/* lock present pages */
#define FOLL_REMOTE	0x2000	/* we are working on non-current tsk/mm */
#define FOLL_COW	0x4000	/* internal GUP flag */
<<<<<<< HEAD
#define FOLL_CMA	0x80000	/* migrate if the page is from cma pageblock */
=======
#define FOLL_ANON	0x8000	/* don't do file mappings */
>>>>>>> 6c09f3af

typedef int (*pte_fn_t)(pte_t *pte, pgtable_t token, unsigned long addr,
			void *data);
extern int apply_to_page_range(struct mm_struct *mm, unsigned long address,
			       unsigned long size, pte_fn_t fn, void *data);


#ifdef CONFIG_PAGE_POISONING
extern bool page_poisoning_enabled(void);
extern void kernel_poison_pages(struct page *page, int numpages, int enable);
extern bool page_is_poisoned(struct page *page);
#else
static inline bool page_poisoning_enabled(void) { return false; }
static inline void kernel_poison_pages(struct page *page, int numpages,
					int enable) { }
static inline bool page_is_poisoned(struct page *page) { return false; }
#endif

#ifdef CONFIG_DEBUG_PAGEALLOC
extern bool _debug_pagealloc_enabled;
extern void __kernel_map_pages(struct page *page, int numpages, int enable);

static inline bool debug_pagealloc_enabled(void)
{
	return _debug_pagealloc_enabled;
}

static inline void
kernel_map_pages(struct page *page, int numpages, int enable)
{
	if (!debug_pagealloc_enabled())
		return;

	__kernel_map_pages(page, numpages, enable);
}
#ifdef CONFIG_HIBERNATION
extern bool kernel_page_present(struct page *page);
#endif	/* CONFIG_HIBERNATION */
#else	/* CONFIG_DEBUG_PAGEALLOC */
static inline void
kernel_map_pages(struct page *page, int numpages, int enable) {}
#ifdef CONFIG_HIBERNATION
static inline bool kernel_page_present(struct page *page) { return true; }
#endif	/* CONFIG_HIBERNATION */
static inline bool debug_pagealloc_enabled(void)
{
	return false;
}
#endif	/* CONFIG_DEBUG_PAGEALLOC */

#ifdef __HAVE_ARCH_GATE_AREA
extern struct vm_area_struct *get_gate_vma(struct mm_struct *mm);
extern int in_gate_area_no_mm(unsigned long addr);
extern int in_gate_area(struct mm_struct *mm, unsigned long addr);
#else
static inline struct vm_area_struct *get_gate_vma(struct mm_struct *mm)
{
	return NULL;
}
static inline int in_gate_area_no_mm(unsigned long addr) { return 0; }
static inline int in_gate_area(struct mm_struct *mm, unsigned long addr)
{
	return 0;
}
#endif	/* __HAVE_ARCH_GATE_AREA */

extern bool process_shares_mm(struct task_struct *p, struct mm_struct *mm);

#ifdef CONFIG_SYSCTL
extern int sysctl_drop_caches;
int drop_caches_sysctl_handler(struct ctl_table *, int,
					void __user *, size_t *, loff_t *);
#endif

void drop_slab(void);
void drop_slab_node(int nid);

#ifndef CONFIG_MMU
#define randomize_va_space 0
#else
extern int randomize_va_space;
#endif

const char * arch_vma_name(struct vm_area_struct *vma);
void print_vma_addr(char *prefix, unsigned long rip);

void sparse_mem_maps_populate_node(struct page **map_map,
				   unsigned long pnum_begin,
				   unsigned long pnum_end,
				   unsigned long map_count,
				   int nodeid);

struct page *sparse_mem_map_populate(unsigned long pnum, int nid);
pgd_t *vmemmap_pgd_populate(unsigned long addr, int node);
pud_t *vmemmap_pud_populate(pgd_t *pgd, unsigned long addr, int node);
pmd_t *vmemmap_pmd_populate(pud_t *pud, unsigned long addr, int node);
pte_t *vmemmap_pte_populate(pmd_t *pmd, unsigned long addr, int node);
void *vmemmap_alloc_block(unsigned long size, int node);
struct vmem_altmap;
void *__vmemmap_alloc_block_buf(unsigned long size, int node,
		struct vmem_altmap *altmap);
static inline void *vmemmap_alloc_block_buf(unsigned long size, int node)
{
	return __vmemmap_alloc_block_buf(size, node, NULL);
}

void vmemmap_verify(pte_t *, int, unsigned long, unsigned long);
int vmemmap_populate_basepages(unsigned long start, unsigned long end,
			       int node);
int vmemmap_populate(unsigned long start, unsigned long end, int node);
void vmemmap_populate_print_last(void);
#ifdef CONFIG_MEMORY_HOTPLUG
void vmemmap_free(unsigned long start, unsigned long end);
#endif
void register_page_bootmem_memmap(unsigned long section_nr, struct page *map,
				  unsigned long size);

enum mf_flags {
	MF_COUNT_INCREASED = 1 << 0,
	MF_ACTION_REQUIRED = 1 << 1,
	MF_MUST_KILL = 1 << 2,
	MF_SOFT_OFFLINE = 1 << 3,
};
extern int memory_failure(unsigned long pfn, int trapno, int flags);
extern void memory_failure_queue(unsigned long pfn, int trapno, int flags);
extern int unpoison_memory(unsigned long pfn);
extern int get_hwpoison_page(struct page *page);
#define put_hwpoison_page(page)	put_page(page)
extern int sysctl_memory_failure_early_kill;
extern int sysctl_memory_failure_recovery;
extern void shake_page(struct page *p, int access);
extern atomic_long_t num_poisoned_pages;
extern int soft_offline_page(struct page *page, int flags);


/*
 * Error handlers for various types of pages.
 */
enum mf_result {
	MF_IGNORED,	/* Error: cannot be handled */
	MF_FAILED,	/* Error: handling failed */
	MF_DELAYED,	/* Will be handled later */
	MF_RECOVERED,	/* Successfully recovered */
};

enum mf_action_page_type {
	MF_MSG_KERNEL,
	MF_MSG_KERNEL_HIGH_ORDER,
	MF_MSG_SLAB,
	MF_MSG_DIFFERENT_COMPOUND,
	MF_MSG_POISONED_HUGE,
	MF_MSG_HUGE,
	MF_MSG_FREE_HUGE,
	MF_MSG_UNMAP_FAILED,
	MF_MSG_DIRTY_SWAPCACHE,
	MF_MSG_CLEAN_SWAPCACHE,
	MF_MSG_DIRTY_MLOCKED_LRU,
	MF_MSG_CLEAN_MLOCKED_LRU,
	MF_MSG_DIRTY_UNEVICTABLE_LRU,
	MF_MSG_CLEAN_UNEVICTABLE_LRU,
	MF_MSG_DIRTY_LRU,
	MF_MSG_CLEAN_LRU,
	MF_MSG_TRUNCATED_LRU,
	MF_MSG_BUDDY,
	MF_MSG_BUDDY_2ND,
	MF_MSG_UNKNOWN,
};

#if defined(CONFIG_TRANSPARENT_HUGEPAGE) || defined(CONFIG_HUGETLBFS)
extern void clear_huge_page(struct page *page,
			    unsigned long addr,
			    unsigned int pages_per_huge_page);
extern void copy_user_huge_page(struct page *dst, struct page *src,
				unsigned long addr, struct vm_area_struct *vma,
				unsigned int pages_per_huge_page);
#endif /* CONFIG_TRANSPARENT_HUGEPAGE || CONFIG_HUGETLBFS */

extern struct page_ext_operations debug_guardpage_ops;
extern struct page_ext_operations page_poisoning_ops;

#ifdef CONFIG_DEBUG_PAGEALLOC
extern unsigned int _debug_guardpage_minorder;
extern bool _debug_guardpage_enabled;

static inline unsigned int debug_guardpage_minorder(void)
{
	return _debug_guardpage_minorder;
}

static inline bool debug_guardpage_enabled(void)
{
	return _debug_guardpage_enabled;
}

static inline bool page_is_guard(struct page *page)
{
	struct page_ext *page_ext;

	if (!debug_guardpage_enabled())
		return false;

	page_ext = lookup_page_ext(page);
	if (unlikely(!page_ext))
		return false;

	return test_bit(PAGE_EXT_DEBUG_GUARD, &page_ext->flags);
}
#else
static inline unsigned int debug_guardpage_minorder(void) { return 0; }
static inline bool debug_guardpage_enabled(void) { return false; }
static inline bool page_is_guard(struct page *page) { return false; }
#endif /* CONFIG_DEBUG_PAGEALLOC */

#if MAX_NUMNODES > 1
void __init setup_nr_node_ids(void);
#else
static inline void setup_nr_node_ids(void) {}
#endif

#endif /* __KERNEL__ */
#endif /* _LINUX_MM_H */<|MERGE_RESOLUTION|>--- conflicted
+++ resolved
@@ -346,7 +346,7 @@
 /*
  * These are the virtual MM functions - opening of an area, closing and
  * unmapping it (needed to keep files on disk up-to-date etc), pointer
- * to the functions called when a no-page or a wp-page exception occurs. 
+ * to the functions called when a no-page or a wp-page exception occurs.
  */
 struct vm_operations_struct {
 	void (*open)(struct vm_area_struct * area);
@@ -2247,11 +2247,8 @@
 #define FOLL_MLOCK	0x1000	/* lock present pages */
 #define FOLL_REMOTE	0x2000	/* we are working on non-current tsk/mm */
 #define FOLL_COW	0x4000	/* internal GUP flag */
-<<<<<<< HEAD
+#define FOLL_ANON	0x8000	/* don't do file mappings */
 #define FOLL_CMA	0x80000	/* migrate if the page is from cma pageblock */
-=======
-#define FOLL_ANON	0x8000	/* don't do file mappings */
->>>>>>> 6c09f3af
 
 typedef int (*pte_fn_t)(pte_t *pte, pgtable_t token, unsigned long addr,
 			void *data);
