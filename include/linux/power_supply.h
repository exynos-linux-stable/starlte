/*
 *  Universal power supply monitor class
 *
 *  Copyright © 2007  Anton Vorontsov <cbou@mail.ru>
 *  Copyright © 2004  Szabolcs Gyurko
 *  Copyright © 2003  Ian Molton <spyro@f2s.com>
 *
 *  Modified: 2004, Oct     Szabolcs Gyurko
 *
 *  You may use this code as per GPL version 2
 */

#ifndef __LINUX_POWER_SUPPLY_H__
#define __LINUX_POWER_SUPPLY_H__

#include <linux/device.h>
#include <linux/workqueue.h>
#include <linux/leds.h>
#include <linux/spinlock.h>
#include <linux/notifier.h>
#include <linux/types.h>

/*
 * All voltages, currents, charges, energies, time and temperatures in uV,
 * µA, µAh, µWh, seconds and tenths of degree Celsius unless otherwise
 * stated. It's driver's job to convert its raw values to units in which
 * this class operates.
 */

/*
 * For systems where the charger determines the maximum battery capacity
 * the min and max fields should be used to present these values to user
 * space. Unused/unknown fields will not appear in sysfs.
 */

enum {
	POWER_SUPPLY_STATUS_UNKNOWN = 0,
	POWER_SUPPLY_STATUS_CHARGING,
	POWER_SUPPLY_STATUS_DISCHARGING,
	POWER_SUPPLY_STATUS_NOT_CHARGING,
	POWER_SUPPLY_STATUS_FULL,
};

enum {
	POWER_SUPPLY_CHARGE_TYPE_UNKNOWN = 0,
	POWER_SUPPLY_CHARGE_TYPE_NONE,
	POWER_SUPPLY_CHARGE_TYPE_TRICKLE,
	POWER_SUPPLY_CHARGE_TYPE_FAST,
	POWER_SUPPLY_CHARGE_TYPE_SLOW,
};

enum {
	POWER_SUPPLY_HEALTH_UNKNOWN = 0,
	POWER_SUPPLY_HEALTH_GOOD,
	POWER_SUPPLY_HEALTH_OVERHEAT,
	POWER_SUPPLY_HEALTH_WARM,
	POWER_SUPPLY_HEALTH_DEAD,
	POWER_SUPPLY_HEALTH_OVERVOLTAGE,
	POWER_SUPPLY_HEALTH_UNSPEC_FAILURE,
	POWER_SUPPLY_HEALTH_COLD,
	POWER_SUPPLY_HEALTH_COOL,
	POWER_SUPPLY_HEALTH_WATCHDOG_TIMER_EXPIRE,
	POWER_SUPPLY_HEALTH_SAFETY_TIMER_EXPIRE,
	POWER_SUPPLY_HEALTH_UNDERVOLTAGE,
	POWER_SUPPLY_HEALTH_OVERHEATLIMIT,
	POWER_SUPPLY_HEALTH_MAX,
};

enum {
	POWER_SUPPLY_TECHNOLOGY_UNKNOWN = 0,
	POWER_SUPPLY_TECHNOLOGY_NiMH,
	POWER_SUPPLY_TECHNOLOGY_LION,
	POWER_SUPPLY_TECHNOLOGY_LIPO,
	POWER_SUPPLY_TECHNOLOGY_LiFe,
	POWER_SUPPLY_TECHNOLOGY_NiCd,
	POWER_SUPPLY_TECHNOLOGY_LiMn,
};

enum {
	POWER_SUPPLY_CAPACITY_LEVEL_UNKNOWN = 0,
	POWER_SUPPLY_CAPACITY_LEVEL_CRITICAL,
	POWER_SUPPLY_CAPACITY_LEVEL_LOW,
	POWER_SUPPLY_CAPACITY_LEVEL_NORMAL,
	POWER_SUPPLY_CAPACITY_LEVEL_HIGH,
	POWER_SUPPLY_CAPACITY_LEVEL_FULL,
};

enum {
	POWER_SUPPLY_SCOPE_UNKNOWN = 0,
	POWER_SUPPLY_SCOPE_SYSTEM,
	POWER_SUPPLY_SCOPE_DEVICE,
};

enum {
	POWER_SUPPLY_DP_DM_UNKNOWN = 0,
	POWER_SUPPLY_DP_DM_PREPARE = 1,
	POWER_SUPPLY_DP_DM_UNPREPARE = 2,
	POWER_SUPPLY_DP_DM_CONFIRMED_HVDCP3 = 3,
	POWER_SUPPLY_DP_DM_DP_PULSE = 4,
	POWER_SUPPLY_DP_DM_DM_PULSE = 5,
	POWER_SUPPLY_DP_DM_DP0P6_DMF = 6,
	POWER_SUPPLY_DP_DM_DP0P6_DM3P3 = 7,
	POWER_SUPPLY_DP_DM_DPF_DMF = 8,
	POWER_SUPPLY_DP_DM_DPR_DMR = 9,
};

enum power_supply_property {
	/* Properties of type `int' */
	POWER_SUPPLY_PROP_STATUS = 0,
	POWER_SUPPLY_PROP_CHARGE_TYPE,
	POWER_SUPPLY_PROP_HEALTH,
	POWER_SUPPLY_PROP_PRESENT,
	POWER_SUPPLY_PROP_ONLINE,
	POWER_SUPPLY_PROP_AUTHENTIC,
	POWER_SUPPLY_PROP_CHARGING_ENABLED,
	POWER_SUPPLY_PROP_TECHNOLOGY,
	POWER_SUPPLY_PROP_CYCLE_COUNT,
	POWER_SUPPLY_PROP_VOLTAGE_MAX,
	POWER_SUPPLY_PROP_VOLTAGE_MIN,
	POWER_SUPPLY_PROP_VOLTAGE_MAX_DESIGN,
	POWER_SUPPLY_PROP_VOLTAGE_MIN_DESIGN,
	POWER_SUPPLY_PROP_VOLTAGE_NOW,
	POWER_SUPPLY_PROP_VOLTAGE_AVG,
	POWER_SUPPLY_PROP_VOLTAGE_OCV,
	POWER_SUPPLY_PROP_VOLTAGE_BOOT,
	POWER_SUPPLY_PROP_INPUT_VOLTAGE_REGULATION,
	POWER_SUPPLY_PROP_CURRENT_MAX,
	POWER_SUPPLY_PROP_INPUT_CURRENT_MAX,
	POWER_SUPPLY_PROP_CURRENT_NOW,
	POWER_SUPPLY_PROP_CURRENT_AVG,
	POWER_SUPPLY_PROP_CURRENT_FULL,
	POWER_SUPPLY_PROP_CURRENT_BOOT,
	POWER_SUPPLY_PROP_POWER_DESIGN,
	POWER_SUPPLY_PROP_POWER_NOW,
	POWER_SUPPLY_PROP_POWER_AVG,
	POWER_SUPPLY_PROP_FILTER_CFG,
	POWER_SUPPLY_PROP_CHARGE_FULL_DESIGN,
	POWER_SUPPLY_PROP_CHARGE_EMPTY_DESIGN,
	POWER_SUPPLY_PROP_CHARGE_FULL,
	POWER_SUPPLY_PROP_CHARGE_EMPTY,
	POWER_SUPPLY_PROP_CHARGE_NOW,
	POWER_SUPPLY_PROP_CHARGE_AVG,
	POWER_SUPPLY_PROP_CHARGE_COUNTER,
	POWER_SUPPLY_PROP_CHARGE_OTG_CONTROL,
	POWER_SUPPLY_PROP_CHARGE_POWERED_OTG_CONTROL,
	POWER_SUPPLY_PROP_CHARGE_UNO_CONTROL,
	POWER_SUPPLY_PROP_CONSTANT_CHARGE_CURRENT,
	POWER_SUPPLY_PROP_CONSTANT_CHARGE_CURRENT_MAX,
	POWER_SUPPLY_PROP_CONSTANT_CHARGE_VOLTAGE,
	POWER_SUPPLY_PROP_CONSTANT_CHARGE_VOLTAGE_MAX,
	POWER_SUPPLY_PROP_CHARGE_CONTROL_LIMIT,
	POWER_SUPPLY_PROP_CHARGE_CONTROL_LIMIT_MAX,
	POWER_SUPPLY_PROP_INPUT_CURRENT_LIMIT,
	POWER_SUPPLY_PROP_CHARGE_COUNTER_SHADOW,
	POWER_SUPPLY_PROP_ENERGY_FULL_DESIGN,
	POWER_SUPPLY_PROP_ENERGY_EMPTY_DESIGN,
	POWER_SUPPLY_PROP_ENERGY_FULL,
	POWER_SUPPLY_PROP_ENERGY_EMPTY,
	POWER_SUPPLY_PROP_ENERGY_NOW,
	POWER_SUPPLY_PROP_ENERGY_AVG,
	POWER_SUPPLY_PROP_CAPACITY, /* in percents! */
	POWER_SUPPLY_PROP_CAPACITY_ALERT_MIN, /* in percents! */
	POWER_SUPPLY_PROP_CAPACITY_ALERT_MAX, /* in percents! */
	POWER_SUPPLY_PROP_CAPACITY_LEVEL,
	POWER_SUPPLY_PROP_TEMP,
	POWER_SUPPLY_PROP_TEMP_MAX,
	POWER_SUPPLY_PROP_TEMP_MIN,
	POWER_SUPPLY_PROP_TEMP_ALERT_MIN,
	POWER_SUPPLY_PROP_TEMP_ALERT_MAX,
	POWER_SUPPLY_PROP_COOL_TEMP,
	POWER_SUPPLY_PROP_WARM_TEMP,
	POWER_SUPPLY_PROP_TEMP_AMBIENT,
	POWER_SUPPLY_PROP_TEMP_AMBIENT_ALERT_MIN,
	POWER_SUPPLY_PROP_TEMP_AMBIENT_ALERT_MAX,
	POWER_SUPPLY_PROP_TIME_TO_EMPTY_NOW,
	POWER_SUPPLY_PROP_TIME_TO_EMPTY_AVG,
	POWER_SUPPLY_PROP_TIME_TO_FULL_NOW,
	POWER_SUPPLY_PROP_TIME_TO_FULL_AVG,
	POWER_SUPPLY_PROP_TYPE, /* use power_supply.type instead */
	POWER_SUPPLY_PROP_SCOPE,
	POWER_SUPPLY_PROP_CHARGE_TERM_CURRENT,
	POWER_SUPPLY_PROP_CALIBRATE,
	POWER_SUPPLY_PROP_SYSTEM_TEMP_LEVEL,
	POWER_SUPPLY_PROP_RESISTANCE,
	/* Local extensions */
	POWER_SUPPLY_PROP_USB_OTG,
	POWER_SUPPLY_PROP_CHARGE_ENABLED,
	/* Local extensions of type int64_t */
	POWER_SUPPLY_PROP_CHARGE_COUNTER_EXT,
	/* Properties of type `const char *' */
	POWER_SUPPLY_PROP_MANUFACTURER,
	POWER_SUPPLY_PROP_SERIAL_NUMBER,
	POWER_SUPPLY_PROP_AFC_CHARGER_MODE,
	POWER_SUPPLY_PROP_USB_HC,
	POWER_SUPPLY_PROP_MODEL_NAME,

	POWER_SUPPLY_PROP_MAX,
	POWER_SUPPLY_EXT_PROP_MAX = POWER_SUPPLY_PROP_MAX + 256,
};

enum power_supply_type {
	POWER_SUPPLY_TYPE_UNKNOWN = 0,
	POWER_SUPPLY_TYPE_BATTERY,			/* 1 */
	POWER_SUPPLY_TYPE_UPS,				/* 2 */
	POWER_SUPPLY_TYPE_MAINS,			/* 3 */
	POWER_SUPPLY_TYPE_USB,				/* Standard Downstream Port (4) */
	POWER_SUPPLY_TYPE_USB_DCP,			/* Dedicated Charging Port (5) */
	POWER_SUPPLY_TYPE_USB_CDP,			/* Charging Downstream Port (6) */
	POWER_SUPPLY_TYPE_USB_ACA,			/* Accessory Charger Adapters (7) */
	POWER_SUPPLY_TYPE_BMS,				/* Battery Monitor System (8) */
	POWER_SUPPLY_TYPE_MISC,				/* 9 */
	POWER_SUPPLY_TYPE_WIRELESS,			/* 10 */
	POWER_SUPPLY_TYPE_HV_WIRELESS,			/* 11 */
	POWER_SUPPLY_TYPE_PMA_WIRELESS,			/* 12 */
	POWER_SUPPLY_TYPE_CARDOCK,			/* 13 */
	POWER_SUPPLY_TYPE_UARTOFF,			/* 14 */
	POWER_SUPPLY_TYPE_OTG,				/* 15 */
	POWER_SUPPLY_TYPE_LAN_HUB,			/* 16 */
	POWER_SUPPLY_TYPE_MHL_500,			/* 17 */
	POWER_SUPPLY_TYPE_MHL_900,			/* 18 */
	POWER_SUPPLY_TYPE_MHL_1500,			/* 19 */
	POWER_SUPPLY_TYPE_MHL_USB,			/* 20 */
	POWER_SUPPLY_TYPE_SMART_OTG,			/* 21 */
	POWER_SUPPLY_TYPE_SMART_NOTG,			/* 22 */
	POWER_SUPPLY_TYPE_POWER_SHARING,		/* power sharing cable(23) */
	POWER_SUPPLY_TYPE_HV_MAINS,			/* 24 */
	POWER_SUPPLY_TYPE_HV_MAINS_12V,			/* 25 */
	POWER_SUPPLY_TYPE_HV_PREPARE_MAINS,		/* 26 */
	POWER_SUPPLY_TYPE_HV_ERR,			/* 27 */
	POWER_SUPPLY_TYPE_MHL_USB_100,			/* 28 */
	POWER_SUPPLY_TYPE_MHL_2000,			/* 29 */
	POWER_SUPPLY_TYPE_HV_UNKNOWN,			/* 30 */
	POWER_SUPPLY_TYPE_MDOCK_TA,			/* Mdock charger(31) */
	POWER_SUPPLY_TYPE_HMT_CONNECTED,		/* 32 */
	POWER_SUPPLY_TYPE_HMT_CHARGE,			/* 33 */
	POWER_SUPPLY_TYPE_WIRELESS_PACK,		/* 34 */
	POWER_SUPPLY_TYPE_WIRELESS_PACK_TA,		/* 35 */
	POWER_SUPPLY_TYPE_WIRELESS_STAND,       /* 36 */
	POWER_SUPPLY_TYPE_WIRELESS_HV_STAND,    /* 37 */
	POWER_SUPPLY_TYPE_PDIC,			/* 38 */
	POWER_SUPPLY_TYPE_HV_MAINS_CHG_LIMIT,	/* 39 */
	POWER_SUPPLY_TYPE_HV_QC20,			/* 40 - ILIM 1.8A - CHG 3.0A */
	POWER_SUPPLY_TYPE_HV_QC30,			/* 41 - ILIM 3.0A - CHG 3.5A (Step Charging 4.2A -> 3.0A) */
	POWER_SUPPLY_TYPE_MAX,
};
/* EXTENDED_ONLINE_TYPE */

#define POWER_SUPPLY_TYPE_HV_WIRELESS_ETX	100

enum power_supply_notifier_events {
	PSY_EVENT_PROP_CHANGED,
};

union power_supply_propval {
	int intval;
	const char *strval;
	int64_t int64val;
};

struct device_node;
struct power_supply;

/* Run-time specific power supply configuration */
struct power_supply_config {
	struct device_node *of_node;
	/* Driver private data */
	void *drv_data;

	char **supplied_to;
	size_t num_supplicants;
};

/* Description of power supply */
struct power_supply_desc {
	const char *name;
	enum power_supply_type type;
	enum power_supply_property *properties;
	size_t num_properties;

	/*
	 * Functions for drivers implementing power supply class.
	 * These shouldn't be called directly by other drivers for accessing
	 * this power supply. Instead use power_supply_*() functions (for
	 * example power_supply_get_property()).
	 */
	int (*get_property)(struct power_supply *psy,
			    enum power_supply_property psp,
			    union power_supply_propval *val);
	int (*set_property)(struct power_supply *psy,
			    enum power_supply_property psp,
			    const union power_supply_propval *val);
	/*
	 * property_is_writeable() will be called during registration
	 * of power supply. If this happens during device probe then it must
	 * not access internal data of device (because probe did not end).
	 */
	int (*property_is_writeable)(struct power_supply *psy,
				     enum power_supply_property psp);
	void (*external_power_changed)(struct power_supply *psy);
	void (*set_charged)(struct power_supply *psy);

	/*
	 * Set if thermal zone should not be created for this power supply.
	 * For example for virtual supplies forwarding calls to actual
	 * sensors or other supplies.
	 */
	bool no_thermal;
	/* For APM emulation, think legacy userspace. */
	int use_for_apm;
};

struct power_supply {
	const struct power_supply_desc *desc;

	char **supplied_to;
	size_t num_supplicants;

	char **supplied_from;
	size_t num_supplies;
	struct device_node *of_node;

	/* Driver private data */
	void *drv_data;

	/* private */
	struct device dev;
	struct work_struct changed_work;
	struct delayed_work deferred_register_work;
	spinlock_t changed_lock;
	bool changed;
<<<<<<< HEAD
=======
	bool initialized;
	bool removing;
>>>>>>> a0e86e8c
	atomic_t use_cnt;
#ifdef CONFIG_THERMAL
	struct thermal_zone_device *tzd;
	struct thermal_cooling_device *tcd;
#endif

#ifdef CONFIG_LEDS_TRIGGERS
	struct led_trigger *charging_full_trig;
	char *charging_full_trig_name;
	struct led_trigger *charging_trig;
	char *charging_trig_name;
	struct led_trigger *full_trig;
	char *full_trig_name;
	struct led_trigger *online_trig;
	char *online_trig_name;
	struct led_trigger *charging_blink_full_solid_trig;
	char *charging_blink_full_solid_trig_name;
#endif
};

/*
 * This is recommended structure to specify static power supply parameters.
 * Generic one, parametrizable for different power supplies. Power supply
 * class itself does not use it, but that's what implementing most platform
 * drivers, should try reuse for consistency.
 */

struct power_supply_info {
	const char *name;
	int technology;
	int voltage_max_design;
	int voltage_min_design;
	int charge_full_design;
	int charge_empty_design;
	int energy_full_design;
	int energy_empty_design;
	int use_for_apm;
};

extern struct atomic_notifier_head power_supply_notifier;
extern int power_supply_reg_notifier(struct notifier_block *nb);
extern void power_supply_unreg_notifier(struct notifier_block *nb);
extern struct power_supply *power_supply_get_by_name(const char *name);
extern void power_supply_put(struct power_supply *psy);
#ifdef CONFIG_OF
extern struct power_supply *power_supply_get_by_phandle(struct device_node *np,
							const char *property);
extern struct power_supply *devm_power_supply_get_by_phandle(
				    struct device *dev, const char *property);
#else /* !CONFIG_OF */
static inline struct power_supply *
power_supply_get_by_phandle(struct device_node *np, const char *property)
{ return NULL; }
static inline struct power_supply *
devm_power_supply_get_by_phandle(struct device *dev, const char *property)
{ return NULL; }
#endif /* CONFIG_OF */
extern void power_supply_changed(struct power_supply *psy);
extern int power_supply_am_i_supplied(struct power_supply *psy);
extern int power_supply_set_battery_charged(struct power_supply *psy);

#ifdef CONFIG_POWER_SUPPLY
extern int power_supply_is_system_supplied(void);
#else
static inline int power_supply_is_system_supplied(void) { return -ENOSYS; }
#endif

extern int power_supply_get_property(struct power_supply *psy,
			    enum power_supply_property psp,
			    union power_supply_propval *val);
extern int power_supply_set_property(struct power_supply *psy,
			    enum power_supply_property psp,
			    const union power_supply_propval *val);
extern int power_supply_property_is_writeable(struct power_supply *psy,
					enum power_supply_property psp);
extern void power_supply_external_power_changed(struct power_supply *psy);

extern struct power_supply *__must_check
power_supply_register(struct device *parent,
				 const struct power_supply_desc *desc,
				 const struct power_supply_config *cfg);
extern struct power_supply *__must_check
power_supply_register_no_ws(struct device *parent,
				 const struct power_supply_desc *desc,
				 const struct power_supply_config *cfg);
extern struct power_supply *__must_check
devm_power_supply_register(struct device *parent,
				 const struct power_supply_desc *desc,
				 const struct power_supply_config *cfg);
extern struct power_supply *__must_check
devm_power_supply_register_no_ws(struct device *parent,
				 const struct power_supply_desc *desc,
				 const struct power_supply_config *cfg);
extern void power_supply_unregister(struct power_supply *psy);
extern int power_supply_powers(struct power_supply *psy, struct device *dev);

extern void *power_supply_get_drvdata(struct power_supply *psy);
/* For APM emulation, think legacy userspace. */
extern struct class *power_supply_class;

static inline bool power_supply_is_amp_property(enum power_supply_property psp)
{
	switch (psp) {
	case POWER_SUPPLY_PROP_CHARGE_FULL_DESIGN:
	case POWER_SUPPLY_PROP_CHARGE_EMPTY_DESIGN:
	case POWER_SUPPLY_PROP_CHARGE_FULL:
	case POWER_SUPPLY_PROP_CHARGE_EMPTY:
	case POWER_SUPPLY_PROP_CHARGE_NOW:
	case POWER_SUPPLY_PROP_CHARGE_AVG:
	case POWER_SUPPLY_PROP_CHARGE_COUNTER:
	case POWER_SUPPLY_PROP_CONSTANT_CHARGE_CURRENT:
	case POWER_SUPPLY_PROP_CONSTANT_CHARGE_CURRENT_MAX:
	case POWER_SUPPLY_PROP_CURRENT_MAX:
	case POWER_SUPPLY_PROP_CURRENT_NOW:
	case POWER_SUPPLY_PROP_CURRENT_AVG:
	case POWER_SUPPLY_PROP_CURRENT_BOOT:
		return 1;
	default:
		break;
	}

	return 0;
}

static inline bool power_supply_is_watt_property(enum power_supply_property psp)
{
	switch (psp) {
	case POWER_SUPPLY_PROP_ENERGY_FULL_DESIGN:
	case POWER_SUPPLY_PROP_ENERGY_EMPTY_DESIGN:
	case POWER_SUPPLY_PROP_ENERGY_FULL:
	case POWER_SUPPLY_PROP_ENERGY_EMPTY:
	case POWER_SUPPLY_PROP_ENERGY_NOW:
	case POWER_SUPPLY_PROP_ENERGY_AVG:
	case POWER_SUPPLY_PROP_VOLTAGE_MAX:
	case POWER_SUPPLY_PROP_VOLTAGE_MIN:
	case POWER_SUPPLY_PROP_VOLTAGE_MAX_DESIGN:
	case POWER_SUPPLY_PROP_VOLTAGE_MIN_DESIGN:
	case POWER_SUPPLY_PROP_VOLTAGE_NOW:
	case POWER_SUPPLY_PROP_VOLTAGE_AVG:
	case POWER_SUPPLY_PROP_VOLTAGE_OCV:
	case POWER_SUPPLY_PROP_VOLTAGE_BOOT:
	case POWER_SUPPLY_PROP_CONSTANT_CHARGE_VOLTAGE:
	case POWER_SUPPLY_PROP_CONSTANT_CHARGE_VOLTAGE_MAX:
	case POWER_SUPPLY_PROP_POWER_NOW:
		return 1;
	default:
		break;
	}

	return 0;
}

#endif /* __LINUX_POWER_SUPPLY_H__ */<|MERGE_RESOLUTION|>--- conflicted
+++ resolved
@@ -183,17 +183,16 @@
 	POWER_SUPPLY_PROP_SYSTEM_TEMP_LEVEL,
 	POWER_SUPPLY_PROP_RESISTANCE,
 	/* Local extensions */
+	POWER_SUPPLY_PROP_USB_HC,
 	POWER_SUPPLY_PROP_USB_OTG,
 	POWER_SUPPLY_PROP_CHARGE_ENABLED,
 	/* Local extensions of type int64_t */
 	POWER_SUPPLY_PROP_CHARGE_COUNTER_EXT,
 	/* Properties of type `const char *' */
+	POWER_SUPPLY_PROP_MODEL_NAME,
 	POWER_SUPPLY_PROP_MANUFACTURER,
 	POWER_SUPPLY_PROP_SERIAL_NUMBER,
 	POWER_SUPPLY_PROP_AFC_CHARGER_MODE,
-	POWER_SUPPLY_PROP_USB_HC,
-	POWER_SUPPLY_PROP_MODEL_NAME,
-
 	POWER_SUPPLY_PROP_MAX,
 	POWER_SUPPLY_EXT_PROP_MAX = POWER_SUPPLY_PROP_MAX + 256,
 };
@@ -328,11 +327,8 @@
 	struct delayed_work deferred_register_work;
 	spinlock_t changed_lock;
 	bool changed;
-<<<<<<< HEAD
-=======
 	bool initialized;
 	bool removing;
->>>>>>> a0e86e8c
 	atomic_t use_cnt;
 #ifdef CONFIG_THERMAL
 	struct thermal_zone_device *tzd;
