/*
 * Generic GPIO API implementation for x86.
 *
 * Derived from the generic GPIO API for powerpc:
 *
 * Copyright (c) 2007-2008  MontaVista Software, Inc.
 *
 * Author: Anton Vorontsov <avorontsov@ru.mvista.com>
 *
 * This program is free software; you can redistribute it and/or modify
 * it under the terms of the GNU General Public License as published by
 * the Free Software Foundation; either version 2 of the License, or
 * (at your option) any later version.
 */

#ifndef _ASM_I386_GPIO_H
#define _ASM_I386_GPIO_H

#include <asm-generic/gpio.h>

#ifdef CONFIG_GPIOLIB

/*
 * Just call gpiolib.
 */
static inline int gpio_get_value(unsigned int gpio)
{
	return __gpio_get_value(gpio);
}

static inline void gpio_set_value(unsigned int gpio, int value)
{
	__gpio_set_value(gpio, value);
}

static inline int gpio_cansleep(unsigned int gpio)
{
	return __gpio_cansleep(gpio);
}

/*
 * Not implemented, yet.
 */
static inline int gpio_to_irq(unsigned int gpio)
{
	return -ENOSYS;
}

static inline int irq_to_gpio(unsigned int irq)
{
	return -EINVAL;
}

#endif /* CONFIG_GPIOLIB */

<<<<<<< HEAD
#endif /* _ASM_I386_GPIO_H */
=======
#endif /* CONFIG_X86_RDC321X */

#endif /* ASM_X86__GPIO_H */
>>>>>>> 1503af66
<|MERGE_RESOLUTION|>--- conflicted
+++ resolved
@@ -53,10 +53,4 @@
 
 #endif /* CONFIG_GPIOLIB */
 
-<<<<<<< HEAD
-#endif /* _ASM_I386_GPIO_H */
-=======
-#endif /* CONFIG_X86_RDC321X */
-
-#endif /* ASM_X86__GPIO_H */
->>>>>>> 1503af66
+#endif /* ASM_X86__GPIO_H */