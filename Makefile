--- conflicted
+++ resolved
@@ -400,15 +400,9 @@
 		   -fno-strict-aliasing -fno-common \
 		   -Werror-implicit-function-declaration \
 		   -Wno-format-security \
-<<<<<<< HEAD
 		   -Werror \
 		   -std=gnu89 $(call cc-option,-fno-PIE)
-
-
-=======
-		   -std=gnu89
 KBUILD_CPPFLAGS := -D__KERNEL__
->>>>>>> a779add5
 KBUILD_AFLAGS_KERNEL :=
 KBUILD_CFLAGS_KERNEL :=
 KBUILD_AFLAGS_MODULE  := -DMODULE
@@ -760,10 +754,10 @@
 endif
 
 ifdef CONFIG_RKP_CFP_JOPP
-# Don't use jump tables for switch statements, since this generates indirect jump (br) 
+# Don't use jump tables for switch statements, since this generates indirect jump (br)
 # instructions, which are very dangerous for kernel control flow integrity.
 KBUILD_CFLAGS	+= -fno-jump-tables
-endif 
+endif
 
 ifdef CONFIG_DEBUG_INFO_REDUCED
 KBUILD_CFLAGS 	+= $(call cc-option, -femit-struct-debug-baseonly) \
