/*
 * wm_adsp.c  --  Wolfson ADSP support
 *
 * Copyright 2012 Wolfson Microelectronics plc
 *
 * Author: Mark Brown <broonie@opensource.wolfsonmicro.com>
 *
 * This program is free software; you can redistribute it and/or modify
 * it under the terms of the GNU General Public License version 2 as
 * published by the Free Software Foundation.
 */

#include <linux/module.h>
#include <linux/moduleparam.h>
#include <linux/init.h>
#include <linux/delay.h>
#include <linux/firmware.h>
#include <linux/list.h>
#include <linux/of.h>
#include <linux/pm.h>
#include <linux/pm_runtime.h>
#include <linux/regmap.h>
#include <linux/regulator/consumer.h>
#include <linux/slab.h>
#include <linux/vmalloc.h>
#include <linux/workqueue.h>
#include <linux/debugfs.h>
#include <sound/core.h>
#include <sound/pcm.h>
#include <sound/pcm_params.h>
#include <sound/soc.h>
#include <sound/jack.h>
#include <sound/initval.h>
#include <sound/tlv.h>

#include "wm_adsp.h"

#define adsp_crit(_dsp, fmt, ...) \
	dev_crit(_dsp->dev, "DSP%d: " fmt, _dsp->num, ##__VA_ARGS__)
#define adsp_err(_dsp, fmt, ...) \
	dev_err(_dsp->dev, "DSP%d: " fmt, _dsp->num, ##__VA_ARGS__)
#define adsp_warn(_dsp, fmt, ...) \
	dev_warn(_dsp->dev, "DSP%d: " fmt, _dsp->num, ##__VA_ARGS__)
#define adsp_info(_dsp, fmt, ...) \
	dev_info(_dsp->dev, "DSP%d: " fmt, _dsp->num, ##__VA_ARGS__)
#define adsp_dbg(_dsp, fmt, ...) \
	dev_dbg(_dsp->dev, "DSP%d: " fmt, _dsp->num, ##__VA_ARGS__)

#define ADSP1_CONTROL_1                   0x00
#define ADSP1_CONTROL_2                   0x02
#define ADSP1_CONTROL_3                   0x03
#define ADSP1_CONTROL_4                   0x04
#define ADSP1_CONTROL_5                   0x06
#define ADSP1_CONTROL_6                   0x07
#define ADSP1_CONTROL_7                   0x08
#define ADSP1_CONTROL_8                   0x09
#define ADSP1_CONTROL_9                   0x0A
#define ADSP1_CONTROL_10                  0x0B
#define ADSP1_CONTROL_11                  0x0C
#define ADSP1_CONTROL_12                  0x0D
#define ADSP1_CONTROL_13                  0x0F
#define ADSP1_CONTROL_14                  0x10
#define ADSP1_CONTROL_15                  0x11
#define ADSP1_CONTROL_16                  0x12
#define ADSP1_CONTROL_17                  0x13
#define ADSP1_CONTROL_18                  0x14
#define ADSP1_CONTROL_19                  0x16
#define ADSP1_CONTROL_20                  0x17
#define ADSP1_CONTROL_21                  0x18
#define ADSP1_CONTROL_22                  0x1A
#define ADSP1_CONTROL_23                  0x1B
#define ADSP1_CONTROL_24                  0x1C
#define ADSP1_CONTROL_25                  0x1E
#define ADSP1_CONTROL_26                  0x20
#define ADSP1_CONTROL_27                  0x21
#define ADSP1_CONTROL_28                  0x22
#define ADSP1_CONTROL_29                  0x23
#define ADSP1_CONTROL_30                  0x24
#define ADSP1_CONTROL_31                  0x26

/*
 * ADSP1 Control 19
 */
#define ADSP1_WDMA_BUFFER_LENGTH_MASK     0x00FF  /* DSP1_WDMA_BUFFER_LENGTH - [7:0] */
#define ADSP1_WDMA_BUFFER_LENGTH_SHIFT         0  /* DSP1_WDMA_BUFFER_LENGTH - [7:0] */
#define ADSP1_WDMA_BUFFER_LENGTH_WIDTH         8  /* DSP1_WDMA_BUFFER_LENGTH - [7:0] */


/*
 * ADSP1 Control 30
 */
#define ADSP1_DBG_CLK_ENA                 0x0008  /* DSP1_DBG_CLK_ENA */
#define ADSP1_DBG_CLK_ENA_MASK            0x0008  /* DSP1_DBG_CLK_ENA */
#define ADSP1_DBG_CLK_ENA_SHIFT                3  /* DSP1_DBG_CLK_ENA */
#define ADSP1_DBG_CLK_ENA_WIDTH                1  /* DSP1_DBG_CLK_ENA */
#define ADSP1_SYS_ENA                     0x0004  /* DSP1_SYS_ENA */
#define ADSP1_SYS_ENA_MASK                0x0004  /* DSP1_SYS_ENA */
#define ADSP1_SYS_ENA_SHIFT                    2  /* DSP1_SYS_ENA */
#define ADSP1_SYS_ENA_WIDTH                    1  /* DSP1_SYS_ENA */
#define ADSP1_CORE_ENA                    0x0002  /* DSP1_CORE_ENA */
#define ADSP1_CORE_ENA_MASK               0x0002  /* DSP1_CORE_ENA */
#define ADSP1_CORE_ENA_SHIFT                   1  /* DSP1_CORE_ENA */
#define ADSP1_CORE_ENA_WIDTH                   1  /* DSP1_CORE_ENA */
#define ADSP1_START                       0x0001  /* DSP1_START */
#define ADSP1_START_MASK                  0x0001  /* DSP1_START */
#define ADSP1_START_SHIFT                      0  /* DSP1_START */
#define ADSP1_START_WIDTH                      1  /* DSP1_START */

/*
 * ADSP1 Control 31
 */
#define ADSP1_CLK_SEL_MASK                0x0007  /* CLK_SEL_ENA */
#define ADSP1_CLK_SEL_SHIFT                    0  /* CLK_SEL_ENA */
#define ADSP1_CLK_SEL_WIDTH                    3  /* CLK_SEL_ENA */

#define ADSP2_CONTROL                     0x0
#define ADSP2_CLOCKING                    0x1
#define ADSP2V2_CLOCKING                  0x2
#define ADSP2_STATUS1                     0x4
#define ADSP2_WDMA_CONFIG_1               0x30
#define ADSP2_WDMA_CONFIG_2               0x31
#define ADSP2V2_WDMA_CONFIG_2             0x32
#define ADSP2_RDMA_CONFIG_1               0x34

#define ADSP2_SCRATCH0                    0x40
#define ADSP2_SCRATCH1                    0x41
#define ADSP2_SCRATCH2                    0x42
#define ADSP2_SCRATCH3                    0x43

#define ADSP2V2_SCRATCH0_1                0x40
#define ADSP2V2_SCRATCH2_3                0x42

/*
 * ADSP2 Control
 */

#define ADSP2_MEM_ENA                     0x0010  /* DSP1_MEM_ENA */
#define ADSP2_MEM_ENA_MASK                0x0010  /* DSP1_MEM_ENA */
#define ADSP2_MEM_ENA_SHIFT                    4  /* DSP1_MEM_ENA */
#define ADSP2_MEM_ENA_WIDTH                    1  /* DSP1_MEM_ENA */
#define ADSP2_SYS_ENA                     0x0004  /* DSP1_SYS_ENA */
#define ADSP2_SYS_ENA_MASK                0x0004  /* DSP1_SYS_ENA */
#define ADSP2_SYS_ENA_SHIFT                    2  /* DSP1_SYS_ENA */
#define ADSP2_SYS_ENA_WIDTH                    1  /* DSP1_SYS_ENA */
#define ADSP2_CORE_ENA                    0x0002  /* DSP1_CORE_ENA */
#define ADSP2_CORE_ENA_MASK               0x0002  /* DSP1_CORE_ENA */
#define ADSP2_CORE_ENA_SHIFT                   1  /* DSP1_CORE_ENA */
#define ADSP2_CORE_ENA_WIDTH                   1  /* DSP1_CORE_ENA */
#define ADSP2_START                       0x0001  /* DSP1_START */
#define ADSP2_START_MASK                  0x0001  /* DSP1_START */
#define ADSP2_START_SHIFT                      0  /* DSP1_START */
#define ADSP2_START_WIDTH                      1  /* DSP1_START */

/*
 * ADSP2 clocking
 */
#define ADSP2_CLK_SEL_MASK                0x0007  /* CLK_SEL_ENA */
#define ADSP2_CLK_SEL_SHIFT                    0  /* CLK_SEL_ENA */
#define ADSP2_CLK_SEL_WIDTH                    3  /* CLK_SEL_ENA */

/*
 * ADSP2V2 clocking
 */
#define ADSP2V2_CLK_SEL_MASK             0x70000  /* CLK_SEL_ENA */
#define ADSP2V2_CLK_SEL_SHIFT                 16  /* CLK_SEL_ENA */
#define ADSP2V2_CLK_SEL_WIDTH                  3  /* CLK_SEL_ENA */

#define ADSP2V2_RATE_MASK                 0x7800  /* DSP_RATE */
#define ADSP2V2_RATE_SHIFT                    11  /* DSP_RATE */
#define ADSP2V2_RATE_WIDTH                     4  /* DSP_RATE */

/*
 * ADSP2 Status 1
 */
#define ADSP2_RAM_RDY                     0x0001
#define ADSP2_RAM_RDY_MASK                0x0001
#define ADSP2_RAM_RDY_SHIFT                    0
#define ADSP2_RAM_RDY_WIDTH                    1

/*
 * ADSP2 Lock support
 */
#define ADSP2_LOCK_CODE_0                    0x5555
#define ADSP2_LOCK_CODE_1                    0xAAAA

#define ADSP2_WATCHDOG                       0x0A
#define ADSP2_BUS_ERR_ADDR                   0x52
#define ADSP2_REGION_LOCK_STATUS             0x64
#define ADSP2_LOCK_REGION_1_LOCK_REGION_0    0x66
#define ADSP2_LOCK_REGION_3_LOCK_REGION_2    0x68
#define ADSP2_LOCK_REGION_5_LOCK_REGION_4    0x6A
#define ADSP2_LOCK_REGION_7_LOCK_REGION_6    0x6C
#define ADSP2_LOCK_REGION_9_LOCK_REGION_8    0x6E
#define ADSP2_LOCK_REGION_CTRL               0x7A
#define ADSP2_PMEM_ERR_ADDR_XMEM_ERR_ADDR    0x7C

#define ADSP2_REGION_LOCK_ERR_MASK           0x8000
#define ADSP2_SLAVE_ERR_MASK                 0x4000
#define ADSP2_WDT_TIMEOUT_STS_MASK           0x2000
#define ADSP2_CTRL_ERR_PAUSE_ENA             0x0002
#define ADSP2_CTRL_ERR_EINT                  0x0001

#define ADSP2_BUS_ERR_ADDR_MASK              0x00FFFFFF
#define ADSP2_XMEM_ERR_ADDR_MASK             0x0000FFFF
#define ADSP2_PMEM_ERR_ADDR_MASK             0x7FFF0000
#define ADSP2_PMEM_ERR_ADDR_SHIFT            16
#define ADSP2_WDT_ENA_MASK                   0xFFFFFFFD

#define ADSP2_LOCK_REGION_SHIFT              16

#define ADSP_MAX_STD_CTRL_SIZE               512

#define WM_ADSP_ACKED_CTL_TIMEOUT_MS         100
#define WM_ADSP_ACKED_CTL_N_QUICKPOLLS       10
#define WM_ADSP_ACKED_CTL_MIN_VALUE          0
#define WM_ADSP_ACKED_CTL_MAX_VALUE          0xFFFFFF

/*
 * Event control messages
 */
#define WM_ADSP_FW_EVENT_SHUTDOWN            0x000001

struct wm_adsp_buf {
	struct list_head list;
	void *buf;
};

static struct wm_adsp_buf *wm_adsp_buf_alloc(const void *src, size_t len,
					     struct list_head *list)
{
	struct wm_adsp_buf *buf = kzalloc(sizeof(*buf), GFP_KERNEL);

	if (buf == NULL)
		return NULL;

	buf->buf = vmalloc(len);
	if (!buf->buf) {
		kfree(buf);
		return NULL;
	}
	memcpy(buf->buf, src, len);

	if (list)
		list_add_tail(&buf->list, list);

	return buf;
}

static void wm_adsp_buf_free(struct list_head *list)
{
	while (!list_empty(list)) {
		struct wm_adsp_buf *buf = list_first_entry(list,
							   struct wm_adsp_buf,
							   list);
		list_del(&buf->list);
		vfree(buf->buf);
		kfree(buf);
	}
}

#define WM_ADSP_FW_MBC_VSS  0
#define WM_ADSP_FW_HIFI     1
#define WM_ADSP_FW_TX       2
#define WM_ADSP_FW_TX_SPK   3
#define WM_ADSP_FW_RX       4
#define WM_ADSP_FW_RX_ANC   5
#define WM_ADSP_FW_CTRL     6
#define WM_ADSP_FW_ASR      7
#define WM_ADSP_FW_TRACE    8
#define WM_ADSP_FW_SPK_PROT 9
#define WM_ADSP_FW_MISC     10

#define WM_ADSP_NUM_FW      11

static const char *wm_adsp_fw_text[WM_ADSP_NUM_FW] = {
	[WM_ADSP_FW_MBC_VSS] =  "MBC/VSS",
	[WM_ADSP_FW_HIFI] =     "MasterHiFi",
	[WM_ADSP_FW_TX] =       "Tx",
	[WM_ADSP_FW_TX_SPK] =   "Tx Speaker",
	[WM_ADSP_FW_RX] =       "Rx",
	[WM_ADSP_FW_RX_ANC] =   "Rx ANC",
	[WM_ADSP_FW_CTRL] =     "Voice Ctrl",
	[WM_ADSP_FW_ASR] =      "ASR Assist",
	[WM_ADSP_FW_TRACE] =    "Dbg Trace",
	[WM_ADSP_FW_SPK_PROT] = "Protection",
	[WM_ADSP_FW_MISC] =     "Misc",
};

struct wm_adsp_system_config_xm_hdr {
	__be32 sys_enable;
	__be32 fw_id;
	__be32 fw_rev;
	__be32 boot_status;
	__be32 watchdog;
	__be32 dma_buffer_size;
	__be32 rdma[6];
	__be32 wdma[8];
	__be32 build_job_name[3];
	__be32 build_job_number;
};

struct wm_adsp_alg_xm_struct {
	__be32 magic;
	__be32 smoothing;
	__be32 threshold;
	__be32 host_buf_ptr;
	__be32 start_seq;
	__be32 high_water_mark;
	__be32 low_water_mark;
	__be64 smoothed_power;
};

struct wm_adsp_buffer {
	__be32 X_buf_base;		/* XM base addr of first X area */
	__be32 X_buf_size;		/* Size of 1st X area in words */
	__be32 X_buf_base2;		/* XM base addr of 2nd X area */
	__be32 X_buf_brk;		/* Total X size in words */
	__be32 Y_buf_base;		/* YM base addr of Y area */
	__be32 wrap;			/* Total size X and Y in words */
	__be32 high_water_mark;		/* Point at which IRQ is asserted */
	__be32 irq_count;		/* bits 1-31 count IRQ assertions */
	__be32 irq_ack;			/* acked IRQ count, bit 0 enables IRQ */
	__be32 next_write_index;	/* word index of next write */
	__be32 next_read_index;		/* word index of next read */
	__be32 error;			/* error if any */
	__be32 oldest_block_index;	/* word index of oldest surviving */
	__be32 requested_rewind;	/* how many blocks rewind was done */
	__be32 reserved_space;		/* internal */
	__be32 min_free;		/* min free space since stream start */
	__be32 blocks_written[2];	/* total blocks written (64 bit) */
	__be32 words_written[2];	/* total words written (64 bit) */
};

struct wm_adsp_compr;

struct wm_adsp_compr_buf {
	struct wm_adsp *dsp;
	struct wm_adsp_compr *compr;

	struct wm_adsp_buffer_region *regions;
	u32 host_buf_ptr;

	u32 error;
	u32 irq_count;
	int read_index;
	int avail;
};

struct wm_adsp_compr {
	struct wm_adsp *dsp;
	struct wm_adsp_compr_buf *buf;

	struct snd_compr_stream *stream;
	struct snd_compressed_buffer size;

	u32 *raw_buf;
	unsigned int copied_total;

	unsigned int sample_rate;
};

#define WM_ADSP_DATA_WORD_SIZE         3

#define WM_ADSP_MIN_FRAGMENTS          1
#define WM_ADSP_MAX_FRAGMENTS          256
#define WM_ADSP_MIN_FRAGMENT_SIZE      (64 * WM_ADSP_DATA_WORD_SIZE)
#define WM_ADSP_MAX_FRAGMENT_SIZE      (4096 * WM_ADSP_DATA_WORD_SIZE)

#define WM_ADSP_ALG_XM_STRUCT_MAGIC    0x49aec7

#define HOST_BUFFER_FIELD(field) \
	(offsetof(struct wm_adsp_buffer, field) / sizeof(__be32))

#define ALG_XM_FIELD(field) \
	(offsetof(struct wm_adsp_alg_xm_struct, field) / sizeof(__be32))

static int wm_adsp_buffer_init(struct wm_adsp *dsp);
static int wm_adsp_buffer_free(struct wm_adsp *dsp);

struct wm_adsp_buffer_region {
	unsigned int offset;
	unsigned int cumulative_size;
	unsigned int mem_type;
	unsigned int base_addr;
};

static struct wm_adsp_buffer_region_def default_regions[] = {
	{
		.mem_type = WMFW_ADSP2_XM,
		.base_offset = HOST_BUFFER_FIELD(X_buf_base),
		.size_offset = HOST_BUFFER_FIELD(X_buf_size),
	},
	{
		.mem_type = WMFW_ADSP2_XM,
		.base_offset = HOST_BUFFER_FIELD(X_buf_base2),
		.size_offset = HOST_BUFFER_FIELD(X_buf_brk),
	},
	{
		.mem_type = WMFW_ADSP2_YM,
		.base_offset = HOST_BUFFER_FIELD(Y_buf_base),
		.size_offset = HOST_BUFFER_FIELD(wrap),
	},
};

static struct wm_adsp_fw_caps ctrl_caps[] = {
	{
		.id = SND_AUDIOCODEC_BESPOKE,
		.desc = {
			.max_ch = 1,
			.sample_rates = { 16000 },
			.num_sample_rates = 1,
			.formats = SNDRV_PCM_FMTBIT_S16_LE,
		},
		.num_regions = ARRAY_SIZE(default_regions),
		.region_defs = default_regions,
	},
};

static struct wm_adsp_fw_caps trace_caps[] = {
	{
		.id = SND_AUDIOCODEC_BESPOKE,
		.desc = {
			.max_ch = 8,
			.sample_rates = {
				4000, 8000, 11025, 12000, 16000, 22050,
				24000, 32000, 44100, 48000, 64000, 88200,
				96000, 176400, 192000
			},
			.num_sample_rates = 15,
			.formats = SNDRV_PCM_FMTBIT_S16_LE,
		},
		.num_regions = ARRAY_SIZE(default_regions),
		.region_defs = default_regions,
	},
};

static struct wm_adsp_fw_defs wm_adsp_fw[WM_ADSP_NUM_FW] = {
	[WM_ADSP_FW_MBC_VSS] =  { .file = "mbc-vss" },
	[WM_ADSP_FW_HIFI] =     { .file = "hifi" },
	[WM_ADSP_FW_TX] =       { .file = "tx" },
	[WM_ADSP_FW_TX_SPK] =   { .file = "tx-spk" },
	[WM_ADSP_FW_RX] =       { .file = "rx" },
	[WM_ADSP_FW_RX_ANC] =   { .file = "rx-anc" },
	[WM_ADSP_FW_CTRL] =     {
		.file = "ctrl",
		.compr_direction = SND_COMPRESS_CAPTURE,
		.num_caps = ARRAY_SIZE(ctrl_caps),
		.caps = ctrl_caps,
		.voice_trigger = true,
	},
	[WM_ADSP_FW_ASR] =      { .file = "asr" },
	[WM_ADSP_FW_TRACE] =    {
		.file = "trace",
		.compr_direction = SND_COMPRESS_CAPTURE,
		.num_caps = ARRAY_SIZE(trace_caps),
		.caps = trace_caps,
	},
	[WM_ADSP_FW_SPK_PROT] = { .file = "spk-prot" },
	[WM_ADSP_FW_MISC] =     { .file = "misc" },
};

struct wm_coeff_ctl_ops {
	int (*xget)(struct snd_kcontrol *kcontrol,
		    struct snd_ctl_elem_value *ucontrol);
	int (*xput)(struct snd_kcontrol *kcontrol,
		    struct snd_ctl_elem_value *ucontrol);
};

struct wm_coeff_ctl {
	const char *name;
	const char *fw_name;
	struct wm_adsp_alg_region alg_region;
	struct wm_coeff_ctl_ops ops;
	struct wm_adsp *dsp;
	unsigned int enabled:1;
	struct list_head list;
	void *cache;
	unsigned int offset;
	size_t len;
	unsigned int set:1;
	struct soc_bytes_ext bytes_ext;
	unsigned int flags;
	unsigned int type;
};

static const char *wm_adsp_mem_region_name(unsigned int type)
{
	switch (type) {
	case WMFW_ADSP1_PM:
		return "PM";
	case WMFW_ADSP1_DM:
		return "DM";
	case WMFW_ADSP2_XM:
		return "XM";
	case WMFW_ADSP2_YM:
		return "YM";
	case WMFW_ADSP1_ZM:
		return "ZM";
	default:
		return NULL;
	}
}

#ifdef CONFIG_DEBUG_FS
static void wm_adsp_debugfs_save_wmfwname(struct wm_adsp *dsp, const char *s)
{
	char *tmp = kasprintf(GFP_KERNEL, "%s\n", s);

	kfree(dsp->wmfw_file_name);
	dsp->wmfw_file_name = tmp;
}

static void wm_adsp_debugfs_save_binname(struct wm_adsp *dsp, const char *s)
{
	char *tmp = kasprintf(GFP_KERNEL, "%s\n", s);

	kfree(dsp->bin_file_name);
	dsp->bin_file_name = tmp;
}

static void wm_adsp_debugfs_clear(struct wm_adsp *dsp)
{
	kfree(dsp->wmfw_file_name);
	kfree(dsp->bin_file_name);
	dsp->wmfw_file_name = NULL;
	dsp->bin_file_name = NULL;
}

static ssize_t wm_adsp_debugfs_wmfw_read(struct file *file,
					 char __user *user_buf,
					 size_t count, loff_t *ppos)
{
	struct wm_adsp *dsp = file->private_data;
	ssize_t ret;

	mutex_lock(&dsp->pwr_lock);

	if (!dsp->wmfw_file_name || !dsp->booted)
		ret = 0;
	else
		ret = simple_read_from_buffer(user_buf, count, ppos,
					      dsp->wmfw_file_name,
					      strlen(dsp->wmfw_file_name));

	mutex_unlock(&dsp->pwr_lock);
	return ret;
}

static ssize_t wm_adsp_debugfs_bin_read(struct file *file,
					char __user *user_buf,
					size_t count, loff_t *ppos)
{
	struct wm_adsp *dsp = file->private_data;
	ssize_t ret;

	mutex_lock(&dsp->pwr_lock);

	if (!dsp->bin_file_name || !dsp->booted)
		ret = 0;
	else
		ret = simple_read_from_buffer(user_buf, count, ppos,
					      dsp->bin_file_name,
					      strlen(dsp->bin_file_name));

	mutex_unlock(&dsp->pwr_lock);
	return ret;
}

static const struct {
	const char *name;
	const struct file_operations fops;
} wm_adsp_debugfs_fops[] = {
	{
		.name = "wmfw_file_name",
		.fops = {
			.open = simple_open,
			.read = wm_adsp_debugfs_wmfw_read,
		},
	},
	{
		.name = "bin_file_name",
		.fops = {
			.open = simple_open,
			.read = wm_adsp_debugfs_bin_read,
		},
	},
};

static void wm_adsp2_init_debugfs(struct wm_adsp *dsp,
				  struct snd_soc_codec *codec)
{
	struct dentry *root = NULL;
	char *root_name;
	int i;

	if (!codec->component.debugfs_root) {
		adsp_err(dsp, "No codec debugfs root\n");
		goto err;
	}

	root_name = kmalloc(PAGE_SIZE, GFP_KERNEL);
	if (!root_name)
		goto err;

	snprintf(root_name, PAGE_SIZE, "dsp%d", dsp->num);
	root = debugfs_create_dir(root_name, codec->component.debugfs_root);
	kfree(root_name);

	if (!root)
		goto err;

	if (!debugfs_create_bool("booted", S_IRUGO, root, &dsp->booted))
		goto err;

	if (!debugfs_create_bool("running", S_IRUGO, root, &dsp->running))
		goto err;

	if (!debugfs_create_x32("fw_id", S_IRUGO, root, &dsp->fw_id))
		goto err;

	if (!debugfs_create_x32("fw_version", S_IRUGO, root,
				&dsp->fw_id_version))
		goto err;

	for (i = 0; i < ARRAY_SIZE(wm_adsp_debugfs_fops); ++i) {
		if (!debugfs_create_file(wm_adsp_debugfs_fops[i].name,
					 S_IRUGO, root, dsp,
					 &wm_adsp_debugfs_fops[i].fops))
			goto err;
	}

	dsp->debugfs_root = root;
	return;

err:
	debugfs_remove_recursive(root);
	adsp_err(dsp, "Failed to create debugfs\n");
}

static void wm_adsp2_cleanup_debugfs(struct wm_adsp *dsp)
{
	wm_adsp_debugfs_clear(dsp);
	debugfs_remove_recursive(dsp->debugfs_root);
}
#else
static inline void wm_adsp2_init_debugfs(struct wm_adsp *dsp,
					 struct snd_soc_codec *codec)
{
}

static inline void wm_adsp2_cleanup_debugfs(struct wm_adsp *dsp)
{
}

static inline void wm_adsp_debugfs_save_wmfwname(struct wm_adsp *dsp,
						 const char *s)
{
}

static inline void wm_adsp_debugfs_save_binname(struct wm_adsp *dsp,
						const char *s)
{
}

static inline void wm_adsp_debugfs_clear(struct wm_adsp *dsp)
{
}
#endif

static int wm_adsp_fw_get(struct snd_kcontrol *kcontrol,
			  struct snd_ctl_elem_value *ucontrol)
{
	struct snd_soc_codec *codec = snd_soc_kcontrol_codec(kcontrol);
	struct soc_enum *e = (struct soc_enum *)kcontrol->private_value;
	struct wm_adsp *dsp = snd_soc_codec_get_drvdata(codec);

	ucontrol->value.enumerated.item[0] = dsp[e->shift_l].fw;

	return 0;
}

static int wm_adsp_fw_put(struct snd_kcontrol *kcontrol,
			  struct snd_ctl_elem_value *ucontrol)
{
	struct snd_soc_codec *codec = snd_soc_kcontrol_codec(kcontrol);
	struct soc_enum *e = (struct soc_enum *)kcontrol->private_value;
	struct wm_adsp *dsp = snd_soc_codec_get_drvdata(codec);
	int ret = 0;

	if (ucontrol->value.enumerated.item[0] == dsp[e->shift_l].fw)
		return 0;

	if (ucontrol->value.enumerated.item[0] >= WM_ADSP_NUM_FW)
		return -EINVAL;

	mutex_lock(&dsp[e->shift_l].pwr_lock);

	if (dsp[e->shift_l].booted || dsp[e->shift_l].compr)
		ret = -EBUSY;
	else
		dsp[e->shift_l].fw = ucontrol->value.enumerated.item[0];

	mutex_unlock(&dsp[e->shift_l].pwr_lock);

	return ret;
}

static struct soc_enum wm_adsp_fw_enum[] = {
	SOC_ENUM_SINGLE(0, 0, ARRAY_SIZE(wm_adsp_fw_text), wm_adsp_fw_text),
	SOC_ENUM_SINGLE(0, 1, ARRAY_SIZE(wm_adsp_fw_text), wm_adsp_fw_text),
	SOC_ENUM_SINGLE(0, 2, ARRAY_SIZE(wm_adsp_fw_text), wm_adsp_fw_text),
	SOC_ENUM_SINGLE(0, 3, ARRAY_SIZE(wm_adsp_fw_text), wm_adsp_fw_text),
	SOC_ENUM_SINGLE(0, 4, ARRAY_SIZE(wm_adsp_fw_text), wm_adsp_fw_text),
	SOC_ENUM_SINGLE(0, 5, ARRAY_SIZE(wm_adsp_fw_text), wm_adsp_fw_text),
	SOC_ENUM_SINGLE(0, 6, ARRAY_SIZE(wm_adsp_fw_text), wm_adsp_fw_text),
};

const struct snd_kcontrol_new wm_adsp_fw_controls[] = {
	SOC_ENUM_EXT("DSP1 Firmware", wm_adsp_fw_enum[0],
		     wm_adsp_fw_get, wm_adsp_fw_put),
	SOC_ENUM_EXT("DSP2 Firmware", wm_adsp_fw_enum[1],
		     wm_adsp_fw_get, wm_adsp_fw_put),
	SOC_ENUM_EXT("DSP3 Firmware", wm_adsp_fw_enum[2],
		     wm_adsp_fw_get, wm_adsp_fw_put),
	SOC_ENUM_EXT("DSP4 Firmware", wm_adsp_fw_enum[3],
		     wm_adsp_fw_get, wm_adsp_fw_put),
	SOC_ENUM_EXT("DSP5 Firmware", wm_adsp_fw_enum[4],
		     wm_adsp_fw_get, wm_adsp_fw_put),
	SOC_ENUM_EXT("DSP6 Firmware", wm_adsp_fw_enum[5],
		     wm_adsp_fw_get, wm_adsp_fw_put),
	SOC_ENUM_EXT("DSP7 Firmware", wm_adsp_fw_enum[6],
		     wm_adsp_fw_get, wm_adsp_fw_put),
};
EXPORT_SYMBOL_GPL(wm_adsp_fw_controls);

static struct wm_adsp_region const *wm_adsp_find_region(struct wm_adsp *dsp,
							int type)
{
	int i;

	for (i = 0; i < dsp->num_mems; i++)
		if (dsp->mem[i].type == type)
			return &dsp->mem[i];

	return NULL;
}

static unsigned int wm_adsp_region_to_reg(struct wm_adsp_region const *mem,
					  unsigned int offset)
{
	if (WARN_ON(!mem))
		return offset;
	switch (mem->type) {
	case WMFW_ADSP1_PM:
		return mem->base + (offset * 3);
	case WMFW_ADSP1_DM:
		return mem->base + (offset * 2);
	case WMFW_ADSP2_XM:
		return mem->base + (offset * 2);
	case WMFW_ADSP2_YM:
		return mem->base + (offset * 2);
	case WMFW_ADSP1_ZM:
		return mem->base + (offset * 2);
	default:
		WARN(1, "Unknown memory region type");
		return offset;
	}
}

static void wm_adsp2_show_fw_status(struct wm_adsp *dsp)
{
	u16 scratch[4];
	int ret;

	ret = regmap_raw_read(dsp->regmap, dsp->base + ADSP2_SCRATCH0,
				scratch, sizeof(scratch));
	if (ret) {
		adsp_err(dsp, "Failed to read SCRATCH regs: %d\n", ret);
		return;
	}

	adsp_dbg(dsp, "FW SCRATCH 0:0x%x 1:0x%x 2:0x%x 3:0x%x\n",
		 be16_to_cpu(scratch[0]),
		 be16_to_cpu(scratch[1]),
		 be16_to_cpu(scratch[2]),
		 be16_to_cpu(scratch[3]));
}

static void wm_adsp2v2_show_fw_status(struct wm_adsp *dsp)
{
	u32 scratch[2];
	int ret;

	ret = regmap_raw_read(dsp->regmap, dsp->base + ADSP2V2_SCRATCH0_1,
			      scratch, sizeof(scratch));

	if (ret) {
		adsp_err(dsp, "Failed to read SCRATCH regs: %d\n", ret);
		return;
	}

	scratch[0] = be32_to_cpu(scratch[0]);
	scratch[1] = be32_to_cpu(scratch[1]);

	adsp_dbg(dsp, "FW SCRATCH 0:0x%x 1:0x%x 2:0x%x 3:0x%x\n",
		 scratch[0] & 0xFFFF,
		 scratch[0] >> 16,
		 scratch[1] & 0xFFFF,
		 scratch[1] >> 16);
}

static inline struct wm_coeff_ctl *bytes_ext_to_ctl(struct soc_bytes_ext *ext)
{
	return container_of(ext, struct wm_coeff_ctl, bytes_ext);
}

static int wm_coeff_base_reg(struct wm_coeff_ctl *ctl, unsigned int *reg)
{
	const struct wm_adsp_alg_region *alg_region = &ctl->alg_region;
	struct wm_adsp *dsp = ctl->dsp;
	const struct wm_adsp_region *mem;

	mem = wm_adsp_find_region(dsp, alg_region->type);
	if (!mem) {
		adsp_err(dsp, "No base for region %x\n",
			 alg_region->type);
		return -EINVAL;
	}

	*reg = wm_adsp_region_to_reg(mem, ctl->alg_region.base + ctl->offset);

	return 0;
}

static int wm_coeff_info(struct snd_kcontrol *kctl,
			 struct snd_ctl_elem_info *uinfo)
{
	struct soc_bytes_ext *bytes_ext =
		(struct soc_bytes_ext *)kctl->private_value;
	struct wm_coeff_ctl *ctl = bytes_ext_to_ctl(bytes_ext);

	switch (ctl->type) {
	case WMFW_CTL_TYPE_ACKED:
		uinfo->type = SNDRV_CTL_ELEM_TYPE_INTEGER;
		uinfo->value.integer.min = WM_ADSP_ACKED_CTL_MIN_VALUE;
		uinfo->value.integer.max = WM_ADSP_ACKED_CTL_MAX_VALUE;
		uinfo->value.integer.step = 1;
		uinfo->count = 1;
		break;
	default:
		uinfo->type = SNDRV_CTL_ELEM_TYPE_BYTES;
		uinfo->count = ctl->len;
		break;
	}

	return 0;
}

static int wm_coeff_write_acked_control(struct wm_coeff_ctl *ctl,
					unsigned int event_id)
{
	struct wm_adsp *dsp = ctl->dsp;
	u32 val = cpu_to_be32(event_id);
	unsigned int reg;
	int i, ret;

	ret = wm_coeff_base_reg(ctl, &reg);
	if (ret)
		return ret;

	adsp_dbg(dsp, "Sending 0x%x to acked control alg 0x%x %s:0x%x\n",
		 event_id, ctl->alg_region.alg,
		 wm_adsp_mem_region_name(ctl->alg_region.type), ctl->offset);

	ret = regmap_raw_write(dsp->regmap, reg, &val, sizeof(val));
	if (ret) {
		adsp_err(dsp, "Failed to write %x: %d\n", reg, ret);
		return ret;
	}

	/*
	 * Poll for ack, we initially poll at ~1ms intervals for firmwares
	 * that respond quickly, then go to ~10ms polls. A firmware is unlikely
	 * to ack instantly so we do the first 1ms delay before reading the
	 * control to avoid a pointless bus transaction
	 */
	for (i = 0; i < WM_ADSP_ACKED_CTL_TIMEOUT_MS;) {
		switch (i) {
		case 0 ... WM_ADSP_ACKED_CTL_N_QUICKPOLLS - 1:
			usleep_range(1000, 2000);
			i++;
			break;
		default:
			usleep_range(10000, 20000);
			i += 10;
			break;
		}

		ret = regmap_raw_read(dsp->regmap, reg, &val, sizeof(val));
		if (ret) {
			adsp_err(dsp, "Failed to read %x: %d\n", reg, ret);
			return ret;
		}

		if (val == 0) {
			adsp_dbg(dsp, "Acked control ACKED at poll %u\n", i);
			return 0;
		}
	}

	adsp_warn(dsp, "Acked control @0x%x alg:0x%x %s:0x%x timed out\n",
		  reg, ctl->alg_region.alg,
		  wm_adsp_mem_region_name(ctl->alg_region.type),
		  ctl->offset);

	return -ETIMEDOUT;
}

static int wm_coeff_write_control(struct wm_coeff_ctl *ctl,
				  const void *buf, size_t len)
{
	struct wm_adsp *dsp = ctl->dsp;
	void *scratch;
	int ret;
	unsigned int reg;

	ret = wm_coeff_base_reg(ctl, &reg);
	if (ret)
		return ret;

	scratch = kmemdup(buf, len, GFP_KERNEL | GFP_DMA);
	if (!scratch)
		return -ENOMEM;

	ret = regmap_raw_write(dsp->regmap, reg, scratch,
			       len);
	if (ret) {
		adsp_err(dsp, "Failed to write %zu bytes to %x: %d\n",
			 len, reg, ret);
		kfree(scratch);
		return ret;
	}
	adsp_dbg(dsp, "Wrote %zu bytes to %x\n", len, reg);

	kfree(scratch);

	return 0;
}

static int wm_coeff_put(struct snd_kcontrol *kctl,
			struct snd_ctl_elem_value *ucontrol)
{
	struct soc_bytes_ext *bytes_ext =
		(struct soc_bytes_ext *)kctl->private_value;
	struct wm_coeff_ctl *ctl = bytes_ext_to_ctl(bytes_ext);
	char *p = ucontrol->value.bytes.data;
	int ret = 0;

	mutex_lock(&ctl->dsp->pwr_lock);

	if (ctl->flags & WMFW_CTL_FLAG_VOLATILE)
		ret = -EPERM;
	else
		memcpy(ctl->cache, p, ctl->len);

	ctl->set = 1;
	if (ctl->enabled && ctl->dsp->running)
		ret = wm_coeff_write_control(ctl, p, ctl->len);

	mutex_unlock(&ctl->dsp->pwr_lock);

	return ret;
}

static int wm_coeff_tlv_put(struct snd_kcontrol *kctl,
			    const unsigned int __user *bytes, unsigned int size)
{
	struct soc_bytes_ext *bytes_ext =
		(struct soc_bytes_ext *)kctl->private_value;
	struct wm_coeff_ctl *ctl = bytes_ext_to_ctl(bytes_ext);
	int ret = 0;

	mutex_lock(&ctl->dsp->pwr_lock);

	if (copy_from_user(ctl->cache, bytes, size)) {
		ret = -EFAULT;
	} else {
		ctl->set = 1;
		if (ctl->enabled && ctl->dsp->running)
			ret = wm_coeff_write_control(ctl, ctl->cache, size);
		else if (ctl->flags & WMFW_CTL_FLAG_VOLATILE)
			ret = -EPERM;
	}

	mutex_unlock(&ctl->dsp->pwr_lock);

	return ret;
}

static int wm_coeff_put_acked(struct snd_kcontrol *kctl,
			      struct snd_ctl_elem_value *ucontrol)
{
	struct soc_bytes_ext *bytes_ext =
		(struct soc_bytes_ext *)kctl->private_value;
	struct wm_coeff_ctl *ctl = bytes_ext_to_ctl(bytes_ext);
	unsigned int val = ucontrol->value.integer.value[0];
	int ret;

	if (val == 0)
		return 0;	/* 0 means no event */

	mutex_lock(&ctl->dsp->pwr_lock);

	if (ctl->enabled && ctl->dsp->running)
		ret = wm_coeff_write_acked_control(ctl, val);
	else
		ret = -EPERM;

	mutex_unlock(&ctl->dsp->pwr_lock);

	return ret;
}

static int wm_coeff_read_control(struct wm_coeff_ctl *ctl,
				 void *buf, size_t len)
{
	struct wm_adsp *dsp = ctl->dsp;
	void *scratch;
	int ret;
	unsigned int reg;

	ret = wm_coeff_base_reg(ctl, &reg);
	if (ret)
		return ret;

	scratch = kmalloc(len, GFP_KERNEL | GFP_DMA);
	if (!scratch)
		return -ENOMEM;

	ret = regmap_raw_read(dsp->regmap, reg, scratch, len);
	if (ret) {
		adsp_err(dsp, "Failed to read %zu bytes from %x: %d\n",
			 len, reg, ret);
		kfree(scratch);
		return ret;
	}
	adsp_dbg(dsp, "Read %zu bytes from %x\n", len, reg);

	memcpy(buf, scratch, len);
	kfree(scratch);

	return 0;
}

static int wm_coeff_get(struct snd_kcontrol *kctl,
			struct snd_ctl_elem_value *ucontrol)
{
	struct soc_bytes_ext *bytes_ext =
		(struct soc_bytes_ext *)kctl->private_value;
	struct wm_coeff_ctl *ctl = bytes_ext_to_ctl(bytes_ext);
	char *p = ucontrol->value.bytes.data;
	int ret = 0;

	mutex_lock(&ctl->dsp->pwr_lock);

	if (ctl->flags & WMFW_CTL_FLAG_VOLATILE) {
		if (ctl->enabled && ctl->dsp->running)
			ret = wm_coeff_read_control(ctl, p, ctl->len);
		else
			ret = -EPERM;
	} else {
		if (!ctl->flags && ctl->enabled && ctl->dsp->running)
			ret = wm_coeff_read_control(ctl, ctl->cache, ctl->len);

		memcpy(p, ctl->cache, ctl->len);
	}

	mutex_unlock(&ctl->dsp->pwr_lock);

	return ret;
}

static int wm_coeff_tlv_get(struct snd_kcontrol *kctl,
			    unsigned int __user *bytes, unsigned int size)
{
	struct soc_bytes_ext *bytes_ext =
		(struct soc_bytes_ext *)kctl->private_value;
	struct wm_coeff_ctl *ctl = bytes_ext_to_ctl(bytes_ext);
	int ret = 0;

	mutex_lock(&ctl->dsp->pwr_lock);

	if (ctl->flags & WMFW_CTL_FLAG_VOLATILE) {
		if (ctl->enabled && ctl->dsp->running)
			ret = wm_coeff_read_control(ctl, ctl->cache, size);
		else
			ret = -EPERM;
	} else {
		if (!ctl->flags && ctl->enabled && ctl->dsp->running)
			ret = wm_coeff_read_control(ctl, ctl->cache, size);
	}

	if (!ret && copy_to_user(bytes, ctl->cache, size))
		ret = -EFAULT;

	mutex_unlock(&ctl->dsp->pwr_lock);

	return ret;
}

static int wm_coeff_get_acked(struct snd_kcontrol *kcontrol,
			      struct snd_ctl_elem_value *ucontrol)
{
	/*
	 * Although it's not useful to read an acked control, we must satisfy
	 * user-side assumptions that all controls are readable and that a
	 * write of the same value should be filtered out (it's valid to send
	 * the same event number again to the firmware). We therefore return 0,
	 * meaning "no event" so valid event numbers will always be a change
	 */
	ucontrol->value.integer.value[0] = 0;

	return 0;
}

struct wmfw_ctl_work {
	struct wm_adsp *dsp;
	struct wm_coeff_ctl *ctl;
	struct work_struct work;
};

static unsigned int wmfw_convert_flags(unsigned int in, unsigned int len)
{
	unsigned int out, rd, wr, vol;

	if (len > ADSP_MAX_STD_CTRL_SIZE) {
		rd = SNDRV_CTL_ELEM_ACCESS_TLV_READ;
		wr = SNDRV_CTL_ELEM_ACCESS_TLV_WRITE;
		vol = SNDRV_CTL_ELEM_ACCESS_VOLATILE;

		out = SNDRV_CTL_ELEM_ACCESS_TLV_CALLBACK;
	} else {
		rd = SNDRV_CTL_ELEM_ACCESS_READ;
		wr = SNDRV_CTL_ELEM_ACCESS_WRITE;
		vol = SNDRV_CTL_ELEM_ACCESS_VOLATILE;

		out = 0;
	}

	if (in) {
		if (in & WMFW_CTL_FLAG_READABLE)
			out |= rd;
		if (in & WMFW_CTL_FLAG_WRITEABLE)
			out |= wr;
		if (in & WMFW_CTL_FLAG_VOLATILE)
			out |= vol;
	} else {
		out |= rd | wr | vol;
	}

	return out;
}

static int wmfw_add_ctl(struct wm_adsp *dsp, struct wm_coeff_ctl *ctl)
{
	struct snd_kcontrol_new *kcontrol;
	int ret;

	if (!ctl || !ctl->name)
		return -EINVAL;

	kcontrol = kzalloc(sizeof(*kcontrol), GFP_KERNEL);
	if (!kcontrol)
		return -ENOMEM;

	kcontrol->name = ctl->name;
	kcontrol->info = wm_coeff_info;
	kcontrol->iface = SNDRV_CTL_ELEM_IFACE_MIXER;
	kcontrol->tlv.c = snd_soc_bytes_tlv_callback;
	kcontrol->private_value = (unsigned long)&ctl->bytes_ext;
	kcontrol->access = wmfw_convert_flags(ctl->flags, ctl->len);

	switch (ctl->type) {
	case WMFW_CTL_TYPE_ACKED:
		kcontrol->get = wm_coeff_get_acked;
		kcontrol->put = wm_coeff_put_acked;
		break;
	default:
		kcontrol->get = wm_coeff_get;
		kcontrol->put = wm_coeff_put;

		ctl->bytes_ext.max = ctl->len;
		ctl->bytes_ext.get = wm_coeff_tlv_get;
		ctl->bytes_ext.put = wm_coeff_tlv_put;
		break;
	}

	ret = snd_soc_add_codec_controls(dsp->codec, kcontrol, 1);
	if (ret < 0)
		goto err_kcontrol;

	kfree(kcontrol);

	return 0;

err_kcontrol:
	kfree(kcontrol);
	return ret;
}

static int wm_coeff_init_control_caches(struct wm_adsp *dsp)
{
	struct wm_coeff_ctl *ctl;
	int ret;

	list_for_each_entry(ctl, &dsp->ctl_list, list) {
		if (!ctl->enabled || ctl->set)
			continue;
		if (ctl->flags & WMFW_CTL_FLAG_VOLATILE)
			continue;

		ret = wm_coeff_read_control(ctl, ctl->cache, ctl->len);
		if (ret < 0)
			return ret;
	}

	return 0;
}

static int wm_coeff_sync_controls(struct wm_adsp *dsp)
{
	struct wm_coeff_ctl *ctl;
	int ret;

	list_for_each_entry(ctl, &dsp->ctl_list, list) {
		if (!ctl->enabled)
			continue;
		if (ctl->set && !(ctl->flags & WMFW_CTL_FLAG_VOLATILE)) {
			ret = wm_coeff_write_control(ctl, ctl->cache, ctl->len);
			if (ret < 0)
				return ret;
		}
	}

	return 0;
}

static void wm_adsp_signal_event_controls(struct wm_adsp *dsp,
					  unsigned int event)
{
	struct wm_coeff_ctl *ctl;
	int ret;

	list_for_each_entry(ctl, &dsp->ctl_list, list) {
		if (ctl->type != WMFW_CTL_TYPE_HOSTEVENT)
			continue;

		if (!ctl->enabled)
			continue;

		ret = wm_coeff_write_acked_control(ctl, event);
		if (ret)
			adsp_warn(dsp,
				  "Failed to send 0x%x event to alg 0x%x (%d)\n",
				  event, ctl->alg_region.alg, ret);
	}
}

static void wm_adsp_ctl_work(struct work_struct *work)
{
	struct wmfw_ctl_work *ctl_work = container_of(work,
						      struct wmfw_ctl_work,
						      work);

	wmfw_add_ctl(ctl_work->dsp, ctl_work->ctl);
	kfree(ctl_work);
}

static void wm_adsp_free_ctl_blk(struct wm_coeff_ctl *ctl)
{
	kfree(ctl->cache);
	kfree(ctl->name);
	kfree(ctl);
}

static int wm_adsp_create_control(struct wm_adsp *dsp,
				  const struct wm_adsp_alg_region *alg_region,
				  unsigned int offset, unsigned int len,
				  const char *subname, unsigned int subname_len,
				  unsigned int flags, unsigned int type)
{
	struct wm_coeff_ctl *ctl;
	struct wmfw_ctl_work *ctl_work;
	char name[SNDRV_CTL_ELEM_ID_NAME_MAXLEN];
	const char *region_name;
	int ret;

	region_name = wm_adsp_mem_region_name(alg_region->type);
	if (!region_name) {
		adsp_err(dsp, "Unknown region type: %d\n", alg_region->type);
		return -EINVAL;
	}

	switch (dsp->fw_ver) {
	case 0:
	case 1:
		snprintf(name, SNDRV_CTL_ELEM_ID_NAME_MAXLEN, "DSP%d %s %x",
			 dsp->num, region_name, alg_region->alg);
		break;
	default:
		ret = snprintf(name, SNDRV_CTL_ELEM_ID_NAME_MAXLEN,
				"DSP%d%c %.12s %x", dsp->num, *region_name,
				wm_adsp_fw_enum[dsp->num - 1].texts[dsp->fw],
				alg_region->alg);

		/* Truncate the subname from the start if it is too long */
		if (subname) {
			int avail = SNDRV_CTL_ELEM_ID_NAME_MAXLEN - ret - 2;
			int skip = 0;

			if (subname_len > avail)
				skip = subname_len - avail;

			snprintf(name + ret,
				 SNDRV_CTL_ELEM_ID_NAME_MAXLEN - ret, " %.*s",
				 subname_len - skip, subname + skip);
		}
		break;
	}

	list_for_each_entry(ctl, &dsp->ctl_list, list) {
		if (!strcmp(ctl->name, name)) {
			if (!ctl->enabled)
				ctl->enabled = 1;
			return 0;
		}
	}

	ctl = kzalloc(sizeof(*ctl), GFP_KERNEL);
	if (!ctl)
		return -ENOMEM;
	ctl->fw_name = wm_adsp_fw_enum[dsp->num - 1].texts[dsp->fw];
	ctl->alg_region = *alg_region;
	ctl->name = kmemdup(name, strlen(name) + 1, GFP_KERNEL);
	if (!ctl->name) {
		ret = -ENOMEM;
		goto err_ctl;
	}
	ctl->enabled = 1;
	ctl->set = 0;
	ctl->ops.xget = wm_coeff_get;
	ctl->ops.xput = wm_coeff_put;
	ctl->dsp = dsp;

	ctl->flags = flags;
	ctl->type = type;
	ctl->offset = offset;
	ctl->len = len;
	ctl->cache = kzalloc(ctl->len, GFP_KERNEL);
	if (!ctl->cache) {
		ret = -ENOMEM;
		goto err_ctl_name;
	}

	list_add(&ctl->list, &dsp->ctl_list);

	if (flags & WMFW_CTL_FLAG_SYS)
		return 0;

	ctl_work = kzalloc(sizeof(*ctl_work), GFP_KERNEL);
	if (!ctl_work) {
		ret = -ENOMEM;
		goto err_ctl_cache;
	}

	ctl_work->dsp = dsp;
	ctl_work->ctl = ctl;
	INIT_WORK(&ctl_work->work, wm_adsp_ctl_work);
	schedule_work(&ctl_work->work);

	return 0;

err_ctl_cache:
	kfree(ctl->cache);
err_ctl_name:
	kfree(ctl->name);
err_ctl:
	kfree(ctl);

	return ret;
}

struct wm_coeff_parsed_alg {
	int id;
	const u8 *name;
	int name_len;
	int ncoeff;
};

struct wm_coeff_parsed_coeff {
	int offset;
	int mem_type;
	const u8 *name;
	int name_len;
	int ctl_type;
	int flags;
	int len;
};

static int wm_coeff_parse_string(int bytes, const u8 **pos, const u8 **str)
{
	int length;

	switch (bytes) {
	case 1:
		length = **pos;
		break;
	case 2:
		length = le16_to_cpu(*((__le16 *)*pos));
		break;
	default:
		return 0;
	}

	if (str)
		*str = *pos + bytes;

	*pos += ((length + bytes) + 3) & ~0x03;

	return length;
}

static int wm_coeff_parse_int(int bytes, const u8 **pos)
{
	int val = 0;

	switch (bytes) {
	case 2:
		val = le16_to_cpu(*((__le16 *)*pos));
		break;
	case 4:
		val = le32_to_cpu(*((__le32 *)*pos));
		break;
	default:
		break;
	}

	*pos += bytes;

	return val;
}

static inline void wm_coeff_parse_alg(struct wm_adsp *dsp, const u8 **data,
				      struct wm_coeff_parsed_alg *blk)
{
	const struct wmfw_adsp_alg_data *raw;

	switch (dsp->fw_ver) {
	case 0:
	case 1:
		raw = (const struct wmfw_adsp_alg_data *)*data;
		*data = raw->data;

		blk->id = le32_to_cpu(raw->id);
		blk->name = raw->name;
		blk->name_len = strlen(raw->name);
		blk->ncoeff = le32_to_cpu(raw->ncoeff);
		break;
	default:
		blk->id = wm_coeff_parse_int(sizeof(raw->id), data);
		blk->name_len = wm_coeff_parse_string(sizeof(u8), data,
						      &blk->name);
		wm_coeff_parse_string(sizeof(u16), data, NULL);
		blk->ncoeff = wm_coeff_parse_int(sizeof(raw->ncoeff), data);
		break;
	}

	adsp_dbg(dsp, "Algorithm ID: %#x\n", blk->id);
	adsp_dbg(dsp, "Algorithm name: %.*s\n", blk->name_len, blk->name);
	adsp_dbg(dsp, "# of coefficient descriptors: %#x\n", blk->ncoeff);
}

static inline void wm_coeff_parse_coeff(struct wm_adsp *dsp, const u8 **data,
					struct wm_coeff_parsed_coeff *blk)
{
	const struct wmfw_adsp_coeff_data *raw;
	const u8 *tmp;
	int length;

	switch (dsp->fw_ver) {
	case 0:
	case 1:
		raw = (const struct wmfw_adsp_coeff_data *)*data;
		*data = *data + sizeof(raw->hdr) + le32_to_cpu(raw->hdr.size);

		blk->offset = le16_to_cpu(raw->hdr.offset);
		blk->mem_type = le16_to_cpu(raw->hdr.type);
		blk->name = raw->name;
		blk->name_len = strlen(raw->name);
		blk->ctl_type = le16_to_cpu(raw->ctl_type);
		blk->flags = le16_to_cpu(raw->flags);
		blk->len = le32_to_cpu(raw->len);
		break;
	default:
		tmp = *data;
		blk->offset = wm_coeff_parse_int(sizeof(raw->hdr.offset), &tmp);
		blk->mem_type = wm_coeff_parse_int(sizeof(raw->hdr.type), &tmp);
		length = wm_coeff_parse_int(sizeof(raw->hdr.size), &tmp);
		blk->name_len = wm_coeff_parse_string(sizeof(u8), &tmp,
						      &blk->name);
		wm_coeff_parse_string(sizeof(u8), &tmp, NULL);
		wm_coeff_parse_string(sizeof(u16), &tmp, NULL);
		blk->ctl_type = wm_coeff_parse_int(sizeof(raw->ctl_type), &tmp);
		blk->flags = wm_coeff_parse_int(sizeof(raw->flags), &tmp);
		blk->len = wm_coeff_parse_int(sizeof(raw->len), &tmp);

		*data = *data + sizeof(raw->hdr) + length;
		break;
	}

	adsp_dbg(dsp, "\tCoefficient type: %#x\n", blk->mem_type);
	adsp_dbg(dsp, "\tCoefficient offset: %#x\n", blk->offset);
	adsp_dbg(dsp, "\tCoefficient name: %.*s\n", blk->name_len, blk->name);
	adsp_dbg(dsp, "\tCoefficient flags: %#x\n", blk->flags);
	adsp_dbg(dsp, "\tALSA control type: %#x\n", blk->ctl_type);
	adsp_dbg(dsp, "\tALSA control len: %#x\n", blk->len);
}

static int wm_adsp_check_coeff_flags(struct wm_adsp *dsp,
				const struct wm_coeff_parsed_coeff *coeff_blk,
				unsigned int f_required,
				unsigned int f_illegal)
{
	if ((coeff_blk->flags & f_illegal) ||
	    ((coeff_blk->flags & f_required) != f_required)) {
		adsp_err(dsp, "Illegal flags 0x%x for control type 0x%x\n",
			 coeff_blk->flags, coeff_blk->ctl_type);
		return -EINVAL;
	}

	return 0;
}

static int wm_adsp_parse_coeff(struct wm_adsp *dsp,
			       const struct wmfw_region *region)
{
	struct wm_adsp_alg_region alg_region = {};
	struct wm_coeff_parsed_alg alg_blk;
	struct wm_coeff_parsed_coeff coeff_blk;
	const u8 *data = region->data;
	int i, ret;

	wm_coeff_parse_alg(dsp, &data, &alg_blk);
	for (i = 0; i < alg_blk.ncoeff; i++) {
		wm_coeff_parse_coeff(dsp, &data, &coeff_blk);

		switch (coeff_blk.ctl_type) {
		case SNDRV_CTL_ELEM_TYPE_BYTES:
			break;
		case WMFW_CTL_TYPE_ACKED:
			if (coeff_blk.flags & WMFW_CTL_FLAG_SYS)
				continue;	/* ignore */

			ret = wm_adsp_check_coeff_flags(dsp, &coeff_blk,
						WMFW_CTL_FLAG_VOLATILE |
						WMFW_CTL_FLAG_WRITEABLE |
						WMFW_CTL_FLAG_READABLE,
						0);
			if (ret)
				return -EINVAL;
			break;
		case WMFW_CTL_TYPE_HOSTEVENT:
			ret = wm_adsp_check_coeff_flags(dsp, &coeff_blk,
						WMFW_CTL_FLAG_SYS |
						WMFW_CTL_FLAG_VOLATILE |
						WMFW_CTL_FLAG_WRITEABLE |
						WMFW_CTL_FLAG_READABLE,
						0);
			if (ret)
				return -EINVAL;
			break;
		default:
			adsp_err(dsp, "Unknown control type: %d\n",
				 coeff_blk.ctl_type);
			return -EINVAL;
		}

		alg_region.type = coeff_blk.mem_type;
		alg_region.alg = alg_blk.id;

		ret = wm_adsp_create_control(dsp, &alg_region,
					     coeff_blk.offset,
					     coeff_blk.len,
					     coeff_blk.name,
					     coeff_blk.name_len,
					     coeff_blk.flags,
					     coeff_blk.ctl_type);
		if (ret < 0)
			adsp_err(dsp, "Failed to create control: %.*s, %d\n",
				 coeff_blk.name_len, coeff_blk.name, ret);
	}

	return 0;
}

static int wm_adsp_load(struct wm_adsp *dsp)
{
	LIST_HEAD(buf_list);
	const struct firmware *firmware;
	struct regmap *regmap = dsp->regmap;
	unsigned int pos = 0;
	const struct wmfw_header *header;
	const struct wmfw_adsp1_sizes *adsp1_sizes;
	const struct wmfw_adsp2_sizes *adsp2_sizes;
	const struct wmfw_footer *footer;
	const struct wmfw_region *region;
	const struct wm_adsp_region *mem;
	const char *region_name;
	char *file, *text = NULL;
	struct wm_adsp_buf *buf;
	unsigned int reg;
	int regions = 0;
	int ret, offset, type, sizes;

	file = kzalloc(PAGE_SIZE, GFP_KERNEL);
	if (file == NULL)
		return -ENOMEM;

	if (dsp->firmwares[dsp->fw].fullname)
		snprintf(file, PAGE_SIZE, "%s", dsp->firmwares[dsp->fw].file);
	else
		snprintf(file, PAGE_SIZE, "%s-dsp%d-%s.wmfw", dsp->part,
			 dsp->num, dsp->firmwares[dsp->fw].file);
	file[PAGE_SIZE - 1] = '\0';

	ret = request_firmware(&firmware, file, dsp->dev);
	if (ret != 0) {
		adsp_err(dsp, "Failed to request '%s'\n", file);
		goto out;
	}
	ret = -EINVAL;

	pos = sizeof(*header) + sizeof(*adsp1_sizes) + sizeof(*footer);
	if (pos >= firmware->size) {
		adsp_err(dsp, "%s: file too short, %zu bytes\n",
			 file, firmware->size);
		goto out_fw;
	}

	header = (void *)&firmware->data[0];

	if (memcmp(&header->magic[0], "WMFW", 4) != 0) {
		adsp_err(dsp, "%s: invalid magic\n", file);
		goto out_fw;
	}

	switch (header->ver) {
	case 0:
		adsp_warn(dsp, "%s: Depreciated file format %d\n",
			  file, header->ver);
		break;
	case 1:
	case 2:
		break;
	default:
		adsp_err(dsp, "%s: unknown file format %d\n",
			 file, header->ver);
		goto out_fw;
	}

	adsp_info(dsp, "Firmware version: %d\n", header->ver);
	dsp->fw_ver = header->ver;

	if (header->core != dsp->type) {
		adsp_err(dsp, "%s: invalid core %d != %d\n",
			 file, header->core, dsp->type);
		goto out_fw;
	}

	switch (dsp->type) {
	case WMFW_ADSP1:
		pos = sizeof(*header) + sizeof(*adsp1_sizes) + sizeof(*footer);
		adsp1_sizes = (void *)&(header[1]);
		footer = (void *)&(adsp1_sizes[1]);
		sizes = sizeof(*adsp1_sizes);

		adsp_dbg(dsp, "%s: %d DM, %d PM, %d ZM\n",
			 file, le32_to_cpu(adsp1_sizes->dm),
			 le32_to_cpu(adsp1_sizes->pm),
			 le32_to_cpu(adsp1_sizes->zm));
		break;

	case WMFW_ADSP2:
		pos = sizeof(*header) + sizeof(*adsp2_sizes) + sizeof(*footer);
		adsp2_sizes = (void *)&(header[1]);
		footer = (void *)&(adsp2_sizes[1]);
		sizes = sizeof(*adsp2_sizes);

		adsp_dbg(dsp, "%s: %d XM, %d YM %d PM, %d ZM\n",
			 file, le32_to_cpu(adsp2_sizes->xm),
			 le32_to_cpu(adsp2_sizes->ym),
			 le32_to_cpu(adsp2_sizes->pm),
			 le32_to_cpu(adsp2_sizes->zm));
		break;

	default:
		WARN(1, "Unknown DSP type");
		goto out_fw;
	}

	if (le32_to_cpu(header->len) != sizeof(*header) +
	    sizes + sizeof(*footer)) {
		adsp_err(dsp, "%s: unexpected header length %d\n",
			 file, le32_to_cpu(header->len));
		goto out_fw;
	}

	adsp_dbg(dsp, "%s: timestamp %llu\n", file,
		 le64_to_cpu(footer->timestamp));

	while (pos < firmware->size &&
	       sizeof(*region) < firmware->size - pos) {
		region = (void *)&(firmware->data[pos]);
		region_name = "Unknown";
		reg = 0;
		text = NULL;
		offset = le32_to_cpu(region->offset) & 0xffffff;
		type = be32_to_cpu(region->type) & 0xff;
		mem = wm_adsp_find_region(dsp, type);

		switch (type) {
		case WMFW_NAME_TEXT:
			region_name = "Firmware name";
			text = kzalloc(le32_to_cpu(region->len) + 1,
				       GFP_KERNEL);
			break;
		case WMFW_ALGORITHM_DATA:
			region_name = "Algorithm";
			ret = wm_adsp_parse_coeff(dsp, region);
			if (ret != 0)
				goto out_fw;
			break;
		case WMFW_INFO_TEXT:
			region_name = "Information";
			text = kzalloc(le32_to_cpu(region->len) + 1,
				       GFP_KERNEL);
			break;
		case WMFW_ABSOLUTE:
			region_name = "Absolute";
			reg = offset;
			break;
		case WMFW_ADSP1_PM:
		case WMFW_ADSP1_DM:
		case WMFW_ADSP2_XM:
		case WMFW_ADSP2_YM:
		case WMFW_ADSP1_ZM:
			region_name = wm_adsp_mem_region_name(type);
			reg = wm_adsp_region_to_reg(mem, offset);
			break;
		default:
			adsp_warn(dsp,
				  "%s.%d: Unknown region type %x at %d(%x)\n",
				  file, regions, type, pos, pos);
			break;
		}

		adsp_dbg(dsp, "%s.%d: %d bytes at %d in %s\n", file,
			 regions, le32_to_cpu(region->len), offset,
			 region_name);

<<<<<<< HEAD
		if ((pos + le32_to_cpu(region->len) + sizeof(*region)) >
		    firmware->size) {
=======
		if (le32_to_cpu(region->len) >
		    firmware->size - pos - sizeof(*region)) {
>>>>>>> a779add5
			adsp_err(dsp,
				 "%s.%d: %s region len %d bytes exceeds file length %zu\n",
				 file, regions, region_name,
				 le32_to_cpu(region->len), firmware->size);
			ret = -EINVAL;
			goto out_fw;
		}

		if (text) {
			memcpy(text, region->data, le32_to_cpu(region->len));
			adsp_info(dsp, "%s: %s\n", file, text);
			kfree(text);
			text = NULL;
		}

		if (reg) {
			buf = wm_adsp_buf_alloc(region->data,
						le32_to_cpu(region->len),
						&buf_list);
			if (!buf) {
				adsp_err(dsp, "Out of memory\n");
				ret = -ENOMEM;
				goto out_fw;
			}

			ret = regmap_raw_write_async(regmap, reg, buf->buf,
						     le32_to_cpu(region->len));
			if (ret != 0) {
				adsp_err(dsp,
					"%s.%d: Failed to write %d bytes at %d in %s: %d\n",
					file, regions,
					le32_to_cpu(region->len), offset,
					region_name, ret);
				goto out_fw;
			}
		}

		pos += le32_to_cpu(region->len) + sizeof(*region);
		regions++;
	}

	ret = regmap_async_complete(regmap);
	if (ret != 0) {
		adsp_err(dsp, "Failed to complete async write: %d\n", ret);
		goto out_fw;
	}

	if (pos > firmware->size)
		adsp_warn(dsp, "%s.%d: %zu bytes at end of file\n",
			  file, regions, pos - firmware->size);

	wm_adsp_debugfs_save_wmfwname(dsp, file);

out_fw:
	regmap_async_complete(regmap);
	wm_adsp_buf_free(&buf_list);
	release_firmware(firmware);
	kfree(text);
out:
	kfree(file);

	return ret;
}

static void wm_adsp_ctl_fixup_base(struct wm_adsp *dsp,
				  const struct wm_adsp_alg_region *alg_region)
{
	struct wm_coeff_ctl *ctl;

	list_for_each_entry(ctl, &dsp->ctl_list, list) {
		const char *fw_name;

		fw_name = wm_adsp_fw_enum[dsp->num - 1].texts[dsp->fw];

		if (ctl->fw_name == fw_name &&
		    alg_region->alg == ctl->alg_region.alg &&
		    alg_region->type == ctl->alg_region.type) {
			ctl->alg_region.base = alg_region->base;
		}
	}
}

static void *wm_adsp_read_algs(struct wm_adsp *dsp, size_t n_algs,
			       unsigned int pos, unsigned int len)
{
	void *alg;
	int ret;
	__be32 val;

	if (n_algs == 0) {
		adsp_err(dsp, "No algorithms\n");
		return ERR_PTR(-EINVAL);
	}

	if (n_algs > 1024) {
		adsp_err(dsp, "Algorithm count %zx excessive\n", n_algs);
		return ERR_PTR(-EINVAL);
	}

	/* Read the terminator first to validate the length */
	ret = regmap_raw_read(dsp->regmap, pos + len, &val, sizeof(val));
	if (ret != 0) {
		adsp_err(dsp, "Failed to read algorithm list end: %d\n",
			ret);
		return ERR_PTR(ret);
	}

	if (be32_to_cpu(val) != 0xbedead)
		adsp_warn(dsp, "Algorithm list end %x 0x%x != 0xbedead\n",
			  pos + len, be32_to_cpu(val));

	alg = kzalloc(len * 2, GFP_KERNEL | GFP_DMA);
	if (!alg)
		return ERR_PTR(-ENOMEM);

	ret = regmap_raw_read(dsp->regmap, pos, alg, len * 2);
	if (ret != 0) {
		adsp_err(dsp, "Failed to read algorithm list: %d\n", ret);
		kfree(alg);
		return ERR_PTR(ret);
	}

	return alg;
}

static struct wm_adsp_alg_region *
	wm_adsp_find_alg_region(struct wm_adsp *dsp, int type, unsigned int id)
{
	struct wm_adsp_alg_region *alg_region;

	list_for_each_entry(alg_region, &dsp->alg_regions, list) {
		if (id == alg_region->alg && type == alg_region->type)
			return alg_region;
	}

	return NULL;
}

static struct wm_adsp_alg_region *wm_adsp_create_region(struct wm_adsp *dsp,
							int type, __be32 id,
							__be32 base)
{
	struct wm_adsp_alg_region *alg_region;

	alg_region = kzalloc(sizeof(*alg_region), GFP_KERNEL);
	if (!alg_region)
		return ERR_PTR(-ENOMEM);

	alg_region->type = type;
	alg_region->alg = be32_to_cpu(id);
	alg_region->base = be32_to_cpu(base);

	list_add_tail(&alg_region->list, &dsp->alg_regions);

	if (dsp->fw_ver > 0)
		wm_adsp_ctl_fixup_base(dsp, alg_region);

	return alg_region;
}

static void wm_adsp_free_alg_regions(struct wm_adsp *dsp)
{
	struct wm_adsp_alg_region *alg_region;

	while (!list_empty(&dsp->alg_regions)) {
		alg_region = list_first_entry(&dsp->alg_regions,
					      struct wm_adsp_alg_region,
					      list);
		list_del(&alg_region->list);
		kfree(alg_region);
	}
}

static int wm_adsp1_setup_algs(struct wm_adsp *dsp)
{
	struct wmfw_adsp1_id_hdr adsp1_id;
	struct wmfw_adsp1_alg_hdr *adsp1_alg;
	struct wm_adsp_alg_region *alg_region;
	const struct wm_adsp_region *mem;
	unsigned int pos, len;
	size_t n_algs;
	int i, ret;

	mem = wm_adsp_find_region(dsp, WMFW_ADSP1_DM);
	if (WARN_ON(!mem))
		return -EINVAL;

	ret = regmap_raw_read(dsp->regmap, mem->base, &adsp1_id,
			      sizeof(adsp1_id));
	if (ret != 0) {
		adsp_err(dsp, "Failed to read algorithm info: %d\n",
			 ret);
		return ret;
	}

	n_algs = be32_to_cpu(adsp1_id.n_algs);
	dsp->fw_id = be32_to_cpu(adsp1_id.fw.id);
	adsp_info(dsp, "Firmware: %x v%d.%d.%d, %zu algorithms\n",
		  dsp->fw_id,
		  (be32_to_cpu(adsp1_id.fw.ver) & 0xff0000) >> 16,
		  (be32_to_cpu(adsp1_id.fw.ver) & 0xff00) >> 8,
		  be32_to_cpu(adsp1_id.fw.ver) & 0xff,
		  n_algs);

	alg_region = wm_adsp_create_region(dsp, WMFW_ADSP1_ZM,
					   adsp1_id.fw.id, adsp1_id.zm);
	if (IS_ERR(alg_region))
		return PTR_ERR(alg_region);

	alg_region = wm_adsp_create_region(dsp, WMFW_ADSP1_DM,
					   adsp1_id.fw.id, adsp1_id.dm);
	if (IS_ERR(alg_region))
		return PTR_ERR(alg_region);

	pos = sizeof(adsp1_id) / 2;
	len = (sizeof(*adsp1_alg) * n_algs) / 2;

	adsp1_alg = wm_adsp_read_algs(dsp, n_algs, mem->base + pos, len);
	if (IS_ERR(adsp1_alg))
		return PTR_ERR(adsp1_alg);

	for (i = 0; i < n_algs; i++) {
		adsp_info(dsp, "%d: ID %x v%d.%d.%d DM@%x ZM@%x\n",
			  i, be32_to_cpu(adsp1_alg[i].alg.id),
			  (be32_to_cpu(adsp1_alg[i].alg.ver) & 0xff0000) >> 16,
			  (be32_to_cpu(adsp1_alg[i].alg.ver) & 0xff00) >> 8,
			  be32_to_cpu(adsp1_alg[i].alg.ver) & 0xff,
			  be32_to_cpu(adsp1_alg[i].dm),
			  be32_to_cpu(adsp1_alg[i].zm));

		alg_region = wm_adsp_create_region(dsp, WMFW_ADSP1_DM,
						   adsp1_alg[i].alg.id,
						   adsp1_alg[i].dm);
		if (IS_ERR(alg_region)) {
			ret = PTR_ERR(alg_region);
			goto out;
		}
		if (dsp->fw_ver == 0) {
			if (i + 1 < n_algs) {
				len = be32_to_cpu(adsp1_alg[i + 1].dm);
				len -= be32_to_cpu(adsp1_alg[i].dm);
				len *= 4;
				wm_adsp_create_control(dsp, alg_region, 0,
						     len, NULL, 0, 0,
						     SNDRV_CTL_ELEM_TYPE_BYTES);
			} else {
				adsp_warn(dsp, "Missing length info for region DM with ID %x\n",
					  be32_to_cpu(adsp1_alg[i].alg.id));
			}
		}

		alg_region = wm_adsp_create_region(dsp, WMFW_ADSP1_ZM,
						   adsp1_alg[i].alg.id,
						   adsp1_alg[i].zm);
		if (IS_ERR(alg_region)) {
			ret = PTR_ERR(alg_region);
			goto out;
		}
		if (dsp->fw_ver == 0) {
			if (i + 1 < n_algs) {
				len = be32_to_cpu(adsp1_alg[i + 1].zm);
				len -= be32_to_cpu(adsp1_alg[i].zm);
				len *= 4;
				wm_adsp_create_control(dsp, alg_region, 0,
						     len, NULL, 0, 0,
						     SNDRV_CTL_ELEM_TYPE_BYTES);
			} else {
				adsp_warn(dsp, "Missing length info for region ZM with ID %x\n",
					  be32_to_cpu(adsp1_alg[i].alg.id));
			}
		}
	}

out:
	kfree(adsp1_alg);
	return ret;
}

static int wm_adsp2_setup_algs(struct wm_adsp *dsp)
{
	struct wmfw_adsp2_id_hdr adsp2_id;
	struct wmfw_adsp2_alg_hdr *adsp2_alg;
	struct wm_adsp_alg_region *alg_region;
	const struct wm_adsp_region *mem;
	unsigned int pos, len;
	size_t n_algs;
	int i, ret;

	mem = wm_adsp_find_region(dsp, WMFW_ADSP2_XM);
	if (WARN_ON(!mem))
		return -EINVAL;

	ret = regmap_raw_read(dsp->regmap, mem->base, &adsp2_id,
			      sizeof(adsp2_id));
	if (ret != 0) {
		adsp_err(dsp, "Failed to read algorithm info: %d\n",
			 ret);
		return ret;
	}

	n_algs = be32_to_cpu(adsp2_id.n_algs);
	dsp->fw_id = be32_to_cpu(adsp2_id.fw.id);
	dsp->fw_id_version = be32_to_cpu(adsp2_id.fw.ver);
	adsp_info(dsp, "Firmware: %x v%d.%d.%d, %zu algorithms\n",
		  dsp->fw_id,
		  (dsp->fw_id_version & 0xff0000) >> 16,
		  (dsp->fw_id_version & 0xff00) >> 8,
		  dsp->fw_id_version & 0xff,
		  n_algs);

	alg_region = wm_adsp_create_region(dsp, WMFW_ADSP2_XM,
					   adsp2_id.fw.id, adsp2_id.xm);
	if (IS_ERR(alg_region))
		return PTR_ERR(alg_region);

	alg_region = wm_adsp_create_region(dsp, WMFW_ADSP2_YM,
					   adsp2_id.fw.id, adsp2_id.ym);
	if (IS_ERR(alg_region))
		return PTR_ERR(alg_region);

	alg_region = wm_adsp_create_region(dsp, WMFW_ADSP2_ZM,
					   adsp2_id.fw.id, adsp2_id.zm);
	if (IS_ERR(alg_region))
		return PTR_ERR(alg_region);

	pos = sizeof(adsp2_id) / 2;
	len = (sizeof(*adsp2_alg) * n_algs) / 2;

	adsp2_alg = wm_adsp_read_algs(dsp, n_algs, mem->base + pos, len);
	if (IS_ERR(adsp2_alg))
		return PTR_ERR(adsp2_alg);

	for (i = 0; i < n_algs; i++) {
		adsp_info(dsp,
			  "%d: ID %x v%d.%d.%d XM@%x YM@%x ZM@%x\n",
			  i, be32_to_cpu(adsp2_alg[i].alg.id),
			  (be32_to_cpu(adsp2_alg[i].alg.ver) & 0xff0000) >> 16,
			  (be32_to_cpu(adsp2_alg[i].alg.ver) & 0xff00) >> 8,
			  be32_to_cpu(adsp2_alg[i].alg.ver) & 0xff,
			  be32_to_cpu(adsp2_alg[i].xm),
			  be32_to_cpu(adsp2_alg[i].ym),
			  be32_to_cpu(adsp2_alg[i].zm));

		alg_region = wm_adsp_create_region(dsp, WMFW_ADSP2_XM,
						   adsp2_alg[i].alg.id,
						   adsp2_alg[i].xm);
		if (IS_ERR(alg_region)) {
			ret = PTR_ERR(alg_region);
			goto out;
		}
		if (dsp->fw_ver == 0) {
			if (i + 1 < n_algs) {
				len = be32_to_cpu(adsp2_alg[i + 1].xm);
				len -= be32_to_cpu(adsp2_alg[i].xm);
				len *= 4;
				wm_adsp_create_control(dsp, alg_region, 0,
						     len, NULL, 0, 0,
						     SNDRV_CTL_ELEM_TYPE_BYTES);
			} else {
				adsp_warn(dsp, "Missing length info for region XM with ID %x\n",
					  be32_to_cpu(adsp2_alg[i].alg.id));
			}
		}

		alg_region = wm_adsp_create_region(dsp, WMFW_ADSP2_YM,
						   adsp2_alg[i].alg.id,
						   adsp2_alg[i].ym);
		if (IS_ERR(alg_region)) {
			ret = PTR_ERR(alg_region);
			goto out;
		}
		if (dsp->fw_ver == 0) {
			if (i + 1 < n_algs) {
				len = be32_to_cpu(adsp2_alg[i + 1].ym);
				len -= be32_to_cpu(adsp2_alg[i].ym);
				len *= 4;
				wm_adsp_create_control(dsp, alg_region, 0,
						     len, NULL, 0, 0,
						     SNDRV_CTL_ELEM_TYPE_BYTES);
			} else {
				adsp_warn(dsp, "Missing length info for region YM with ID %x\n",
					  be32_to_cpu(adsp2_alg[i].alg.id));
			}
		}

		alg_region = wm_adsp_create_region(dsp, WMFW_ADSP2_ZM,
						   adsp2_alg[i].alg.id,
						   adsp2_alg[i].zm);
		if (IS_ERR(alg_region)) {
			ret = PTR_ERR(alg_region);
			goto out;
		}
		if (dsp->fw_ver == 0) {
			if (i + 1 < n_algs) {
				len = be32_to_cpu(adsp2_alg[i + 1].zm);
				len -= be32_to_cpu(adsp2_alg[i].zm);
				len *= 4;
				wm_adsp_create_control(dsp, alg_region, 0,
						     len, NULL, 0, 0,
						     SNDRV_CTL_ELEM_TYPE_BYTES);
			} else {
				adsp_warn(dsp, "Missing length info for region ZM with ID %x\n",
					  be32_to_cpu(adsp2_alg[i].alg.id));
			}
		}
	}

out:
	kfree(adsp2_alg);
	return ret;
}

static int wm_adsp_load_coeff(struct wm_adsp *dsp)
{
	LIST_HEAD(buf_list);
	struct regmap *regmap = dsp->regmap;
	struct wmfw_coeff_hdr *hdr;
	struct wmfw_coeff_item *blk;
	const struct firmware *firmware;
	const struct wm_adsp_region *mem;
	struct wm_adsp_alg_region *alg_region;
	const char *region_name;
	int ret, pos, blocks, type, offset, reg;
	char *file;
	struct wm_adsp_buf *buf;

	if (dsp->firmwares[dsp->fw].binfile &&
	    !(strcmp(dsp->firmwares[dsp->fw].binfile, "None")))
		return 0;

	file = kzalloc(PAGE_SIZE, GFP_KERNEL);
	if (file == NULL)
		return -ENOMEM;

	if (dsp->firmwares[dsp->fw].fullname && dsp->firmwares[dsp->fw].binfile)
		snprintf(file, PAGE_SIZE, "%s",
			 dsp->firmwares[dsp->fw].binfile);
	else if (dsp->firmwares[dsp->fw].binfile)
		snprintf(file, PAGE_SIZE, "%s-dsp%d-%s.bin", dsp->part,
			 dsp->num, dsp->firmwares[dsp->fw].binfile);
	else
		snprintf(file, PAGE_SIZE, "%s-dsp%d-%s.bin", dsp->part,
			 dsp->num, dsp->firmwares[dsp->fw].file);
	file[PAGE_SIZE - 1] = '\0';

	ret = request_firmware(&firmware, file, dsp->dev);
	if (ret != 0) {
		adsp_warn(dsp, "Failed to request '%s'\n", file);
		ret = 0;
		goto out;
	}
	ret = -EINVAL;

	if (sizeof(*hdr) >= firmware->size) {
		adsp_err(dsp, "%s: file too short, %zu bytes\n",
			file, firmware->size);
		goto out_fw;
	}

	hdr = (void *)&firmware->data[0];
	if (memcmp(hdr->magic, "WMDR", 4) != 0) {
		adsp_err(dsp, "%s: invalid magic\n", file);
		goto out_fw;
	}

	switch (be32_to_cpu(hdr->rev) & 0xff) {
	case 1:
		break;
	default:
		adsp_err(dsp, "%s: Unsupported coefficient file format %d\n",
			 file, be32_to_cpu(hdr->rev) & 0xff);
		ret = -EINVAL;
		goto out_fw;
	}

	adsp_dbg(dsp, "%s: v%d.%d.%d\n", file,
		(le32_to_cpu(hdr->ver) >> 16) & 0xff,
		(le32_to_cpu(hdr->ver) >>  8) & 0xff,
		le32_to_cpu(hdr->ver) & 0xff);

	pos = le32_to_cpu(hdr->len);

	blocks = 0;
	while (pos < firmware->size &&
	       sizeof(*blk) < firmware->size - pos) {
		blk = (void *)(&firmware->data[pos]);

		type = le16_to_cpu(blk->type);
		offset = le16_to_cpu(blk->offset);

		adsp_dbg(dsp, "%s.%d: %x v%d.%d.%d\n",
			 file, blocks, le32_to_cpu(blk->id),
			 (le32_to_cpu(blk->ver) >> 16) & 0xff,
			 (le32_to_cpu(blk->ver) >>  8) & 0xff,
			 le32_to_cpu(blk->ver) & 0xff);
		adsp_dbg(dsp, "%s.%d: %d bytes at 0x%x in %x\n",
			 file, blocks, le32_to_cpu(blk->len), offset, type);

		reg = 0;
		region_name = "Unknown";
		switch (type) {
		case (WMFW_NAME_TEXT << 8):
		case (WMFW_INFO_TEXT << 8):
			break;
		case (WMFW_ABSOLUTE << 8):
			/*
			 * Old files may use this for global
			 * coefficients.
			 */
			if (le32_to_cpu(blk->id) == dsp->fw_id &&
			    offset == 0) {
				region_name = "global coefficients";
				mem = wm_adsp_find_region(dsp, type);
				if (!mem) {
					adsp_err(dsp, "No ZM\n");
					break;
				}
				reg = wm_adsp_region_to_reg(mem, 0);

			} else {
				region_name = "register";
				reg = offset;
			}
			break;

		case WMFW_ADSP1_DM:
		case WMFW_ADSP1_ZM:
		case WMFW_ADSP2_XM:
		case WMFW_ADSP2_YM:
			adsp_dbg(dsp, "%s.%d: %d bytes in %x for %x\n",
				 file, blocks, le32_to_cpu(blk->len),
				 type, le32_to_cpu(blk->id));

			mem = wm_adsp_find_region(dsp, type);
			if (!mem) {
				adsp_err(dsp, "No base for region %x\n", type);
				break;
			}

			alg_region = wm_adsp_find_alg_region(dsp, type,
						le32_to_cpu(blk->id));
			if (alg_region) {
				reg = alg_region->base;
				reg = wm_adsp_region_to_reg(mem, reg);
				reg += offset;
			} else {
				adsp_err(dsp, "No %x for algorithm %x\n",
					 type, le32_to_cpu(blk->id));
			}
			break;

		default:
			adsp_err(dsp, "%s.%d: Unknown region type %x at %d\n",
				 file, blocks, type, pos);
			break;
		}

		if (reg) {
<<<<<<< HEAD
			if ((pos + le32_to_cpu(blk->len) + sizeof(*blk)) >
			    firmware->size) {
=======
			if (le32_to_cpu(blk->len) >
			    firmware->size - pos - sizeof(*blk)) {
>>>>>>> a779add5
				adsp_err(dsp,
					 "%s.%d: %s region len %d bytes exceeds file length %zu\n",
					 file, blocks, region_name,
					 le32_to_cpu(blk->len),
					 firmware->size);
				ret = -EINVAL;
				goto out_fw;
			}

			buf = wm_adsp_buf_alloc(blk->data,
						le32_to_cpu(blk->len),
						&buf_list);
			if (!buf) {
				adsp_err(dsp, "Out of memory\n");
				ret = -ENOMEM;
				goto out_fw;
			}

			adsp_dbg(dsp, "%s.%d: Writing %d bytes at %x\n",
				 file, blocks, le32_to_cpu(blk->len),
				 reg);
			ret = regmap_raw_write_async(regmap, reg, buf->buf,
						     le32_to_cpu(blk->len));
			if (ret != 0) {
				adsp_err(dsp,
					"%s.%d: Failed to write to %x in %s: %d\n",
					file, blocks, reg, region_name, ret);
			}
		}

		pos += (le32_to_cpu(blk->len) + sizeof(*blk) + 3) & ~0x03;
		blocks++;
	}

	ret = regmap_async_complete(regmap);
	if (ret != 0)
		adsp_err(dsp, "Failed to complete async write: %d\n", ret);

	if (pos > firmware->size)
		adsp_warn(dsp, "%s.%d: %zu bytes at end of file\n",
			  file, blocks, pos - firmware->size);

	wm_adsp_debugfs_save_binname(dsp, file);

out_fw:
	regmap_async_complete(regmap);
	release_firmware(firmware);
	wm_adsp_buf_free(&buf_list);
out:
	kfree(file);
	return ret;
}

int wm_adsp1_init(struct wm_adsp *dsp)
{
	INIT_LIST_HEAD(&dsp->alg_regions);

	mutex_init(&dsp->pwr_lock);

	return 0;
}
EXPORT_SYMBOL_GPL(wm_adsp1_init);

int wm_adsp1_event(struct snd_soc_dapm_widget *w,
		   struct snd_kcontrol *kcontrol,
		   int event)
{
	struct snd_soc_codec *codec = snd_soc_dapm_to_codec(w->dapm);
	struct wm_adsp *dsps = snd_soc_codec_get_drvdata(codec);
	struct wm_adsp *dsp = &dsps[w->shift];
	struct wm_coeff_ctl *ctl;
	int ret;
	unsigned int val;

	dsp->codec = codec;

	mutex_lock(&dsp->pwr_lock);

	switch (event) {
	case SND_SOC_DAPM_POST_PMU:
		regmap_update_bits(dsp->regmap, dsp->base + ADSP1_CONTROL_30,
				   ADSP1_SYS_ENA, ADSP1_SYS_ENA);

		/*
		 * For simplicity set the DSP clock rate to be the
		 * SYSCLK rate rather than making it configurable.
		 */
		if (dsp->sysclk_reg) {
			ret = regmap_read(dsp->regmap, dsp->sysclk_reg, &val);
			if (ret != 0) {
				adsp_err(dsp, "Failed to read SYSCLK state: %d\n",
				ret);
				goto err_mutex;
			}

			val = (val & dsp->sysclk_mask) >> dsp->sysclk_shift;

			ret = regmap_update_bits(dsp->regmap,
						 dsp->base + ADSP1_CONTROL_31,
						 ADSP1_CLK_SEL_MASK, val);
			if (ret != 0) {
				adsp_err(dsp, "Failed to set clock rate: %d\n",
					 ret);
				goto err_mutex;
			}
		}

		ret = wm_adsp_load(dsp);
		if (ret != 0)
			goto err_ena;

		ret = wm_adsp1_setup_algs(dsp);
		if (ret != 0)
			goto err_ena;

		ret = wm_adsp_load_coeff(dsp);
		if (ret != 0)
			goto err_ena;

		/* Initialize caches for enabled and unset controls */
		ret = wm_coeff_init_control_caches(dsp);
		if (ret != 0)
			goto err_ena;

		/* Sync set controls */
		ret = wm_coeff_sync_controls(dsp);
		if (ret != 0)
			goto err_ena;

		dsp->booted = true;

		/* Start the core running */
		regmap_update_bits(dsp->regmap, dsp->base + ADSP1_CONTROL_30,
				   ADSP1_CORE_ENA | ADSP1_START,
				   ADSP1_CORE_ENA | ADSP1_START);

		dsp->running = true;
		break;

	case SND_SOC_DAPM_PRE_PMD:
		dsp->running = false;
		dsp->booted = false;

		/* Halt the core */
		regmap_update_bits(dsp->regmap, dsp->base + ADSP1_CONTROL_30,
				   ADSP1_CORE_ENA | ADSP1_START, 0);

		regmap_update_bits(dsp->regmap, dsp->base + ADSP1_CONTROL_19,
				   ADSP1_WDMA_BUFFER_LENGTH_MASK, 0);

		regmap_update_bits(dsp->regmap, dsp->base + ADSP1_CONTROL_30,
				   ADSP1_SYS_ENA, 0);

		list_for_each_entry(ctl, &dsp->ctl_list, list)
			ctl->enabled = 0;


		wm_adsp_free_alg_regions(dsp);
		break;

	default:
		break;
	}

	mutex_unlock(&dsp->pwr_lock);

	return 0;

err_ena:
	regmap_update_bits(dsp->regmap, dsp->base + ADSP1_CONTROL_30,
			   ADSP1_SYS_ENA, 0);
err_mutex:
	mutex_unlock(&dsp->pwr_lock);

	return ret;
}
EXPORT_SYMBOL_GPL(wm_adsp1_event);

static int wm_adsp2_ena(struct wm_adsp *dsp)
{
	unsigned int val;
	int ret, count;

	switch (dsp->rev) {
	case 0:
		ret = regmap_update_bits_async(dsp->regmap,
					       dsp->base + ADSP2_CONTROL,
					       ADSP2_SYS_ENA, ADSP2_SYS_ENA);
		if (ret != 0)
			return ret;
		break;
	default:
		break;
	}

	/* Wait for the RAM to start, should be near instantaneous */
	for (count = 0; count < 10; ++count) {
		ret = regmap_read(dsp->regmap, dsp->base + ADSP2_STATUS1, &val);
		if (ret != 0)
			return ret;

		if (val & ADSP2_RAM_RDY)
			break;

		usleep_range(250, 500);
	}

	if (!(val & ADSP2_RAM_RDY)) {
		adsp_err(dsp, "Failed to start DSP RAM\n");
		return -EBUSY;
	}

	adsp_dbg(dsp, "RAM ready after %d polls\n", count);

	return 0;
}

static void wm_adsp2_boot_work(struct work_struct *work)
{
	struct wm_adsp *dsp = container_of(work,
					   struct wm_adsp,
					   boot_work);
	int ret;

	mutex_lock(&dsp->pwr_lock);

	ret = regmap_update_bits(dsp->regmap, dsp->base + ADSP2_CONTROL,
				 ADSP2_MEM_ENA, ADSP2_MEM_ENA);
	if (ret != 0)
		goto err_mutex;

	ret = wm_adsp2_ena(dsp);
	if (ret != 0)
		goto err_mem;

	ret = wm_adsp_load(dsp);
	if (ret != 0)
		goto err_ena;

	ret = wm_adsp2_setup_algs(dsp);
	if (ret != 0)
		goto err_ena;

	ret = wm_adsp_load_coeff(dsp);
	if (ret != 0)
		goto err_ena;

	/* Initialize caches for enabled and unset controls */
	ret = wm_coeff_init_control_caches(dsp);
	if (ret != 0)
		goto err_ena;

	switch (dsp->rev) {
	case 0:
		/* Turn DSP back off until we are ready to run */
		ret = regmap_update_bits(dsp->regmap, dsp->base + ADSP2_CONTROL,
					 ADSP2_SYS_ENA, 0);
		if (ret != 0)
			goto err_ena;
		break;
	default:
		break;
	}

	dsp->booted = true;

	mutex_unlock(&dsp->pwr_lock);

	return;

err_ena:
	regmap_update_bits(dsp->regmap, dsp->base + ADSP2_CONTROL,
			   ADSP2_SYS_ENA | ADSP2_CORE_ENA | ADSP2_START, 0);
err_mem:
	regmap_update_bits(dsp->regmap, dsp->base + ADSP2_CONTROL,
			   ADSP2_MEM_ENA, 0);
err_mutex:
	mutex_unlock(&dsp->pwr_lock);
}

static void wm_adsp2_set_dspclk(struct wm_adsp *dsp, unsigned int freq)
{
	int ret;

	switch (dsp->rev) {
	case 0:
		ret = regmap_update_bits_async(dsp->regmap,
					       dsp->base + ADSP2_CLOCKING,
					       ADSP2_CLK_SEL_MASK,
					       freq << ADSP2_CLK_SEL_SHIFT);
		if (ret) {
			adsp_err(dsp, "Failed to set clock rate: %d\n", ret);
			return;
		}
		break;
	default:
		/* clock is handled by parent codec driver */
		break;
	}
}

int wm_adsp2_preloader_get(struct snd_kcontrol *kcontrol,
			   struct snd_ctl_elem_value *ucontrol)
{
	struct snd_soc_codec *codec = snd_soc_kcontrol_codec(kcontrol);
	struct wm_adsp *dsp = snd_soc_codec_get_drvdata(codec);

	ucontrol->value.integer.value[0] = dsp->preloaded;

	return 0;
}
EXPORT_SYMBOL_GPL(wm_adsp2_preloader_get);

int wm_adsp2_preloader_put(struct snd_kcontrol *kcontrol,
			   struct snd_ctl_elem_value *ucontrol)
{
	struct snd_soc_codec *codec = snd_soc_kcontrol_codec(kcontrol);
	struct wm_adsp *dsp = snd_soc_codec_get_drvdata(codec);
	struct snd_soc_dapm_context *dapm = snd_soc_codec_get_dapm(codec);
	struct soc_mixer_control *mc =
		(struct soc_mixer_control *)kcontrol->private_value;
	char preload[32];

	snprintf(preload, ARRAY_SIZE(preload), "DSP%u Preload", mc->shift);

	dsp->preloaded = ucontrol->value.integer.value[0];

	if (ucontrol->value.integer.value[0])
		snd_soc_dapm_force_enable_pin(dapm, preload);
	else
		snd_soc_dapm_disable_pin(dapm, preload);

	snd_soc_dapm_sync(dapm);

	return 0;
}
EXPORT_SYMBOL_GPL(wm_adsp2_preloader_put);

static void wm_adsp_stop_watchdog(struct wm_adsp *dsp)
{
	switch (dsp->rev) {
	case 0:
	case 1:
		return;
	default:
		regmap_update_bits(dsp->regmap, dsp->base + ADSP2_WATCHDOG,
				   ADSP2_WDT_ENA_MASK, 0);
	}
}

int wm_adsp2_early_event(struct snd_soc_dapm_widget *w,
			 struct snd_kcontrol *kcontrol, int event,
			 unsigned int freq)
{
	struct snd_soc_codec *codec = snd_soc_dapm_to_codec(w->dapm);
	struct wm_adsp *dsps = snd_soc_codec_get_drvdata(codec);
	struct wm_adsp *dsp = &dsps[w->shift];
	struct wm_coeff_ctl *ctl;

	switch (event) {
	case SND_SOC_DAPM_PRE_PMU:
		wm_adsp2_set_dspclk(dsp, freq);
		queue_work(system_unbound_wq, &dsp->boot_work);
		break;
	case SND_SOC_DAPM_PRE_PMD:
		mutex_lock(&dsp->pwr_lock);

		wm_adsp_debugfs_clear(dsp);

		dsp->fw_id = 0;
		dsp->fw_id_version = 0;

		dsp->booted = false;

		regmap_update_bits(dsp->regmap, dsp->base + ADSP2_CONTROL,
				   ADSP2_MEM_ENA, 0);

		list_for_each_entry(ctl, &dsp->ctl_list, list)
			ctl->enabled = 0;

		wm_adsp_free_alg_regions(dsp);

		mutex_unlock(&dsp->pwr_lock);

		adsp_dbg(dsp, "Shutdown complete\n");
		break;
	default:
		break;
	}

	return 0;
}
EXPORT_SYMBOL_GPL(wm_adsp2_early_event);

int wm_adsp2_event(struct snd_soc_dapm_widget *w,
		   struct snd_kcontrol *kcontrol, int event)
{
	struct snd_soc_codec *codec = snd_soc_dapm_to_codec(w->dapm);
	struct wm_adsp *dsps = snd_soc_codec_get_drvdata(codec);
	struct wm_adsp *dsp = &dsps[w->shift];
	int ret;

	switch (event) {
	case SND_SOC_DAPM_POST_PMU:
		flush_work(&dsp->boot_work);

		mutex_lock(&dsp->pwr_lock);

		if (!dsp->booted) {
			ret = -EIO;
			goto err;
		}

		ret = wm_adsp2_ena(dsp);
		if (ret != 0)
			goto err;

		/* Sync set controls */
		ret = wm_coeff_sync_controls(dsp);
		if (ret != 0)
			goto err;

		wm_adsp2_lock(dsp, dsp->lock_regions);

		ret = regmap_update_bits(dsp->regmap,
					 dsp->base + ADSP2_CONTROL,
					 ADSP2_CORE_ENA | ADSP2_START,
					 ADSP2_CORE_ENA | ADSP2_START);
		if (ret != 0)
			goto err;

		if (dsp->firmwares[dsp->fw].num_caps != 0) {
			ret = wm_adsp_buffer_init(dsp);
			if (ret < 0)
				goto err;
		}

		dsp->running = true;

		mutex_unlock(&dsp->pwr_lock);

		break;

	case SND_SOC_DAPM_PRE_PMD:
		/* Tell the firmware to cleanup */
		wm_adsp_signal_event_controls(dsp, WM_ADSP_FW_EVENT_SHUTDOWN);

		wm_adsp_stop_watchdog(dsp);

		/* Log firmware state, it can be useful for analysis */
		switch (dsp->rev) {
		case 0:
			wm_adsp2_show_fw_status(dsp);
			break;
		default:
			wm_adsp2v2_show_fw_status(dsp);
			break;
		}

		mutex_lock(&dsp->pwr_lock);

		dsp->running = false;

		regmap_update_bits(dsp->regmap,
				   dsp->base + ADSP2_CONTROL,
				   ADSP2_CORE_ENA | ADSP2_START, 0);

		/* Make sure DMAs are quiesced */
		switch (dsp->rev) {
		case 0:
			regmap_write(dsp->regmap,
				     dsp->base + ADSP2_RDMA_CONFIG_1, 0);
			regmap_write(dsp->regmap,
				     dsp->base + ADSP2_WDMA_CONFIG_1, 0);
			regmap_write(dsp->regmap,
				     dsp->base + ADSP2_WDMA_CONFIG_2, 0);

			regmap_update_bits(dsp->regmap,
					   dsp->base + ADSP2_CONTROL,
					   ADSP2_SYS_ENA, 0);
			break;
		default:
			regmap_write(dsp->regmap,
				     dsp->base + ADSP2_RDMA_CONFIG_1, 0);
			regmap_write(dsp->regmap,
				     dsp->base + ADSP2_WDMA_CONFIG_1, 0);
			regmap_write(dsp->regmap,
				     dsp->base + ADSP2V2_WDMA_CONFIG_2, 0);
			break;
		}

		if (dsp->firmwares[dsp->fw].num_caps != 0)
			wm_adsp_buffer_free(dsp);

		mutex_unlock(&dsp->pwr_lock);

		adsp_dbg(dsp, "Execution stopped\n");
		break;

	default:
		break;
	}

	return 0;
err:
	regmap_update_bits(dsp->regmap, dsp->base + ADSP2_CONTROL,
			   ADSP2_SYS_ENA | ADSP2_CORE_ENA | ADSP2_START, 0);
	mutex_unlock(&dsp->pwr_lock);
	return ret;
}
EXPORT_SYMBOL_GPL(wm_adsp2_event);

int wm_adsp2_codec_probe(struct wm_adsp *dsp, struct snd_soc_codec *codec)
{
	struct snd_soc_dapm_context *dapm = snd_soc_codec_get_dapm(codec);
	char preload[32];

	snprintf(preload, ARRAY_SIZE(preload), "DSP%d Preload", dsp->num);
	snd_soc_dapm_disable_pin(dapm, preload);

	wm_adsp2_init_debugfs(dsp, codec);

	dsp->codec = codec;

	return snd_soc_add_codec_controls(codec,
					  &wm_adsp_fw_controls[dsp->num - 1],
					  1);
}
EXPORT_SYMBOL_GPL(wm_adsp2_codec_probe);

int wm_adsp2_codec_remove(struct wm_adsp *dsp, struct snd_soc_codec *codec)
{
	wm_adsp2_cleanup_debugfs(dsp);

	return 0;
}
EXPORT_SYMBOL_GPL(wm_adsp2_codec_remove);

#ifdef CONFIG_OF
static int wm_adsp_of_parse_caps(struct wm_adsp *dsp,
				 struct device_node *np,
				 struct wm_adsp_fw_defs *fw)
{
	const char *prop = "cirrus,compr-caps";
	int i;
	int len_prop;
	u32 of_cap;

	if (!of_get_property(np, prop, &len_prop))
		return -EINVAL;

	len_prop /= sizeof(u32);

	if (len_prop < 5 || len_prop > 4 + MAX_NUM_SAMPLE_RATES)
		return -EOVERFLOW;

	fw->num_caps = 1;
	fw->caps = devm_kzalloc(dsp->dev,
				sizeof(struct wm_adsp_fw_caps),
				GFP_KERNEL);
	if (!fw->caps)
		return -ENOMEM;

	fw->caps->num_regions = ARRAY_SIZE(default_regions);
	fw->caps->region_defs = devm_kzalloc(dsp->dev,
					     sizeof(default_regions),
					     GFP_KERNEL);
	if (!fw->caps->region_defs)
		return -ENOMEM;

	memcpy(fw->caps->region_defs, default_regions, sizeof(default_regions));

	of_property_read_u32_index(np, prop, 0, &of_cap);
	fw->caps->id = of_cap;
	of_property_read_u32_index(np, prop, 1, &of_cap);
	fw->caps->desc.max_ch = of_cap;
	of_property_read_u32_index(np, prop, 2, &of_cap);
	fw->caps->desc.formats = of_cap;
	of_property_read_u32_index(np, prop, 3, &of_cap);
	fw->compr_direction = of_cap;

	for (i = 4; i < len_prop; ++i) {
		of_property_read_u32_index(np, prop, i, &of_cap);
		fw->caps->desc.sample_rates[i - 4] = of_cap;
	}
	fw->caps->desc.num_sample_rates = i - 4;

	return 0;
}

static int wm_adsp_of_parse_firmware(struct wm_adsp *dsp,
				     struct device_node *np)
{
	struct device_node *fws = of_get_child_by_name(np, "firmware");
	struct device_node *fw = NULL;
	const char **ctl_names;
	int ret;
	int i;

	if (!fws)
		return 0;

	i = 0;
	while ((fw = of_get_next_child(fws, fw)) != NULL)
		i++;

	if (i == 0)
		return 0;

	dsp->num_firmwares = i;

	dsp->firmwares = devm_kzalloc(dsp->dev,
				      i * sizeof(struct wm_adsp_fw_defs),
				      GFP_KERNEL);
	if (!dsp->firmwares)
		return -ENOMEM;

	ctl_names = devm_kzalloc(dsp->dev,
				 i * sizeof(const char *),
				 GFP_KERNEL);
	if (!ctl_names)
		return -ENOMEM;

	i = 0;
	while ((fw = of_get_next_child(fws, fw)) != NULL) {
		ctl_names[i] = fw->name;

		ret = of_property_read_string(fw, "cirrus,wmfw-file",
					      &dsp->firmwares[i].file);
		if (ret < 0) {
			dev_err(dsp->dev,
				"Firmware filename missing/malformed: %d\n",
				ret);
			return ret;
		}

		ret = of_property_read_string(fw, "cirrus,bin-file",
					      &dsp->firmwares[i].binfile);
		if (ret < 0)
			dsp->firmwares[i].binfile = NULL;

		dsp->firmwares[i].fullname =
			of_property_read_bool(fw, "cirrus,full-name");

		wm_adsp_of_parse_caps(dsp, fw, &dsp->firmwares[i]);

		i++;
	}

	wm_adsp_fw_enum[dsp->num - 1].items = dsp->num_firmwares;
	wm_adsp_fw_enum[dsp->num - 1].texts = ctl_names;

	return dsp->num_firmwares;
}

static int wm_adsp_of_parse_adsp(struct wm_adsp *dsp)
{
	struct device_node *np = of_get_child_by_name(dsp->dev->of_node,
						      "adsps");
	struct device_node *core = NULL;
	unsigned int addr;
	int ret;

	if (!np)
		return 0;

	while ((core = of_get_next_child(np, core)) != NULL) {
		ret = of_property_read_u32(core, "reg", &addr);
		if (ret < 0) {
			dev_err(dsp->dev,
				"Failed to get ADSP base address: %d\n",
				ret);
			return ret;
		}

		if (addr == dsp->base)
			break;
	}

	if (!core)
		return 0;

	return wm_adsp_of_parse_firmware(dsp, core);
}
#else
static inline int wm_adsp_of_parse_adsp(struct wm_adsp *dsp)
{
	return 0;
}
#endif

int wm_adsp2_init(struct wm_adsp *dsp)
{
	int ret;

	switch (dsp->rev) {
	case 0:
		/*
		 * Disable the DSP memory by default when in reset for a small
		 * power saving.
		 */
		ret = regmap_update_bits(dsp->regmap, dsp->base + ADSP2_CONTROL,
					 ADSP2_MEM_ENA, 0);
		if (ret) {
			adsp_err(dsp,
				 "Failed to clear memory retention: %d\n", ret);
			return ret;
		}
		break;
	default:
		break;
	}

	INIT_LIST_HEAD(&dsp->alg_regions);
	INIT_LIST_HEAD(&dsp->ctl_list);
	INIT_WORK(&dsp->boot_work, wm_adsp2_boot_work);

	mutex_init(&dsp->pwr_lock);

	if (!dsp->dev->of_node || wm_adsp_of_parse_adsp(dsp) <= 0) {
		dsp->num_firmwares = ARRAY_SIZE(wm_adsp_fw);
		dsp->firmwares = wm_adsp_fw;
	}

	return 0;
}
EXPORT_SYMBOL_GPL(wm_adsp2_init);

void wm_adsp2_remove(struct wm_adsp *dsp)
{
	struct wm_coeff_ctl *ctl;

	while (!list_empty(&dsp->ctl_list)) {
		ctl = list_first_entry(&dsp->ctl_list, struct wm_coeff_ctl,
					list);
		list_del(&ctl->list);
		wm_adsp_free_ctl_blk(ctl);
	}
}
EXPORT_SYMBOL_GPL(wm_adsp2_remove);

static inline int wm_adsp_compr_attached(struct wm_adsp_compr *compr)
{
	return compr->buf != NULL;
}

static int wm_adsp_compr_attach(struct wm_adsp_compr *compr)
{
	/*
	 * Note this will be more complex once each DSP can support multiple
	 * streams
	 */
	if (!compr->dsp->buffer)
		return -EINVAL;

	compr->buf = compr->dsp->buffer;
	compr->buf->compr = compr;

	return 0;
}

static void wm_adsp_compr_detach(struct wm_adsp_compr *compr)
{
	if (!compr)
		return;

	/* Wake the poll so it can see buffer is no longer attached */
	if (compr->stream)
		snd_compr_fragment_elapsed(compr->stream);

	if (wm_adsp_compr_attached(compr)) {
		compr->buf->compr = NULL;
		compr->buf = NULL;
	}
}

int wm_adsp_compr_open(struct wm_adsp *dsp, struct snd_compr_stream *stream)
{
	struct wm_adsp_compr *compr;
	int ret = 0;

	mutex_lock(&dsp->pwr_lock);

	if (dsp->firmwares[dsp->fw].num_caps == 0) {
		adsp_err(dsp, "Firmware does not support compressed API\n");
		ret = -ENXIO;
		goto out;
	}

	if (dsp->firmwares[dsp->fw].compr_direction != stream->direction) {
		adsp_err(dsp, "Firmware does not support stream direction\n");
		ret = -EINVAL;
		goto out;
	}

	if (dsp->compr) {
		/* It is expect this limitation will be removed in future */
		adsp_err(dsp, "Only a single stream supported per DSP\n");
		ret = -EBUSY;
		goto out;
	}

	compr = kzalloc(sizeof(*compr), GFP_KERNEL);
	if (!compr) {
		ret = -ENOMEM;
		goto out;
	}

	compr->dsp = dsp;
	compr->stream = stream;

	dsp->compr = compr;

	stream->runtime->private_data = compr;

out:
	mutex_unlock(&dsp->pwr_lock);

	return ret;
}
EXPORT_SYMBOL_GPL(wm_adsp_compr_open);

int wm_adsp_compr_free(struct snd_compr_stream *stream)
{
	struct wm_adsp_compr *compr = stream->runtime->private_data;
	struct wm_adsp *dsp = compr->dsp;

	mutex_lock(&dsp->pwr_lock);

	wm_adsp_compr_detach(compr);
	dsp->compr = NULL;

	kfree(compr->raw_buf);
	kfree(compr);

	mutex_unlock(&dsp->pwr_lock);

	return 0;
}
EXPORT_SYMBOL_GPL(wm_adsp_compr_free);

static int wm_adsp_compr_check_params(struct snd_compr_stream *stream,
				      struct snd_compr_params *params)
{
	struct wm_adsp_compr *compr = stream->runtime->private_data;
	struct wm_adsp *dsp = compr->dsp;
	const struct wm_adsp_fw_caps *caps;
	const struct snd_codec_desc *desc;
	int i, j;

	if (params->buffer.fragment_size < WM_ADSP_MIN_FRAGMENT_SIZE ||
	    params->buffer.fragment_size > WM_ADSP_MAX_FRAGMENT_SIZE ||
	    params->buffer.fragments < WM_ADSP_MIN_FRAGMENTS ||
	    params->buffer.fragments > WM_ADSP_MAX_FRAGMENTS ||
	    params->buffer.fragment_size % WM_ADSP_DATA_WORD_SIZE) {
		adsp_err(dsp, "Invalid buffer fragsize=%d fragments=%d\n",
			 params->buffer.fragment_size,
			 params->buffer.fragments);

		return -EINVAL;
	}

	for (i = 0; i < dsp->firmwares[dsp->fw].num_caps; i++) {
		caps = &dsp->firmwares[dsp->fw].caps[i];
		desc = &caps->desc;

		if (caps->id != params->codec.id)
			continue;

		if (stream->direction == SND_COMPRESS_PLAYBACK) {
			if (desc->max_ch < params->codec.ch_out)
				continue;
		} else {
			if (desc->max_ch < params->codec.ch_in)
				continue;
		}

		if (!(desc->formats & (1 << params->codec.format)))
			continue;

		for (j = 0; j < desc->num_sample_rates; ++j)
			if (desc->sample_rates[j] == params->codec.sample_rate)
				return 0;
	}

	adsp_err(dsp, "Invalid params id=%u ch=%u,%u rate=%u fmt=%u\n",
		 params->codec.id, params->codec.ch_in, params->codec.ch_out,
		 params->codec.sample_rate, params->codec.format);
	return -EINVAL;
}

static inline unsigned int wm_adsp_compr_frag_words(struct wm_adsp_compr *compr)
{
	return compr->size.fragment_size / WM_ADSP_DATA_WORD_SIZE;
}

int wm_adsp_compr_set_params(struct snd_compr_stream *stream,
			     struct snd_compr_params *params)
{
	struct wm_adsp_compr *compr = stream->runtime->private_data;
	unsigned int size;
	int ret;

	ret = wm_adsp_compr_check_params(stream, params);
	if (ret)
		return ret;

	compr->size = params->buffer;

	adsp_dbg(compr->dsp, "fragment_size=%d fragments=%d\n",
		 compr->size.fragment_size, compr->size.fragments);

	size = wm_adsp_compr_frag_words(compr) * sizeof(*compr->raw_buf);
	compr->raw_buf = kmalloc(size, GFP_DMA | GFP_KERNEL);
	if (!compr->raw_buf)
		return -ENOMEM;

	compr->sample_rate = params->codec.sample_rate;

	return 0;
}
EXPORT_SYMBOL_GPL(wm_adsp_compr_set_params);

int wm_adsp_compr_get_caps(struct snd_compr_stream *stream,
			   struct snd_compr_caps *caps)
{
	struct wm_adsp_compr *compr = stream->runtime->private_data;
	struct wm_adsp *dsp = compr->dsp;
	int fw = compr->dsp->fw;
	int i;

	if (dsp->firmwares[fw].caps) {
		for (i = 0; i < dsp->firmwares[fw].num_caps; i++)
			caps->codecs[i] = dsp->firmwares[fw].caps[i].id;

		caps->num_codecs = i;
		caps->direction = dsp->firmwares[fw].compr_direction;

		caps->min_fragment_size = WM_ADSP_MIN_FRAGMENT_SIZE;
		caps->max_fragment_size = WM_ADSP_MAX_FRAGMENT_SIZE;
		caps->min_fragments = WM_ADSP_MIN_FRAGMENTS;
		caps->max_fragments = WM_ADSP_MAX_FRAGMENTS;
	}

	return 0;
}
EXPORT_SYMBOL_GPL(wm_adsp_compr_get_caps);

static int wm_adsp_read_data_block(struct wm_adsp *dsp, int mem_type,
				   unsigned int mem_addr,
				   unsigned int num_words, u32 *data)
{
	struct wm_adsp_region const *mem = wm_adsp_find_region(dsp, mem_type);
	unsigned int i, reg;
	int ret;

	if (!mem)
		return -EINVAL;

	reg = wm_adsp_region_to_reg(mem, mem_addr);

	ret = regmap_raw_read(dsp->regmap, reg, data,
			      sizeof(*data) * num_words);
	if (ret < 0)
		return ret;

	for (i = 0; i < num_words; ++i)
		data[i] = be32_to_cpu(data[i]) & 0x00ffffffu;

	return 0;
}

static inline int wm_adsp_read_data_word(struct wm_adsp *dsp, int mem_type,
					 unsigned int mem_addr, u32 *data)
{
	return wm_adsp_read_data_block(dsp, mem_type, mem_addr, 1, data);
}

static int wm_adsp_write_data_word(struct wm_adsp *dsp, int mem_type,
				   unsigned int mem_addr, u32 data)
{
	struct wm_adsp_region const *mem = wm_adsp_find_region(dsp, mem_type);
	unsigned int reg;

	if (!mem)
		return -EINVAL;

	reg = wm_adsp_region_to_reg(mem, mem_addr);

	data = cpu_to_be32(data & 0x00ffffffu);

	return regmap_raw_write(dsp->regmap, reg, &data, sizeof(data));
}

static inline int wm_adsp_buffer_read(struct wm_adsp_compr_buf *buf,
				      unsigned int field_offset, u32 *data)
{
	return wm_adsp_read_data_word(buf->dsp, WMFW_ADSP2_XM,
				      buf->host_buf_ptr + field_offset, data);
}

static inline int wm_adsp_buffer_write(struct wm_adsp_compr_buf *buf,
				       unsigned int field_offset, u32 data)
{
	return wm_adsp_write_data_word(buf->dsp, WMFW_ADSP2_XM,
				       buf->host_buf_ptr + field_offset, data);
}

static int wm_adsp_buffer_locate(struct wm_adsp_compr_buf *buf)
{
	struct wm_adsp_alg_region *alg_region;
	struct wm_adsp *dsp = buf->dsp;
	u32 xmalg, addr, magic;
	int i, ret;

	alg_region = wm_adsp_find_alg_region(dsp, WMFW_ADSP2_XM, dsp->fw_id);
	xmalg = sizeof(struct wm_adsp_system_config_xm_hdr) / sizeof(__be32);

	addr = alg_region->base + xmalg + ALG_XM_FIELD(magic);
	ret = wm_adsp_read_data_word(dsp, WMFW_ADSP2_XM, addr, &magic);
	if (ret < 0)
		return ret;

	if (magic != WM_ADSP_ALG_XM_STRUCT_MAGIC)
		return -EINVAL;

	addr = alg_region->base + xmalg + ALG_XM_FIELD(host_buf_ptr);
	for (i = 0; i < 5; ++i) {
		ret = wm_adsp_read_data_word(dsp, WMFW_ADSP2_XM, addr,
					     &buf->host_buf_ptr);
		if (ret < 0)
			return ret;

		if (buf->host_buf_ptr)
			break;

		usleep_range(1000, 2000);
	}

	if (!buf->host_buf_ptr)
		return -EIO;

	adsp_dbg(dsp, "host_buf_ptr=%x\n", buf->host_buf_ptr);

	return 0;
}

static int wm_adsp_buffer_populate(struct wm_adsp_compr_buf *buf)
{
	struct wm_adsp *dsp = buf->dsp;
	const struct wm_adsp_fw_caps *caps = dsp->firmwares[dsp->fw].caps;
	struct wm_adsp_buffer_region *region;
	u32 offset = 0;
	int i, ret;

	for (i = 0; i < caps->num_regions; ++i) {
		region = &buf->regions[i];

		region->offset = offset;
		region->mem_type = caps->region_defs[i].mem_type;

		ret = wm_adsp_buffer_read(buf, caps->region_defs[i].base_offset,
					  &region->base_addr);
		if (ret < 0)
			return ret;

		ret = wm_adsp_buffer_read(buf, caps->region_defs[i].size_offset,
					  &offset);
		if (ret < 0)
			return ret;

		region->cumulative_size = offset;

		adsp_dbg(buf->dsp,
			 "region=%d type=%d base=%04x off=%04x size=%04x\n",
			 i, region->mem_type, region->base_addr,
			 region->offset, region->cumulative_size);
	}

	return 0;
}

static int wm_adsp_buffer_init(struct wm_adsp *dsp)
{
	struct wm_adsp_compr_buf *buf;
	int ret;

	buf = kzalloc(sizeof(*buf), GFP_KERNEL);
	if (!buf)
		return -ENOMEM;

	buf->dsp = dsp;
	buf->read_index = -1;
	buf->irq_count = 0xFFFFFFFF;

	ret = wm_adsp_buffer_locate(buf);
	if (ret < 0) {
		adsp_err(dsp, "Failed to acquire host buffer: %d\n", ret);
		goto err_buffer;
	}

	buf->regions = kcalloc(dsp->firmwares[dsp->fw].caps->num_regions,
			       sizeof(*buf->regions), GFP_KERNEL);
	if (!buf->regions) {
		ret = -ENOMEM;
		goto err_buffer;
	}

	ret = wm_adsp_buffer_populate(buf);
	if (ret < 0) {
		adsp_err(dsp, "Failed to populate host buffer: %d\n", ret);
		goto err_regions;
	}

	dsp->buffer = buf;

	return 0;

err_regions:
	kfree(buf->regions);
err_buffer:
	kfree(buf);
	return ret;
}

static int wm_adsp_buffer_free(struct wm_adsp *dsp)
{
	if (dsp->buffer) {
		wm_adsp_compr_detach(dsp->buffer->compr);

		kfree(dsp->buffer->regions);
		kfree(dsp->buffer);

		dsp->buffer = NULL;
	}

	return 0;
}

int wm_adsp_compr_trigger(struct snd_compr_stream *stream, int cmd)
{
	struct wm_adsp_compr *compr = stream->runtime->private_data;
	struct wm_adsp *dsp = compr->dsp;
	int ret = 0;

	adsp_dbg(dsp, "Trigger: %d\n", cmd);

	mutex_lock(&dsp->pwr_lock);

	switch (cmd) {
	case SNDRV_PCM_TRIGGER_START:
		if (wm_adsp_compr_attached(compr))
			break;

		ret = wm_adsp_compr_attach(compr);
		if (ret < 0) {
			adsp_err(dsp, "Failed to link buffer and stream: %d\n",
				 ret);
			break;
		}

		/* Trigger the IRQ at one fragment of data */
		ret = wm_adsp_buffer_write(compr->buf,
					   HOST_BUFFER_FIELD(high_water_mark),
					   wm_adsp_compr_frag_words(compr));
		if (ret < 0) {
			adsp_err(dsp, "Failed to set high water mark: %d\n",
				 ret);
			break;
		}
		break;
	case SNDRV_PCM_TRIGGER_STOP:
		break;
	default:
		ret = -EINVAL;
		break;
	}

	mutex_unlock(&dsp->pwr_lock);

	return ret;
}
EXPORT_SYMBOL_GPL(wm_adsp_compr_trigger);

static inline int wm_adsp_buffer_size(struct wm_adsp_compr_buf *buf)
{
	struct wm_adsp *dsp = buf->dsp;
	int last_region = dsp->firmwares[dsp->fw].caps->num_regions - 1;

	return buf->regions[last_region].cumulative_size;
}

static int wm_adsp_buffer_update_avail(struct wm_adsp_compr_buf *buf)
{
	u32 next_read_index, next_write_index;
	int write_index, read_index, avail;
	int ret;

	/* Only sync read index if we haven't already read a valid index */
	if (buf->read_index < 0) {
		ret = wm_adsp_buffer_read(buf,
				HOST_BUFFER_FIELD(next_read_index),
				&next_read_index);
		if (ret < 0)
			return ret;

		read_index = sign_extend32(next_read_index, 23);

		if (read_index < 0) {
			adsp_dbg(buf->dsp, "Avail check on unstarted stream\n");
			return 0;
		}

		buf->read_index = read_index;
	}

	ret = wm_adsp_buffer_read(buf, HOST_BUFFER_FIELD(next_write_index),
			&next_write_index);
	if (ret < 0)
		return ret;

	write_index = sign_extend32(next_write_index, 23);

	avail = write_index - buf->read_index;
	if (avail < 0)
		avail += wm_adsp_buffer_size(buf);

	adsp_dbg(buf->dsp, "readindex=0x%x, writeindex=0x%x, avail=%d\n",
		 buf->read_index, write_index, avail * WM_ADSP_DATA_WORD_SIZE);

	buf->avail = avail;

	return 0;
}

static int wm_adsp_buffer_get_error(struct wm_adsp_compr_buf *buf)
{
	int ret;

	ret = wm_adsp_buffer_read(buf, HOST_BUFFER_FIELD(error), &buf->error);
	if (ret < 0) {
		adsp_err(buf->dsp, "Failed to check buffer error: %d\n", ret);
		return ret;
	}
	if (buf->error != 0) {
		adsp_err(buf->dsp, "Buffer error occurred: %d\n", buf->error);
		return -EIO;
	}

	return 0;
}

int wm_adsp_compr_handle_irq(struct wm_adsp *dsp)
{
	struct wm_adsp_compr_buf *buf;
	struct wm_adsp_compr *compr;
	int ret = 0;

	mutex_lock(&dsp->pwr_lock);

	buf = dsp->buffer;
	compr = dsp->compr;

	if (!buf) {
		ret = -ENODEV;
		goto out;
	}

	adsp_dbg(dsp, "Handling buffer IRQ\n");

	ret = wm_adsp_buffer_get_error(buf);
	if (ret < 0)
		goto out_notify; /* Wake poll to report error */

	ret = wm_adsp_buffer_read(buf, HOST_BUFFER_FIELD(irq_count),
				  &buf->irq_count);
	if (ret < 0) {
		adsp_err(dsp, "Failed to get irq_count: %d\n", ret);
		goto out;
	}

	ret = wm_adsp_buffer_update_avail(buf);
	if (ret < 0) {
		adsp_err(dsp, "Error reading avail: %d\n", ret);
		goto out;
	}

	if (dsp->firmwares[dsp->fw].voice_trigger && buf->irq_count == 2)
		ret = WM_ADSP_COMPR_VOICE_TRIGGER;

out_notify:
	if (compr && compr->stream)
		snd_compr_fragment_elapsed(compr->stream);

out:
	mutex_unlock(&dsp->pwr_lock);

	return ret;
}
EXPORT_SYMBOL_GPL(wm_adsp_compr_handle_irq);

static int wm_adsp_buffer_reenable_irq(struct wm_adsp_compr_buf *buf)
{
	if (buf->irq_count & 0x01)
		return 0;

	adsp_dbg(buf->dsp, "Enable IRQ(0x%x) for next fragment\n",
		 buf->irq_count);

	buf->irq_count |= 0x01;

	return wm_adsp_buffer_write(buf, HOST_BUFFER_FIELD(irq_ack),
				    buf->irq_count);
}

int wm_adsp_compr_pointer(struct snd_compr_stream *stream,
			  struct snd_compr_tstamp *tstamp)
{
	struct wm_adsp_compr *compr = stream->runtime->private_data;
	struct wm_adsp *dsp = compr->dsp;
	struct wm_adsp_compr_buf *buf;
	int ret = 0;

	adsp_dbg(dsp, "Pointer request\n");

	mutex_lock(&dsp->pwr_lock);

	buf = compr->buf;

	if (!compr->buf || compr->buf->error) {
		snd_compr_stop_error(stream, SNDRV_PCM_STATE_XRUN);
		ret = -EIO;
		goto out;
	}

	if (buf->avail < wm_adsp_compr_frag_words(compr)) {
		ret = wm_adsp_buffer_update_avail(buf);
		if (ret < 0) {
			adsp_err(dsp, "Error reading avail: %d\n", ret);
			goto out;
		}

		/*
		 * If we really have less than 1 fragment available tell the
		 * DSP to inform us once a whole fragment is available.
		 */
		if (buf->avail < wm_adsp_compr_frag_words(compr)) {
			ret = wm_adsp_buffer_get_error(buf);
			if (ret < 0) {
				if (compr->buf->error)
					snd_compr_stop_error(stream,
							SNDRV_PCM_STATE_XRUN);
				goto out;
			}

			ret = wm_adsp_buffer_reenable_irq(buf);
			if (ret < 0) {
				adsp_err(dsp,
					 "Failed to re-enable buffer IRQ: %d\n",
					 ret);
				goto out;
			}
		}
	}

	tstamp->copied_total = compr->copied_total;
	tstamp->copied_total += buf->avail * WM_ADSP_DATA_WORD_SIZE;
	tstamp->sampling_rate = compr->sample_rate;

out:
	mutex_unlock(&dsp->pwr_lock);

	return ret;
}
EXPORT_SYMBOL_GPL(wm_adsp_compr_pointer);

static int wm_adsp_buffer_capture_block(struct wm_adsp_compr *compr, int target)
{
	struct wm_adsp_compr_buf *buf = compr->buf;
	struct wm_adsp *dsp = buf->dsp;
	u8 *pack_in = (u8 *)compr->raw_buf;
	u8 *pack_out = (u8 *)compr->raw_buf;
	unsigned int adsp_addr;
	int mem_type, nwords, max_read;
	int i, j, ret;

	/* Calculate read parameters */
	for (i = 0; i < dsp->firmwares[dsp->fw].caps->num_regions; ++i)
		if (buf->read_index < buf->regions[i].cumulative_size)
			break;

	if (i == dsp->firmwares[dsp->fw].caps->num_regions)
		return -EINVAL;

	mem_type = buf->regions[i].mem_type;
	adsp_addr = buf->regions[i].base_addr +
		    (buf->read_index - buf->regions[i].offset);

	max_read = wm_adsp_compr_frag_words(compr);
	nwords = buf->regions[i].cumulative_size - buf->read_index;

	if (nwords > target)
		nwords = target;
	if (nwords > buf->avail)
		nwords = buf->avail;
	if (nwords > max_read)
		nwords = max_read;
	if (!nwords)
		return 0;

	/* Read data from DSP */
	ret = wm_adsp_read_data_block(buf->dsp, mem_type, adsp_addr,
				      nwords, compr->raw_buf);
	if (ret < 0)
		return ret;

	/* Remove the padding bytes from the data read from the DSP */
	for (i = 0; i < nwords; i++) {
		for (j = 0; j < WM_ADSP_DATA_WORD_SIZE; j++)
			*pack_out++ = *pack_in++;

		pack_in += sizeof(*(compr->raw_buf)) - WM_ADSP_DATA_WORD_SIZE;
	}

	/* update read index to account for words read */
	buf->read_index += nwords;
	if (buf->read_index == wm_adsp_buffer_size(buf))
		buf->read_index = 0;

	ret = wm_adsp_buffer_write(buf, HOST_BUFFER_FIELD(next_read_index),
				   buf->read_index);
	if (ret < 0)
		return ret;

	/* update avail to account for words read */
	buf->avail -= nwords;

	return nwords;
}

static int wm_adsp_compr_read(struct wm_adsp_compr *compr,
			      char __user *buf, size_t count)
{
	struct wm_adsp *dsp = compr->dsp;
	int ntotal = 0;
	int nwords, nbytes;

	adsp_dbg(dsp, "Requested read of %zu bytes\n", count);

	if (!compr->buf || compr->buf->error) {
		snd_compr_stop_error(compr->stream, SNDRV_PCM_STATE_XRUN);
		return -EIO;
	}

	count /= WM_ADSP_DATA_WORD_SIZE;

	do {
		nwords = wm_adsp_buffer_capture_block(compr, count);
		if (nwords < 0) {
			adsp_err(dsp, "Failed to capture block: %d\n", nwords);
			return nwords;
		}

		nbytes = nwords * WM_ADSP_DATA_WORD_SIZE;

		adsp_dbg(dsp, "Read %d bytes\n", nbytes);

		if (copy_to_user(buf + ntotal, compr->raw_buf, nbytes)) {
			adsp_err(dsp, "Failed to copy data to user: %d, %d\n",
				 ntotal, nbytes);
			return -EFAULT;
		}

		count -= nwords;
		ntotal += nbytes;
	} while (nwords > 0 && count > 0);

	compr->copied_total += ntotal;

	return ntotal;
}

int wm_adsp_compr_copy(struct snd_compr_stream *stream, char __user *buf,
		       size_t count)
{
	struct wm_adsp_compr *compr = stream->runtime->private_data;
	struct wm_adsp *dsp = compr->dsp;
	int ret;

	mutex_lock(&dsp->pwr_lock);

	if (stream->direction == SND_COMPRESS_CAPTURE)
		ret = wm_adsp_compr_read(compr, buf, count);
	else
		ret = -ENOTSUPP;

	mutex_unlock(&dsp->pwr_lock);

	return ret;
}
EXPORT_SYMBOL_GPL(wm_adsp_compr_copy);

int wm_adsp2_lock(struct wm_adsp *dsp, unsigned int lock_regions)
{
	struct regmap *regmap = dsp->regmap;
	unsigned int code0, code1, lock_reg;

	if (!(lock_regions & WM_ADSP2_REGION_ALL))
		return 0;

	lock_regions &= WM_ADSP2_REGION_ALL;
	lock_reg = dsp->base + ADSP2_LOCK_REGION_1_LOCK_REGION_0;

	while (lock_regions) {
		code0 = code1 = 0;
		if (lock_regions & BIT(0)) {
			code0 = ADSP2_LOCK_CODE_0;
			code1 = ADSP2_LOCK_CODE_1;
		}
		if (lock_regions & BIT(1)) {
			code0 |= ADSP2_LOCK_CODE_0 << ADSP2_LOCK_REGION_SHIFT;
			code1 |= ADSP2_LOCK_CODE_1 << ADSP2_LOCK_REGION_SHIFT;
		}
		regmap_write(regmap, lock_reg, code0);
		regmap_write(regmap, lock_reg, code1);
		lock_regions >>= 2;
		lock_reg += 2;
	}

	return 0;
}
EXPORT_SYMBOL_GPL(wm_adsp2_lock);

irqreturn_t wm_adsp2_bus_error(struct wm_adsp *dsp)
{
	unsigned int val;
	struct regmap *regmap = dsp->regmap;
	int ret = 0;

	ret = regmap_read(regmap, dsp->base + ADSP2_LOCK_REGION_CTRL, &val);
	if (ret) {
		adsp_err(dsp,
			"Failed to read Region Lock Ctrl register: %d\n", ret);
		return IRQ_HANDLED;
	}

	if (val & ADSP2_WDT_TIMEOUT_STS_MASK) {
		adsp_err(dsp, "watchdog timeout error\n");
		wm_adsp_stop_watchdog(dsp);
	}

	if (val & (ADSP2_SLAVE_ERR_MASK | ADSP2_REGION_LOCK_ERR_MASK)) {
		if (val & ADSP2_SLAVE_ERR_MASK)
			adsp_err(dsp, "bus error: slave error\n");
		else
			adsp_err(dsp, "bus error: region lock error\n");

		ret = regmap_read(regmap, dsp->base + ADSP2_BUS_ERR_ADDR, &val);
		if (ret) {
			adsp_err(dsp,
				 "Failed to read Bus Err Addr register: %d\n",
				 ret);
			return IRQ_HANDLED;
		}

		adsp_err(dsp, "bus error address = 0x%x\n",
			 val & ADSP2_BUS_ERR_ADDR_MASK);

		ret = regmap_read(regmap,
				  dsp->base + ADSP2_PMEM_ERR_ADDR_XMEM_ERR_ADDR,
				  &val);
		if (ret) {
			adsp_err(dsp,
				 "Failed to read Pmem Xmem Err Addr register: %d\n",
				 ret);
			return IRQ_HANDLED;
		}

		adsp_err(dsp, "xmem error address = 0x%x\n",
			 val & ADSP2_XMEM_ERR_ADDR_MASK);
		adsp_err(dsp, "pmem error address = 0x%x\n",
			 (val & ADSP2_PMEM_ERR_ADDR_MASK) >>
			 ADSP2_PMEM_ERR_ADDR_SHIFT);
	}

	regmap_update_bits(regmap, dsp->base + ADSP2_LOCK_REGION_CTRL,
			   ADSP2_CTRL_ERR_EINT, ADSP2_CTRL_ERR_EINT);

	return IRQ_HANDLED;
}
EXPORT_SYMBOL_GPL(wm_adsp2_bus_error);

MODULE_LICENSE("GPL v2");<|MERGE_RESOLUTION|>--- conflicted
+++ resolved
@@ -1768,13 +1768,8 @@
 			 regions, le32_to_cpu(region->len), offset,
 			 region_name);
 
-<<<<<<< HEAD
-		if ((pos + le32_to_cpu(region->len) + sizeof(*region)) >
-		    firmware->size) {
-=======
 		if (le32_to_cpu(region->len) >
 		    firmware->size - pos - sizeof(*region)) {
->>>>>>> a779add5
 			adsp_err(dsp,
 				 "%s.%d: %s region len %d bytes exceeds file length %zu\n",
 				 file, regions, region_name,
@@ -2333,13 +2328,8 @@
 		}
 
 		if (reg) {
-<<<<<<< HEAD
-			if ((pos + le32_to_cpu(blk->len) + sizeof(*blk)) >
-			    firmware->size) {
-=======
 			if (le32_to_cpu(blk->len) >
 			    firmware->size - pos - sizeof(*blk)) {
->>>>>>> a779add5
 				adsp_err(dsp,
 					 "%s.%d: %s region len %d bytes exceeds file length %zu\n",
 					 file, blocks, region_name,
