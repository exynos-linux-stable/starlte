--- conflicted
+++ resolved
@@ -507,10 +507,6 @@
 	unsigned int buffer_size;
 	void *buffer;
 
-	if (params->buffer.fragment_size == 0 ||
-	    params->buffer.fragments > SIZE_MAX / params->buffer.fragment_size)
-		return -EINVAL;
-
 	buffer_size = params->buffer.fragment_size * params->buffer.fragments;
 	if (stream->ops->copy) {
 		buffer = NULL;
@@ -657,10 +653,9 @@
 static inline int
 snd_compr_tstamp(struct snd_compr_stream *stream, unsigned long arg)
 {
-	struct snd_compr_tstamp tstamp;
+	struct snd_compr_tstamp tstamp = {0};
 	int ret;
 
-	memset(&tstamp, 0, sizeof(tstamp));
 	ret = snd_compr_update_tstamp(stream, &tstamp);
 	if (ret == 0)
 		ret = copy_to_user((struct snd_compr_tstamp __user *)arg,
@@ -672,11 +667,10 @@
 {
 	int retval;
 
-	if (stream->runtime->state != SNDRV_PCM_STATE_RUNNING
-		&& stream->runtime->state != SNDRV_PCM_STATE_DRAINING)
+	if (stream->runtime->state != SNDRV_PCM_STATE_RUNNING)
 		return -EPERM;
 	retval = stream->ops->trigger(stream, SNDRV_PCM_TRIGGER_PAUSE_PUSH);
-	if (!retval && stream->runtime->state != SNDRV_PCM_STATE_DRAINING)
+	if (!retval)
 		stream->runtime->state = SNDRV_PCM_STATE_PAUSED;
 	return retval;
 }
@@ -685,11 +679,10 @@
 {
 	int retval;
 
-	if (stream->runtime->state != SNDRV_PCM_STATE_PAUSED
-		&& stream->runtime->state != SNDRV_PCM_STATE_DRAINING)
+	if (stream->runtime->state != SNDRV_PCM_STATE_PAUSED)
 		return -EPERM;
 	retval = stream->ops->trigger(stream, SNDRV_PCM_TRIGGER_PAUSE_RELEASE);
-	if (!retval && stream->runtime->state != SNDRV_PCM_STATE_DRAINING)
+	if (!retval)
 		stream->runtime->state = SNDRV_PCM_STATE_RUNNING;
 	return retval;
 }
@@ -719,14 +712,10 @@
 {
 	int retval;
 
-<<<<<<< HEAD
-	if (stream->runtime->state == SNDRV_PCM_STATE_PREPARED)
-=======
 	switch (stream->runtime->state) {
 	case SNDRV_PCM_STATE_OPEN:
 	case SNDRV_PCM_STATE_SETUP:
 	case SNDRV_PCM_STATE_PREPARED:
->>>>>>> 1f45bacc
 		return -EPERM;
 	default:
 		break;
