--- conflicted
+++ resolved
@@ -47,6 +47,7 @@
 #include <linux/string.h>
 #include <linux/pagemap.h>
 #include <linux/mutex.h>
+#include <linux/mm_inline.h>
 
 #include "squashfs_fs.h"
 #include "squashfs_fs_sb.h"
@@ -451,9 +452,6 @@
 	return res;
 }
 
-<<<<<<< HEAD
-static int squashfs_readpage_sparse(struct page *page, int index, int file_end)
-=======
 static int squashfs_readpages_fragment(struct page *page,
 	struct list_head *readahead_pages, struct address_space *mapping,
 	int expected)
@@ -471,15 +469,11 @@
 }
 
 static int squashfs_readpage_sparse(struct page *page, int expected)
->>>>>>> c1fac76c
 {
 	squashfs_copy_cache(page, NULL, expected, 0);
 	return 0;
 }
 
-<<<<<<< HEAD
-static int squashfs_readpage(struct file *file, struct page *page)
-=======
 static int squashfs_readpages_sparse(struct page *page,
 	struct list_head *readahead_pages, struct address_space *mapping,
 	int expected)
@@ -499,16 +493,11 @@
 static int __squashfs_readpages(struct file *file, struct page *page,
 	struct list_head *readahead_pages, unsigned int nr_pages,
 	struct address_space *mapping)
->>>>>>> c1fac76c
-{
-	struct inode *inode = page->mapping->host;
+{
+	struct inode *inode = mapping->host;
 	struct squashfs_sb_info *msblk = inode->i_sb->s_fs_info;
-	int index = page->index >> (msblk->block_log - PAGE_SHIFT);
 	int file_end = i_size_read(inode) >> msblk->block_log;
 	int res;
-<<<<<<< HEAD
-	void *pageaddr;
-=======
 
 	do {
 		struct page *cur_page = page ? page
@@ -554,47 +543,38 @@
 static int squashfs_readpage(struct file *file, struct page *page)
 {
 	int ret;
->>>>>>> c1fac76c
 
 	TRACE("Entered squashfs_readpage, page index %lx, start block %llx\n",
-				page->index, squashfs_i(inode)->start);
-
-	if (page->index >= ((i_size_read(inode) + PAGE_SIZE - 1) >>
-					PAGE_SHIFT))
-		goto out;
-
-	if (index < file_end || squashfs_i(inode)->fragment_block ==
-					SQUASHFS_INVALID_BLK) {
-		u64 block = 0;
-		int bsize = read_blocklist(inode, index, &block);
-		if (bsize < 0)
-			goto error_out;
-
-		if (bsize == 0)
-			res = squashfs_readpage_sparse(page, index, file_end);
+	      page->index, squashfs_i(page->mapping->host)->start);
+
+	get_page(page);
+
+	ret = __squashfs_readpages(file, page, NULL, 1, page->mapping);
+	if (ret) {
+		flush_dcache_page(page);
+		if (ret < 0)
+			SetPageError(page);
 		else
-			res = squashfs_readpage_block(page, block, bsize);
-	} else
-		res = squashfs_readpage_fragment(page);
-
-	if (!res)
-		return 0;
-
-error_out:
-	SetPageError(page);
-out:
-	pageaddr = kmap_atomic(page);
-	memset(pageaddr, 0, PAGE_SIZE);
-	kunmap_atomic(pageaddr);
-	flush_dcache_page(page);
-	if (!PageError(page))
-		SetPageUptodate(page);
-	unlock_page(page);
+			SetPageUptodate(page);
+		zero_user_segment(page, 0, PAGE_SIZE);
+		unlock_page(page);
+		put_page(page);
+	}
 
 	return 0;
 }
 
+static int squashfs_readpages(struct file *file, struct address_space *mapping,
+			      struct list_head *pages, unsigned int nr_pages)
+{
+	TRACE("Entered squashfs_readpages, %u pages, first page index %lx\n",
+		nr_pages, lru_to_page(pages)->index);
+	__squashfs_readpages(file, NULL, pages, nr_pages, mapping);
+	return 0;
+}
+
 
 const struct address_space_operations squashfs_aops = {
-	.readpage = squashfs_readpage
+	.readpage = squashfs_readpage,
+	.readpages = squashfs_readpages,
 };