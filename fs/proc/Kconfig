config PROC_FS
	bool "/proc file system support" if EXPERT
	default y
	help
	  This is a virtual file system providing information about the status
	  of the system. "Virtual" means that it doesn't take up any space on
	  your hard disk: the files are created on the fly by the kernel when
	  you try to access them. Also, you cannot read the files with older
	  version of the program less: you need to use more or cat.

	  It's totally cool; for example, "cat /proc/interrupts" gives
	  information about what the different IRQs are used for at the moment
	  (there is a small number of Interrupt ReQuest lines in your computer
	  that are used by the attached devices to gain the CPU's attention --
	  often a source of trouble if two devices are mistakenly configured
	  to use the same IRQ). The program procinfo to display some
	  information about your system gathered from the /proc file system.

	  Before you can use the /proc file system, it has to be mounted,
	  meaning it has to be given a location in the directory hierarchy.
	  That location should be /proc. A command such as "mount -t proc proc
	  /proc" or the equivalent line in /etc/fstab does the job.

	  The /proc file system is explained in the file
	  <file:Documentation/filesystems/proc.txt> and on the proc(5) manpage
	  ("man 5 proc").

	  This option will enlarge your kernel by about 67 KB. Several
	  programs depend on this, so everyone should say Y here.

config PROC_KCORE
	bool "/proc/kcore support" if !ARM
	depends on PROC_FS && MMU
	help
	  Provides a virtual ELF core file of the live kernel.  This can
	  be read with gdb and other ELF tools.  No modifications can be
	  made using this mechanism.

config PROC_VMCORE
	bool "/proc/vmcore support"
	depends on PROC_FS && CRASH_DUMP
	default y
        help
        Exports the dump image of crashed kernel in ELF format.

config PROC_SYSCTL
	bool "Sysctl support (/proc/sys)" if EXPERT
	depends on PROC_FS
	select SYSCTL
	default y
	---help---
	  The sysctl interface provides a means of dynamically changing
	  certain kernel parameters and variables on the fly without requiring
	  a recompile of the kernel or reboot of the system.  The primary
	  interface is through /proc/sys.  If you say Y here a tree of
	  modifiable sysctl entries will be generated beneath the
          /proc/sys directory. They are explained in the files
	  in <file:Documentation/sysctl/>.  Note that enabling this
	  option will enlarge the kernel by at least 8 KB.

	  As it is generally a good thing, you should say Y here unless
	  building a kernel for install/rescue disks or your system is very
	  limited in memory.

config PROC_PAGE_MONITOR
 	default y
	depends on PROC_FS && MMU
	bool "Enable /proc page monitoring" if EXPERT
 	help
	  Various /proc files exist to monitor process memory utilization:
	  /proc/pid/smaps, /proc/pid/clear_refs, /proc/pid/pagemap,
	  /proc/kpagecount, and /proc/kpageflags. Disabling these
          interfaces will reduce the size of the kernel by approximately 4kb.

config PROC_CHILDREN
	bool "Include /proc/<pid>/task/<tid>/children file"
	default n
	help
	  Provides a fast way to retrieve first level children pids of a task. See
	  <file:Documentation/filesystems/proc.txt> for more information.

	  Say Y if you are running any user-space software which takes benefit from
	  this interface. For example, rkt is such a piece of software.

<<<<<<< HEAD
config PROC_PARSE_OPTION_ON_MOUNT
	bool "Parsing mount option on mount"
	depends on PROC_FS
	default y

config PROC_FSLOG
	bool "Enable FS logs for improving filesystem debug"
	depends on PROC_FS
	select PROC_STLOG
	select PROC_DLOG
	default y

config PROC_STLOG
	bool "Enable Storage log"

config PROC_DLOG
	bool "Enable delete logs for improving filesystem debug"
=======
config PROC_UID
	bool "Include /proc/uid/ files"
	default y
	depends on PROC_FS && RT_MUTEXES
	help
	Provides aggregated per-uid information under /proc/uid.
>>>>>>> c1fac76c
<|MERGE_RESOLUTION|>--- conflicted
+++ resolved
@@ -82,7 +82,13 @@
 	  Say Y if you are running any user-space software which takes benefit from
 	  this interface. For example, rkt is such a piece of software.
 
-<<<<<<< HEAD
+config PROC_UID
+	bool "Include /proc/uid/ files"
+	default y
+	depends on PROC_FS && RT_MUTEXES
+	help
+	Provides aggregated per-uid information under /proc/uid.
+
 config PROC_PARSE_OPTION_ON_MOUNT
 	bool "Parsing mount option on mount"
 	depends on PROC_FS
@@ -99,12 +105,4 @@
 	bool "Enable Storage log"
 
 config PROC_DLOG
-	bool "Enable delete logs for improving filesystem debug"
-=======
-config PROC_UID
-	bool "Include /proc/uid/ files"
-	default y
-	depends on PROC_FS && RT_MUTEXES
-	help
-	Provides aggregated per-uid information under /proc/uid.
->>>>>>> c1fac76c
+	bool "Enable delete logs for improving filesystem debug"