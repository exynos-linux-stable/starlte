/*
 *  linux/fs/ext4/super.c
 *
 * Copyright (C) 1992, 1993, 1994, 1995
 * Remy Card (card@masi.ibp.fr)
 * Laboratoire MASI - Institut Blaise Pascal
 * Universite Pierre et Marie Curie (Paris VI)
 *
 *  from
 *
 *  linux/fs/minix/inode.c
 *
 *  Copyright (C) 1991, 1992  Linus Torvalds
 *
 *  Big-endian to little-endian byte-swapping/bitmaps by
 *        David S. Miller (davem@caip.rutgers.edu), 1995
 */

#include <linux/module.h>
#include <linux/string.h>
#include <linux/fs.h>
#include <linux/time.h>
#include <linux/vmalloc.h>
#include <linux/slab.h>
#include <linux/init.h>
#include <linux/blkdev.h>
#include <linux/backing-dev.h>
#include <linux/parser.h>
#include <linux/buffer_head.h>
#include <linux/exportfs.h>
#include <linux/vfs.h>
#include <linux/random.h>
#include <linux/mount.h>
#include <linux/namei.h>
#include <linux/quotaops.h>
#include <linux/seq_file.h>
#include <linux/ctype.h>
#include <linux/log2.h>
#include <linux/crc16.h>
#include <linux/cleancache.h>
#include <asm/uaccess.h>

#include <linux/kthread.h>
#include <linux/freezer.h>

#include "ext4.h"
#include "ext4_extents.h"	/* Needed for trace points definition */
#include "ext4_jbd2.h"
#include "xattr.h"
#include "acl.h"
#include "mballoc.h"
#include "../mount.h"

#define CREATE_TRACE_POINTS
#include <trace/events/ext4.h>

void (*ufs_debug_func)(void *) = NULL;

static struct ext4_lazy_init *ext4_li_info;
static struct mutex ext4_li_mtx;
static struct ratelimit_state ext4_mount_msg_ratelimit;

static int ext4_load_journal(struct super_block *, struct ext4_super_block *,
			     unsigned long journal_devnum);
static int ext4_show_options(struct seq_file *seq, struct dentry *root);
static int ext4_commit_super(struct super_block *sb, int sync);
static void ext4_mark_recovery_complete(struct super_block *sb,
					struct ext4_super_block *es);
static void ext4_clear_journal_err(struct super_block *sb,
				   struct ext4_super_block *es);
static int ext4_sync_fs(struct super_block *sb, int wait);
static int ext4_remount(struct super_block *sb, int *flags, char *data);
static int ext4_statfs(struct dentry *dentry, struct kstatfs *buf);
static int ext4_unfreeze(struct super_block *sb);
static int ext4_freeze(struct super_block *sb);
static struct dentry *ext4_mount(struct file_system_type *fs_type, int flags,
		       const char *dev_name, void *data);
static inline int ext2_feature_set_ok(struct super_block *sb);
static inline int ext3_feature_set_ok(struct super_block *sb);
static int ext4_feature_set_ok(struct super_block *sb, int readonly);
static void ext4_destroy_lazyinit_thread(void);
static void ext4_unregister_li_request(struct super_block *sb);
static void ext4_clear_request_list(void);
static struct inode *ext4_get_journal_inode(struct super_block *sb,
					    unsigned int journal_inum);

/*
 * Lock ordering
 *
 * Note the difference between i_mmap_sem (EXT4_I(inode)->i_mmap_sem) and
 * i_mmap_rwsem (inode->i_mmap_rwsem)!
 *
 * page fault path:
 * mmap_sem -> sb_start_pagefault -> i_mmap_sem (r) -> transaction start ->
 *   page lock -> i_data_sem (rw)
 *
 * buffered write path:
 * sb_start_write -> i_mutex -> mmap_sem
 * sb_start_write -> i_mutex -> transaction start -> page lock ->
 *   i_data_sem (rw)
 *
 * truncate:
 * sb_start_write -> i_mutex -> EXT4_STATE_DIOREAD_LOCK (w) -> i_mmap_sem (w) ->
 *   i_mmap_rwsem (w) -> page lock
 * sb_start_write -> i_mutex -> EXT4_STATE_DIOREAD_LOCK (w) -> i_mmap_sem (w) ->
 *   transaction start -> i_data_sem (rw)
 *
 * direct IO:
 * sb_start_write -> i_mutex -> EXT4_STATE_DIOREAD_LOCK (r) -> mmap_sem
 * sb_start_write -> i_mutex -> EXT4_STATE_DIOREAD_LOCK (r) ->
 *   transaction start -> i_data_sem (rw)
 *
 * writepages:
 * transaction start -> page lock(s) -> i_data_sem (rw)
 */

#if !defined(CONFIG_EXT2_FS) && !defined(CONFIG_EXT2_FS_MODULE) && defined(CONFIG_EXT4_USE_FOR_EXT2)
static struct file_system_type ext2_fs_type = {
	.owner		= THIS_MODULE,
	.name		= "ext2",
	.mount		= ext4_mount,
	.kill_sb	= kill_block_super,
	.fs_flags	= FS_REQUIRES_DEV,
};
MODULE_ALIAS_FS("ext2");
MODULE_ALIAS("ext2");
#define IS_EXT2_SB(sb) ((sb)->s_bdev->bd_holder == &ext2_fs_type)
#else
#define IS_EXT2_SB(sb) (0)
#endif


static struct file_system_type ext3_fs_type = {
	.owner		= THIS_MODULE,
	.name		= "ext3",
	.mount		= ext4_mount,
	.kill_sb	= kill_block_super,
	.fs_flags	= FS_REQUIRES_DEV,
};
MODULE_ALIAS_FS("ext3");
MODULE_ALIAS("ext3");
#define IS_EXT3_SB(sb) ((sb)->s_bdev->bd_holder == &ext3_fs_type)

static int ext4_verify_csum_type(struct super_block *sb,
				 struct ext4_super_block *es)
{
	if (!ext4_has_feature_metadata_csum(sb))
		return 1;

	return es->s_checksum_type == EXT4_CRC32C_CHKSUM;
}

static __le32 ext4_superblock_csum(struct super_block *sb,
				   struct ext4_super_block *es)
{
	struct ext4_sb_info *sbi = EXT4_SB(sb);
	int offset = offsetof(struct ext4_super_block, s_checksum);
	__u32 csum;

	csum = ext4_chksum(sbi, ~0, (char *)es, offset);

	return cpu_to_le32(csum);
}

static int ext4_superblock_csum_verify(struct super_block *sb,
				       struct ext4_super_block *es)
{
	if (!ext4_has_metadata_csum(sb))
		return 1;

	return es->s_checksum == ext4_superblock_csum(sb, es);
}

void ext4_superblock_csum_set(struct super_block *sb)
{
	struct ext4_super_block *es = EXT4_SB(sb)->s_es;

	if (!ext4_has_metadata_csum(sb))
		return;

	es->s_checksum = ext4_superblock_csum(sb, es);
}

void *ext4_kvmalloc(size_t size, gfp_t flags)
{
	void *ret;

	ret = kmalloc(size, flags | __GFP_NOWARN);
	if (!ret)
		ret = __vmalloc(size, flags, PAGE_KERNEL);
	return ret;
}

void *ext4_kvzalloc(size_t size, gfp_t flags)
{
	void *ret;

	ret = kzalloc(size, flags | __GFP_NOWARN);
	if (!ret)
		ret = __vmalloc(size, flags | __GFP_ZERO, PAGE_KERNEL);
	return ret;
}

ext4_fsblk_t ext4_block_bitmap(struct super_block *sb,
			       struct ext4_group_desc *bg)
{
	return le32_to_cpu(bg->bg_block_bitmap_lo) |
		(EXT4_DESC_SIZE(sb) >= EXT4_MIN_DESC_SIZE_64BIT ?
		 (ext4_fsblk_t)le32_to_cpu(bg->bg_block_bitmap_hi) << 32 : 0);
}

ext4_fsblk_t ext4_inode_bitmap(struct super_block *sb,
			       struct ext4_group_desc *bg)
{
	return le32_to_cpu(bg->bg_inode_bitmap_lo) |
		(EXT4_DESC_SIZE(sb) >= EXT4_MIN_DESC_SIZE_64BIT ?
		 (ext4_fsblk_t)le32_to_cpu(bg->bg_inode_bitmap_hi) << 32 : 0);
}

ext4_fsblk_t ext4_inode_table(struct super_block *sb,
			      struct ext4_group_desc *bg)
{
	return le32_to_cpu(bg->bg_inode_table_lo) |
		(EXT4_DESC_SIZE(sb) >= EXT4_MIN_DESC_SIZE_64BIT ?
		 (ext4_fsblk_t)le32_to_cpu(bg->bg_inode_table_hi) << 32 : 0);
}

__u32 ext4_free_group_clusters(struct super_block *sb,
			       struct ext4_group_desc *bg)
{
	return le16_to_cpu(bg->bg_free_blocks_count_lo) |
		(EXT4_DESC_SIZE(sb) >= EXT4_MIN_DESC_SIZE_64BIT ?
		 (__u32)le16_to_cpu(bg->bg_free_blocks_count_hi) << 16 : 0);
}

__u32 ext4_free_inodes_count(struct super_block *sb,
			      struct ext4_group_desc *bg)
{
	return le16_to_cpu(bg->bg_free_inodes_count_lo) |
		(EXT4_DESC_SIZE(sb) >= EXT4_MIN_DESC_SIZE_64BIT ?
		 (__u32)le16_to_cpu(bg->bg_free_inodes_count_hi) << 16 : 0);
}

__u32 ext4_used_dirs_count(struct super_block *sb,
			      struct ext4_group_desc *bg)
{
	return le16_to_cpu(bg->bg_used_dirs_count_lo) |
		(EXT4_DESC_SIZE(sb) >= EXT4_MIN_DESC_SIZE_64BIT ?
		 (__u32)le16_to_cpu(bg->bg_used_dirs_count_hi) << 16 : 0);
}

__u32 ext4_itable_unused_count(struct super_block *sb,
			      struct ext4_group_desc *bg)
{
	return le16_to_cpu(bg->bg_itable_unused_lo) |
		(EXT4_DESC_SIZE(sb) >= EXT4_MIN_DESC_SIZE_64BIT ?
		 (__u32)le16_to_cpu(bg->bg_itable_unused_hi) << 16 : 0);
}

void ext4_block_bitmap_set(struct super_block *sb,
			   struct ext4_group_desc *bg, ext4_fsblk_t blk)
{
	bg->bg_block_bitmap_lo = cpu_to_le32((u32)blk);
	if (EXT4_DESC_SIZE(sb) >= EXT4_MIN_DESC_SIZE_64BIT)
		bg->bg_block_bitmap_hi = cpu_to_le32(blk >> 32);
}

void ext4_inode_bitmap_set(struct super_block *sb,
			   struct ext4_group_desc *bg, ext4_fsblk_t blk)
{
	bg->bg_inode_bitmap_lo  = cpu_to_le32((u32)blk);
	if (EXT4_DESC_SIZE(sb) >= EXT4_MIN_DESC_SIZE_64BIT)
		bg->bg_inode_bitmap_hi = cpu_to_le32(blk >> 32);
}

void ext4_inode_table_set(struct super_block *sb,
			  struct ext4_group_desc *bg, ext4_fsblk_t blk)
{
	bg->bg_inode_table_lo = cpu_to_le32((u32)blk);
	if (EXT4_DESC_SIZE(sb) >= EXT4_MIN_DESC_SIZE_64BIT)
		bg->bg_inode_table_hi = cpu_to_le32(blk >> 32);
}

void ext4_free_group_clusters_set(struct super_block *sb,
				  struct ext4_group_desc *bg, __u32 count)
{
	bg->bg_free_blocks_count_lo = cpu_to_le16((__u16)count);
	if (EXT4_DESC_SIZE(sb) >= EXT4_MIN_DESC_SIZE_64BIT)
		bg->bg_free_blocks_count_hi = cpu_to_le16(count >> 16);
}

void ext4_free_inodes_set(struct super_block *sb,
			  struct ext4_group_desc *bg, __u32 count)
{
	bg->bg_free_inodes_count_lo = cpu_to_le16((__u16)count);
	if (EXT4_DESC_SIZE(sb) >= EXT4_MIN_DESC_SIZE_64BIT)
		bg->bg_free_inodes_count_hi = cpu_to_le16(count >> 16);
}

void ext4_used_dirs_set(struct super_block *sb,
			  struct ext4_group_desc *bg, __u32 count)
{
	bg->bg_used_dirs_count_lo = cpu_to_le16((__u16)count);
	if (EXT4_DESC_SIZE(sb) >= EXT4_MIN_DESC_SIZE_64BIT)
		bg->bg_used_dirs_count_hi = cpu_to_le16(count >> 16);
}

void ext4_itable_unused_set(struct super_block *sb,
			  struct ext4_group_desc *bg, __u32 count)
{
	bg->bg_itable_unused_lo = cpu_to_le16((__u16)count);
	if (EXT4_DESC_SIZE(sb) >= EXT4_MIN_DESC_SIZE_64BIT)
		bg->bg_itable_unused_hi = cpu_to_le16(count >> 16);
}


static void __save_error_info(struct super_block *sb, const char *func,
			    unsigned int line)
{
	struct ext4_super_block *es = EXT4_SB(sb)->s_es;

	EXT4_SB(sb)->s_mount_state |= EXT4_ERROR_FS;
	if (bdev_read_only(sb->s_bdev))
		return;
	es->s_state |= cpu_to_le16(EXT4_ERROR_FS);
	es->s_last_error_time = cpu_to_le32(get_seconds());
	strncpy(es->s_last_error_func, func, sizeof(es->s_last_error_func));
	es->s_last_error_line = cpu_to_le32(line);
	if (!es->s_first_error_time) {
		es->s_first_error_time = es->s_last_error_time;
		strncpy(es->s_first_error_func, func,
			sizeof(es->s_first_error_func));
		es->s_first_error_line = cpu_to_le32(line);
		es->s_first_error_ino = es->s_last_error_ino;
		es->s_first_error_block = es->s_last_error_block;
	}
	/*
	 * Start the daily error reporting function if it hasn't been
	 * started already
	 */
	if (!es->s_error_count)
		mod_timer(&EXT4_SB(sb)->s_err_report, jiffies + 24*60*60*HZ);
	le32_add_cpu(&es->s_error_count, 1);
}

static void save_error_info(struct super_block *sb, const char *func,
			    unsigned int line)
{
	if (sb->s_flags & MS_RDONLY)
		return;

	__save_error_info(sb, func, line);
	ext4_commit_super(sb, 1);
}

/*
 * The del_gendisk() function uninitializes the disk-specific data
 * structures, including the bdi structure, without telling anyone
 * else.  Once this happens, any attempt to call mark_buffer_dirty()
 * (for example, by ext4_commit_super), will cause a kernel OOPS.
 * This is a kludge to prevent these oops until we can put in a proper
 * hook in del_gendisk() to inform the VFS and file system layers.
 */
static int block_device_ejected(struct super_block *sb)
{
	struct inode *bd_inode = sb->s_bdev->bd_inode;
	struct backing_dev_info *bdi = inode_to_bdi(bd_inode);

	return bdi->dev == NULL;
}

static void ext4_journal_commit_callback(journal_t *journal, transaction_t *txn)
{
	struct super_block		*sb = journal->j_private;
	struct ext4_sb_info		*sbi = EXT4_SB(sb);
	int				error = is_journal_aborted(journal);
	struct ext4_journal_cb_entry	*jce;

	BUG_ON(txn->t_state == T_FINISHED);

	ext4_process_freed_data(sb, txn->t_tid);

	spin_lock(&sbi->s_md_lock);
	while (!list_empty(&txn->t_private_list)) {
		jce = list_entry(txn->t_private_list.next,
				 struct ext4_journal_cb_entry, jce_list);
		list_del_init(&jce->jce_list);
		spin_unlock(&sbi->s_md_lock);
		jce->jce_func(sb, jce, error);
		spin_lock(&sbi->s_md_lock);
	}
	spin_unlock(&sbi->s_md_lock);
}

extern int ignore_fs_panic;

/* Deal with the reporting of failure conditions on a filesystem such as
 * inconsistencies detected or read IO failures.
 *
 * On ext2, we can store the error state of the filesystem in the
 * superblock.  That is not possible on ext4, because we may have other
 * write ordering constraints on the superblock which prevent us from
 * writing it out straight away; and given that the journal is about to
 * be aborted, we can't rely on the current, or future, transactions to
 * write out the superblock safely.
 *
 * We'll just use the jbd2_journal_abort() error code to record an error in
 * the journal instead.  On recovery, the journal will complain about
 * that error until we've noted it down and cleared it.
 */

static void ext4_handle_error(struct super_block *sb, char *buf)
{
	if (sb->s_flags & MS_RDONLY || ignore_fs_panic)
		return;

	if (!test_opt(sb, ERRORS_CONT)) {
		journal_t *journal = EXT4_SB(sb)->s_journal;

		EXT4_SB(sb)->s_mount_flags |= EXT4_MF_FS_ABORTED;
		if (journal)
			jbd2_journal_abort(journal, -EIO);
	}
	if (test_opt(sb, ERRORS_RO)) {
		ext4_msg(sb, KERN_CRIT, "Remounting filesystem read-only");
		/*
		 * Make sure updated value of ->s_mount_flags will be visible
		 * before ->s_flags update
		 */
		smp_wmb();
		sb->s_flags |= MS_RDONLY;
	}
	if (test_opt(sb, ERRORS_PANIC)) {
		if (EXT4_SB(sb)->s_journal &&
		  !(EXT4_SB(sb)->s_journal->j_flags & JBD2_REC_ERR))
			return;
		if (ufs_debug_func)
			ufs_debug_func(NULL);
		panic("EXT4(%s:%s\n", sb->s_id, buf?buf:"no message)");
	}
}

#define ext4_error_ratelimit(sb)					\
		___ratelimit(&(EXT4_SB(sb)->s_err_ratelimit_state),	\
			     "EXT4-fs error")

void __ext4_error(struct super_block *sb, const char *function,
		  unsigned int line, const char *fmt, ...)
{
	struct va_format vaf;
	va_list args;
	char *page_buf = NULL;

	if (ext4_error_ratelimit(sb)) {
		va_start(args, fmt);
		vaf.fmt = fmt;
		vaf.va = &args;
		printk(KERN_CRIT
		       "EXT4-fs error (device %s): %s:%d: comm %s: %pV\n",
		       sb->s_id, function, line, current->comm, &vaf);
		page_buf = (char *)__get_free_page(GFP_ATOMIC);
		if (page_buf)
			sprintf(page_buf, "%s:%u:%pV)"
				"Keep this device after RDX, do not reboot",
				function, line, &vaf);
		else
			printk(KERN_ERR "__ext4_error:"
				"failed to allocate page buf for panic msg\n");
		va_end(args);
	}
	save_error_info(sb, function, line);
	ext4_handle_error(sb, page_buf);
	if (page_buf)
		free_page((unsigned long)page_buf);
}

void __ext4_error_inode(struct inode *inode, const char *function,
			unsigned int line, ext4_fsblk_t block,
			const char *fmt, ...)
{
	va_list args;
	struct va_format vaf;
	struct ext4_super_block *es = EXT4_SB(inode->i_sb)->s_es;
	char *page_buf = NULL;

	es->s_last_error_ino = cpu_to_le32(inode->i_ino);
	es->s_last_error_block = cpu_to_le64(block);
	if (ext4_error_ratelimit(inode->i_sb)) {
		va_start(args, fmt);
		vaf.fmt = fmt;
		vaf.va = &args;
		if (block)
			printk(KERN_CRIT "EXT4-fs error (device %s): %s:%d: "
			       "inode #%lu: block %llu: comm %s: %pV\n",
			       inode->i_sb->s_id, function, line, inode->i_ino,
			       block, current->comm, &vaf);
		else
			printk(KERN_CRIT "EXT4-fs error (device %s): %s:%d: "
			       "inode #%lu: comm %s: %pV\n",
			       inode->i_sb->s_id, function, line, inode->i_ino,
			       current->comm, &vaf);
		page_buf = (char *)__get_free_page(GFP_ATOMIC);
		if (page_buf)
			sprintf(page_buf, "%s:%u:%pV)"
				"Keep this device after RDX, do not reboot",
				function, line, &vaf);
		else
			printk(KERN_ERR "__ext4_error:"
				"failed to allocate page buf for panic msg\n");
		va_end(args);
	}
	save_error_info(inode->i_sb, function, line);
	ext4_handle_error(inode->i_sb, page_buf);
	if (page_buf)
		free_page((unsigned long)page_buf);
}

void __ext4_error_file(struct file *file, const char *function,
		       unsigned int line, ext4_fsblk_t block,
		       const char *fmt, ...)
{
	va_list args;
	struct va_format vaf;
	struct ext4_super_block *es;
	struct inode *inode = file_inode(file);
	char pathname[80], *path;
	char *page_buf = NULL;

	es = EXT4_SB(inode->i_sb)->s_es;
	es->s_last_error_ino = cpu_to_le32(inode->i_ino);
	if (ext4_error_ratelimit(inode->i_sb)) {
		path = file_path(file, pathname, sizeof(pathname));
		if (IS_ERR(path))
			path = "(unknown)";
		va_start(args, fmt);
		vaf.fmt = fmt;
		vaf.va = &args;
		if (block)
			printk(KERN_CRIT
			       "EXT4-fs error (device %s): %s:%d: inode #%lu: "
			       "block %llu: comm %s: path %s: %pV\n",
			       inode->i_sb->s_id, function, line, inode->i_ino,
			       block, current->comm, path, &vaf);
		else
			printk(KERN_CRIT
			       "EXT4-fs error (device %s): %s:%d: inode #%lu: "
			       "comm %s: path %s: %pV\n",
			       inode->i_sb->s_id, function, line, inode->i_ino,
			       current->comm, path, &vaf);
		page_buf = (char *)__get_free_page(GFP_ATOMIC);
		if (page_buf)
			sprintf(page_buf, "%s:%u:%pV)"
				"Keep this device after RDX, do not reboot",
				function, line, &vaf);
		else
			printk(KERN_ERR "__ext4_error:"
				"failed to allocate page buf for panic msg\n");
		va_end(args);
	}
	save_error_info(inode->i_sb, function, line);
	ext4_handle_error(inode->i_sb, page_buf);
	if (page_buf)
		free_page((unsigned long)page_buf);
}

const char *ext4_decode_error(struct super_block *sb, int errno,
			      char nbuf[16])
{
	char *errstr = NULL;

	switch (errno) {
	case -EFSCORRUPTED:
		errstr = "Corrupt filesystem";
		break;
	case -EFSBADCRC:
		errstr = "Filesystem failed CRC";
		break;
	case -EIO:
		errstr = "IO failure";
		break;
	case -ENOMEM:
		errstr = "Out of memory";
		break;
	case -EROFS:
		if (!sb || (EXT4_SB(sb)->s_journal &&
			    EXT4_SB(sb)->s_journal->j_flags & JBD2_ABORT))
			errstr = "Journal has aborted";
		else
			errstr = "Readonly filesystem";
		break;
	default:
		/* If the caller passed in an extra buffer for unknown
		 * errors, textualise them now.  Else we just return
		 * NULL. */
		if (nbuf) {
			/* Check for truncated error codes... */
			if (snprintf(nbuf, 16, "error %d", -errno) >= 0)
				errstr = nbuf;
		}
		break;
	}

	return errstr;
}

/* __ext4_std_error decodes expected errors from journaling functions
 * automatically and invokes the appropriate error response.  */

void __ext4_std_error(struct super_block *sb, const char *function,
		      unsigned int line, int errno)
{
	char nbuf[16];
	const char *errstr;
	char *page_buf = NULL;

	/* Special case: if the error is EROFS, and we're not already
	 * inside a transaction, then there's really no point in logging
	 * an error. */
	if (errno == -EROFS && journal_current_handle() == NULL &&
	    (sb->s_flags & MS_RDONLY))
		return;

	if (ext4_error_ratelimit(sb)) {
		errstr = ext4_decode_error(sb, errno, nbuf);
		printk(KERN_CRIT "EXT4-fs error (device %s) in %s:%d: %s\n",
		       sb->s_id, function, line, errstr);
	}

	save_error_info(sb, function, line);
	page_buf = (char *)__get_free_page(GFP_ATOMIC);
	if (page_buf)
		sprintf(page_buf, "%s:%u: <%s>", function, line,
				"__ext4_std_error");
	else
		printk(KERN_ERR "__ext4_error:"
				"failed to allocate page buf for panic msg\n");

	ext4_handle_error(sb, page_buf);
	if (page_buf)
		free_page((unsigned long)page_buf);
}

/*
 * ext4_abort is a much stronger failure handler than ext4_error.  The
 * abort function may be used to deal with unrecoverable failures such
 * as journal IO errors or ENOMEM at a critical moment in log management.
 *
 * We unconditionally force the filesystem into an ABORT|READONLY state,
 * unless the error response on the fs has been set to panic in which
 * case we take the easy way out and panic immediately.
 */

void __ext4_abort(struct super_block *sb, const char *function,
		unsigned int line, const char *fmt, ...)
{
	struct va_format vaf;
	va_list args;

	save_error_info(sb, function, line);
	va_start(args, fmt);
	vaf.fmt = fmt;
	vaf.va = &args;
	printk(KERN_CRIT "EXT4-fs error (device %s): %s:%d: %pV\n",
	       sb->s_id, function, line, &vaf);
	va_end(args);

	if ((sb->s_flags & MS_RDONLY) == 0) {
		ext4_msg(sb, KERN_CRIT, "Remounting filesystem read-only");
		EXT4_SB(sb)->s_mount_flags |= EXT4_MF_FS_ABORTED;
		/*
		 * Make sure updated value of ->s_mount_flags will be visible
		 * before ->s_flags update
		 */
		smp_wmb();
		sb->s_flags |= MS_RDONLY;
		if (EXT4_SB(sb)->s_journal)
			jbd2_journal_abort(EXT4_SB(sb)->s_journal, -EIO);
		save_error_info(sb, function, line);
	}
	if (test_opt(sb, ERRORS_PANIC) && !ignore_fs_panic) {
		if (EXT4_SB(sb)->s_journal &&
		  !(EXT4_SB(sb)->s_journal->j_flags & JBD2_REC_ERR))
			return;
		if (ufs_debug_func)
			ufs_debug_func(NULL);
		panic("EXT4-fs panic from previous error\n");
	}
}

void __ext4_msg(struct super_block *sb,
		const char *prefix, const char *fmt, ...)
{
	struct va_format vaf;
	va_list args;

	if (!___ratelimit(&(EXT4_SB(sb)->s_msg_ratelimit_state), "EXT4-fs"))
		return;

	va_start(args, fmt);
	vaf.fmt = fmt;
	vaf.va = &args;
	printk("%sEXT4-fs (%s): %pV\n", prefix, sb->s_id, &vaf);
	va_end(args);
}

#define ext4_warning_ratelimit(sb)					\
		___ratelimit(&(EXT4_SB(sb)->s_warning_ratelimit_state),	\
			     "EXT4-fs warning")

void __ext4_warning(struct super_block *sb, const char *function,
		    unsigned int line, const char *fmt, ...)
{
	struct va_format vaf;
	va_list args;

	if (!ext4_warning_ratelimit(sb))
		return;

	va_start(args, fmt);
	vaf.fmt = fmt;
	vaf.va = &args;
	printk(KERN_WARNING "EXT4-fs warning (device %s): %s:%d: %pV\n",
	       sb->s_id, function, line, &vaf);
	va_end(args);
}

void __ext4_warning_inode(const struct inode *inode, const char *function,
			  unsigned int line, const char *fmt, ...)
{
	struct va_format vaf;
	va_list args;

	if (!ext4_warning_ratelimit(inode->i_sb))
		return;

	va_start(args, fmt);
	vaf.fmt = fmt;
	vaf.va = &args;
	printk(KERN_WARNING "EXT4-fs warning (device %s): %s:%d: "
	       "inode #%lu: comm %s: %pV\n", inode->i_sb->s_id,
	       function, line, inode->i_ino, current->comm, &vaf);
	va_end(args);
}

void __ext4_grp_locked_error(const char *function, unsigned int line,
			     struct super_block *sb, ext4_group_t grp,
			     unsigned long ino, ext4_fsblk_t block,
			     const char *fmt, ...)
__releases(bitlock)
__acquires(bitlock)
{
	struct va_format vaf;
	va_list args;
	struct ext4_super_block *es = EXT4_SB(sb)->s_es;
	char *page_buf = NULL;

	es->s_last_error_ino = cpu_to_le32(ino);
	es->s_last_error_block = cpu_to_le64(block);
	__save_error_info(sb, function, line);

	if (ext4_error_ratelimit(sb)) {
		va_start(args, fmt);
		vaf.fmt = fmt;
		vaf.va = &args;
		printk(KERN_CRIT "EXT4-fs error (device %s): %s:%d: group %u, ",
		       sb->s_id, function, line, grp);
		if (ino)
			printk(KERN_CONT "inode %lu: ", ino);
		if (block)
			printk(KERN_CONT "block %llu:",
			       (unsigned long long) block);
		printk(KERN_CONT "%pV\n", &vaf);
		page_buf = (char *)__get_free_page(GFP_ATOMIC);
		if (page_buf)
			sprintf(page_buf, "%s:%u:%pV)"
				"Keep this device after RDX, do not reboot",
				function, line, &vaf);
		else
			printk(KERN_ERR "__ext4_error:"
				"failed to allocate page buf for panic msg\n");
		va_end(args);
	}

	if (test_opt(sb, ERRORS_CONT)) {
		ext4_commit_super(sb, 0);
		return;
	}

	ext4_unlock_group(sb, grp);
	ext4_commit_super(sb, 1);
	ext4_handle_error(sb, page_buf);
	if (page_buf)
		free_page((unsigned long)page_buf);
	/*
	 * We only get here in the ERRORS_RO case; relocking the group
	 * may be dangerous, but nothing bad will happen since the
	 * filesystem will have already been marked read/only and the
	 * journal has been aborted.  We return 1 as a hint to callers
	 * who might what to use the return value from
	 * ext4_grp_locked_error() to distinguish between the
	 * ERRORS_CONT and ERRORS_RO case, and perhaps return more
	 * aggressively from the ext4 function in question, with a
	 * more appropriate error code.
	 */
	ext4_lock_group(sb, grp);
	return;
}

void ext4_update_dynamic_rev(struct super_block *sb)
{
	struct ext4_super_block *es = EXT4_SB(sb)->s_es;

	if (le32_to_cpu(es->s_rev_level) > EXT4_GOOD_OLD_REV)
		return;

	ext4_warning(sb,
		     "updating to rev %d because of new feature flag, "
		     "running e2fsck is recommended",
		     EXT4_DYNAMIC_REV);

	es->s_first_ino = cpu_to_le32(EXT4_GOOD_OLD_FIRST_INO);
	es->s_inode_size = cpu_to_le16(EXT4_GOOD_OLD_INODE_SIZE);
	es->s_rev_level = cpu_to_le32(EXT4_DYNAMIC_REV);
	/* leave es->s_feature_*compat flags alone */
	/* es->s_uuid will be set by e2fsck if empty */

	/*
	 * The rest of the superblock fields should be zero, and if not it
	 * means they are likely already in use, so leave them alone.  We
	 * can leave it up to e2fsck to clean up any inconsistencies there.
	 */
}

/*
 * Open the external journal device
 */
static struct block_device *ext4_blkdev_get(dev_t dev, struct super_block *sb)
{
	struct block_device *bdev;
	char b[BDEVNAME_SIZE];

	bdev = blkdev_get_by_dev(dev, FMODE_READ|FMODE_WRITE|FMODE_EXCL, sb);
	if (IS_ERR(bdev))
		goto fail;
	return bdev;

fail:
	ext4_msg(sb, KERN_ERR, "failed to open journal device %s: %ld",
			__bdevname(dev, b), PTR_ERR(bdev));
	return NULL;
}

/*
 * Release the journal device
 */
static void ext4_blkdev_put(struct block_device *bdev)
{
	blkdev_put(bdev, FMODE_READ|FMODE_WRITE|FMODE_EXCL);
}

static void ext4_blkdev_remove(struct ext4_sb_info *sbi)
{
	struct block_device *bdev;
	bdev = sbi->journal_bdev;
	if (bdev) {
		ext4_blkdev_put(bdev);
		sbi->journal_bdev = NULL;
	}
}

static inline struct inode *orphan_list_entry(struct list_head *l)
{
	return &list_entry(l, struct ext4_inode_info, i_orphan)->vfs_inode;
}

static void dump_orphan_list(struct super_block *sb, struct ext4_sb_info *sbi)
{
	struct list_head *l;

	ext4_msg(sb, KERN_ERR, "sb orphan head is %d",
		 le32_to_cpu(sbi->s_es->s_last_orphan));

	printk(KERN_ERR "sb_info orphan list:\n");
	list_for_each(l, &sbi->s_orphan) {
		struct inode *inode = orphan_list_entry(l);
		printk(KERN_ERR "  "
		       "inode %s:%lu at %p: mode %o, nlink %d, next %d\n",
		       inode->i_sb->s_id, inode->i_ino, inode,
		       inode->i_mode, inode->i_nlink,
		       NEXT_ORPHAN(inode));
	}
}

static void ext4_put_super(struct super_block *sb)
{
	struct ext4_sb_info *sbi = EXT4_SB(sb);
	struct ext4_super_block *es = sbi->s_es;
	int aborted = 0;
	int i, err;

	ext4_unregister_li_request(sb);
	dquot_disable(sb, -1, DQUOT_USAGE_ENABLED | DQUOT_LIMITS_ENABLED);

	flush_workqueue(sbi->rsv_conversion_wq);
	destroy_workqueue(sbi->rsv_conversion_wq);

	if (sbi->s_journal) {
		aborted = is_journal_aborted(sbi->s_journal);
		err = jbd2_journal_destroy(sbi->s_journal);
		sbi->s_journal = NULL;
		if ((err < 0) && !aborted)
			ext4_abort(sb, "Couldn't clean up the journal");
	}

	ext4_unregister_sysfs(sb);
	ext4_es_unregister_shrinker(sbi);
	del_timer_sync(&sbi->s_err_report);
	ext4_release_system_zone(sb);
	ext4_mb_release(sb);
	ext4_ext_release(sb);

	if (!(sb->s_flags & MS_RDONLY) && !aborted) {
		ext4_clear_feature_journal_needs_recovery(sb);
		es->s_state = cpu_to_le16(sbi->s_mount_state);
	}
	if (!(sb->s_flags & MS_RDONLY))
		ext4_commit_super(sb, 1);

	for (i = 0; i < sbi->s_gdb_count; i++)
		brelse(sbi->s_group_desc[i]);
	kvfree(sbi->s_group_desc);
	kvfree(sbi->s_flex_groups);
	percpu_counter_destroy(&sbi->s_freeclusters_counter);
	percpu_counter_destroy(&sbi->s_freeinodes_counter);
	percpu_counter_destroy(&sbi->s_dirs_counter);
	percpu_counter_destroy(&sbi->s_dirtyclusters_counter);
	percpu_free_rwsem(&sbi->s_journal_flag_rwsem);
	brelse(sbi->s_sbh);
#ifdef CONFIG_QUOTA
	for (i = 0; i < EXT4_MAXQUOTAS; i++)
		kfree(sbi->s_qf_names[i]);
#endif

	/* Debugging code just in case the in-memory inode orphan list
	 * isn't empty.  The on-disk one can be non-empty if we've
	 * detected an error and taken the fs readonly, but the
	 * in-memory list had better be clean by this point. */
	if (!list_empty(&sbi->s_orphan))
		dump_orphan_list(sb, sbi);
	J_ASSERT(list_empty(&sbi->s_orphan));

	sync_blockdev(sb->s_bdev);
	invalidate_bdev(sb->s_bdev);
	if (sbi->journal_bdev && sbi->journal_bdev != sb->s_bdev) {
		/*
		 * Invalidate the journal device's buffers.  We don't want them
		 * floating about in memory - the physical journal device may
		 * hotswapped, and it breaks the `ro-after' testing code.
		 */
		sync_blockdev(sbi->journal_bdev);
		invalidate_bdev(sbi->journal_bdev);
		ext4_blkdev_remove(sbi);
	}
	if (sbi->s_mb_cache) {
		ext4_xattr_destroy_cache(sbi->s_mb_cache);
		sbi->s_mb_cache = NULL;
	}
	if (sbi->s_mmp_tsk)
		kthread_stop(sbi->s_mmp_tsk);
	sb->s_fs_info = NULL;
	/*
	 * Now that we are completely done shutting down the
	 * superblock, we need to actually destroy the kobject.
	 */
	kobject_put(&sbi->s_kobj);
	wait_for_completion(&sbi->s_kobj_unregister);
	if (sbi->s_chksum_driver)
		crypto_free_shash(sbi->s_chksum_driver);
	kfree(sbi->s_blockgroup_lock);
	kfree(sbi);
}

static struct kmem_cache *ext4_inode_cachep;

/*
 * Called inside transaction, so use GFP_NOFS
 */
static struct inode *ext4_alloc_inode(struct super_block *sb)
{
	struct ext4_inode_info *ei;

	ei = kmem_cache_alloc(ext4_inode_cachep, GFP_NOFS);
	if (!ei)
		return NULL;

	ei->vfs_inode.i_version = 1;
	spin_lock_init(&ei->i_raw_lock);
	INIT_LIST_HEAD(&ei->i_prealloc_list);
	spin_lock_init(&ei->i_prealloc_lock);
	ext4_es_init_tree(&ei->i_es_tree);
	rwlock_init(&ei->i_es_lock);
	INIT_LIST_HEAD(&ei->i_es_list);
	ei->i_es_all_nr = 0;
	ei->i_es_shk_nr = 0;
	ei->i_es_shrink_lblk = 0;
	ei->i_reserved_data_blocks = 0;
	ei->i_reserved_meta_blocks = 0;
	ei->i_allocated_meta_blocks = 0;
	ei->i_da_metadata_calc_len = 0;
	ei->i_da_metadata_calc_last_lblock = 0;
	spin_lock_init(&(ei->i_block_reservation_lock));
#ifdef CONFIG_QUOTA
	ei->i_reserved_quota = 0;
	memset(&ei->i_dquot, 0, sizeof(ei->i_dquot));
#endif
	ei->jinode = NULL;
	INIT_LIST_HEAD(&ei->i_rsv_conversion_list);
	spin_lock_init(&ei->i_completed_io_lock);
	ei->i_sync_tid = 0;
	ei->i_datasync_tid = 0;
	atomic_set(&ei->i_unwritten, 0);
	INIT_WORK(&ei->i_rsv_conversion_work, ext4_end_io_rsv_work);
	return &ei->vfs_inode;
}

static int ext4_drop_inode(struct inode *inode)
{
	int drop = generic_drop_inode(inode);

	trace_ext4_drop_inode(inode, drop);
	return drop;
}

static void ext4_i_callback(struct rcu_head *head)
{
	struct inode *inode = container_of(head, struct inode, i_rcu);
	kmem_cache_free(ext4_inode_cachep, EXT4_I(inode));
}

static void ext4_destroy_inode(struct inode *inode)
{
	if (!list_empty(&(EXT4_I(inode)->i_orphan))) {
		ext4_msg(inode->i_sb, KERN_ERR,
			 "Inode %lu (%p): orphan list check failed!",
			 inode->i_ino, EXT4_I(inode));
		print_hex_dump(KERN_INFO, "", DUMP_PREFIX_ADDRESS, 16, 4,
				EXT4_I(inode), sizeof(struct ext4_inode_info),
				true);
		dump_stack();
	}
	call_rcu(&inode->i_rcu, ext4_i_callback);
}

static void init_once(void *foo)
{
	struct ext4_inode_info *ei = (struct ext4_inode_info *) foo;

	INIT_LIST_HEAD(&ei->i_orphan);
	init_rwsem(&ei->xattr_sem);
	init_rwsem(&ei->i_data_sem);
	init_rwsem(&ei->i_mmap_sem);
	inode_init_once(&ei->vfs_inode);
}

static int __init init_inodecache(void)
{
	ext4_inode_cachep = kmem_cache_create("ext4_inode_cache",
					     sizeof(struct ext4_inode_info),
					     0, (SLAB_RECLAIM_ACCOUNT|
						SLAB_MEM_SPREAD|SLAB_ACCOUNT),
					     init_once);
	if (ext4_inode_cachep == NULL)
		return -ENOMEM;
	return 0;
}

static void destroy_inodecache(void)
{
	/*
	 * Make sure all delayed rcu free inodes are flushed before we
	 * destroy cache.
	 */
	rcu_barrier();
	kmem_cache_destroy(ext4_inode_cachep);
}

void ext4_clear_inode(struct inode *inode)
{
	invalidate_inode_buffers(inode);
	clear_inode(inode);
	dquot_drop(inode);
	ext4_discard_preallocations(inode);
	ext4_es_remove_extent(inode, 0, EXT_MAX_BLOCKS);
	if (EXT4_I(inode)->jinode) {
		jbd2_journal_release_jbd_inode(EXT4_JOURNAL(inode),
					       EXT4_I(inode)->jinode);
		jbd2_free_inode(EXT4_I(inode)->jinode);
		EXT4_I(inode)->jinode = NULL;
	}
#ifdef CONFIG_EXT4_FS_ENCRYPTION
	fscrypt_put_encryption_info(inode, NULL);
#endif
}

static struct inode *ext4_nfs_get_inode(struct super_block *sb,
					u64 ino, u32 generation)
{
	struct inode *inode;

	if (ino < EXT4_FIRST_INO(sb) && ino != EXT4_ROOT_INO)
		return ERR_PTR(-ESTALE);
	if (ino > le32_to_cpu(EXT4_SB(sb)->s_es->s_inodes_count))
		return ERR_PTR(-ESTALE);

	/* iget isn't really right if the inode is currently unallocated!!
	 *
	 * ext4_read_inode will return a bad_inode if the inode had been
	 * deleted, so we should be safe.
	 *
	 * Currently we don't know the generation for parent directory, so
	 * a generation of 0 means "accept any"
	 */
	inode = ext4_iget_normal(sb, ino);
	if (IS_ERR(inode))
		return ERR_CAST(inode);
	if (generation && inode->i_generation != generation) {
		iput(inode);
		return ERR_PTR(-ESTALE);
	}

	return inode;
}

static struct dentry *ext4_fh_to_dentry(struct super_block *sb, struct fid *fid,
					int fh_len, int fh_type)
{
	return generic_fh_to_dentry(sb, fid, fh_len, fh_type,
				    ext4_nfs_get_inode);
}

static struct dentry *ext4_fh_to_parent(struct super_block *sb, struct fid *fid,
					int fh_len, int fh_type)
{
	return generic_fh_to_parent(sb, fid, fh_len, fh_type,
				    ext4_nfs_get_inode);
}

/*
 * Try to release metadata pages (indirect blocks, directories) which are
 * mapped via the block device.  Since these pages could have journal heads
 * which would prevent try_to_free_buffers() from freeing them, we must use
 * jbd2 layer's try_to_free_buffers() function to release them.
 */
static int bdev_try_to_free_page(struct super_block *sb, struct page *page,
				 gfp_t wait)
{
	journal_t *journal = EXT4_SB(sb)->s_journal;

	WARN_ON(PageChecked(page));
	if (!page_has_buffers(page))
		return 0;
	if (journal)
		return jbd2_journal_try_to_free_buffers(journal, page,
						wait & ~__GFP_DIRECT_RECLAIM);
	return try_to_free_buffers(page);
}

#ifdef CONFIG_EXT4_FS_ENCRYPTION
static int ext4_get_context(struct inode *inode, void *ctx, size_t len)
{
	return ext4_xattr_get(inode, EXT4_XATTR_INDEX_ENCRYPTION,
				 EXT4_XATTR_NAME_ENCRYPTION_CONTEXT, ctx, len);
}

/* Do not use ext4 key prefix in Samsung Mobile */
#if 0
static int ext4_key_prefix(struct inode *inode, u8 **key)
{
	*key = EXT4_SB(inode->i_sb)->key_prefix;
	return EXT4_SB(inode->i_sb)->key_prefix_size;
}
#endif

static int ext4_prepare_context(struct inode *inode)
{
	return ext4_convert_inline_data(inode);
}

static int ext4_set_context(struct inode *inode, const void *ctx, size_t len,
							void *fs_data)
{
	handle_t *handle;
	int res, res2;

	/* fs_data is null when internally used. */
	if (fs_data) {
		res  = ext4_xattr_set(inode, EXT4_XATTR_INDEX_ENCRYPTION,
				EXT4_XATTR_NAME_ENCRYPTION_CONTEXT, ctx,
				len, 0);
		if (!res) {
			ext4_set_inode_flag(inode, EXT4_INODE_ENCRYPT);
			ext4_clear_inode_state(inode,
					EXT4_STATE_MAY_INLINE_DATA);
		}
		return res;
	}

	handle = ext4_journal_start(inode, EXT4_HT_MISC,
			ext4_jbd2_credits_xattr(inode));
	if (IS_ERR(handle))
		return PTR_ERR(handle);

	res = ext4_xattr_set(inode, EXT4_XATTR_INDEX_ENCRYPTION,
			EXT4_XATTR_NAME_ENCRYPTION_CONTEXT, ctx,
			len, 0);
	if (!res) {
		ext4_set_inode_flag(inode, EXT4_INODE_ENCRYPT);
		res = ext4_mark_inode_dirty(handle, inode);
		if (res)
			EXT4_ERROR_INODE(inode, "Failed to mark inode dirty");
	}
	res2 = ext4_journal_stop(handle);
	if (!res)
		res = res2;
	return res;
}

static int ext4_dummy_context(struct inode *inode)
{
	return DUMMY_ENCRYPTION_ENABLED(EXT4_SB(inode->i_sb));
}

static unsigned ext4_max_namelen(struct inode *inode)
{
	return S_ISLNK(inode->i_mode) ? inode->i_sb->s_blocksize :
		EXT4_NAME_LEN;
}

static struct fscrypt_operations ext4_cryptops = {
	.get_context		= ext4_get_context,
#if 0
	.key_prefix		= ext4_key_prefix,
#endif
	.prepare_context	= ext4_prepare_context,
	.set_context		= ext4_set_context,
	.dummy_context		= ext4_dummy_context,
	.is_encrypted		= ext4_encrypted_inode,
	.empty_dir		= ext4_empty_dir,
	.max_namelen		= ext4_max_namelen,
};
#else
static struct fscrypt_operations ext4_cryptops = {
	.is_encrypted		= ext4_encrypted_inode,
};
#endif

#ifdef CONFIG_QUOTA
static char *quotatypes[] = INITQFNAMES;
#define QTYPE2NAME(t) (quotatypes[t])

static int ext4_write_dquot(struct dquot *dquot);
static int ext4_acquire_dquot(struct dquot *dquot);
static int ext4_release_dquot(struct dquot *dquot);
static int ext4_mark_dquot_dirty(struct dquot *dquot);
static int ext4_write_info(struct super_block *sb, int type);
static int ext4_quota_on(struct super_block *sb, int type, int format_id,
			 struct path *path);
static int ext4_quota_off(struct super_block *sb, int type);
static int ext4_quota_on_mount(struct super_block *sb, int type);
static ssize_t ext4_quota_read(struct super_block *sb, int type, char *data,
			       size_t len, loff_t off);
static ssize_t ext4_quota_write(struct super_block *sb, int type,
				const char *data, size_t len, loff_t off);
static int ext4_quota_enable(struct super_block *sb, int type, int format_id,
			     unsigned int flags);
static int ext4_enable_quotas(struct super_block *sb);
static int ext4_get_next_id(struct super_block *sb, struct kqid *qid);

static struct dquot **ext4_get_dquots(struct inode *inode)
{
	return EXT4_I(inode)->i_dquot;
}

static const struct dquot_operations ext4_quota_operations = {
	.get_reserved_space = ext4_get_reserved_space,
	.write_dquot	= ext4_write_dquot,
	.acquire_dquot	= ext4_acquire_dquot,
	.release_dquot	= ext4_release_dquot,
	.mark_dirty	= ext4_mark_dquot_dirty,
	.write_info	= ext4_write_info,
	.alloc_dquot	= dquot_alloc,
	.destroy_dquot	= dquot_destroy,
	.get_projid	= ext4_get_projid,
	.get_next_id	= ext4_get_next_id,
};

static const struct quotactl_ops ext4_qctl_operations = {
	.quota_on	= ext4_quota_on,
	.quota_off	= ext4_quota_off,
	.quota_sync	= dquot_quota_sync,
	.get_state	= dquot_get_state,
	.set_info	= dquot_set_dqinfo,
	.get_dqblk	= dquot_get_dqblk,
	.set_dqblk	= dquot_set_dqblk,
	.get_nextdqblk	= dquot_get_next_dqblk,
};
#endif

static const struct super_operations ext4_sops = {
	.alloc_inode	= ext4_alloc_inode,
	.destroy_inode	= ext4_destroy_inode,
	.write_inode	= ext4_write_inode,
	.dirty_inode	= ext4_dirty_inode,
	.drop_inode	= ext4_drop_inode,
	.evict_inode	= ext4_evict_inode,
	.put_super	= ext4_put_super,
	.sync_fs	= ext4_sync_fs,
	.freeze_fs	= ext4_freeze,
	.unfreeze_fs	= ext4_unfreeze,
	.statfs		= ext4_statfs,
	.remount_fs	= ext4_remount,
	.show_options	= ext4_show_options,
#ifdef CONFIG_QUOTA
	.quota_read	= ext4_quota_read,
	.quota_write	= ext4_quota_write,
	.get_dquots	= ext4_get_dquots,
#endif
	.bdev_try_to_free_page = bdev_try_to_free_page,
};

static const struct export_operations ext4_export_ops = {
	.fh_to_dentry = ext4_fh_to_dentry,
	.fh_to_parent = ext4_fh_to_parent,
	.get_parent = ext4_get_parent,
};

enum {
	Opt_bsd_df, Opt_minix_df, Opt_grpid, Opt_nogrpid,
	Opt_resgid, Opt_resuid, Opt_sb, Opt_err_cont, Opt_err_panic, Opt_err_ro,
	Opt_nouid32, Opt_debug, Opt_removed,
	Opt_user_xattr, Opt_nouser_xattr, Opt_acl, Opt_noacl,
	Opt_auto_da_alloc, Opt_noauto_da_alloc, Opt_noload,
	Opt_commit, Opt_min_batch_time, Opt_max_batch_time, Opt_journal_dev,
	Opt_journal_path, Opt_journal_checksum, Opt_journal_async_commit,
	Opt_abort, Opt_data_journal, Opt_data_ordered, Opt_data_writeback,
	Opt_data_err_abort, Opt_data_err_ignore, Opt_test_dummy_encryption,
	Opt_usrjquota, Opt_grpjquota, Opt_offusrjquota, Opt_offgrpjquota,
	Opt_jqfmt_vfsold, Opt_jqfmt_vfsv0, Opt_jqfmt_vfsv1, Opt_quota,
	Opt_noquota, Opt_barrier, Opt_nobarrier, Opt_err,
	Opt_usrquota, Opt_grpquota, Opt_prjquota, Opt_i_version, Opt_dax,
	Opt_stripe, Opt_delalloc, Opt_nodelalloc, Opt_mblk_io_submit,
	Opt_lazytime, Opt_nolazytime,
	Opt_nomblk_io_submit, Opt_block_validity, Opt_noblock_validity,
	Opt_inode_readahead_blks, Opt_journal_ioprio,
	Opt_dioread_nolock, Opt_dioread_lock,
	Opt_discard, Opt_nodiscard, Opt_init_itable, Opt_noinit_itable,
	Opt_max_dir_size_kb, Opt_nojournal_checksum,
};

static const match_table_t tokens = {
	{Opt_bsd_df, "bsddf"},
	{Opt_minix_df, "minixdf"},
	{Opt_grpid, "grpid"},
	{Opt_grpid, "bsdgroups"},
	{Opt_nogrpid, "nogrpid"},
	{Opt_nogrpid, "sysvgroups"},
	{Opt_resgid, "resgid=%u"},
	{Opt_resuid, "resuid=%u"},
	{Opt_sb, "sb=%u"},
	{Opt_err_cont, "errors=continue"},
	{Opt_err_panic, "errors=panic"},
	{Opt_err_ro, "errors=remount-ro"},
	{Opt_nouid32, "nouid32"},
	{Opt_debug, "debug"},
	{Opt_removed, "oldalloc"},
	{Opt_removed, "orlov"},
	{Opt_user_xattr, "user_xattr"},
	{Opt_nouser_xattr, "nouser_xattr"},
	{Opt_acl, "acl"},
	{Opt_noacl, "noacl"},
	{Opt_noload, "norecovery"},
	{Opt_noload, "noload"},
	{Opt_removed, "nobh"},
	{Opt_removed, "bh"},
	{Opt_commit, "commit=%u"},
	{Opt_min_batch_time, "min_batch_time=%u"},
	{Opt_max_batch_time, "max_batch_time=%u"},
	{Opt_journal_dev, "journal_dev=%u"},
	{Opt_journal_path, "journal_path=%s"},
	{Opt_journal_checksum, "journal_checksum"},
	{Opt_nojournal_checksum, "nojournal_checksum"},
	{Opt_journal_async_commit, "journal_async_commit"},
	{Opt_abort, "abort"},
	{Opt_data_journal, "data=journal"},
	{Opt_data_ordered, "data=ordered"},
	{Opt_data_writeback, "data=writeback"},
	{Opt_data_err_abort, "data_err=abort"},
	{Opt_data_err_ignore, "data_err=ignore"},
	{Opt_offusrjquota, "usrjquota="},
	{Opt_usrjquota, "usrjquota=%s"},
	{Opt_offgrpjquota, "grpjquota="},
	{Opt_grpjquota, "grpjquota=%s"},
	{Opt_jqfmt_vfsold, "jqfmt=vfsold"},
	{Opt_jqfmt_vfsv0, "jqfmt=vfsv0"},
	{Opt_jqfmt_vfsv1, "jqfmt=vfsv1"},
	{Opt_grpquota, "grpquota"},
	{Opt_noquota, "noquota"},
	{Opt_quota, "quota"},
	{Opt_usrquota, "usrquota"},
	{Opt_prjquota, "prjquota"},
	{Opt_barrier, "barrier=%u"},
	{Opt_barrier, "barrier"},
	{Opt_nobarrier, "nobarrier"},
	{Opt_i_version, "i_version"},
	{Opt_dax, "dax"},
	{Opt_stripe, "stripe=%u"},
	{Opt_delalloc, "delalloc"},
	{Opt_lazytime, "lazytime"},
	{Opt_nolazytime, "nolazytime"},
	{Opt_nodelalloc, "nodelalloc"},
	{Opt_removed, "mblk_io_submit"},
	{Opt_removed, "nomblk_io_submit"},
	{Opt_block_validity, "block_validity"},
	{Opt_noblock_validity, "noblock_validity"},
	{Opt_inode_readahead_blks, "inode_readahead_blks=%u"},
	{Opt_journal_ioprio, "journal_ioprio=%u"},
	{Opt_auto_da_alloc, "auto_da_alloc=%u"},
	{Opt_auto_da_alloc, "auto_da_alloc"},
	{Opt_noauto_da_alloc, "noauto_da_alloc"},
	{Opt_dioread_nolock, "dioread_nolock"},
	{Opt_dioread_lock, "dioread_lock"},
	{Opt_discard, "discard"},
	{Opt_nodiscard, "nodiscard"},
	{Opt_init_itable, "init_itable=%u"},
	{Opt_init_itable, "init_itable"},
	{Opt_noinit_itable, "noinit_itable"},
	{Opt_max_dir_size_kb, "max_dir_size_kb=%u"},
	{Opt_test_dummy_encryption, "test_dummy_encryption"},
	{Opt_removed, "check=none"},	/* mount option from ext2/3 */
	{Opt_removed, "nocheck"},	/* mount option from ext2/3 */
	{Opt_removed, "reservation"},	/* mount option from ext2/3 */
	{Opt_removed, "noreservation"}, /* mount option from ext2/3 */
	{Opt_removed, "journal=%u"},	/* mount option from ext2/3 */
	{Opt_err, NULL},
};

static ext4_fsblk_t get_sb_block(void **data)
{
	ext4_fsblk_t	sb_block;
	char		*options = (char *) *data;

	if (!options || strncmp(options, "sb=", 3) != 0)
		return 1;	/* Default location */

	options += 3;
	/* TODO: use simple_strtoll with >32bit ext4 */
	sb_block = simple_strtoul(options, &options, 0);
	if (*options && *options != ',') {
		printk(KERN_ERR "EXT4-fs: Invalid sb specification: %s\n",
		       (char *) *data);
		return 1;
	}
	if (*options == ',')
		options++;
	*data = (void *) options;

	return sb_block;
}

#define DEFAULT_JOURNAL_IOPRIO (IOPRIO_PRIO_VALUE(IOPRIO_CLASS_BE, 3))
static char deprecated_msg[] = "Mount option \"%s\" will be removed by %s\n"
	"Contact linux-ext4@vger.kernel.org if you think we should keep it.\n";

#ifdef CONFIG_QUOTA
static int set_qf_name(struct super_block *sb, int qtype, substring_t *args)
{
	struct ext4_sb_info *sbi = EXT4_SB(sb);
	char *qname;
	int ret = -1;

	if (sb_any_quota_loaded(sb) &&
		!sbi->s_qf_names[qtype]) {
		ext4_msg(sb, KERN_ERR,
			"Cannot change journaled "
			"quota options when quota turned on");
		return -1;
	}
	if (ext4_has_feature_quota(sb)) {
		ext4_msg(sb, KERN_INFO, "Journaled quota options "
			 "ignored when QUOTA feature is enabled");
		return 1;
	}
	qname = match_strdup(args);
	if (!qname) {
		ext4_msg(sb, KERN_ERR,
			"Not enough memory for storing quotafile name");
		return -1;
	}
	if (sbi->s_qf_names[qtype]) {
		if (strcmp(sbi->s_qf_names[qtype], qname) == 0)
			ret = 1;
		else
			ext4_msg(sb, KERN_ERR,
				 "%s quota file already specified",
				 QTYPE2NAME(qtype));
		goto errout;
	}
	if (strchr(qname, '/')) {
		ext4_msg(sb, KERN_ERR,
			"quotafile must be on filesystem root");
		goto errout;
	}
	sbi->s_qf_names[qtype] = qname;
	set_opt(sb, QUOTA);
	return 1;
errout:
	kfree(qname);
	return ret;
}

static int clear_qf_name(struct super_block *sb, int qtype)
{

	struct ext4_sb_info *sbi = EXT4_SB(sb);

	if (sb_any_quota_loaded(sb) &&
		sbi->s_qf_names[qtype]) {
		ext4_msg(sb, KERN_ERR, "Cannot change journaled quota options"
			" when quota turned on");
		return -1;
	}
	kfree(sbi->s_qf_names[qtype]);
	sbi->s_qf_names[qtype] = NULL;
	return 1;
}
#endif

#define MOPT_SET	0x0001
#define MOPT_CLEAR	0x0002
#define MOPT_NOSUPPORT	0x0004
#define MOPT_EXPLICIT	0x0008
#define MOPT_CLEAR_ERR	0x0010
#define MOPT_GTE0	0x0020
#ifdef CONFIG_QUOTA
#define MOPT_Q		0
#define MOPT_QFMT	0x0040
#else
#define MOPT_Q		MOPT_NOSUPPORT
#define MOPT_QFMT	MOPT_NOSUPPORT
#endif
#define MOPT_DATAJ	0x0080
#define MOPT_NO_EXT2	0x0100
#define MOPT_NO_EXT3	0x0200
#define MOPT_EXT4_ONLY	(MOPT_NO_EXT2 | MOPT_NO_EXT3)
#define MOPT_STRING	0x0400

static const struct mount_opts {
	int	token;
	int	mount_opt;
	int	flags;
} ext4_mount_opts[] = {
	{Opt_minix_df, EXT4_MOUNT_MINIX_DF, MOPT_SET},
	{Opt_bsd_df, EXT4_MOUNT_MINIX_DF, MOPT_CLEAR},
	{Opt_grpid, EXT4_MOUNT_GRPID, MOPT_SET},
	{Opt_nogrpid, EXT4_MOUNT_GRPID, MOPT_CLEAR},
	{Opt_block_validity, EXT4_MOUNT_BLOCK_VALIDITY, MOPT_SET},
	{Opt_noblock_validity, EXT4_MOUNT_BLOCK_VALIDITY, MOPT_CLEAR},
	{Opt_dioread_nolock, EXT4_MOUNT_DIOREAD_NOLOCK,
	 MOPT_EXT4_ONLY | MOPT_SET},
	{Opt_dioread_lock, EXT4_MOUNT_DIOREAD_NOLOCK,
	 MOPT_EXT4_ONLY | MOPT_CLEAR},
	{Opt_discard, EXT4_MOUNT_DISCARD, MOPT_SET},
	{Opt_nodiscard, EXT4_MOUNT_DISCARD, MOPT_CLEAR},
	{Opt_delalloc, EXT4_MOUNT_DELALLOC,
	 MOPT_EXT4_ONLY | MOPT_SET | MOPT_EXPLICIT},
	{Opt_nodelalloc, EXT4_MOUNT_DELALLOC,
	 MOPT_EXT4_ONLY | MOPT_CLEAR},
	{Opt_nojournal_checksum, EXT4_MOUNT_JOURNAL_CHECKSUM,
	 MOPT_EXT4_ONLY | MOPT_CLEAR},
	{Opt_journal_checksum, EXT4_MOUNT_JOURNAL_CHECKSUM,
	 MOPT_EXT4_ONLY | MOPT_SET | MOPT_EXPLICIT},
	{Opt_journal_async_commit, (EXT4_MOUNT_JOURNAL_ASYNC_COMMIT |
				    EXT4_MOUNT_JOURNAL_CHECKSUM),
	 MOPT_EXT4_ONLY | MOPT_SET | MOPT_EXPLICIT},
	{Opt_noload, EXT4_MOUNT_NOLOAD, MOPT_NO_EXT2 | MOPT_SET},
	{Opt_err_panic, EXT4_MOUNT_ERRORS_PANIC, MOPT_SET | MOPT_CLEAR_ERR},
	{Opt_err_ro, EXT4_MOUNT_ERRORS_RO, MOPT_SET | MOPT_CLEAR_ERR},
	{Opt_err_cont, EXT4_MOUNT_ERRORS_CONT, MOPT_SET | MOPT_CLEAR_ERR},
	{Opt_data_err_abort, EXT4_MOUNT_DATA_ERR_ABORT,
	 MOPT_NO_EXT2},
	{Opt_data_err_ignore, EXT4_MOUNT_DATA_ERR_ABORT,
	 MOPT_NO_EXT2},
	{Opt_barrier, EXT4_MOUNT_BARRIER, MOPT_SET},
	{Opt_nobarrier, EXT4_MOUNT_BARRIER, MOPT_CLEAR},
	{Opt_noauto_da_alloc, EXT4_MOUNT_NO_AUTO_DA_ALLOC, MOPT_SET},
	{Opt_auto_da_alloc, EXT4_MOUNT_NO_AUTO_DA_ALLOC, MOPT_CLEAR},
	{Opt_noinit_itable, EXT4_MOUNT_INIT_INODE_TABLE, MOPT_CLEAR},
	{Opt_commit, 0, MOPT_GTE0},
	{Opt_max_batch_time, 0, MOPT_GTE0},
	{Opt_min_batch_time, 0, MOPT_GTE0},
	{Opt_inode_readahead_blks, 0, MOPT_GTE0},
	{Opt_init_itable, 0, MOPT_GTE0},
	{Opt_dax, EXT4_MOUNT_DAX, MOPT_SET},
	{Opt_stripe, 0, MOPT_GTE0},
	{Opt_resuid, 0, MOPT_GTE0},
	{Opt_resgid, 0, MOPT_GTE0},
	{Opt_journal_dev, 0, MOPT_NO_EXT2 | MOPT_GTE0},
	{Opt_journal_path, 0, MOPT_NO_EXT2 | MOPT_STRING},
	{Opt_journal_ioprio, 0, MOPT_NO_EXT2 | MOPT_GTE0},
	{Opt_data_journal, EXT4_MOUNT_JOURNAL_DATA, MOPT_NO_EXT2 | MOPT_DATAJ},
	{Opt_data_ordered, EXT4_MOUNT_ORDERED_DATA, MOPT_NO_EXT2 | MOPT_DATAJ},
	{Opt_data_writeback, EXT4_MOUNT_WRITEBACK_DATA,
	 MOPT_NO_EXT2 | MOPT_DATAJ},
	{Opt_user_xattr, EXT4_MOUNT_XATTR_USER, MOPT_SET},
	{Opt_nouser_xattr, EXT4_MOUNT_XATTR_USER, MOPT_CLEAR},
#ifdef CONFIG_EXT4_FS_POSIX_ACL
	{Opt_acl, EXT4_MOUNT_POSIX_ACL, MOPT_SET},
	{Opt_noacl, EXT4_MOUNT_POSIX_ACL, MOPT_CLEAR},
#else
	{Opt_acl, 0, MOPT_NOSUPPORT},
	{Opt_noacl, 0, MOPT_NOSUPPORT},
#endif
	{Opt_nouid32, EXT4_MOUNT_NO_UID32, MOPT_SET},
	{Opt_debug, EXT4_MOUNT_DEBUG, MOPT_SET},
	{Opt_quota, EXT4_MOUNT_QUOTA | EXT4_MOUNT_USRQUOTA, MOPT_SET | MOPT_Q},
	{Opt_usrquota, EXT4_MOUNT_QUOTA | EXT4_MOUNT_USRQUOTA,
							MOPT_SET | MOPT_Q},
	{Opt_grpquota, EXT4_MOUNT_QUOTA | EXT4_MOUNT_GRPQUOTA,
							MOPT_SET | MOPT_Q},
	{Opt_prjquota, EXT4_MOUNT_QUOTA | EXT4_MOUNT_PRJQUOTA,
							MOPT_SET | MOPT_Q},
	{Opt_noquota, (EXT4_MOUNT_QUOTA | EXT4_MOUNT_USRQUOTA |
		       EXT4_MOUNT_GRPQUOTA | EXT4_MOUNT_PRJQUOTA),
							MOPT_CLEAR | MOPT_Q},
	{Opt_usrjquota, 0, MOPT_Q},
	{Opt_grpjquota, 0, MOPT_Q},
	{Opt_offusrjquota, 0, MOPT_Q},
	{Opt_offgrpjquota, 0, MOPT_Q},
	{Opt_jqfmt_vfsold, QFMT_VFS_OLD, MOPT_QFMT},
	{Opt_jqfmt_vfsv0, QFMT_VFS_V0, MOPT_QFMT},
	{Opt_jqfmt_vfsv1, QFMT_VFS_V1, MOPT_QFMT},
	{Opt_max_dir_size_kb, 0, MOPT_GTE0},
	{Opt_test_dummy_encryption, 0, MOPT_GTE0},
	{Opt_err, 0, 0}
};

static int handle_mount_opt(struct super_block *sb, char *opt, int token,
			    substring_t *args, unsigned long *journal_devnum,
			    unsigned int *journal_ioprio, int is_remount)
{
	struct ext4_sb_info *sbi = EXT4_SB(sb);
	const struct mount_opts *m;
	kuid_t uid;
	kgid_t gid;
	int arg = 0;

#ifdef CONFIG_QUOTA
	if (token == Opt_usrjquota)
		return set_qf_name(sb, USRQUOTA, &args[0]);
	else if (token == Opt_grpjquota)
		return set_qf_name(sb, GRPQUOTA, &args[0]);
	else if (token == Opt_offusrjquota)
		return clear_qf_name(sb, USRQUOTA);
	else if (token == Opt_offgrpjquota)
		return clear_qf_name(sb, GRPQUOTA);
#endif
	switch (token) {
	case Opt_noacl:
	case Opt_nouser_xattr:
		ext4_msg(sb, KERN_WARNING, deprecated_msg, opt, "3.5");
		break;
	case Opt_sb:
		return 1;	/* handled by get_sb_block() */
	case Opt_removed:
		ext4_msg(sb, KERN_WARNING, "Ignoring removed %s option", opt);
		return 1;
	case Opt_abort:
		sbi->s_mount_flags |= EXT4_MF_FS_ABORTED;
		return 1;
	case Opt_i_version:
		sb->s_flags |= MS_I_VERSION;
		return 1;
	case Opt_lazytime:
		sb->s_flags |= MS_LAZYTIME;
		return 1;
	case Opt_nolazytime:
		sb->s_flags &= ~MS_LAZYTIME;
		return 1;
	}

	for (m = ext4_mount_opts; m->token != Opt_err; m++)
		if (token == m->token)
			break;

	if (m->token == Opt_err) {
		ext4_msg(sb, KERN_ERR, "Unrecognized mount option \"%s\" "
			 "or missing value", opt);
		return -1;
	}

	if ((m->flags & MOPT_NO_EXT2) && IS_EXT2_SB(sb)) {
		ext4_msg(sb, KERN_ERR,
			 "Mount option \"%s\" incompatible with ext2", opt);
		return -1;
	}
	if ((m->flags & MOPT_NO_EXT3) && IS_EXT3_SB(sb)) {
		ext4_msg(sb, KERN_ERR,
			 "Mount option \"%s\" incompatible with ext3", opt);
		return -1;
	}

	if (args->from && !(m->flags & MOPT_STRING) && match_int(args, &arg))
		return -1;
	if (args->from && (m->flags & MOPT_GTE0) && (arg < 0))
		return -1;
	if (m->flags & MOPT_EXPLICIT) {
		if (m->mount_opt & EXT4_MOUNT_DELALLOC) {
			set_opt2(sb, EXPLICIT_DELALLOC);
		} else if (m->mount_opt & EXT4_MOUNT_JOURNAL_CHECKSUM) {
			set_opt2(sb, EXPLICIT_JOURNAL_CHECKSUM);
		} else
			return -1;
	}
	if (m->flags & MOPT_CLEAR_ERR)
		clear_opt(sb, ERRORS_MASK);
	if (token == Opt_noquota && sb_any_quota_loaded(sb)) {
		ext4_msg(sb, KERN_ERR, "Cannot change quota "
			 "options when quota turned on");
		return -1;
	}

	if (m->flags & MOPT_NOSUPPORT) {
		ext4_msg(sb, KERN_ERR, "%s option not supported", opt);
	} else if (token == Opt_commit) {
		if (arg == 0)
			arg = JBD2_DEFAULT_MAX_COMMIT_AGE;
		sbi->s_commit_interval = HZ * arg;
	} else if (token == Opt_max_batch_time) {
		sbi->s_max_batch_time = arg;
	} else if (token == Opt_min_batch_time) {
		sbi->s_min_batch_time = arg;
	} else if (token == Opt_inode_readahead_blks) {
		if (arg && (arg > (1 << 30) || !is_power_of_2(arg))) {
			ext4_msg(sb, KERN_ERR,
				 "EXT4-fs: inode_readahead_blks must be "
				 "0 or a power of 2 smaller than 2^31");
			return -1;
		}
		sbi->s_inode_readahead_blks = arg;
	} else if (token == Opt_init_itable) {
		set_opt(sb, INIT_INODE_TABLE);
		if (!args->from)
			arg = EXT4_DEF_LI_WAIT_MULT;
		sbi->s_li_wait_mult = arg;
	} else if (token == Opt_max_dir_size_kb) {
		sbi->s_max_dir_size_kb = arg;
	} else if (token == Opt_stripe) {
		sbi->s_stripe = arg;
	} else if (token == Opt_resuid) {
		uid = make_kuid(current_user_ns(), arg);
		if (!uid_valid(uid)) {
			ext4_msg(sb, KERN_ERR, "Invalid uid value %d", arg);
			return -1;
		}
		sbi->s_resuid = uid;
	} else if (token == Opt_resgid) {
		gid = make_kgid(current_user_ns(), arg);
		if (!gid_valid(gid)) {
			ext4_msg(sb, KERN_ERR, "Invalid gid value %d", arg);
			return -1;
		}
		sbi->s_resgid = gid;
	} else if (token == Opt_journal_dev) {
		if (is_remount) {
			ext4_msg(sb, KERN_ERR,
				 "Cannot specify journal on remount");
			return -1;
		}
		*journal_devnum = arg;
	} else if (token == Opt_journal_path) {
		char *journal_path;
		struct inode *journal_inode;
		struct path path;
		int error;

		if (is_remount) {
			ext4_msg(sb, KERN_ERR,
				 "Cannot specify journal on remount");
			return -1;
		}
		journal_path = match_strdup(&args[0]);
		if (!journal_path) {
			ext4_msg(sb, KERN_ERR, "error: could not dup "
				"journal device string");
			return -1;
		}

		error = kern_path(journal_path, LOOKUP_FOLLOW, &path);
		if (error) {
			ext4_msg(sb, KERN_ERR, "error: could not find "
				"journal device path: error %d", error);
			kfree(journal_path);
			return -1;
		}

		journal_inode = d_inode(path.dentry);
		if (!S_ISBLK(journal_inode->i_mode)) {
			ext4_msg(sb, KERN_ERR, "error: journal path %s "
				"is not a block device", journal_path);
			path_put(&path);
			kfree(journal_path);
			return -1;
		}

		*journal_devnum = new_encode_dev(journal_inode->i_rdev);
		path_put(&path);
		kfree(journal_path);
	} else if (token == Opt_journal_ioprio) {
		if (arg > 7) {
			ext4_msg(sb, KERN_ERR, "Invalid journal IO priority"
				 " (must be 0-7)");
			return -1;
		}
		*journal_ioprio =
			IOPRIO_PRIO_VALUE(IOPRIO_CLASS_BE, arg);
	} else if (token == Opt_test_dummy_encryption) {
#ifdef CONFIG_EXT4_FS_ENCRYPTION
		sbi->s_mount_flags |= EXT4_MF_TEST_DUMMY_ENCRYPTION;
		ext4_msg(sb, KERN_WARNING,
			 "Test dummy encryption mode enabled");
#else
		ext4_msg(sb, KERN_WARNING,
			 "Test dummy encryption mount option ignored");
#endif
	} else if (m->flags & MOPT_DATAJ) {
		if (is_remount) {
			if (!sbi->s_journal)
				ext4_msg(sb, KERN_WARNING, "Remounting file system with no journal so ignoring journalled data option");
			else if (test_opt(sb, DATA_FLAGS) != m->mount_opt) {
				ext4_msg(sb, KERN_ERR,
					 "Cannot change data mode on remount");
				return -1;
			}
		} else {
			clear_opt(sb, DATA_FLAGS);
			sbi->s_mount_opt |= m->mount_opt;
		}
#ifdef CONFIG_QUOTA
	} else if (m->flags & MOPT_QFMT) {
		if (sb_any_quota_loaded(sb) &&
		    sbi->s_jquota_fmt != m->mount_opt) {
			ext4_msg(sb, KERN_ERR, "Cannot change journaled "
				 "quota options when quota turned on");
			return -1;
		}
		if (ext4_has_feature_quota(sb)) {
			ext4_msg(sb, KERN_INFO,
				 "Quota format mount options ignored "
				 "when QUOTA feature is enabled");
			return 1;
		}
		sbi->s_jquota_fmt = m->mount_opt;
#endif
	} else if (token == Opt_dax) {
#ifdef CONFIG_FS_DAX
		ext4_msg(sb, KERN_WARNING,
		"DAX enabled. Warning: EXPERIMENTAL, use at your own risk");
			sbi->s_mount_opt |= m->mount_opt;
#else
		ext4_msg(sb, KERN_INFO, "dax option not supported");
		return -1;
#endif
	} else if (token == Opt_data_err_abort) {
		sbi->s_mount_opt |= m->mount_opt;
	} else if (token == Opt_data_err_ignore) {
		sbi->s_mount_opt &= ~m->mount_opt;
	} else {
		if (!args->from)
			arg = 1;
		if (m->flags & MOPT_CLEAR)
			arg = !arg;
		else if (unlikely(!(m->flags & MOPT_SET))) {
			ext4_msg(sb, KERN_WARNING,
				 "buggy handling of option %s", opt);
			WARN_ON(1);
			return -1;
		}
		if (arg != 0)
			sbi->s_mount_opt |= m->mount_opt;
		else
			sbi->s_mount_opt &= ~m->mount_opt;
	}
	return 1;
}

static int parse_options(char *options, struct super_block *sb,
			 unsigned long *journal_devnum,
			 unsigned int *journal_ioprio,
			 int is_remount)
{
	struct ext4_sb_info *sbi = EXT4_SB(sb);
	char *p;
	substring_t args[MAX_OPT_ARGS];
	int token;

	if (!options)
		return 1;

	while ((p = strsep(&options, ",")) != NULL) {
		if (!*p)
			continue;
		/*
		 * Initialize args struct so we know whether arg was
		 * found; some options take optional arguments.
		 */
		args[0].to = args[0].from = NULL;
		token = match_token(p, tokens, args);
		if (handle_mount_opt(sb, p, token, args, journal_devnum,
				     journal_ioprio, is_remount) < 0)
			return 0;
	}
#ifdef CONFIG_QUOTA
	/*
	 * We do the test below only for project quotas. 'usrquota' and
	 * 'grpquota' mount options are allowed even without quota feature
	 * to support legacy quotas in quota files.
	 */
	if (test_opt(sb, PRJQUOTA) && !ext4_has_feature_project(sb)) {
		ext4_msg(sb, KERN_ERR, "Project quota feature not enabled. "
			 "Cannot enable project quota enforcement.");
		return 0;
	}
	if (sbi->s_qf_names[USRQUOTA] || sbi->s_qf_names[GRPQUOTA]) {
		if (test_opt(sb, USRQUOTA) && sbi->s_qf_names[USRQUOTA])
			clear_opt(sb, USRQUOTA);

		if (test_opt(sb, GRPQUOTA) && sbi->s_qf_names[GRPQUOTA])
			clear_opt(sb, GRPQUOTA);

		if (test_opt(sb, GRPQUOTA) || test_opt(sb, USRQUOTA)) {
			ext4_msg(sb, KERN_ERR, "old and new quota "
					"format mixing");
			return 0;
		}

		if (!sbi->s_jquota_fmt) {
			ext4_msg(sb, KERN_ERR, "journaled quota format "
					"not specified");
			return 0;
		}
	}
#endif
	if (test_opt(sb, DIOREAD_NOLOCK)) {
		int blocksize =
			BLOCK_SIZE << le32_to_cpu(sbi->s_es->s_log_block_size);

		if (blocksize < PAGE_SIZE) {
			ext4_msg(sb, KERN_ERR, "can't mount with "
				 "dioread_nolock if block size != PAGE_SIZE");
			return 0;
		}
	}
	if (test_opt(sb, DATA_FLAGS) == EXT4_MOUNT_ORDERED_DATA &&
	    test_opt(sb, JOURNAL_ASYNC_COMMIT)) {
		ext4_msg(sb, KERN_ERR, "can't mount with journal_async_commit "
			 "in data=ordered mode");
		return 0;
	}
	return 1;
}

static inline void ext4_show_quota_options(struct seq_file *seq,
					   struct super_block *sb)
{
#if defined(CONFIG_QUOTA)
	struct ext4_sb_info *sbi = EXT4_SB(sb);

	if (sbi->s_jquota_fmt) {
		char *fmtname = "";

		switch (sbi->s_jquota_fmt) {
		case QFMT_VFS_OLD:
			fmtname = "vfsold";
			break;
		case QFMT_VFS_V0:
			fmtname = "vfsv0";
			break;
		case QFMT_VFS_V1:
			fmtname = "vfsv1";
			break;
		}
		seq_printf(seq, ",jqfmt=%s", fmtname);
	}

	if (sbi->s_qf_names[USRQUOTA])
		seq_show_option(seq, "usrjquota", sbi->s_qf_names[USRQUOTA]);

	if (sbi->s_qf_names[GRPQUOTA])
		seq_show_option(seq, "grpjquota", sbi->s_qf_names[GRPQUOTA]);
#endif
}

static const char *token2str(int token)
{
	const struct match_token *t;

	for (t = tokens; t->token != Opt_err; t++)
		if (t->token == token && !strchr(t->pattern, '='))
			break;
	return t->pattern;
}

/*
 * Show an option if
 *  - it's set to a non-default value OR
 *  - if the per-sb default is different from the global default
 */
static int _ext4_show_options(struct seq_file *seq, struct super_block *sb,
			      int nodefs)
{
	struct ext4_sb_info *sbi = EXT4_SB(sb);
	struct ext4_super_block *es = sbi->s_es;
	int def_errors, def_mount_opt = nodefs ? 0 : sbi->s_def_mount_opt;
	const struct mount_opts *m;
	char sep = nodefs ? '\n' : ',';

#define SEQ_OPTS_PUTS(str) seq_printf(seq, "%c" str, sep)
#define SEQ_OPTS_PRINT(str, arg) seq_printf(seq, "%c" str, sep, arg)

	if (sbi->s_sb_block != 1)
		SEQ_OPTS_PRINT("sb=%llu", sbi->s_sb_block);

	for (m = ext4_mount_opts; m->token != Opt_err; m++) {
		int want_set = m->flags & MOPT_SET;
		if (((m->flags & (MOPT_SET|MOPT_CLEAR)) == 0) ||
		    (m->flags & MOPT_CLEAR_ERR))
			continue;
		if (!(m->mount_opt & (sbi->s_mount_opt ^ def_mount_opt)))
			continue; /* skip if same as the default */
		if ((want_set &&
		     (sbi->s_mount_opt & m->mount_opt) != m->mount_opt) ||
		    (!want_set && (sbi->s_mount_opt & m->mount_opt)))
			continue; /* select Opt_noFoo vs Opt_Foo */
		SEQ_OPTS_PRINT("%s", token2str(m->token));
	}

	if (nodefs || !uid_eq(sbi->s_resuid, make_kuid(&init_user_ns, EXT4_DEF_RESUID)) ||
	    le16_to_cpu(es->s_def_resuid) != EXT4_DEF_RESUID)
		SEQ_OPTS_PRINT("resuid=%u",
				from_kuid_munged(&init_user_ns, sbi->s_resuid));
	if (nodefs || !gid_eq(sbi->s_resgid, make_kgid(&init_user_ns, EXT4_DEF_RESGID)) ||
	    le16_to_cpu(es->s_def_resgid) != EXT4_DEF_RESGID)
		SEQ_OPTS_PRINT("resgid=%u",
				from_kgid_munged(&init_user_ns, sbi->s_resgid));
	def_errors = nodefs ? -1 : le16_to_cpu(es->s_errors);
	if (test_opt(sb, ERRORS_RO) && def_errors != EXT4_ERRORS_RO)
		SEQ_OPTS_PUTS("errors=remount-ro");
	if (test_opt(sb, ERRORS_CONT) && def_errors != EXT4_ERRORS_CONTINUE)
		SEQ_OPTS_PUTS("errors=continue");
	if (test_opt(sb, ERRORS_PANIC) && def_errors != EXT4_ERRORS_PANIC)
		SEQ_OPTS_PUTS("errors=panic");
	if (nodefs || sbi->s_commit_interval != JBD2_DEFAULT_MAX_COMMIT_AGE*HZ)
		SEQ_OPTS_PRINT("commit=%lu", sbi->s_commit_interval / HZ);
	if (nodefs || sbi->s_min_batch_time != EXT4_DEF_MIN_BATCH_TIME)
		SEQ_OPTS_PRINT("min_batch_time=%u", sbi->s_min_batch_time);
	if (nodefs || sbi->s_max_batch_time != EXT4_DEF_MAX_BATCH_TIME)
		SEQ_OPTS_PRINT("max_batch_time=%u", sbi->s_max_batch_time);
	if (sb->s_flags & MS_I_VERSION)
		SEQ_OPTS_PUTS("i_version");
	if (nodefs || sbi->s_stripe)
		SEQ_OPTS_PRINT("stripe=%lu", sbi->s_stripe);
	if (EXT4_MOUNT_DATA_FLAGS & (sbi->s_mount_opt ^ def_mount_opt)) {
		if (test_opt(sb, DATA_FLAGS) == EXT4_MOUNT_JOURNAL_DATA)
			SEQ_OPTS_PUTS("data=journal");
		else if (test_opt(sb, DATA_FLAGS) == EXT4_MOUNT_ORDERED_DATA)
			SEQ_OPTS_PUTS("data=ordered");
		else if (test_opt(sb, DATA_FLAGS) == EXT4_MOUNT_WRITEBACK_DATA)
			SEQ_OPTS_PUTS("data=writeback");
	}
	if (nodefs ||
	    sbi->s_inode_readahead_blks != EXT4_DEF_INODE_READAHEAD_BLKS)
		SEQ_OPTS_PRINT("inode_readahead_blks=%u",
			       sbi->s_inode_readahead_blks);

	if (nodefs || (test_opt(sb, INIT_INODE_TABLE) &&
		       (sbi->s_li_wait_mult != EXT4_DEF_LI_WAIT_MULT)))
		SEQ_OPTS_PRINT("init_itable=%u", sbi->s_li_wait_mult);
	if (nodefs || sbi->s_max_dir_size_kb)
		SEQ_OPTS_PRINT("max_dir_size_kb=%u", sbi->s_max_dir_size_kb);
	if (test_opt(sb, DATA_ERR_ABORT))
		SEQ_OPTS_PUTS("data_err=abort");

	ext4_show_quota_options(seq, sb);
	return 0;
}

static int ext4_show_options(struct seq_file *seq, struct dentry *root)
{
	return _ext4_show_options(seq, root->d_sb, 0);
}

int ext4_seq_options_show(struct seq_file *seq, void *offset)
{
	struct super_block *sb = seq->private;
	int rc;

	seq_puts(seq, (sb->s_flags & MS_RDONLY) ? "ro" : "rw");
	rc = _ext4_show_options(seq, sb, 1);
	seq_puts(seq, "\n");
	return rc;
}

static int ext4_setup_super(struct super_block *sb, struct ext4_super_block *es,
			    int read_only)
{
	struct ext4_sb_info *sbi = EXT4_SB(sb);
	int res = 0;

	if (le32_to_cpu(es->s_rev_level) > EXT4_MAX_SUPP_REV) {
		ext4_msg(sb, KERN_ERR, "revision level too high, "
			 "forcing read-only mode");
		res = MS_RDONLY;
	}
	if (read_only)
		goto done;
	if (!(sbi->s_mount_state & EXT4_VALID_FS))
		ext4_msg(sb, KERN_WARNING, "warning: mounting unchecked fs, "
			 "running e2fsck is recommended");
	else if (sbi->s_mount_state & EXT4_ERROR_FS)
		ext4_msg(sb, KERN_WARNING,
			 "warning: mounting fs with errors, "
			 "running e2fsck is recommended");
	else if ((__s16) le16_to_cpu(es->s_max_mnt_count) > 0 &&
		 le16_to_cpu(es->s_mnt_count) >=
		 (unsigned short) (__s16) le16_to_cpu(es->s_max_mnt_count))
		ext4_msg(sb, KERN_WARNING,
			 "warning: maximal mount count reached, "
			 "running e2fsck is recommended");
	else if (le32_to_cpu(es->s_checkinterval) &&
		(le32_to_cpu(es->s_lastcheck) +
			le32_to_cpu(es->s_checkinterval) <= get_seconds()))
		ext4_msg(sb, KERN_WARNING,
			 "warning: checktime reached, "
			 "running e2fsck is recommended");
	if (!sbi->s_journal)
		es->s_state &= cpu_to_le16(~EXT4_VALID_FS);
	if (!(__s16) le16_to_cpu(es->s_max_mnt_count))
		es->s_max_mnt_count = cpu_to_le16(EXT4_DFL_MAX_MNT_COUNT);
	le16_add_cpu(&es->s_mnt_count, 1);
	es->s_mtime = cpu_to_le32(get_seconds());
	ext4_update_dynamic_rev(sb);
	if (sbi->s_journal)
		ext4_set_feature_journal_needs_recovery(sb);

	ext4_commit_super(sb, 1);
done:
	if (test_opt(sb, DEBUG))
		printk(KERN_INFO "[EXT4 FS bs=%lu, gc=%u, "
				"bpg=%lu, ipg=%lu, mo=%04x, mo2=%04x]\n",
			sb->s_blocksize,
			sbi->s_groups_count,
			EXT4_BLOCKS_PER_GROUP(sb),
			EXT4_INODES_PER_GROUP(sb),
			sbi->s_mount_opt, sbi->s_mount_opt2);

	cleancache_init_fs(sb);
	return res;
}

int ext4_alloc_flex_bg_array(struct super_block *sb, ext4_group_t ngroup)
{
	struct ext4_sb_info *sbi = EXT4_SB(sb);
	struct flex_groups *new_groups;
	int size;

	if (!sbi->s_log_groups_per_flex)
		return 0;

	size = ext4_flex_group(sbi, ngroup - 1) + 1;
	if (size <= sbi->s_flex_groups_allocated)
		return 0;

	size = roundup_pow_of_two(size * sizeof(struct flex_groups));
	new_groups = ext4_kvzalloc(size, GFP_KERNEL);
	if (!new_groups) {
		ext4_msg(sb, KERN_ERR, "not enough memory for %d flex groups",
			 size / (int) sizeof(struct flex_groups));
		return -ENOMEM;
	}

	if (sbi->s_flex_groups) {
		memcpy(new_groups, sbi->s_flex_groups,
		       (sbi->s_flex_groups_allocated *
			sizeof(struct flex_groups)));
		kvfree(sbi->s_flex_groups);
	}
	sbi->s_flex_groups = new_groups;
	sbi->s_flex_groups_allocated = size / sizeof(struct flex_groups);
	return 0;
}

static int ext4_fill_flex_info(struct super_block *sb)
{
	struct ext4_sb_info *sbi = EXT4_SB(sb);
	struct ext4_group_desc *gdp = NULL;
	ext4_group_t flex_group;
	int i, err;

	sbi->s_log_groups_per_flex = sbi->s_es->s_log_groups_per_flex;
	if (sbi->s_log_groups_per_flex < 1 || sbi->s_log_groups_per_flex > 31) {
		sbi->s_log_groups_per_flex = 0;
		return 1;
	}

	err = ext4_alloc_flex_bg_array(sb, sbi->s_groups_count);
	if (err)
		goto failed;

	for (i = 0; i < sbi->s_groups_count; i++) {
		gdp = ext4_get_group_desc(sb, i, NULL);

		flex_group = ext4_flex_group(sbi, i);
		atomic_add(ext4_free_inodes_count(sb, gdp),
			   &sbi->s_flex_groups[flex_group].free_inodes);
		atomic64_add(ext4_free_group_clusters(sb, gdp),
			     &sbi->s_flex_groups[flex_group].free_clusters);
		atomic_add(ext4_used_dirs_count(sb, gdp),
			   &sbi->s_flex_groups[flex_group].used_dirs);
	}

	return 1;
failed:
	return 0;
}

static __le16 ext4_group_desc_csum(struct super_block *sb, __u32 block_group,
				   struct ext4_group_desc *gdp)
{
	int offset = offsetof(struct ext4_group_desc, bg_checksum);
	__u16 crc = 0;
	__le32 le_group = cpu_to_le32(block_group);
	struct ext4_sb_info *sbi = EXT4_SB(sb);

	if (ext4_has_metadata_csum(sbi->s_sb)) {
		/* Use new metadata_csum algorithm */
		__u32 csum32;
		__u16 dummy_csum = 0;

		csum32 = ext4_chksum(sbi, sbi->s_csum_seed, (__u8 *)&le_group,
				     sizeof(le_group));
		csum32 = ext4_chksum(sbi, csum32, (__u8 *)gdp, offset);
		csum32 = ext4_chksum(sbi, csum32, (__u8 *)&dummy_csum,
				     sizeof(dummy_csum));
		offset += sizeof(dummy_csum);
		if (offset < sbi->s_desc_size)
			csum32 = ext4_chksum(sbi, csum32, (__u8 *)gdp + offset,
					     sbi->s_desc_size - offset);

		crc = csum32 & 0xFFFF;
		goto out;
	}

	/* old crc16 code */
	if (!ext4_has_feature_gdt_csum(sb))
		return 0;

	crc = crc16(~0, sbi->s_es->s_uuid, sizeof(sbi->s_es->s_uuid));
	crc = crc16(crc, (__u8 *)&le_group, sizeof(le_group));
	crc = crc16(crc, (__u8 *)gdp, offset);
	offset += sizeof(gdp->bg_checksum); /* skip checksum */
	/* for checksum of struct ext4_group_desc do the rest...*/
	if (ext4_has_feature_64bit(sb) &&
	    offset < le16_to_cpu(sbi->s_es->s_desc_size))
		crc = crc16(crc, (__u8 *)gdp + offset,
			    le16_to_cpu(sbi->s_es->s_desc_size) -
				offset);

out:
	return cpu_to_le16(crc);
}

int ext4_group_desc_csum_verify(struct super_block *sb, __u32 block_group,
				struct ext4_group_desc *gdp)
{
	if (ext4_has_group_desc_csum(sb) &&
	    (gdp->bg_checksum != ext4_group_desc_csum(sb, block_group, gdp)))
		return 0;

	return 1;
}

void ext4_group_desc_csum_set(struct super_block *sb, __u32 block_group,
			      struct ext4_group_desc *gdp)
{
	if (!ext4_has_group_desc_csum(sb))
		return;
	gdp->bg_checksum = ext4_group_desc_csum(sb, block_group, gdp);
}

/* Called at mount-time, super-block is locked */
static int ext4_check_descriptors(struct super_block *sb,
				  ext4_fsblk_t sb_block,
				  ext4_group_t *first_not_zeroed)
{
	struct ext4_sb_info *sbi = EXT4_SB(sb);
	ext4_fsblk_t first_block = le32_to_cpu(sbi->s_es->s_first_data_block);
	ext4_fsblk_t last_block;
	ext4_fsblk_t last_bg_block = sb_block + ext4_bg_num_gdb(sb, 0) + 1;
	ext4_fsblk_t block_bitmap;
	ext4_fsblk_t inode_bitmap;
	ext4_fsblk_t inode_table;
	int flexbg_flag = 0;
	ext4_group_t i, grp = sbi->s_groups_count;

	if (ext4_has_feature_flex_bg(sb))
		flexbg_flag = 1;

	ext4_debug("Checking group descriptors");

	for (i = 0; i < sbi->s_groups_count; i++) {
		struct ext4_group_desc *gdp = ext4_get_group_desc(sb, i, NULL);

		if (i == sbi->s_groups_count - 1 || flexbg_flag)
			last_block = ext4_blocks_count(sbi->s_es) - 1;
		else
			last_block = first_block +
				(EXT4_BLOCKS_PER_GROUP(sb) - 1);

		if ((grp == sbi->s_groups_count) &&
		   !(gdp->bg_flags & cpu_to_le16(EXT4_BG_INODE_ZEROED)))
			grp = i;

		block_bitmap = ext4_block_bitmap(sb, gdp);
		if (block_bitmap == sb_block) {
			ext4_msg(sb, KERN_ERR, "ext4_check_descriptors: "
				 "Block bitmap for group %u overlaps "
				 "superblock", i);
			if (!(sb->s_flags & MS_RDONLY))
				return 0;
		}
		if (block_bitmap >= sb_block + 1 &&
		    block_bitmap <= last_bg_block) {
			ext4_msg(sb, KERN_ERR, "ext4_check_descriptors: "
				 "Block bitmap for group %u overlaps "
				 "block group descriptors", i);
			if (!(sb->s_flags & MS_RDONLY))
				return 0;
		}
		if (block_bitmap < first_block || block_bitmap > last_block) {
			ext4_msg(sb, KERN_ERR, "ext4_check_descriptors: "
			       "Block bitmap for group %u not in group "
			       "(block %llu)!", i, block_bitmap);
			return 0;
		}
		inode_bitmap = ext4_inode_bitmap(sb, gdp);
		if (inode_bitmap == sb_block) {
			ext4_msg(sb, KERN_ERR, "ext4_check_descriptors: "
				 "Inode bitmap for group %u overlaps "
				 "superblock", i);
			if (!(sb->s_flags & MS_RDONLY))
				return 0;
		}
		if (inode_bitmap >= sb_block + 1 &&
		    inode_bitmap <= last_bg_block) {
			ext4_msg(sb, KERN_ERR, "ext4_check_descriptors: "
				 "Inode bitmap for group %u overlaps "
				 "block group descriptors", i);
			if (!(sb->s_flags & MS_RDONLY))
				return 0;
		}
		if (inode_bitmap < first_block || inode_bitmap > last_block) {
			ext4_msg(sb, KERN_ERR, "ext4_check_descriptors: "
			       "Inode bitmap for group %u not in group "
			       "(block %llu)!", i, inode_bitmap);
			return 0;
		}
		inode_table = ext4_inode_table(sb, gdp);
		if (inode_table == sb_block) {
			ext4_msg(sb, KERN_ERR, "ext4_check_descriptors: "
				 "Inode table for group %u overlaps "
				 "superblock", i);
			if (!(sb->s_flags & MS_RDONLY))
				return 0;
		}
		if (inode_table >= sb_block + 1 &&
		    inode_table <= last_bg_block) {
			ext4_msg(sb, KERN_ERR, "ext4_check_descriptors: "
				 "Inode table for group %u overlaps "
				 "block group descriptors", i);
			if (!(sb->s_flags & MS_RDONLY))
				return 0;
		}
		if (inode_table < first_block ||
		    inode_table + sbi->s_itb_per_group - 1 > last_block) {
			ext4_msg(sb, KERN_ERR, "ext4_check_descriptors: "
			       "Inode table for group %u not in group "
			       "(block %llu)!", i, inode_table);
			return 0;
		}
		ext4_lock_group(sb, i);
		if (!ext4_group_desc_csum_verify(sb, i, gdp)) {
			ext4_msg(sb, KERN_ERR, "ext4_check_descriptors: "
				 "Checksum for group %u failed (%u!=%u)",
				 i, le16_to_cpu(ext4_group_desc_csum(sb, i,
				     gdp)), le16_to_cpu(gdp->bg_checksum));
			if (!(sb->s_flags & MS_RDONLY)) {
				ext4_unlock_group(sb, i);
				return 0;
			}
		}
		ext4_unlock_group(sb, i);
		if (!flexbg_flag)
			first_block += EXT4_BLOCKS_PER_GROUP(sb);
	}
	if (NULL != first_not_zeroed)
		*first_not_zeroed = grp;
	return 1;
}

/* ext4_orphan_cleanup() walks a singly-linked list of inodes (starting at
 * the superblock) which were deleted from all directories, but held open by
 * a process at the time of a crash.  We walk the list and try to delete these
 * inodes at recovery time (only with a read-write filesystem).
 *
 * In order to keep the orphan inode chain consistent during traversal (in
 * case of crash during recovery), we link each inode into the superblock
 * orphan list_head and handle it the same way as an inode deletion during
 * normal operation (which journals the operations for us).
 *
 * We only do an iget() and an iput() on each inode, which is very safe if we
 * accidentally point at an in-use or already deleted inode.  The worst that
 * can happen in this case is that we get a "bit already cleared" message from
 * ext4_free_inode().  The only reason we would point at a wrong inode is if
 * e2fsck was run on this filesystem, and it must have already done the orphan
 * inode cleanup for us, so we can safely abort without any further action.
 */
static void ext4_orphan_cleanup(struct super_block *sb,
				struct ext4_super_block *es)
{
	unsigned int s_flags = sb->s_flags;
	int nr_orphans = 0, nr_truncates = 0;
#ifdef CONFIG_QUOTA
	int quota_update = 0;
	int i;
#endif
	if (!es->s_last_orphan) {
		jbd_debug(4, "no orphan inodes to clean up\n");
		return;
	}

	if (bdev_read_only(sb->s_bdev)) {
		ext4_msg(sb, KERN_ERR, "write access "
			"unavailable, skipping orphan cleanup");
		return;
	}

	/* Check if feature set would not allow a r/w mount */
	if (!ext4_feature_set_ok(sb, 0)) {
		ext4_msg(sb, KERN_INFO, "Skipping orphan cleanup due to "
			 "unknown ROCOMPAT features");
		return;
	}

	if (EXT4_SB(sb)->s_mount_state & EXT4_ERROR_FS) {
		/* don't clear list on RO mount w/ errors */
		if (es->s_last_orphan && !(s_flags & MS_RDONLY)) {
			ext4_msg(sb, KERN_INFO, "Errors on filesystem, "
				  "clearing orphan list.\n");
			es->s_last_orphan = 0;
		}
		jbd_debug(1, "Skipping orphan recovery on fs with errors.\n");
		return;
	}

	if (s_flags & MS_RDONLY) {
		ext4_msg(sb, KERN_INFO, "orphan cleanup on readonly fs");
		sb->s_flags &= ~MS_RDONLY;
	}
#ifdef CONFIG_QUOTA
	/* Needed for iput() to work correctly and not trash data */
	sb->s_flags |= MS_ACTIVE;

	/*
	 * Turn on quotas which were not enabled for read-only mounts if
	 * filesystem has quota feature, so that they are updated correctly.
	 */
	if (ext4_has_feature_quota(sb) && (s_flags & MS_RDONLY)) {
		int ret = ext4_enable_quotas(sb);

		if (!ret)
			quota_update = 1;
		else
			ext4_msg(sb, KERN_ERR,
				"Cannot turn on quotas: error %d", ret);
	}

	/* Turn on journaled quotas used for old sytle */
	for (i = 0; i < EXT4_MAXQUOTAS; i++) {
		if (EXT4_SB(sb)->s_qf_names[i]) {
			int ret = ext4_quota_on_mount(sb, i);

			if (!ret)
				quota_update = 1;
			else
				ext4_msg(sb, KERN_ERR,
					"Cannot turn on journaled "
					"quota: type %d: error %d", i, ret);
		}
	}
#endif

	while (es->s_last_orphan) {
		struct inode *inode;

		/*
		 * We may have encountered an error during cleanup; if
		 * so, skip the rest.
		 */
		if (EXT4_SB(sb)->s_mount_state & EXT4_ERROR_FS) {
			jbd_debug(1, "Skipping orphan recovery on fs with errors.\n");
			es->s_last_orphan = 0;
			break;
		}

		inode = ext4_orphan_get(sb, le32_to_cpu(es->s_last_orphan));
		if (IS_ERR(inode)) {
			es->s_last_orphan = 0;
			break;
		}

		list_add(&EXT4_I(inode)->i_orphan, &EXT4_SB(sb)->s_orphan);
		dquot_initialize(inode);
		if (inode->i_nlink) {
			if (test_opt(sb, DEBUG))
				ext4_msg(sb, KERN_DEBUG,
					"%s: truncating inode %lu to %lld bytes",
					__func__, inode->i_ino, inode->i_size);
			jbd_debug(2, "truncating inode %lu to %lld bytes\n",
				  inode->i_ino, inode->i_size);
			inode_lock(inode);
			truncate_inode_pages(inode->i_mapping, inode->i_size);
			ext4_truncate(inode);
			inode_unlock(inode);
			nr_truncates++;
		} else {
			if (test_opt(sb, DEBUG))
				ext4_msg(sb, KERN_DEBUG,
					"%s: deleting unreferenced inode %lu",
					__func__, inode->i_ino);
			jbd_debug(2, "deleting unreferenced inode %lu\n",
				  inode->i_ino);
			nr_orphans++;
		}
		iput(inode);  /* The delete magic happens here! */
	}

#define PLURAL(x) (x), ((x) == 1) ? "" : "s"

	if (nr_orphans)
		ext4_msg(sb, KERN_INFO, "%d orphan inode%s deleted",
		       PLURAL(nr_orphans));
	if (nr_truncates)
		ext4_msg(sb, KERN_INFO, "%d truncate%s cleaned up",
		       PLURAL(nr_truncates));
#ifdef CONFIG_QUOTA
	/* Turn off quotas if they were enabled for orphan cleanup */
	if (quota_update) {
		for (i = 0; i < EXT4_MAXQUOTAS; i++) {
			if (sb_dqopt(sb)->files[i])
				dquot_quota_off(sb, i);
		}
	}
#endif
	sb->s_flags = s_flags; /* Restore MS_RDONLY status */
}

/*
 * Maximal extent format file size.
 * Resulting logical blkno at s_maxbytes must fit in our on-disk
 * extent format containers, within a sector_t, and within i_blocks
 * in the vfs.  ext4 inode has 48 bits of i_block in fsblock units,
 * so that won't be a limiting factor.
 *
 * However there is other limiting factor. We do store extents in the form
 * of starting block and length, hence the resulting length of the extent
 * covering maximum file size must fit into on-disk format containers as
 * well. Given that length is always by 1 unit bigger than max unit (because
 * we count 0 as well) we have to lower the s_maxbytes by one fs block.
 *
 * Note, this does *not* consider any metadata overhead for vfs i_blocks.
 */
static loff_t ext4_max_size(int blkbits, int has_huge_files)
{
	loff_t res;
	loff_t upper_limit = MAX_LFS_FILESIZE;

	/* small i_blocks in vfs inode? */
	if (!has_huge_files || sizeof(blkcnt_t) < sizeof(u64)) {
		/*
		 * CONFIG_LBDAF is not enabled implies the inode
		 * i_block represent total blocks in 512 bytes
		 * 32 == size of vfs inode i_blocks * 8
		 */
		upper_limit = (1LL << 32) - 1;

		/* total blocks in file system block size */
		upper_limit >>= (blkbits - 9);
		upper_limit <<= blkbits;
	}

	/*
	 * 32-bit extent-start container, ee_block. We lower the maxbytes
	 * by one fs block, so ee_len can cover the extent of maximum file
	 * size
	 */
	res = (1LL << 32) - 1;
	res <<= blkbits;

	/* Sanity check against vm- & vfs- imposed limits */
	if (res > upper_limit)
		res = upper_limit;

	return res;
}

/*
 * Maximal bitmap file size.  There is a direct, and {,double-,triple-}indirect
 * block limit, and also a limit of (2^48 - 1) 512-byte sectors in i_blocks.
 * We need to be 1 filesystem block less than the 2^48 sector limit.
 */
static loff_t ext4_max_bitmap_size(int bits, int has_huge_files)
{
	loff_t res = EXT4_NDIR_BLOCKS;
	int meta_blocks;
	loff_t upper_limit;
	/* This is calculated to be the largest file size for a dense, block
	 * mapped file such that the file's total number of 512-byte sectors,
	 * including data and all indirect blocks, does not exceed (2^48 - 1).
	 *
	 * __u32 i_blocks_lo and _u16 i_blocks_high represent the total
	 * number of 512-byte sectors of the file.
	 */

	if (!has_huge_files || sizeof(blkcnt_t) < sizeof(u64)) {
		/*
		 * !has_huge_files or CONFIG_LBDAF not enabled implies that
		 * the inode i_block field represents total file blocks in
		 * 2^32 512-byte sectors == size of vfs inode i_blocks * 8
		 */
		upper_limit = (1LL << 32) - 1;

		/* total blocks in file system block size */
		upper_limit >>= (bits - 9);

	} else {
		/*
		 * We use 48 bit ext4_inode i_blocks
		 * With EXT4_HUGE_FILE_FL set the i_blocks
		 * represent total number of blocks in
		 * file system block size
		 */
		upper_limit = (1LL << 48) - 1;

	}

	/* indirect blocks */
	meta_blocks = 1;
	/* double indirect blocks */
	meta_blocks += 1 + (1LL << (bits-2));
	/* tripple indirect blocks */
	meta_blocks += 1 + (1LL << (bits-2)) + (1LL << (2*(bits-2)));

	upper_limit -= meta_blocks;
	upper_limit <<= bits;

	res += 1LL << (bits-2);
	res += 1LL << (2*(bits-2));
	res += 1LL << (3*(bits-2));
	res <<= bits;
	if (res > upper_limit)
		res = upper_limit;

	if (res > MAX_LFS_FILESIZE)
		res = MAX_LFS_FILESIZE;

	return res;
}

static ext4_fsblk_t descriptor_loc(struct super_block *sb,
				   ext4_fsblk_t logical_sb_block, int nr)
{
	struct ext4_sb_info *sbi = EXT4_SB(sb);
	ext4_group_t bg, first_meta_bg;
	int has_super = 0;

	first_meta_bg = le32_to_cpu(sbi->s_es->s_first_meta_bg);

	if (!ext4_has_feature_meta_bg(sb) || nr < first_meta_bg)
		return logical_sb_block + nr + 1;
	bg = sbi->s_desc_per_block * nr;
	if (ext4_bg_has_super(sb, bg))
		has_super = 1;

	/*
	 * If we have a meta_bg fs with 1k blocks, group 0's GDT is at
	 * block 2, not 1.  If s_first_data_block == 0 (bigalloc is enabled
	 * on modern mke2fs or blksize > 1k on older mke2fs) then we must
	 * compensate.
	 */
	if (sb->s_blocksize == 1024 && nr == 0 &&
	    le32_to_cpu(EXT4_SB(sb)->s_es->s_first_data_block) == 0)
		has_super++;

	return (has_super + ext4_group_first_block_no(sb, bg));
}

/**
 * ext4_get_stripe_size: Get the stripe size.
 * @sbi: In memory super block info
 *
 * If we have specified it via mount option, then
 * use the mount option value. If the value specified at mount time is
 * greater than the blocks per group use the super block value.
 * If the super block value is greater than blocks per group return 0.
 * Allocator needs it be less than blocks per group.
 *
 */
static unsigned long ext4_get_stripe_size(struct ext4_sb_info *sbi)
{
	unsigned long stride = le16_to_cpu(sbi->s_es->s_raid_stride);
	unsigned long stripe_width =
			le32_to_cpu(sbi->s_es->s_raid_stripe_width);
	int ret;

	if (sbi->s_stripe && sbi->s_stripe <= sbi->s_blocks_per_group)
		ret = sbi->s_stripe;
	else if (stripe_width && stripe_width <= sbi->s_blocks_per_group)
		ret = stripe_width;
	else if (stride && stride <= sbi->s_blocks_per_group)
		ret = stride;
	else
		ret = 0;

	/*
	 * If the stripe width is 1, this makes no sense and
	 * we set it to 0 to turn off stripe handling code.
	 */
	if (ret <= 1)
		ret = 0;

	return ret;
}

/*
 * Check whether this filesystem can be mounted based on
 * the features present and the RDONLY/RDWR mount requested.
 * Returns 1 if this filesystem can be mounted as requested,
 * 0 if it cannot be.
 */
static int ext4_feature_set_ok(struct super_block *sb, int readonly)
{
	if (ext4_has_unknown_ext4_incompat_features(sb)) {
		ext4_msg(sb, KERN_ERR,
			"Couldn't mount because of "
			"unsupported optional features (%x)",
			(le32_to_cpu(EXT4_SB(sb)->s_es->s_feature_incompat) &
			~EXT4_FEATURE_INCOMPAT_SUPP));
		return 0;
	}

	if (readonly)
		return 1;

	if (ext4_has_feature_readonly(sb)) {
		ext4_msg(sb, KERN_INFO, "filesystem is read-only");
		sb->s_flags |= MS_RDONLY;
		return 1;
	}

	/* Check that feature set is OK for a read-write mount */
	if (ext4_has_unknown_ext4_ro_compat_features(sb)) {
		ext4_msg(sb, KERN_ERR, "couldn't mount RDWR because of "
			 "unsupported optional features (%x)",
			 (le32_to_cpu(EXT4_SB(sb)->s_es->s_feature_ro_compat) &
				~EXT4_FEATURE_RO_COMPAT_SUPP));
		return 0;
	}
	/*
	 * Large file size enabled file system can only be mounted
	 * read-write on 32-bit systems if kernel is built with CONFIG_LBDAF
	 */
	if (ext4_has_feature_huge_file(sb)) {
		if (sizeof(blkcnt_t) < sizeof(u64)) {
			ext4_msg(sb, KERN_ERR, "Filesystem with huge files "
				 "cannot be mounted RDWR without "
				 "CONFIG_LBDAF");
			return 0;
		}
	}
	if (ext4_has_feature_bigalloc(sb) && !ext4_has_feature_extents(sb)) {
		ext4_msg(sb, KERN_ERR,
			 "Can't support bigalloc feature without "
			 "extents feature\n");
		return 0;
	}

#ifndef CONFIG_QUOTA
	if (ext4_has_feature_quota(sb) && !readonly) {
		ext4_msg(sb, KERN_ERR,
			 "Filesystem with quota feature cannot be mounted RDWR "
			 "without CONFIG_QUOTA");
		return 0;
	}
	if (ext4_has_feature_project(sb) && !readonly) {
		ext4_msg(sb, KERN_ERR,
			 "Filesystem with project quota feature cannot be mounted RDWR "
			 "without CONFIG_QUOTA");
		return 0;
	}
#endif  /* CONFIG_QUOTA */
	return 1;
}

/*
 * This function is called once a day if we have errors logged
 * on the file system
 */
static void print_daily_error_info(unsigned long arg)
{
	struct super_block *sb = (struct super_block *) arg;
	struct ext4_sb_info *sbi;
	struct ext4_super_block *es;

	sbi = EXT4_SB(sb);
	es = sbi->s_es;

	if (es->s_error_count)
		/* fsck newer than v1.41.13 is needed to clean this condition. */
		ext4_msg(sb, KERN_NOTICE, "error count since last fsck: %u",
			 le32_to_cpu(es->s_error_count));
	if (es->s_first_error_time) {
		printk(KERN_NOTICE "EXT4-fs (%s): initial error at time %u: %.*s:%d",
		       sb->s_id, le32_to_cpu(es->s_first_error_time),
		       (int) sizeof(es->s_first_error_func),
		       es->s_first_error_func,
		       le32_to_cpu(es->s_first_error_line));
		if (es->s_first_error_ino)
			printk(KERN_CONT ": inode %u",
			       le32_to_cpu(es->s_first_error_ino));
		if (es->s_first_error_block)
			printk(KERN_CONT ": block %llu", (unsigned long long)
			       le64_to_cpu(es->s_first_error_block));
		printk(KERN_CONT "\n");
	}
	if (es->s_last_error_time) {
		printk(KERN_NOTICE "EXT4-fs (%s): last error at time %u: %.*s:%d",
		       sb->s_id, le32_to_cpu(es->s_last_error_time),
		       (int) sizeof(es->s_last_error_func),
		       es->s_last_error_func,
		       le32_to_cpu(es->s_last_error_line));
		if (es->s_last_error_ino)
			printk(KERN_CONT ": inode %u",
			       le32_to_cpu(es->s_last_error_ino));
		if (es->s_last_error_block)
			printk(KERN_CONT ": block %llu", (unsigned long long)
			       le64_to_cpu(es->s_last_error_block));
		printk(KERN_CONT "\n");
	}
	mod_timer(&sbi->s_err_report, jiffies + 24*60*60*HZ);  /* Once a day */
}

/* Find next suitable group and run ext4_init_inode_table */
static int ext4_run_li_request(struct ext4_li_request *elr)
{
	struct ext4_group_desc *gdp = NULL;
	ext4_group_t group, ngroups;
	struct super_block *sb;
	unsigned long timeout = 0;
	int ret = 0;

	sb = elr->lr_super;
	ngroups = EXT4_SB(sb)->s_groups_count;

	for (group = elr->lr_next_group; group < ngroups; group++) {
		gdp = ext4_get_group_desc(sb, group, NULL);
		if (!gdp) {
			ret = 1;
			break;
		}

		if (!(gdp->bg_flags & cpu_to_le16(EXT4_BG_INODE_ZEROED)))
			break;
	}

	if (group >= ngroups)
		ret = 1;

	if (!ret) {
		timeout = jiffies;
		ret = ext4_init_inode_table(sb, group,
					    elr->lr_timeout ? 0 : 1);
		if (elr->lr_timeout == 0) {
			timeout = (jiffies - timeout) *
				  elr->lr_sbi->s_li_wait_mult;
			elr->lr_timeout = timeout;
		}
		elr->lr_next_sched = jiffies + elr->lr_timeout;
		elr->lr_next_group = group + 1;
	}
	return ret;
}

/*
 * Remove lr_request from the list_request and free the
 * request structure. Should be called with li_list_mtx held
 */
static void ext4_remove_li_request(struct ext4_li_request *elr)
{
	struct ext4_sb_info *sbi;

	if (!elr)
		return;

	sbi = elr->lr_sbi;

	list_del(&elr->lr_request);
	sbi->s_li_request = NULL;
	kfree(elr);
}

static void ext4_unregister_li_request(struct super_block *sb)
{
	mutex_lock(&ext4_li_mtx);
	if (!ext4_li_info) {
		mutex_unlock(&ext4_li_mtx);
		return;
	}

	mutex_lock(&ext4_li_info->li_list_mtx);
	ext4_remove_li_request(EXT4_SB(sb)->s_li_request);
	mutex_unlock(&ext4_li_info->li_list_mtx);
	mutex_unlock(&ext4_li_mtx);
}

static struct task_struct *ext4_lazyinit_task;

/*
 * This is the function where ext4lazyinit thread lives. It walks
 * through the request list searching for next scheduled filesystem.
 * When such a fs is found, run the lazy initialization request
 * (ext4_rn_li_request) and keep track of the time spend in this
 * function. Based on that time we compute next schedule time of
 * the request. When walking through the list is complete, compute
 * next waking time and put itself into sleep.
 */
static int ext4_lazyinit_thread(void *arg)
{
	struct ext4_lazy_init *eli = (struct ext4_lazy_init *)arg;
	struct list_head *pos, *n;
	struct ext4_li_request *elr;
	unsigned long next_wakeup, cur;

	BUG_ON(NULL == eli);

cont_thread:
	while (true) {
		next_wakeup = MAX_JIFFY_OFFSET;

		mutex_lock(&eli->li_list_mtx);
		if (list_empty(&eli->li_request_list)) {
			mutex_unlock(&eli->li_list_mtx);
			goto exit_thread;
		}
		list_for_each_safe(pos, n, &eli->li_request_list) {
			int err = 0;
			int progress = 0;
			elr = list_entry(pos, struct ext4_li_request,
					 lr_request);

			if (time_before(jiffies, elr->lr_next_sched)) {
				if (time_before(elr->lr_next_sched, next_wakeup))
					next_wakeup = elr->lr_next_sched;
				continue;
			}
			if (down_read_trylock(&elr->lr_super->s_umount)) {
				if (sb_start_write_trylock(elr->lr_super)) {
					progress = 1;
					/*
					 * We hold sb->s_umount, sb can not
					 * be removed from the list, it is
					 * now safe to drop li_list_mtx
					 */
					mutex_unlock(&eli->li_list_mtx);
					err = ext4_run_li_request(elr);
					sb_end_write(elr->lr_super);
					mutex_lock(&eli->li_list_mtx);
					n = pos->next;
				}
				up_read((&elr->lr_super->s_umount));
			}
			/* error, remove the lazy_init job */
			if (err) {
				ext4_remove_li_request(elr);
				continue;
			}
			if (!progress) {
				elr->lr_next_sched = jiffies +
					(prandom_u32()
					 % (EXT4_DEF_LI_MAX_START_DELAY * HZ));
			}
			if (time_before(elr->lr_next_sched, next_wakeup))
				next_wakeup = elr->lr_next_sched;
		}
		mutex_unlock(&eli->li_list_mtx);

		try_to_freeze();

		cur = jiffies;
		if ((time_after_eq(cur, next_wakeup)) ||
		    (MAX_JIFFY_OFFSET == next_wakeup)) {
			cond_resched();
			continue;
		}

		schedule_timeout_interruptible(next_wakeup - cur);

		if (kthread_should_stop()) {
			ext4_clear_request_list();
			goto exit_thread;
		}
	}

exit_thread:
	/*
	 * It looks like the request list is empty, but we need
	 * to check it under the li_list_mtx lock, to prevent any
	 * additions into it, and of course we should lock ext4_li_mtx
	 * to atomically free the list and ext4_li_info, because at
	 * this point another ext4 filesystem could be registering
	 * new one.
	 */
	mutex_lock(&ext4_li_mtx);
	mutex_lock(&eli->li_list_mtx);
	if (!list_empty(&eli->li_request_list)) {
		mutex_unlock(&eli->li_list_mtx);
		mutex_unlock(&ext4_li_mtx);
		goto cont_thread;
	}
	mutex_unlock(&eli->li_list_mtx);
	kfree(ext4_li_info);
	ext4_li_info = NULL;
	mutex_unlock(&ext4_li_mtx);

	return 0;
}

static void ext4_clear_request_list(void)
{
	struct list_head *pos, *n;
	struct ext4_li_request *elr;

	mutex_lock(&ext4_li_info->li_list_mtx);
	list_for_each_safe(pos, n, &ext4_li_info->li_request_list) {
		elr = list_entry(pos, struct ext4_li_request,
				 lr_request);
		ext4_remove_li_request(elr);
	}
	mutex_unlock(&ext4_li_info->li_list_mtx);
}

static int ext4_run_lazyinit_thread(void)
{
	ext4_lazyinit_task = kthread_run(ext4_lazyinit_thread,
					 ext4_li_info, "ext4lazyinit");
	if (IS_ERR(ext4_lazyinit_task)) {
		int err = PTR_ERR(ext4_lazyinit_task);
		ext4_clear_request_list();
		kfree(ext4_li_info);
		ext4_li_info = NULL;
		printk(KERN_CRIT "EXT4-fs: error %d creating inode table "
				 "initialization thread\n",
				 err);
		return err;
	}
	ext4_li_info->li_state |= EXT4_LAZYINIT_RUNNING;
	return 0;
}

/*
 * Check whether it make sense to run itable init. thread or not.
 * If there is at least one uninitialized inode table, return
 * corresponding group number, else the loop goes through all
 * groups and return total number of groups.
 */
static ext4_group_t ext4_has_uninit_itable(struct super_block *sb)
{
	ext4_group_t group, ngroups = EXT4_SB(sb)->s_groups_count;
	struct ext4_group_desc *gdp = NULL;

	if (!ext4_has_group_desc_csum(sb))
		return ngroups;

	for (group = 0; group < ngroups; group++) {
		gdp = ext4_get_group_desc(sb, group, NULL);
		if (!gdp)
			continue;

		if (gdp->bg_flags & cpu_to_le16(EXT4_BG_INODE_ZEROED))
			continue;
		if (group != 0)
			break;
		ext4_error(sb, "Inode table for bg 0 marked as "
			   "needing zeroing");
		if (sb->s_flags & MS_RDONLY)
			return ngroups;
	}

	return group;
}

static int ext4_li_info_new(void)
{
	struct ext4_lazy_init *eli = NULL;

	eli = kzalloc(sizeof(*eli), GFP_KERNEL);
	if (!eli)
		return -ENOMEM;

	INIT_LIST_HEAD(&eli->li_request_list);
	mutex_init(&eli->li_list_mtx);

	eli->li_state |= EXT4_LAZYINIT_QUIT;

	ext4_li_info = eli;

	return 0;
}

static struct ext4_li_request *ext4_li_request_new(struct super_block *sb,
					    ext4_group_t start)
{
	struct ext4_sb_info *sbi = EXT4_SB(sb);
	struct ext4_li_request *elr;

	elr = kzalloc(sizeof(*elr), GFP_KERNEL);
	if (!elr)
		return NULL;

	elr->lr_super = sb;
	elr->lr_sbi = sbi;
	elr->lr_next_group = start;

	/*
	 * Randomize first schedule time of the request to
	 * spread the inode table initialization requests
	 * better.
	 */
	elr->lr_next_sched = jiffies + (prandom_u32() %
				(EXT4_DEF_LI_MAX_START_DELAY * HZ));
	return elr;
}

int ext4_register_li_request(struct super_block *sb,
			     ext4_group_t first_not_zeroed)
{
	struct ext4_sb_info *sbi = EXT4_SB(sb);
	struct ext4_li_request *elr = NULL;
	ext4_group_t ngroups = EXT4_SB(sb)->s_groups_count;
	int ret = 0;

	mutex_lock(&ext4_li_mtx);
	if (sbi->s_li_request != NULL) {
		/*
		 * Reset timeout so it can be computed again, because
		 * s_li_wait_mult might have changed.
		 */
		sbi->s_li_request->lr_timeout = 0;
		goto out;
	}

	if (first_not_zeroed == ngroups ||
	    (sb->s_flags & MS_RDONLY) ||
	    !test_opt(sb, INIT_INODE_TABLE))
		goto out;

	elr = ext4_li_request_new(sb, first_not_zeroed);
	if (!elr) {
		ret = -ENOMEM;
		goto out;
	}

	if (NULL == ext4_li_info) {
		ret = ext4_li_info_new();
		if (ret)
			goto out;
	}

	mutex_lock(&ext4_li_info->li_list_mtx);
	list_add(&elr->lr_request, &ext4_li_info->li_request_list);
	mutex_unlock(&ext4_li_info->li_list_mtx);

	sbi->s_li_request = elr;
	/*
	 * set elr to NULL here since it has been inserted to
	 * the request_list and the removal and free of it is
	 * handled by ext4_clear_request_list from now on.
	 */
	elr = NULL;

	if (!(ext4_li_info->li_state & EXT4_LAZYINIT_RUNNING)) {
		ret = ext4_run_lazyinit_thread();
		if (ret)
			goto out;
	}
out:
	mutex_unlock(&ext4_li_mtx);
	if (ret)
		kfree(elr);
	return ret;
}

/*
 * We do not need to lock anything since this is called on
 * module unload.
 */
static void ext4_destroy_lazyinit_thread(void)
{
	/*
	 * If thread exited earlier
	 * there's nothing to be done.
	 */
	if (!ext4_li_info || !ext4_lazyinit_task)
		return;

	kthread_stop(ext4_lazyinit_task);
}

static int set_journal_csum_feature_set(struct super_block *sb)
{
	int ret = 1;
	int compat, incompat;
	struct ext4_sb_info *sbi = EXT4_SB(sb);

	if (ext4_has_metadata_csum(sb)) {
		/* journal checksum v3 */
		compat = 0;
		incompat = JBD2_FEATURE_INCOMPAT_CSUM_V3;
	} else {
		/* journal checksum v1 */
		compat = JBD2_FEATURE_COMPAT_CHECKSUM;
		incompat = 0;
	}

	jbd2_journal_clear_features(sbi->s_journal,
			JBD2_FEATURE_COMPAT_CHECKSUM, 0,
			JBD2_FEATURE_INCOMPAT_CSUM_V3 |
			JBD2_FEATURE_INCOMPAT_CSUM_V2);
	if (test_opt(sb, JOURNAL_ASYNC_COMMIT)) {
		ret = jbd2_journal_set_features(sbi->s_journal,
				compat, 0,
				JBD2_FEATURE_INCOMPAT_ASYNC_COMMIT |
				incompat);
	} else if (test_opt(sb, JOURNAL_CHECKSUM)) {
		ret = jbd2_journal_set_features(sbi->s_journal,
				compat, 0,
				incompat);
		jbd2_journal_clear_features(sbi->s_journal, 0, 0,
				JBD2_FEATURE_INCOMPAT_ASYNC_COMMIT);
	} else {
		jbd2_journal_clear_features(sbi->s_journal, 0, 0,
				JBD2_FEATURE_INCOMPAT_ASYNC_COMMIT);
	}

	return ret;
}

/*
 * Note: calculating the overhead so we can be compatible with
 * historical BSD practice is quite difficult in the face of
 * clusters/bigalloc.  This is because multiple metadata blocks from
 * different block group can end up in the same allocation cluster.
 * Calculating the exact overhead in the face of clustered allocation
 * requires either O(all block bitmaps) in memory or O(number of block
 * groups**2) in time.  We will still calculate the superblock for
 * older file systems --- and if we come across with a bigalloc file
 * system with zero in s_overhead_clusters the estimate will be close to
 * correct especially for very large cluster sizes --- but for newer
 * file systems, it's better to calculate this figure once at mkfs
 * time, and store it in the superblock.  If the superblock value is
 * present (even for non-bigalloc file systems), we will use it.
 */
static int count_overhead(struct super_block *sb, ext4_group_t grp,
			  char *buf)
{
	struct ext4_sb_info	*sbi = EXT4_SB(sb);
	struct ext4_group_desc	*gdp;
	ext4_fsblk_t		first_block, last_block, b;
	ext4_group_t		i, ngroups = ext4_get_groups_count(sb);
	int			s, j, count = 0;

	if (!ext4_has_feature_bigalloc(sb))
		return (ext4_bg_has_super(sb, grp) + ext4_bg_num_gdb(sb, grp) +
			sbi->s_itb_per_group + 2);

	first_block = le32_to_cpu(sbi->s_es->s_first_data_block) +
		(grp * EXT4_BLOCKS_PER_GROUP(sb));
	last_block = first_block + EXT4_BLOCKS_PER_GROUP(sb) - 1;
	for (i = 0; i < ngroups; i++) {
		gdp = ext4_get_group_desc(sb, i, NULL);
		b = ext4_block_bitmap(sb, gdp);
		if (b >= first_block && b <= last_block) {
			ext4_set_bit(EXT4_B2C(sbi, b - first_block), buf);
			count++;
		}
		b = ext4_inode_bitmap(sb, gdp);
		if (b >= first_block && b <= last_block) {
			ext4_set_bit(EXT4_B2C(sbi, b - first_block), buf);
			count++;
		}
		b = ext4_inode_table(sb, gdp);
		if (b >= first_block && b + sbi->s_itb_per_group <= last_block)
			for (j = 0; j < sbi->s_itb_per_group; j++, b++) {
				int c = EXT4_B2C(sbi, b - first_block);
				ext4_set_bit(c, buf);
				count++;
			}
		if (i != grp)
			continue;
		s = 0;
		if (ext4_bg_has_super(sb, grp)) {
			ext4_set_bit(s++, buf);
			count++;
		}
		j = ext4_bg_num_gdb(sb, grp);
		if (s + j > EXT4_BLOCKS_PER_GROUP(sb)) {
			ext4_error(sb, "Invalid number of block group "
				   "descriptor blocks: %d", j);
			j = EXT4_BLOCKS_PER_GROUP(sb) - s;
		}
		count += j;
		for (; j > 0; j--)
			ext4_set_bit(EXT4_B2C(sbi, s++), buf);
	}
	if (!count)
		return 0;
	return EXT4_CLUSTERS_PER_GROUP(sb) -
		ext4_count_free(buf, EXT4_CLUSTERS_PER_GROUP(sb) / 8);
}

/*
 * Compute the overhead and stash it in sbi->s_overhead
 */
int ext4_calculate_overhead(struct super_block *sb)
{
	struct ext4_sb_info *sbi = EXT4_SB(sb);
	struct ext4_super_block *es = sbi->s_es;
	struct inode *j_inode;
	unsigned int j_blocks, j_inum = le32_to_cpu(es->s_journal_inum);
	ext4_group_t i, ngroups = ext4_get_groups_count(sb);
	ext4_fsblk_t overhead = 0;
	char *buf = (char *) get_zeroed_page(GFP_NOFS);

	if (!buf)
		return -ENOMEM;

	/*
	 * Compute the overhead (FS structures).  This is constant
	 * for a given filesystem unless the number of block groups
	 * changes so we cache the previous value until it does.
	 */

	/*
	 * All of the blocks before first_data_block are overhead
	 */
	overhead = EXT4_B2C(sbi, le32_to_cpu(es->s_first_data_block));

	/*
	 * Add the overhead found in each block group
	 */
	for (i = 0; i < ngroups; i++) {
		int blks;

		blks = count_overhead(sb, i, buf);
		overhead += blks;
		if (blks)
			memset(buf, 0, PAGE_SIZE);
		cond_resched();
	}

	/*
	 * Add the internal journal blocks whether the journal has been
	 * loaded or not
	 */
	if (sbi->s_journal && !sbi->journal_bdev)
		overhead += EXT4_NUM_B2C(sbi, sbi->s_journal->j_maxlen);
	else if (ext4_has_feature_journal(sb) && !sbi->s_journal) {
		j_inode = ext4_get_journal_inode(sb, j_inum);
		if (j_inode) {
			j_blocks = j_inode->i_size >> sb->s_blocksize_bits;
			overhead += EXT4_NUM_B2C(sbi, j_blocks);
			iput(j_inode);
		} else {
			ext4_msg(sb, KERN_ERR, "can't get journal size");
		}
	}
	sbi->s_overhead = overhead;
	smp_wmb();
	free_page((unsigned long) buf);
	return 0;
}

static void ext4_set_resv_clusters(struct super_block *sb)
{
	ext4_fsblk_t resv_clusters;
	struct ext4_sb_info *sbi = EXT4_SB(sb);

	/*
	 * There's no need to reserve anything when we aren't using extents.
	 * The space estimates are exact, there are no unwritten extents,
	 * hole punching doesn't need new metadata... This is needed especially
	 * to keep ext2/3 backward compatibility.
	 */
	if (!ext4_has_feature_extents(sb))
		return;
	/*
	 * By default we reserve 2% or 4096 clusters, whichever is smaller.
	 * This should cover the situations where we can not afford to run
	 * out of space like for example punch hole, or converting
	 * unwritten extents in delalloc path. In most cases such
	 * allocation would require 1, or 2 blocks, higher numbers are
	 * very rare.
	 */
	resv_clusters = (ext4_blocks_count(sbi->s_es) >>
			 sbi->s_cluster_bits);

	do_div(resv_clusters, 50);
	/* Do not reserve clusters */
	resv_clusters = min_t(ext4_fsblk_t, resv_clusters, 0);

	atomic64_set(&sbi->s_resv_clusters, resv_clusters);
}

static int ext4_fill_super(struct super_block *sb, void *data, int silent)
{
	char *orig_data = kstrdup(data, GFP_KERNEL);
	struct buffer_head *bh;
	struct ext4_super_block *es = NULL;
	struct ext4_sb_info *sbi = kzalloc(sizeof(*sbi), GFP_KERNEL);
	ext4_fsblk_t block;
	ext4_fsblk_t sb_block = get_sb_block(&data);
	ext4_fsblk_t logical_sb_block;
	unsigned long offset = 0;
	unsigned long journal_devnum = 0;
	unsigned long def_mount_opts;
	struct inode *root;
	const char *descr;
	int ret = -ENOMEM;
	int blocksize, clustersize;
	unsigned int db_count;
	unsigned int i;
	int needs_recovery, has_huge_files, has_bigalloc;
	__u64 blocks_count;
	int err = 0;
	unsigned int journal_ioprio = DEFAULT_JOURNAL_IOPRIO;
	ext4_group_t first_not_zeroed;

	if ((data && !orig_data) || !sbi)
		goto out_free_base;

	sbi->s_blockgroup_lock =
		kzalloc(sizeof(struct blockgroup_lock), GFP_KERNEL);
	if (!sbi->s_blockgroup_lock)
		goto out_free_base;

	sb->s_fs_info = sbi;
	sbi->s_sb = sb;
	sbi->s_inode_readahead_blks = EXT4_DEF_INODE_READAHEAD_BLKS;
	sbi->s_sb_block = sb_block;
	if (sb->s_bdev->bd_part)
		sbi->s_sectors_written_start =
			part_stat_read(sb->s_bdev->bd_part, sectors[1]);

	/* Cleanup superblock name */
	strreplace(sb->s_id, '/', '!');

	/* -EINVAL is default */
	ret = -EINVAL;
	blocksize = sb_min_blocksize(sb, EXT4_MIN_BLOCK_SIZE);
	if (!blocksize) {
		ext4_msg(sb, KERN_ERR, "unable to set blocksize");
		goto out_fail;
	}

	/*
	 * The ext4 superblock will not be buffer aligned for other than 1kB
	 * block sizes.  We need to calculate the offset from buffer start.
	 */
	if (blocksize != EXT4_MIN_BLOCK_SIZE) {
		logical_sb_block = sb_block * EXT4_MIN_BLOCK_SIZE;
		offset = do_div(logical_sb_block, blocksize);
	} else {
		logical_sb_block = sb_block;
	}

	if (!(bh = sb_bread_unmovable(sb, logical_sb_block))) {
		ext4_msg(sb, KERN_ERR, "unable to read superblock");
		goto out_fail;
	}
	/*
	 * Note: s_es must be initialized as soon as possible because
	 *       some ext4 macro-instructions depend on its value
	 */
	es = (struct ext4_super_block *) (bh->b_data + offset);
	sbi->s_es = es;
	sb->s_magic = le16_to_cpu(es->s_magic);
	if (sb->s_magic != EXT4_SUPER_MAGIC)
		goto cantfind_ext4;
	sbi->s_kbytes_written = le64_to_cpu(es->s_kbytes_written);

	/* Warn if metadata_csum and gdt_csum are both set. */
	if (ext4_has_feature_metadata_csum(sb) &&
	    ext4_has_feature_gdt_csum(sb))
		ext4_warning(sb, "metadata_csum and uninit_bg are "
			     "redundant flags; please run fsck.");

	/* Check for a known checksum algorithm */
	if (!ext4_verify_csum_type(sb, es)) {
		ext4_msg(sb, KERN_ERR, "VFS: Found ext4 filesystem with "
			 "unknown checksum algorithm.");
		silent = 1;
		goto cantfind_ext4;
	}

	/* Load the checksum driver */
	if (ext4_has_feature_metadata_csum(sb)) {
		sbi->s_chksum_driver = crypto_alloc_shash("crc32c", 0, 0);
		if (IS_ERR(sbi->s_chksum_driver)) {
			ext4_msg(sb, KERN_ERR, "Cannot load crc32c driver.");
			ret = PTR_ERR(sbi->s_chksum_driver);
			sbi->s_chksum_driver = NULL;
			goto failed_mount;
		}
	}

	/* Check superblock checksum */
	if (!ext4_superblock_csum_verify(sb, es)) {
		ext4_msg(sb, KERN_ERR, "VFS: Found ext4 filesystem with "
			 "invalid superblock checksum.  Run e2fsck?");
		silent = 1;
		ret = -EFSBADCRC;
		goto cantfind_ext4;
	}

	/* Precompute checksum seed for all metadata */
	if (ext4_has_feature_csum_seed(sb))
		sbi->s_csum_seed = le32_to_cpu(es->s_checksum_seed);
	else if (ext4_has_metadata_csum(sb))
		sbi->s_csum_seed = ext4_chksum(sbi, ~0, es->s_uuid,
					       sizeof(es->s_uuid));

	/* Set defaults before we parse the mount options */
	def_mount_opts = le32_to_cpu(es->s_default_mount_opts);
	set_opt(sb, INIT_INODE_TABLE);
	if (def_mount_opts & EXT4_DEFM_DEBUG)
		set_opt(sb, DEBUG);
	if (def_mount_opts & EXT4_DEFM_BSDGROUPS)
		set_opt(sb, GRPID);
	if (def_mount_opts & EXT4_DEFM_UID16)
		set_opt(sb, NO_UID32);
	/* xattr user namespace & acls are now defaulted on */
	set_opt(sb, XATTR_USER);
#ifdef CONFIG_EXT4_FS_POSIX_ACL
	set_opt(sb, POSIX_ACL);
#endif
	/* don't forget to enable journal_csum when metadata_csum is enabled. */
	if (ext4_has_metadata_csum(sb))
		set_opt(sb, JOURNAL_CHECKSUM);

	if ((def_mount_opts & EXT4_DEFM_JMODE) == EXT4_DEFM_JMODE_DATA)
		set_opt(sb, JOURNAL_DATA);
	else if ((def_mount_opts & EXT4_DEFM_JMODE) == EXT4_DEFM_JMODE_ORDERED)
		set_opt(sb, ORDERED_DATA);
	else if ((def_mount_opts & EXT4_DEFM_JMODE) == EXT4_DEFM_JMODE_WBACK)
		set_opt(sb, WRITEBACK_DATA);

	if (le16_to_cpu(sbi->s_es->s_errors) == EXT4_ERRORS_PANIC)
		set_opt(sb, ERRORS_PANIC);
	else if (le16_to_cpu(sbi->s_es->s_errors) == EXT4_ERRORS_CONTINUE)
		set_opt(sb, ERRORS_CONT);
	else
		set_opt(sb, ERRORS_RO);
	/* block_validity enabled by default; disable with noblock_validity */
	set_opt(sb, BLOCK_VALIDITY);
	if (def_mount_opts & EXT4_DEFM_DISCARD)
		set_opt(sb, DISCARD);

	sbi->s_resuid = make_kuid(&init_user_ns, le16_to_cpu(es->s_def_resuid));
	sbi->s_resgid = make_kgid(&init_user_ns, le16_to_cpu(es->s_def_resgid));
	sbi->s_commit_interval = JBD2_DEFAULT_MAX_COMMIT_AGE * HZ;
	sbi->s_min_batch_time = EXT4_DEF_MIN_BATCH_TIME;
	sbi->s_max_batch_time = EXT4_DEF_MAX_BATCH_TIME;

	if ((def_mount_opts & EXT4_DEFM_NOBARRIER) == 0)
		set_opt(sb, BARRIER);

	/*
	 * enable delayed allocation by default
	 * Use -o nodelalloc to turn it off
	 */
	if (!IS_EXT3_SB(sb) && !IS_EXT2_SB(sb) &&
	    ((def_mount_opts & EXT4_DEFM_NODELALLOC) == 0))
		set_opt(sb, DELALLOC);

	/*
	 * set default s_li_wait_mult for lazyinit, for the case there is
	 * no mount option specified.
	 */
	sbi->s_li_wait_mult = EXT4_DEF_LI_WAIT_MULT;

	if (sbi->s_es->s_mount_opts[0]) {
		char *s_mount_opts = kstrndup(sbi->s_es->s_mount_opts,
					      sizeof(sbi->s_es->s_mount_opts),
					      GFP_KERNEL);
		if (!s_mount_opts)
			goto failed_mount;
		if (!parse_options(s_mount_opts, sb, &journal_devnum,
				   &journal_ioprio, 0)) {
			ext4_msg(sb, KERN_WARNING,
				 "failed to parse options in superblock: %s",
				 s_mount_opts);
		}
		kfree(s_mount_opts);
	}
	sbi->s_def_mount_opt = sbi->s_mount_opt;
	if (!parse_options((char *) data, sb, &journal_devnum,
			   &journal_ioprio, 0))
		goto failed_mount;

	if (test_opt(sb, DATA_FLAGS) == EXT4_MOUNT_JOURNAL_DATA) {
		printk_once(KERN_WARNING "EXT4-fs: Warning: mounting "
			    "with data=journal disables delayed "
			    "allocation and O_DIRECT support!\n");
		if (test_opt2(sb, EXPLICIT_DELALLOC)) {
			ext4_msg(sb, KERN_ERR, "can't mount with "
				 "both data=journal and delalloc");
			goto failed_mount;
		}
		if (test_opt(sb, DIOREAD_NOLOCK)) {
			ext4_msg(sb, KERN_ERR, "can't mount with "
				 "both data=journal and dioread_nolock");
			goto failed_mount;
		}
		if (test_opt(sb, DAX)) {
			ext4_msg(sb, KERN_ERR, "can't mount with "
				 "both data=journal and dax");
			goto failed_mount;
		}
		if (ext4_has_feature_encrypt(sb)) {
			ext4_msg(sb, KERN_WARNING,
				 "encrypted files will use data=ordered "
				 "instead of data journaling mode");
		}
		if (test_opt(sb, DELALLOC))
			clear_opt(sb, DELALLOC);
	} else {
		sb->s_iflags |= SB_I_CGROUPWB;
	}

	sb->s_flags = (sb->s_flags & ~MS_POSIXACL) |
		(test_opt(sb, POSIX_ACL) ? MS_POSIXACL : 0);

#ifdef CONFIG_FIVE
	sb->s_flags |= MS_I_VERSION;
#endif

	if (le32_to_cpu(es->s_rev_level) == EXT4_GOOD_OLD_REV &&
	    (ext4_has_compat_features(sb) ||
	     ext4_has_ro_compat_features(sb) ||
	     ext4_has_incompat_features(sb)))
		ext4_msg(sb, KERN_WARNING,
		       "feature flags set on rev 0 fs, "
		       "running e2fsck is recommended");

	if (es->s_creator_os == cpu_to_le32(EXT4_OS_HURD)) {
		set_opt2(sb, HURD_COMPAT);
		if (ext4_has_feature_64bit(sb)) {
			ext4_msg(sb, KERN_ERR,
				 "The Hurd can't support 64-bit file systems");
			goto failed_mount;
		}
	}

	if (IS_EXT2_SB(sb)) {
		if (ext2_feature_set_ok(sb))
			ext4_msg(sb, KERN_INFO, "mounting ext2 file system "
				 "using the ext4 subsystem");
		else {
			ext4_msg(sb, KERN_ERR, "couldn't mount as ext2 due "
				 "to feature incompatibilities");
			goto failed_mount;
		}
	}

	if (IS_EXT3_SB(sb)) {
		if (ext3_feature_set_ok(sb))
			ext4_msg(sb, KERN_INFO, "mounting ext3 file system "
				 "using the ext4 subsystem");
		else {
			ext4_msg(sb, KERN_ERR, "couldn't mount as ext3 due "
				 "to feature incompatibilities");
			goto failed_mount;
		}
	}

	/*
	 * Check feature flags regardless of the revision level, since we
	 * previously didn't change the revision level when setting the flags,
	 * so there is a chance incompat flags are set on a rev 0 filesystem.
	 */
	if (!ext4_feature_set_ok(sb, (sb->s_flags & MS_RDONLY)))
		goto failed_mount;

	blocksize = BLOCK_SIZE << le32_to_cpu(es->s_log_block_size);
	if (blocksize < EXT4_MIN_BLOCK_SIZE ||
	    blocksize > EXT4_MAX_BLOCK_SIZE) {
		ext4_msg(sb, KERN_ERR,
		       "Unsupported filesystem blocksize %d (%d log_block_size)",
			 blocksize, le32_to_cpu(es->s_log_block_size));
		goto failed_mount;
	}
	if (le32_to_cpu(es->s_log_block_size) >
	    (EXT4_MAX_BLOCK_LOG_SIZE - EXT4_MIN_BLOCK_LOG_SIZE)) {
		ext4_msg(sb, KERN_ERR,
			 "Invalid log block size: %u",
			 le32_to_cpu(es->s_log_block_size));
		goto failed_mount;
	}
	if (le32_to_cpu(es->s_log_cluster_size) >
	    (EXT4_MAX_CLUSTER_LOG_SIZE - EXT4_MIN_BLOCK_LOG_SIZE)) {
		ext4_msg(sb, KERN_ERR,
			 "Invalid log cluster size: %u",
			 le32_to_cpu(es->s_log_cluster_size));
		goto failed_mount;
	}

	if (le16_to_cpu(sbi->s_es->s_reserved_gdt_blocks) > (blocksize / 4)) {
		ext4_msg(sb, KERN_ERR,
			 "Number of reserved GDT blocks insanely large: %d",
			 le16_to_cpu(sbi->s_es->s_reserved_gdt_blocks));
		goto failed_mount;
	}

	if (sbi->s_mount_opt & EXT4_MOUNT_DAX) {
		err = bdev_dax_supported(sb, blocksize);
		if (err)
			goto failed_mount;
	}

	if (ext4_has_feature_encrypt(sb) && es->s_encryption_level) {
		ext4_msg(sb, KERN_ERR, "Unsupported encryption level %d",
			 es->s_encryption_level);
		goto failed_mount;
	}

	if (sb->s_blocksize != blocksize) {
		/* Validate the filesystem blocksize */
		if (!sb_set_blocksize(sb, blocksize)) {
			ext4_msg(sb, KERN_ERR, "bad block size %d",
					blocksize);
			goto failed_mount;
		}

		brelse(bh);
		logical_sb_block = sb_block * EXT4_MIN_BLOCK_SIZE;
		offset = do_div(logical_sb_block, blocksize);
		bh = sb_bread_unmovable(sb, logical_sb_block);
		if (!bh) {
			ext4_msg(sb, KERN_ERR,
			       "Can't read superblock on 2nd try");
			goto failed_mount;
		}
		es = (struct ext4_super_block *)(bh->b_data + offset);
		sbi->s_es = es;
		if (es->s_magic != cpu_to_le16(EXT4_SUPER_MAGIC)) {
			ext4_msg(sb, KERN_ERR,
			       "Magic mismatch, very weird!");
			goto failed_mount;
		}
	}

	has_huge_files = ext4_has_feature_huge_file(sb);
	sbi->s_bitmap_maxbytes = ext4_max_bitmap_size(sb->s_blocksize_bits,
						      has_huge_files);
	sb->s_maxbytes = ext4_max_size(sb->s_blocksize_bits, has_huge_files);

	if (le32_to_cpu(es->s_rev_level) == EXT4_GOOD_OLD_REV) {
		sbi->s_inode_size = EXT4_GOOD_OLD_INODE_SIZE;
		sbi->s_first_ino = EXT4_GOOD_OLD_FIRST_INO;
	} else {
		sbi->s_inode_size = le16_to_cpu(es->s_inode_size);
		sbi->s_first_ino = le32_to_cpu(es->s_first_ino);
		if (sbi->s_first_ino < EXT4_GOOD_OLD_FIRST_INO) {
			ext4_msg(sb, KERN_ERR, "invalid first ino: %u",
				 sbi->s_first_ino);
			goto failed_mount;
		}
		if ((sbi->s_inode_size < EXT4_GOOD_OLD_INODE_SIZE) ||
		    (!is_power_of_2(sbi->s_inode_size)) ||
		    (sbi->s_inode_size > blocksize)) {
			ext4_msg(sb, KERN_ERR,
			       "unsupported inode size: %d",
			       sbi->s_inode_size);
			goto failed_mount;
		}
		if (sbi->s_inode_size > EXT4_GOOD_OLD_INODE_SIZE)
			sb->s_time_gran = 1 << (EXT4_EPOCH_BITS - 2);
	}

	sbi->s_desc_size = le16_to_cpu(es->s_desc_size);
	if (ext4_has_feature_64bit(sb)) {
		if (sbi->s_desc_size < EXT4_MIN_DESC_SIZE_64BIT ||
		    sbi->s_desc_size > EXT4_MAX_DESC_SIZE ||
		    !is_power_of_2(sbi->s_desc_size)) {
			ext4_msg(sb, KERN_ERR,
			       "unsupported descriptor size %lu",
			       sbi->s_desc_size);
			goto failed_mount;
		}
	} else
		sbi->s_desc_size = EXT4_MIN_DESC_SIZE;

	sbi->s_blocks_per_group = le32_to_cpu(es->s_blocks_per_group);
	sbi->s_inodes_per_group = le32_to_cpu(es->s_inodes_per_group);

	sbi->s_inodes_per_block = blocksize / EXT4_INODE_SIZE(sb);
	if (sbi->s_inodes_per_block == 0)
		goto cantfind_ext4;
	if (sbi->s_inodes_per_group < sbi->s_inodes_per_block ||
	    sbi->s_inodes_per_group > blocksize * 8) {
		ext4_msg(sb, KERN_ERR, "invalid inodes per group: %lu\n",
			 sbi->s_blocks_per_group);
		goto failed_mount;
	}
	sbi->s_itb_per_group = sbi->s_inodes_per_group /
					sbi->s_inodes_per_block;
	sbi->s_desc_per_block = blocksize / EXT4_DESC_SIZE(sb);
	sbi->s_sbh = bh;
	sbi->s_mount_state = le16_to_cpu(es->s_state);
	sbi->s_addr_per_block_bits = ilog2(EXT4_ADDR_PER_BLOCK(sb));
	sbi->s_desc_per_block_bits = ilog2(EXT4_DESC_PER_BLOCK(sb));

	for (i = 0; i < 4; i++)
		sbi->s_hash_seed[i] = le32_to_cpu(es->s_hash_seed[i]);
	sbi->s_def_hash_version = es->s_def_hash_version;
	if (ext4_has_feature_dir_index(sb)) {
		i = le32_to_cpu(es->s_flags);
		if (i & EXT2_FLAGS_UNSIGNED_HASH)
			sbi->s_hash_unsigned = 3;
		else if ((i & EXT2_FLAGS_SIGNED_HASH) == 0) {
#ifdef __CHAR_UNSIGNED__
			if (!(sb->s_flags & MS_RDONLY))
				es->s_flags |=
					cpu_to_le32(EXT2_FLAGS_UNSIGNED_HASH);
			sbi->s_hash_unsigned = 3;
#else
			if (!(sb->s_flags & MS_RDONLY))
				es->s_flags |=
					cpu_to_le32(EXT2_FLAGS_SIGNED_HASH);
#endif
		}
	}

	/* Handle clustersize */
	clustersize = BLOCK_SIZE << le32_to_cpu(es->s_log_cluster_size);
	has_bigalloc = ext4_has_feature_bigalloc(sb);
	if (has_bigalloc) {
		if (clustersize < blocksize) {
			ext4_msg(sb, KERN_ERR,
				 "cluster size (%d) smaller than "
				 "block size (%d)", clustersize, blocksize);
			goto failed_mount;
		}
		sbi->s_cluster_bits = le32_to_cpu(es->s_log_cluster_size) -
			le32_to_cpu(es->s_log_block_size);
		sbi->s_clusters_per_group =
			le32_to_cpu(es->s_clusters_per_group);
		if (sbi->s_clusters_per_group > blocksize * 8) {
			ext4_msg(sb, KERN_ERR,
				 "#clusters per group too big: %lu",
				 sbi->s_clusters_per_group);
			goto failed_mount;
		}
		if (sbi->s_blocks_per_group !=
		    (sbi->s_clusters_per_group * (clustersize / blocksize))) {
			ext4_msg(sb, KERN_ERR, "blocks per group (%lu) and "
				 "clusters per group (%lu) inconsistent",
				 sbi->s_blocks_per_group,
				 sbi->s_clusters_per_group);
			goto failed_mount;
		}
	} else {
		if (clustersize != blocksize) {
			ext4_msg(sb, KERN_ERR,
				 "fragment/cluster size (%d) != "
				 "block size (%d)", clustersize, blocksize);
			goto failed_mount;
		}
		if (sbi->s_blocks_per_group > blocksize * 8) {
			ext4_msg(sb, KERN_ERR,
				 "#blocks per group too big: %lu",
				 sbi->s_blocks_per_group);
			goto failed_mount;
		}
		sbi->s_clusters_per_group = sbi->s_blocks_per_group;
		sbi->s_cluster_bits = 0;
	}
	sbi->s_cluster_ratio = clustersize / blocksize;

	/* Do we have standard group size of clustersize * 8 blocks ? */
	if (sbi->s_blocks_per_group == clustersize << 3)
		set_opt2(sb, STD_GROUP_SIZE);

	/*
	 * Test whether we have more sectors than will fit in sector_t,
	 * and whether the max offset is addressable by the page cache.
	 */
	err = generic_check_addressable(sb->s_blocksize_bits,
					ext4_blocks_count(es));
	if (err) {
		ext4_msg(sb, KERN_ERR, "filesystem"
			 " too large to mount safely on this system");
		if (sizeof(sector_t) < 8)
			ext4_msg(sb, KERN_WARNING, "CONFIG_LBDAF not enabled");
		goto failed_mount;
	}

	if (EXT4_BLOCKS_PER_GROUP(sb) == 0)
		goto cantfind_ext4;

	/* check blocks count against device size */
	blocks_count = sb->s_bdev->bd_inode->i_size >> sb->s_blocksize_bits;
	if (blocks_count && ext4_blocks_count(es) > blocks_count) {
		ext4_msg(sb, KERN_WARNING, "bad geometry: block count %llu "
		       "exceeds size of device (%llu blocks)",
		       ext4_blocks_count(es), blocks_count);
		goto failed_mount;
	}

	/*
	 * It makes no sense for the first data block to be beyond the end
	 * of the filesystem.
	 */
	if (le32_to_cpu(es->s_first_data_block) >= ext4_blocks_count(es)) {
		ext4_msg(sb, KERN_WARNING, "bad geometry: first data "
			 "block %u is beyond end of filesystem (%llu)",
			 le32_to_cpu(es->s_first_data_block),
			 ext4_blocks_count(es));
		goto failed_mount;
	}
	if ((es->s_first_data_block == 0) && (es->s_log_block_size == 0) &&
	    (sbi->s_cluster_ratio == 1)) {
		ext4_msg(sb, KERN_WARNING, "bad geometry: first data "
			 "block is 0 with a 1k block and cluster size");
		goto failed_mount;
	}

	blocks_count = (ext4_blocks_count(es) -
			le32_to_cpu(es->s_first_data_block) +
			EXT4_BLOCKS_PER_GROUP(sb) - 1);
	do_div(blocks_count, EXT4_BLOCKS_PER_GROUP(sb));
	if (blocks_count > ((uint64_t)1<<32) - EXT4_DESC_PER_BLOCK(sb)) {
		ext4_msg(sb, KERN_WARNING, "groups count too large: %u "
		       "(block count %llu, first data block %u, "
		       "blocks per group %lu)", sbi->s_groups_count,
		       ext4_blocks_count(es),
		       le32_to_cpu(es->s_first_data_block),
		       EXT4_BLOCKS_PER_GROUP(sb));
		goto failed_mount;
	}
	sbi->s_groups_count = blocks_count;
	sbi->s_blockfile_groups = min_t(ext4_group_t, sbi->s_groups_count,
			(EXT4_MAX_BLOCK_FILE_PHYS / EXT4_BLOCKS_PER_GROUP(sb)));
	db_count = (sbi->s_groups_count + EXT4_DESC_PER_BLOCK(sb) - 1) /
		   EXT4_DESC_PER_BLOCK(sb);
	if (ext4_has_feature_meta_bg(sb)) {
		if (le32_to_cpu(es->s_first_meta_bg) > db_count) {
			ext4_msg(sb, KERN_WARNING,
				 "first meta block group too large: %u "
				 "(group descriptor block count %u)",
				 le32_to_cpu(es->s_first_meta_bg), db_count);
			goto failed_mount;
		}
	}
	sbi->s_group_desc = ext4_kvmalloc(db_count *
					  sizeof(struct buffer_head *),
					  GFP_KERNEL);
	if (sbi->s_group_desc == NULL) {
		ext4_msg(sb, KERN_ERR, "not enough memory");
		ret = -ENOMEM;
		goto failed_mount;
	}
	if (((u64)sbi->s_groups_count * sbi->s_inodes_per_group) !=
	    le32_to_cpu(es->s_inodes_count)) {
		ext4_msg(sb, KERN_ERR, "inodes count not valid: %u vs %llu",
			 le32_to_cpu(es->s_inodes_count),
			 ((u64)sbi->s_groups_count * sbi->s_inodes_per_group));
		ret = -EINVAL;
		goto failed_mount;
	}

	bgl_lock_init(sbi->s_blockgroup_lock);

	for (i = 0; i < db_count; i++) {
		block = descriptor_loc(sb, logical_sb_block, i);
		sbi->s_group_desc[i] = sb_bread_unmovable(sb, block);
		if (!sbi->s_group_desc[i]) {
			ext4_msg(sb, KERN_ERR,
			       "can't read group descriptor %d", i);
			db_count = i;
			goto failed_mount2;
		}
	}
	if (!ext4_check_descriptors(sb, logical_sb_block, &first_not_zeroed)) {
		ext4_msg(sb, KERN_ERR, "group descriptors corrupted!");
		ret = -EFSCORRUPTED;
		goto failed_mount2;
	}

	sbi->s_gdb_count = db_count;
	get_random_bytes(&sbi->s_next_generation, sizeof(u32));
	spin_lock_init(&sbi->s_next_gen_lock);

	setup_timer(&sbi->s_err_report, print_daily_error_info,
		(unsigned long) sb);

	/* Register extent status tree shrinker */
	if (ext4_es_register_shrinker(sbi))
		goto failed_mount3;

	sbi->s_stripe = ext4_get_stripe_size(sbi);
	sbi->s_extent_max_zeroout_kb = 32;

	/*
	 * set up enough so that it can read an inode
	 */
	sb->s_op = &ext4_sops;
	sb->s_export_op = &ext4_export_ops;
	sb->s_xattr = ext4_xattr_handlers;
	sb->s_cop = &ext4_cryptops;
#ifdef CONFIG_QUOTA
	sb->dq_op = &ext4_quota_operations;
	if (ext4_has_feature_quota(sb))
		sb->s_qcop = &dquot_quotactl_sysfile_ops;
	else
		sb->s_qcop = &ext4_qctl_operations;
	sb->s_quota_types = QTYPE_MASK_USR | QTYPE_MASK_GRP | QTYPE_MASK_PRJ;
#endif
	memcpy(sb->s_uuid, es->s_uuid, sizeof(es->s_uuid));

	INIT_LIST_HEAD(&sbi->s_orphan); /* unlinked but open files */
	mutex_init(&sbi->s_orphan_lock);

	sb->s_root = NULL;

	needs_recovery = (es->s_last_orphan != 0 ||
			  ext4_has_feature_journal_needs_recovery(sb));

	if (ext4_has_feature_mmp(sb) && !(sb->s_flags & MS_RDONLY))
		if (ext4_multi_mount_protect(sb, le64_to_cpu(es->s_mmp_block)))
			goto failed_mount3a;

	/*
	 * The first inode we look at is the journal inode.  Don't try
	 * root first: it may be modified in the journal!
	 */
	if (!test_opt(sb, NOLOAD) && ext4_has_feature_journal(sb)) {
		err = ext4_load_journal(sb, es, journal_devnum);
		if (err)
			goto failed_mount3a;
	} else if (test_opt(sb, NOLOAD) && !(sb->s_flags & MS_RDONLY) &&
		   ext4_has_feature_journal_needs_recovery(sb)) {
		ext4_msg(sb, KERN_ERR, "required journal recovery "
		       "suppressed and not mounted read-only");
		goto failed_mount_wq;
	} else {
		/* Nojournal mode, all journal mount options are illegal */
		if (test_opt2(sb, EXPLICIT_JOURNAL_CHECKSUM)) {
			ext4_msg(sb, KERN_ERR, "can't mount with "
				 "journal_checksum, fs mounted w/o journal");
			goto failed_mount_wq;
		}
		if (test_opt(sb, JOURNAL_ASYNC_COMMIT)) {
			ext4_msg(sb, KERN_ERR, "can't mount with "
				 "journal_async_commit, fs mounted w/o journal");
			goto failed_mount_wq;
		}
		if (sbi->s_commit_interval != JBD2_DEFAULT_MAX_COMMIT_AGE*HZ) {
			ext4_msg(sb, KERN_ERR, "can't mount with "
				 "commit=%lu, fs mounted w/o journal",
				 sbi->s_commit_interval / HZ);
			goto failed_mount_wq;
		}
		if (EXT4_MOUNT_DATA_FLAGS &
		    (sbi->s_mount_opt ^ sbi->s_def_mount_opt)) {
			ext4_msg(sb, KERN_ERR, "can't mount with "
				 "data=, fs mounted w/o journal");
			goto failed_mount_wq;
		}
		sbi->s_def_mount_opt &= EXT4_MOUNT_JOURNAL_CHECKSUM;
		clear_opt(sb, JOURNAL_CHECKSUM);
		clear_opt(sb, DATA_FLAGS);
		sbi->s_journal = NULL;
		needs_recovery = 0;
		goto no_journal;
	}

	if (ext4_has_feature_64bit(sb) &&
	    !jbd2_journal_set_features(EXT4_SB(sb)->s_journal, 0, 0,
				       JBD2_FEATURE_INCOMPAT_64BIT)) {
		ext4_msg(sb, KERN_ERR, "Failed to set 64-bit journal feature");
		goto failed_mount_wq;
	}

	if (!set_journal_csum_feature_set(sb)) {
		ext4_msg(sb, KERN_ERR, "Failed to set journal checksum "
			 "feature set");
		goto failed_mount_wq;
	}

	/* We have now updated the journal if required, so we can
	 * validate the data journaling mode. */
	switch (test_opt(sb, DATA_FLAGS)) {
	case 0:
		/* No mode set, assume a default based on the journal
		 * capabilities: ORDERED_DATA if the journal can
		 * cope, else JOURNAL_DATA
		 */
		if (jbd2_journal_check_available_features
		    (sbi->s_journal, 0, 0, JBD2_FEATURE_INCOMPAT_REVOKE))
			set_opt(sb, ORDERED_DATA);
		else
			set_opt(sb, JOURNAL_DATA);
		break;

	case EXT4_MOUNT_ORDERED_DATA:
	case EXT4_MOUNT_WRITEBACK_DATA:
		if (!jbd2_journal_check_available_features
		    (sbi->s_journal, 0, 0, JBD2_FEATURE_INCOMPAT_REVOKE)) {
			ext4_msg(sb, KERN_ERR, "Journal does not support "
			       "requested data journaling mode");
			goto failed_mount_wq;
		}
	default:
		break;
	}
	set_task_ioprio(sbi->s_journal->j_task, journal_ioprio);

	sbi->s_journal->j_commit_callback = ext4_journal_commit_callback;

no_journal:
	sbi->s_mb_cache = ext4_xattr_create_cache();
	if (!sbi->s_mb_cache) {
		ext4_msg(sb, KERN_ERR, "Failed to create an mb_cache");
		goto failed_mount_wq;
	}

	if ((DUMMY_ENCRYPTION_ENABLED(sbi) || ext4_has_feature_encrypt(sb)) &&
	    (blocksize != PAGE_SIZE)) {
		ext4_msg(sb, KERN_ERR,
			 "Unsupported blocksize for fs encryption");
		goto failed_mount_wq;
	}


	/* Remove to check DUMMY_ENCRYTIION_ENABLE to set ext4_set_feature_encrypt
	 * even if dummy encryption isn't enabled (HACK patch)
	 * if (DUMMY_ENCRYPTION_ENABLED(sbi) && !(sb->s_flags & MS_RDONLY) &&
	 */
	if (!(sb->s_flags & MS_RDONLY) &&
	    !ext4_has_feature_encrypt(sb)) {
		ext4_set_feature_encrypt(sb);
		ext4_commit_super(sb, 1);
	}

	/*
	 * Get the # of file system overhead blocks from the
	 * superblock if present.
	 */
	if (es->s_overhead_clusters)
		sbi->s_overhead = le32_to_cpu(es->s_overhead_clusters);
	else {
		err = ext4_calculate_overhead(sb);
		if (err)
			goto failed_mount_wq;
	}

	if (ext4_r_blocks_count(es)) {
		ext4_msg(sb, KERN_INFO, "Root reserved blocks %llu",
				ext4_r_blocks_count(es) >> sbi->s_cluster_bits);
	}

	if (ext4_sec_r_blocks_count(es))
		ext4_msg(sb, KERN_INFO, "SEC reserved blocks %llu",
				ext4_sec_r_blocks_count(es) >>
				sbi->s_cluster_bits);

	if (le32_to_cpu(es->s_sec_magic) == EXT4_SEC_DATA_MAGIC) {
		sbi->s_r_inodes_count = EXT4_DEF_RESERVE_INODE;
		ext4_msg(sb, KERN_INFO, "Reserve inodes (%d/%u)",
			EXT4_DEF_RESERVE_INODE,
			le32_to_cpu(es->s_inodes_count));
	}

	/*
	 * The maximum number of concurrent works can be high and
	 * concurrency isn't really necessary.  Limit it to 1.
	 */
	EXT4_SB(sb)->rsv_conversion_wq =
		alloc_workqueue("ext4-rsv-conversion", WQ_MEM_RECLAIM | WQ_UNBOUND, 1);
	if (!EXT4_SB(sb)->rsv_conversion_wq) {
		printk(KERN_ERR "EXT4-fs: failed to create workqueue\n");
		ret = -ENOMEM;
		goto failed_mount4;
	}

	/*
	 * The jbd2_journal_load will have done any necessary log recovery,
	 * so we can safely mount the rest of the filesystem now.
	 */

	root = ext4_iget(sb, EXT4_ROOT_INO);
	if (IS_ERR(root)) {
		ext4_msg(sb, KERN_ERR, "get root inode failed");
		ret = PTR_ERR(root);
		root = NULL;
		goto failed_mount4;
	}
	if (!S_ISDIR(root->i_mode) || !root->i_blocks || !root->i_size) {
		ext4_msg(sb, KERN_ERR, "corrupt root inode, run e2fsck");
		iput(root);
		goto failed_mount4;
	}
	sb->s_root = d_make_root(root);
	if (!sb->s_root) {
		ext4_msg(sb, KERN_ERR, "get root dentry failed");
		ret = -ENOMEM;
		goto failed_mount4;
	}

	if (ext4_setup_super(sb, es, sb->s_flags & MS_RDONLY))
		sb->s_flags |= MS_RDONLY;

	/* determine the minimum size of new large inodes, if present */
	if (sbi->s_inode_size > EXT4_GOOD_OLD_INODE_SIZE) {
		sbi->s_want_extra_isize = sizeof(struct ext4_inode) -
						     EXT4_GOOD_OLD_INODE_SIZE;
		if (ext4_has_feature_extra_isize(sb)) {
			if (sbi->s_want_extra_isize <
			    le16_to_cpu(es->s_want_extra_isize))
				sbi->s_want_extra_isize =
					le16_to_cpu(es->s_want_extra_isize);
			if (sbi->s_want_extra_isize <
			    le16_to_cpu(es->s_min_extra_isize))
				sbi->s_want_extra_isize =
					le16_to_cpu(es->s_min_extra_isize);
		}
	}
	/* Check if enough inode space is available */
	if (EXT4_GOOD_OLD_INODE_SIZE + sbi->s_want_extra_isize >
							sbi->s_inode_size) {
		sbi->s_want_extra_isize = sizeof(struct ext4_inode) -
						       EXT4_GOOD_OLD_INODE_SIZE;
		ext4_msg(sb, KERN_INFO, "required extra inode space not"
			 "available");
	}

	ext4_set_resv_clusters(sb);

	err = ext4_setup_system_zone(sb);
	if (err) {
		ext4_msg(sb, KERN_ERR, "failed to initialize system "
			 "zone (%d)", err);
		goto failed_mount4a;
	}

	ext4_ext_init(sb);
	err = ext4_mb_init(sb);
	if (err) {
		ext4_msg(sb, KERN_ERR, "failed to initialize mballoc (%d)",
			 err);
		goto failed_mount5;
	}

	block = ext4_count_free_clusters(sb);
	ext4_free_blocks_count_set(sbi->s_es,
				   EXT4_C2B(sbi, block));
	err = percpu_counter_init(&sbi->s_freeclusters_counter, block,
				  GFP_KERNEL);
	if (!err) {
		unsigned long freei = ext4_count_free_inodes(sb);
		sbi->s_es->s_free_inodes_count = cpu_to_le32(freei);
		err = percpu_counter_init(&sbi->s_freeinodes_counter, freei,
					  GFP_KERNEL);
	}
	if (!err)
		err = percpu_counter_init(&sbi->s_dirs_counter,
					  ext4_count_dirs(sb), GFP_KERNEL);
	if (!err)
		err = percpu_counter_init(&sbi->s_dirtyclusters_counter, 0,
					  GFP_KERNEL);
	if (!err)
		err = percpu_init_rwsem(&sbi->s_journal_flag_rwsem);

	if (err) {
		ext4_msg(sb, KERN_ERR, "insufficient memory");
		goto failed_mount6;
	}

	if (ext4_has_feature_flex_bg(sb))
		if (!ext4_fill_flex_info(sb)) {
			ext4_msg(sb, KERN_ERR,
			       "unable to initialize "
			       "flex_bg meta info!");
			goto failed_mount6;
		}

	err = ext4_register_li_request(sb, first_not_zeroed);
	if (err)
		goto failed_mount6;

	err = ext4_register_sysfs(sb);
	if (err)
		goto failed_mount7;

#ifdef CONFIG_QUOTA
	/* Enable quota usage during mount. */
	if (ext4_has_feature_quota(sb) && !(sb->s_flags & MS_RDONLY)) {
		err = ext4_enable_quotas(sb);
		if (err)
			goto failed_mount8;
	}
#endif  /* CONFIG_QUOTA */

	EXT4_SB(sb)->s_mount_state |= EXT4_ORPHAN_FS;
	ext4_orphan_cleanup(sb, es);
	EXT4_SB(sb)->s_mount_state &= ~EXT4_ORPHAN_FS;
	if (needs_recovery) {
		ext4_msg(sb, KERN_INFO, "recovery complete");
		ext4_mark_recovery_complete(sb, es);
	}
	if (EXT4_SB(sb)->s_journal) {
		if (test_opt(sb, DATA_FLAGS) == EXT4_MOUNT_JOURNAL_DATA)
			descr = " journalled data mode";
		else if (test_opt(sb, DATA_FLAGS) == EXT4_MOUNT_ORDERED_DATA)
			descr = " ordered data mode";
		else
			descr = " writeback data mode";
	} else
		descr = "out journal";

	if (test_opt(sb, DISCARD)) {
		struct request_queue *q = bdev_get_queue(sb->s_bdev);
		if (!blk_queue_discard(q))
			ext4_msg(sb, KERN_WARNING,
				 "mounting with \"discard\" option, but "
				 "the device does not support discard");
	}

	if (___ratelimit(&ext4_mount_msg_ratelimit, "EXT4-fs mount"))
		ext4_msg(sb, KERN_INFO, "mounted filesystem with%s. "
			 "Opts: %.*s%s%s", descr,
			 (int) sizeof(sbi->s_es->s_mount_opts),
			 sbi->s_es->s_mount_opts,
			 *sbi->s_es->s_mount_opts ? "; " : "", orig_data);

	if (es->s_error_count)
		mod_timer(&sbi->s_err_report, jiffies + 300*HZ); /* 5 minutes */

	/* Enable message ratelimiting. Default is 10 messages per 5 secs. */
	ratelimit_state_init(&sbi->s_err_ratelimit_state, 5 * HZ, 10);
	ratelimit_state_init(&sbi->s_warning_ratelimit_state, 5 * HZ, 10);
	ratelimit_state_init(&sbi->s_msg_ratelimit_state, 5 * HZ, 10);

	kfree(orig_data);
#ifdef CONFIG_EXT4_FS_ENCRYPTION
	memcpy(sbi->key_prefix, EXT4_KEY_DESC_PREFIX,
				EXT4_KEY_DESC_PREFIX_SIZE);
	sbi->key_prefix_size = EXT4_KEY_DESC_PREFIX_SIZE;
#endif
	return 0;

cantfind_ext4:
	if (!silent)
		ext4_msg(sb, KERN_ERR, "VFS: Can't find ext4 filesystem");
	goto failed_mount;

#ifdef CONFIG_QUOTA
failed_mount8:
	ext4_unregister_sysfs(sb);
#endif
failed_mount7:
	ext4_unregister_li_request(sb);
failed_mount6:
	ext4_mb_release(sb);
	if (sbi->s_flex_groups)
		kvfree(sbi->s_flex_groups);
	percpu_counter_destroy(&sbi->s_freeclusters_counter);
	percpu_counter_destroy(&sbi->s_freeinodes_counter);
	percpu_counter_destroy(&sbi->s_dirs_counter);
	percpu_counter_destroy(&sbi->s_dirtyclusters_counter);
failed_mount5:
	ext4_ext_release(sb);
	ext4_release_system_zone(sb);
failed_mount4a:
	dput(sb->s_root);
	sb->s_root = NULL;
failed_mount4:
	ext4_msg(sb, KERN_ERR, "mount failed");
	if (EXT4_SB(sb)->rsv_conversion_wq)
		destroy_workqueue(EXT4_SB(sb)->rsv_conversion_wq);
failed_mount_wq:
	if (sbi->s_mb_cache) {
		ext4_xattr_destroy_cache(sbi->s_mb_cache);
		sbi->s_mb_cache = NULL;
	}
	if (sbi->s_journal) {
		jbd2_journal_destroy(sbi->s_journal);
		sbi->s_journal = NULL;
	}
failed_mount3a:
	ext4_es_unregister_shrinker(sbi);
failed_mount3:
	del_timer_sync(&sbi->s_err_report);
	if (sbi->s_mmp_tsk)
		kthread_stop(sbi->s_mmp_tsk);
failed_mount2:
	for (i = 0; i < db_count; i++)
		brelse(sbi->s_group_desc[i]);
	kvfree(sbi->s_group_desc);
failed_mount:
	/* for debugging, sangwoo2.lee */
	printk(KERN_ERR "printing data of superblock-bh\n");
	print_bh(sb, bh, 0, EXT4_BLOCK_SIZE(sb));
	/* for debugging */
	if (sbi->s_chksum_driver)
		crypto_free_shash(sbi->s_chksum_driver);
#ifdef CONFIG_QUOTA
	for (i = 0; i < EXT4_MAXQUOTAS; i++)
		kfree(sbi->s_qf_names[i]);
#endif
	ext4_blkdev_remove(sbi);
	brelse(bh);
out_fail:
	sb->s_fs_info = NULL;
	kfree(sbi->s_blockgroup_lock);
out_free_base:
	kfree(sbi);
	kfree(orig_data);
	return err ? err : ret;
}

/*
 * Setup any per-fs journal parameters now.  We'll do this both on
 * initial mount, once the journal has been initialised but before we've
 * done any recovery; and again on any subsequent remount.
 */
static void ext4_init_journal_params(struct super_block *sb, journal_t *journal)
{
	struct ext4_sb_info *sbi = EXT4_SB(sb);
#ifdef CONFIG_JOURNAL_DATA_TAG
	struct ext4_super_block *es = EXT4_SB(sb)->s_es;
	struct hd_struct *part;
#endif

	journal->j_commit_interval = sbi->s_commit_interval;
	journal->j_min_batch_time = sbi->s_min_batch_time;
	journal->j_max_batch_time = sbi->s_max_batch_time;

	write_lock(&journal->j_state_lock);
	if (test_opt(sb, BARRIER))
		journal->j_flags |= JBD2_BARRIER;
	else
		journal->j_flags &= ~JBD2_BARRIER;
	if (test_opt(sb, DATA_ERR_ABORT))
		journal->j_flags |= JBD2_ABORT_ON_SYNCDATA_ERR;
	else
		journal->j_flags &= ~JBD2_ABORT_ON_SYNCDATA_ERR;

#ifdef CONFIG_JOURNAL_DATA_TAG
	part = sb->s_bdev->bd_part;
	if (le32_to_cpu(es->s_sec_magic) == EXT4_SEC_DATA_MAGIC) {
		journal->j_flags |= JBD2_JOURNAL_TAG;
		pr_info("Setting journal tag on volname[%s]\n",
				part->info->volname);
	} else
		journal->j_flags &= ~JBD2_JOURNAL_TAG;
#endif

	write_unlock(&journal->j_state_lock);
}

static struct inode *ext4_get_journal_inode(struct super_block *sb,
					     unsigned int journal_inum)
{
	struct inode *journal_inode;

	/*
	 * Test for the existence of a valid inode on disk.  Bad things
	 * happen if we iget() an unused inode, as the subsequent iput()
	 * will try to delete it.
	 */
	journal_inode = ext4_iget(sb, journal_inum);
	if (IS_ERR(journal_inode)) {
		ext4_msg(sb, KERN_ERR, "no journal found");
		return NULL;
	}
	if (!journal_inode->i_nlink) {
		make_bad_inode(journal_inode);
		iput(journal_inode);
		ext4_msg(sb, KERN_ERR, "journal inode is deleted");
		return NULL;
	}

	jbd_debug(2, "Journal inode found at %p: %lld bytes\n",
		  journal_inode, journal_inode->i_size);
	if (!S_ISREG(journal_inode->i_mode)) {
		ext4_msg(sb, KERN_ERR, "invalid journal inode");
		iput(journal_inode);
		return NULL;
	}
	return journal_inode;
}

static journal_t *ext4_get_journal(struct super_block *sb,
				   unsigned int journal_inum)
{
	struct inode *journal_inode;
	journal_t *journal;

	BUG_ON(!ext4_has_feature_journal(sb));

	journal_inode = ext4_get_journal_inode(sb, journal_inum);
	if (!journal_inode)
		return NULL;

	journal = jbd2_journal_init_inode(journal_inode);
	if (!journal) {
		ext4_msg(sb, KERN_ERR, "Could not load journal inode");
		iput(journal_inode);
		return NULL;
	}
	journal->j_private = sb;
	ext4_init_journal_params(sb, journal);
	return journal;
}

static journal_t *ext4_get_dev_journal(struct super_block *sb,
				       dev_t j_dev)
{
	struct buffer_head *bh;
	journal_t *journal;
	ext4_fsblk_t start;
	ext4_fsblk_t len;
	int hblock, blocksize;
	ext4_fsblk_t sb_block;
	unsigned long offset;
	struct ext4_super_block *es;
	struct block_device *bdev;

	BUG_ON(!ext4_has_feature_journal(sb));

	bdev = ext4_blkdev_get(j_dev, sb);
	if (bdev == NULL)
		return NULL;

	blocksize = sb->s_blocksize;
	hblock = bdev_logical_block_size(bdev);
	if (blocksize < hblock) {
		ext4_msg(sb, KERN_ERR,
			"blocksize too small for journal device");
		goto out_bdev;
	}

	sb_block = EXT4_MIN_BLOCK_SIZE / blocksize;
	offset = EXT4_MIN_BLOCK_SIZE % blocksize;
	set_blocksize(bdev, blocksize);
	if (!(bh = __bread(bdev, sb_block, blocksize))) {
		ext4_msg(sb, KERN_ERR, "couldn't read superblock of "
		       "external journal");
		goto out_bdev;
	}

	es = (struct ext4_super_block *) (bh->b_data + offset);
	if ((le16_to_cpu(es->s_magic) != EXT4_SUPER_MAGIC) ||
	    !(le32_to_cpu(es->s_feature_incompat) &
	      EXT4_FEATURE_INCOMPAT_JOURNAL_DEV)) {
		ext4_msg(sb, KERN_ERR, "external journal has "
					"bad superblock");
		brelse(bh);
		goto out_bdev;
	}

	if ((le32_to_cpu(es->s_feature_ro_compat) &
	     EXT4_FEATURE_RO_COMPAT_METADATA_CSUM) &&
	    es->s_checksum != ext4_superblock_csum(sb, es)) {
		ext4_msg(sb, KERN_ERR, "external journal has "
				       "corrupt superblock");
		brelse(bh);
		goto out_bdev;
	}

	if (memcmp(EXT4_SB(sb)->s_es->s_journal_uuid, es->s_uuid, 16)) {
		ext4_msg(sb, KERN_ERR, "journal UUID does not match");
		brelse(bh);
		goto out_bdev;
	}

	len = ext4_blocks_count(es);
	start = sb_block + 1;
	brelse(bh);	/* we're done with the superblock */

	journal = jbd2_journal_init_dev(bdev, sb->s_bdev,
					start, len, blocksize);
	if (!journal) {
		ext4_msg(sb, KERN_ERR, "failed to create device journal");
		goto out_bdev;
	}
	journal->j_private = sb;
	ll_rw_block(REQ_OP_READ, REQ_META | REQ_PRIO, 1, &journal->j_sb_buffer);
	wait_on_buffer(journal->j_sb_buffer);
	if (!buffer_uptodate(journal->j_sb_buffer)) {
		ext4_msg(sb, KERN_ERR, "I/O error on journal device");
		goto out_journal;
	}
	if (be32_to_cpu(journal->j_superblock->s_nr_users) != 1) {
		ext4_msg(sb, KERN_ERR, "External journal has more than one "
					"user (unsupported) - %d",
			be32_to_cpu(journal->j_superblock->s_nr_users));
		goto out_journal;
	}
	EXT4_SB(sb)->journal_bdev = bdev;
	ext4_init_journal_params(sb, journal);
	return journal;

out_journal:
	jbd2_journal_destroy(journal);
out_bdev:
	ext4_blkdev_put(bdev);
	return NULL;
}

static int ext4_load_journal(struct super_block *sb,
			     struct ext4_super_block *es,
			     unsigned long journal_devnum)
{
	journal_t *journal;
	unsigned int journal_inum = le32_to_cpu(es->s_journal_inum);
	dev_t journal_dev;
	int err = 0;
	int really_read_only;

	BUG_ON(!ext4_has_feature_journal(sb));

	if (journal_devnum &&
	    journal_devnum != le32_to_cpu(es->s_journal_dev)) {
		ext4_msg(sb, KERN_INFO, "external journal device major/minor "
			"numbers have changed");
		journal_dev = new_decode_dev(journal_devnum);
	} else
		journal_dev = new_decode_dev(le32_to_cpu(es->s_journal_dev));

	really_read_only = bdev_read_only(sb->s_bdev);

	/*
	 * Are we loading a blank journal or performing recovery after a
	 * crash?  For recovery, we need to check in advance whether we
	 * can get read-write access to the device.
	 */
	if (ext4_has_feature_journal_needs_recovery(sb)) {
		if (sb->s_flags & MS_RDONLY) {
			ext4_msg(sb, KERN_INFO, "INFO: recovery "
					"required on readonly filesystem");
			if (really_read_only) {
				ext4_msg(sb, KERN_ERR, "write access "
					"unavailable, cannot proceed");
				return -EROFS;
			}
			ext4_msg(sb, KERN_INFO, "write access will "
			       "be enabled during recovery");
		}
	}

	if (journal_inum && journal_dev) {
		ext4_msg(sb, KERN_ERR, "filesystem has both journal "
		       "and inode journals!");
		return -EINVAL;
	}

	if (journal_inum) {
		if (!(journal = ext4_get_journal(sb, journal_inum)))
			return -EINVAL;
	} else {
		if (!(journal = ext4_get_dev_journal(sb, journal_dev)))
			return -EINVAL;
	}

	if (!(journal->j_flags & JBD2_BARRIER))
		ext4_msg(sb, KERN_INFO, "barriers disabled");

	if (!ext4_has_feature_journal_needs_recovery(sb))
		err = jbd2_journal_wipe(journal, !really_read_only);
	if (!err) {
		char *save = kmalloc(EXT4_S_ERR_LEN, GFP_KERNEL);
		if (save)
			memcpy(save, ((char *) es) +
			       EXT4_S_ERR_START, EXT4_S_ERR_LEN);
		err = jbd2_journal_load(journal);
		if (save)
			memcpy(((char *) es) + EXT4_S_ERR_START,
			       save, EXT4_S_ERR_LEN);
		kfree(save);
	}

	if (err) {
		ext4_msg(sb, KERN_ERR, "error loading journal");
		jbd2_journal_destroy(journal);
		return err;
	}

	EXT4_SB(sb)->s_journal = journal;
	ext4_clear_journal_err(sb, es);

	if (!really_read_only && journal_devnum &&
	    journal_devnum != le32_to_cpu(es->s_journal_dev)) {
		es->s_journal_dev = cpu_to_le32(journal_devnum);

		/* Make sure we flush the recovery flag to disk. */
		ext4_commit_super(sb, 1);
	}

	return 0;
}

static int ext4_commit_super(struct super_block *sb, int sync)
{
	struct ext4_super_block *es = EXT4_SB(sb)->s_es;
	struct buffer_head *sbh = EXT4_SB(sb)->s_sbh;
	int error = 0;

	if (!sbh || block_device_ejected(sb))
		return error;

<<<<<<< HEAD
	if (unlikely(le16_to_cpu(es->s_magic) != EXT4_SUPER_MAGIC)) {
		print_bh(sb, sbh, 0, EXT4_BLOCK_SIZE(sb));
		if (test_opt(sb, ERRORS_PANIC))
			panic("EXT4(Can not find EXT4_SUPER_MAGIC");
		return -EIO;
	}
=======
	/*
	 * The superblock bh should be mapped, but it might not be if the
	 * device was hot-removed. Not much we can do but fail the I/O.
	 */
	if (!buffer_mapped(sbh))
		return error;
>>>>>>> d4260eed

	/*
	 * If the file system is mounted read-only, don't update the
	 * superblock write time.  This avoids updating the superblock
	 * write time when we are mounting the root file system
	 * read/only but we need to replay the journal; at that point,
	 * for people who are east of GMT and who make their clock
	 * tick in localtime for Windows bug-for-bug compatibility,
	 * the clock is set in the future, and this will cause e2fsck
	 * to complain and force a full file system check.
	 */
	if (!(sb->s_flags & MS_RDONLY))
		es->s_wtime = cpu_to_le32(get_seconds());
	if (sb->s_bdev->bd_part)
		es->s_kbytes_written =
			cpu_to_le64(EXT4_SB(sb)->s_kbytes_written +
			    ((part_stat_read(sb->s_bdev->bd_part, sectors[1]) -
			      EXT4_SB(sb)->s_sectors_written_start) >> 1));
	else
		es->s_kbytes_written =
			cpu_to_le64(EXT4_SB(sb)->s_kbytes_written);
	if (percpu_counter_initialized(&EXT4_SB(sb)->s_freeclusters_counter))
		ext4_free_blocks_count_set(es,
			EXT4_C2B(EXT4_SB(sb), percpu_counter_sum_positive(
				&EXT4_SB(sb)->s_freeclusters_counter)));
	if (percpu_counter_initialized(&EXT4_SB(sb)->s_freeinodes_counter))
		es->s_free_inodes_count =
			cpu_to_le32(percpu_counter_sum_positive(
				&EXT4_SB(sb)->s_freeinodes_counter));
	BUFFER_TRACE(sbh, "marking dirty");
	ext4_superblock_csum_set(sb);
	if (sync)
		lock_buffer(sbh);
	if (buffer_write_io_error(sbh)) {
		/*
		 * Oh, dear.  A previous attempt to write the
		 * superblock failed.  This could happen because the
		 * USB device was yanked out.  Or it could happen to
		 * be a transient write error and maybe the block will
		 * be remapped.  Nothing we can do but to retry the
		 * write and hope for the best.
		 */
		ext4_msg(sb, KERN_ERR, "previous I/O error to "
		       "superblock detected");
		clear_buffer_write_io_error(sbh);
		set_buffer_uptodate(sbh);
	}
	mark_buffer_dirty(sbh);
	if (sync) {
		unlock_buffer(sbh);
		error = __sync_dirty_buffer(sbh,
			test_opt(sb, BARRIER) ? WRITE_FUA : WRITE_SYNC);
		if (error)
			return error;

		error = buffer_write_io_error(sbh);
		if (error) {
			ext4_msg(sb, KERN_ERR, "I/O error while writing "
			       "superblock");
			clear_buffer_write_io_error(sbh);
			set_buffer_uptodate(sbh);
		}
	}
	return error;
}

/*
 * Have we just finished recovery?  If so, and if we are mounting (or
 * remounting) the filesystem readonly, then we will end up with a
 * consistent fs on disk.  Record that fact.
 */
static void ext4_mark_recovery_complete(struct super_block *sb,
					struct ext4_super_block *es)
{
	journal_t *journal = EXT4_SB(sb)->s_journal;

	if (!ext4_has_feature_journal(sb)) {
		BUG_ON(journal != NULL);
		return;
	}
	jbd2_journal_lock_updates(journal);
	if (jbd2_journal_flush(journal) < 0)
		goto out;

	if (ext4_has_feature_journal_needs_recovery(sb) &&
	    sb->s_flags & MS_RDONLY) {
		ext4_clear_feature_journal_needs_recovery(sb);
		ext4_commit_super(sb, 1);
	}

out:
	jbd2_journal_unlock_updates(journal);
}

/*
 * If we are mounting (or read-write remounting) a filesystem whose journal
 * has recorded an error from a previous lifetime, move that error to the
 * main filesystem now.
 */
static void ext4_clear_journal_err(struct super_block *sb,
				   struct ext4_super_block *es)
{
	journal_t *journal;
	int j_errno;
	const char *errstr;

	BUG_ON(!ext4_has_feature_journal(sb));

	journal = EXT4_SB(sb)->s_journal;

	/*
	 * Now check for any error status which may have been recorded in the
	 * journal by a prior ext4_error() or ext4_abort()
	 */

	j_errno = jbd2_journal_errno(journal);
	if (j_errno) {
		char nbuf[16];

		errstr = ext4_decode_error(sb, j_errno, nbuf);
		ext4_warning(sb, "Filesystem error recorded "
			     "from previous mount: %s", errstr);
		ext4_warning(sb, "Marking fs in need of filesystem check.");

		EXT4_SB(sb)->s_mount_state |= EXT4_ERROR_FS;
		es->s_state |= cpu_to_le16(EXT4_ERROR_FS);
		ext4_commit_super(sb, 1);

		jbd2_journal_clear_err(journal);
		jbd2_journal_update_sb_errno(journal);
	}
}

/*
 * Force the running and committing transactions to commit,
 * and wait on the commit.
 */
int ext4_force_commit(struct super_block *sb)
{
	journal_t *journal;

	if (sb->s_flags & MS_RDONLY)
		return 0;

	journal = EXT4_SB(sb)->s_journal;
	return ext4_journal_force_commit(journal);
}

static int ext4_sync_fs(struct super_block *sb, int wait)
{
	int ret = 0;
	tid_t target;
	bool needs_barrier = false;
	struct ext4_sb_info *sbi = EXT4_SB(sb);

	trace_ext4_sync_fs(sb, wait);
	flush_workqueue(sbi->rsv_conversion_wq);
	/*
	 * Writeback quota in non-journalled quota case - journalled quota has
	 * no dirty dquots
	 */
	dquot_writeback_dquots(sb, -1);
	/*
	 * Data writeback is possible w/o journal transaction, so barrier must
	 * being sent at the end of the function. But we can skip it if
	 * transaction_commit will do it for us.
	 */
	if (sbi->s_journal) {
		target = jbd2_get_latest_transaction(sbi->s_journal);
		if (wait && sbi->s_journal->j_flags & JBD2_BARRIER &&
		    !jbd2_trans_will_send_data_barrier(sbi->s_journal, target))
			needs_barrier = true;

		if (jbd2_journal_start_commit(sbi->s_journal, &target)) {
			if (wait)
				ret = jbd2_log_wait_commit(sbi->s_journal,
							   target);
		}
	} else if (wait && test_opt(sb, BARRIER))
		needs_barrier = true;
	if (needs_barrier) {
		int err;
		err = blkdev_issue_flush(sb->s_bdev, GFP_KERNEL, NULL);
		if (!ret)
			ret = err;
	}

	return ret;
}

/*
 * LVM calls this function before a (read-only) snapshot is created.  This
 * gives us a chance to flush the journal completely and mark the fs clean.
 *
 * Note that only this function cannot bring a filesystem to be in a clean
 * state independently. It relies on upper layer to stop all data & metadata
 * modifications.
 */
static int ext4_freeze(struct super_block *sb)
{
	int error = 0;
	journal_t *journal;

	if (sb->s_flags & MS_RDONLY)
		return 0;

	journal = EXT4_SB(sb)->s_journal;

	if (journal) {
		/* Now we set up the journal barrier. */
		jbd2_journal_lock_updates(journal);

		/*
		 * Don't clear the needs_recovery flag if we failed to
		 * flush the journal.
		 */
		error = jbd2_journal_flush(journal);
		if (error < 0)
			goto out;

		/* Journal blocked and flushed, clear needs_recovery flag. */
		ext4_clear_feature_journal_needs_recovery(sb);
	}

	error = ext4_commit_super(sb, 1);
out:
	if (journal)
		/* we rely on upper layer to stop further updates */
		jbd2_journal_unlock_updates(journal);
	return error;
}

/*
 * Called by LVM after the snapshot is done.  We need to reset the RECOVER
 * flag here, even though the filesystem is not technically dirty yet.
 */
static int ext4_unfreeze(struct super_block *sb)
{
	if (sb->s_flags & MS_RDONLY)
		return 0;

	if (EXT4_SB(sb)->s_journal) {
		/* Reset the needs_recovery flag before the fs is unlocked. */
		ext4_set_feature_journal_needs_recovery(sb);
	}

	ext4_commit_super(sb, 1);
	return 0;
}

/*
 * Structure to save mount options for ext4_remount's benefit
 */
struct ext4_mount_options {
	unsigned long s_mount_opt;
	unsigned long s_mount_opt2;
	kuid_t s_resuid;
	kgid_t s_resgid;
	unsigned long s_commit_interval;
	u32 s_min_batch_time, s_max_batch_time;
#ifdef CONFIG_QUOTA
	int s_jquota_fmt;
	char *s_qf_names[EXT4_MAXQUOTAS];
#endif
};

static int ext4_remount(struct super_block *sb, int *flags, char *data)
{
	struct ext4_super_block *es;
	struct ext4_sb_info *sbi = EXT4_SB(sb);
	unsigned long old_sb_flags;
	struct ext4_mount_options old_opts;
	int enable_quota = 0;
	ext4_group_t g;
	unsigned int journal_ioprio = DEFAULT_JOURNAL_IOPRIO;
	int err = 0;
#ifdef CONFIG_QUOTA
	int i, j;
#endif
	char *orig_data = kstrdup(data, GFP_KERNEL);

	/* Store the original options */
	old_sb_flags = sb->s_flags;
	old_opts.s_mount_opt = sbi->s_mount_opt;
	old_opts.s_mount_opt2 = sbi->s_mount_opt2;
	old_opts.s_resuid = sbi->s_resuid;
	old_opts.s_resgid = sbi->s_resgid;
	old_opts.s_commit_interval = sbi->s_commit_interval;
	old_opts.s_min_batch_time = sbi->s_min_batch_time;
	old_opts.s_max_batch_time = sbi->s_max_batch_time;
#ifdef CONFIG_QUOTA
	old_opts.s_jquota_fmt = sbi->s_jquota_fmt;
	for (i = 0; i < EXT4_MAXQUOTAS; i++)
		if (sbi->s_qf_names[i]) {
			old_opts.s_qf_names[i] = kstrdup(sbi->s_qf_names[i],
							 GFP_KERNEL);
			if (!old_opts.s_qf_names[i]) {
				for (j = 0; j < i; j++)
					kfree(old_opts.s_qf_names[j]);
				kfree(orig_data);
				return -ENOMEM;
			}
		} else
			old_opts.s_qf_names[i] = NULL;
#endif
	if (sbi->s_journal && sbi->s_journal->j_task->io_context)
		journal_ioprio = sbi->s_journal->j_task->io_context->ioprio;

	if (!parse_options(data, sb, NULL, &journal_ioprio, 1)) {
		err = -EINVAL;
		goto restore_opts;
	}

	if ((old_opts.s_mount_opt & EXT4_MOUNT_JOURNAL_CHECKSUM) ^
	    test_opt(sb, JOURNAL_CHECKSUM)) {
		ext4_msg(sb, KERN_ERR, "changing journal_checksum "
			 "during remount not supported; ignoring");
		sbi->s_mount_opt ^= EXT4_MOUNT_JOURNAL_CHECKSUM;
	}

	if (test_opt(sb, DATA_FLAGS) == EXT4_MOUNT_JOURNAL_DATA) {
		if (test_opt2(sb, EXPLICIT_DELALLOC)) {
			ext4_msg(sb, KERN_ERR, "can't mount with "
				 "both data=journal and delalloc");
			err = -EINVAL;
			goto restore_opts;
		}
		if (test_opt(sb, DIOREAD_NOLOCK)) {
			ext4_msg(sb, KERN_ERR, "can't mount with "
				 "both data=journal and dioread_nolock");
			err = -EINVAL;
			goto restore_opts;
		}
		if (test_opt(sb, DAX)) {
			ext4_msg(sb, KERN_ERR, "can't mount with "
				 "both data=journal and dax");
			err = -EINVAL;
			goto restore_opts;
		}
	}

	if ((sbi->s_mount_opt ^ old_opts.s_mount_opt) & EXT4_MOUNT_DAX) {
		ext4_msg(sb, KERN_WARNING, "warning: refusing change of "
			"dax flag with busy inodes while remounting");
		sbi->s_mount_opt ^= EXT4_MOUNT_DAX;
	}

	if (sbi->s_mount_flags & EXT4_MF_FS_ABORTED)
		ext4_abort(sb, "Abort forced by user");

	sb->s_flags = (sb->s_flags & ~MS_POSIXACL) |
		(test_opt(sb, POSIX_ACL) ? MS_POSIXACL : 0);

	es = sbi->s_es;

	if (sbi->s_journal) {
		ext4_init_journal_params(sb, sbi->s_journal);
		set_task_ioprio(sbi->s_journal->j_task, journal_ioprio);
	}

	if (*flags & MS_LAZYTIME)
		sb->s_flags |= MS_LAZYTIME;

	if ((*flags & MS_RDONLY) != (sb->s_flags & MS_RDONLY)) {
		if (sbi->s_mount_flags & EXT4_MF_FS_ABORTED) {
			err = -EROFS;
			goto restore_opts;
		}

		if (*flags & MS_RDONLY) {
			err = sync_filesystem(sb);
			if (err < 0)
				goto restore_opts;
			err = dquot_suspend(sb, -1);
			if (err < 0)
				goto restore_opts;

			/*
			 * First of all, the unconditional stuff we have to do
			 * to disable replay of the journal when we next remount
			 */
			sb->s_flags |= MS_RDONLY;

			/*
			 * OK, test if we are remounting a valid rw partition
			 * readonly, and if so set the rdonly flag and then
			 * mark the partition as valid again.
			 */
			if (!(es->s_state & cpu_to_le16(EXT4_VALID_FS)) &&
			    (sbi->s_mount_state & EXT4_VALID_FS))
				es->s_state = cpu_to_le16(sbi->s_mount_state);

			if (sbi->s_journal)
				ext4_mark_recovery_complete(sb, es);
		} else {
			/* Make sure we can mount this feature set readwrite */
			if (ext4_has_feature_readonly(sb) ||
			    !ext4_feature_set_ok(sb, 0)) {
				err = -EROFS;
				goto restore_opts;
			}
			/*
			 * Make sure the group descriptor checksums
			 * are sane.  If they aren't, refuse to remount r/w.
			 */
			for (g = 0; g < sbi->s_groups_count; g++) {
				struct ext4_group_desc *gdp =
					ext4_get_group_desc(sb, g, NULL);

				if (!ext4_group_desc_csum_verify(sb, g, gdp)) {
					ext4_msg(sb, KERN_ERR,
	       "ext4_remount: Checksum for group %u failed (%u!=%u)",
		g, le16_to_cpu(ext4_group_desc_csum(sb, g, gdp)),
					       le16_to_cpu(gdp->bg_checksum));
					err = -EFSBADCRC;
					goto restore_opts;
				}
			}

			/*
			 * If we have an unprocessed orphan list hanging
			 * around from a previously readonly bdev mount,
			 * require a full umount/remount for now.
			 */
			if (es->s_last_orphan) {
				ext4_msg(sb, KERN_WARNING, "Couldn't "
				       "remount RDWR because of unprocessed "
				       "orphan inode list.  Please "
				       "umount/remount instead");
				err = -EINVAL;
				goto restore_opts;
			}

			/*
			 * Mounting a RDONLY partition read-write, so reread
			 * and store the current valid flag.  (It may have
			 * been changed by e2fsck since we originally mounted
			 * the partition.)
			 */
			if (sbi->s_journal)
				ext4_clear_journal_err(sb, es);
			sbi->s_mount_state = le16_to_cpu(es->s_state);
			if (!ext4_setup_super(sb, es, 0))
				sb->s_flags &= ~MS_RDONLY;
			if (ext4_has_feature_mmp(sb))
				if (ext4_multi_mount_protect(sb,
						le64_to_cpu(es->s_mmp_block))) {
					err = -EROFS;
					goto restore_opts;
				}
			enable_quota = 1;
		}
	}

	/*
	 * Reinitialize lazy itable initialization thread based on
	 * current settings
	 */
	if ((sb->s_flags & MS_RDONLY) || !test_opt(sb, INIT_INODE_TABLE))
		ext4_unregister_li_request(sb);
	else {
		ext4_group_t first_not_zeroed;
		first_not_zeroed = ext4_has_uninit_itable(sb);
		ext4_register_li_request(sb, first_not_zeroed);
	}

	ext4_setup_system_zone(sb);
	if (sbi->s_journal == NULL && !(old_sb_flags & MS_RDONLY))
		ext4_commit_super(sb, 1);

#ifdef CONFIG_QUOTA
	/* Release old quota file names */
	for (i = 0; i < EXT4_MAXQUOTAS; i++)
		kfree(old_opts.s_qf_names[i]);
	if (enable_quota) {
		if (sb_any_quota_suspended(sb))
			dquot_resume(sb, -1);
		else if (ext4_has_feature_quota(sb)) {
			err = ext4_enable_quotas(sb);
			if (err)
				goto restore_opts;
		}
	}
#endif

	*flags = (*flags & ~MS_LAZYTIME) | (sb->s_flags & MS_LAZYTIME);
	ext4_msg(sb, KERN_INFO, "re-mounted. Opts: %s", orig_data);
	kfree(orig_data);
	return 0;

restore_opts:
	sb->s_flags = old_sb_flags;
	sbi->s_mount_opt = old_opts.s_mount_opt;
	sbi->s_mount_opt2 = old_opts.s_mount_opt2;
	sbi->s_resuid = old_opts.s_resuid;
	sbi->s_resgid = old_opts.s_resgid;
	sbi->s_commit_interval = old_opts.s_commit_interval;
	sbi->s_min_batch_time = old_opts.s_min_batch_time;
	sbi->s_max_batch_time = old_opts.s_max_batch_time;
#ifdef CONFIG_QUOTA
	sbi->s_jquota_fmt = old_opts.s_jquota_fmt;
	for (i = 0; i < EXT4_MAXQUOTAS; i++) {
		kfree(sbi->s_qf_names[i]);
		sbi->s_qf_names[i] = old_opts.s_qf_names[i];
	}
#endif
	kfree(orig_data);
	return err;
}

#ifdef CONFIG_QUOTA
static int ext4_statfs_project(struct super_block *sb,
			       kprojid_t projid, struct kstatfs *buf)
{
	struct kqid qid;
	struct dquot *dquot;
	u64 limit;
	u64 curblock;

	qid = make_kqid_projid(projid);
	dquot = dqget(sb, qid);
	if (IS_ERR(dquot))
		return PTR_ERR(dquot);
	spin_lock(&dq_data_lock);

	limit = (dquot->dq_dqb.dqb_bsoftlimit ?
		 dquot->dq_dqb.dqb_bsoftlimit :
		 dquot->dq_dqb.dqb_bhardlimit) >> sb->s_blocksize_bits;
	if (limit && buf->f_blocks > limit) {
		curblock = dquot->dq_dqb.dqb_curspace >> sb->s_blocksize_bits;
		buf->f_blocks = limit;
		buf->f_bfree = buf->f_bavail =
			(buf->f_blocks > curblock) ?
			 (buf->f_blocks - curblock) : 0;
	}

	limit = dquot->dq_dqb.dqb_isoftlimit ?
		dquot->dq_dqb.dqb_isoftlimit :
		dquot->dq_dqb.dqb_ihardlimit;
	if (limit && buf->f_files > limit) {
		buf->f_files = limit;
		buf->f_ffree =
			(buf->f_files > dquot->dq_dqb.dqb_curinodes) ?
			 (buf->f_files - dquot->dq_dqb.dqb_curinodes) : 0;
	}

	spin_unlock(&dq_data_lock);
	dqput(dquot);
	return 0;
}
#endif

static int ext4_statfs(struct dentry *dentry, struct kstatfs *buf)
{
	struct super_block *sb = dentry->d_sb;
	struct ext4_sb_info *sbi = EXT4_SB(sb);
	struct ext4_super_block *es = sbi->s_es;
	ext4_fsblk_t overhead = 0, resv_blocks;
	u64 fsid;
	s64 bfree;
	resv_blocks = EXT4_C2B(sbi, atomic64_read(&sbi->s_resv_clusters));

	if (!test_opt(sb, MINIX_DF))
		overhead = sbi->s_overhead;

	buf->f_type = EXT4_SUPER_MAGIC;
	buf->f_bsize = sb->s_blocksize;
	buf->f_blocks = ext4_blocks_count(es) - EXT4_C2B(sbi, overhead);
	bfree = percpu_counter_sum_positive(&sbi->s_freeclusters_counter) -
		percpu_counter_sum_positive(&sbi->s_dirtyclusters_counter);
	/* prevent underflow in case that few free space is available */
	buf->f_bfree = EXT4_C2B(sbi, max_t(s64, bfree, 0));
	buf->f_bavail = buf->f_bfree -
			(ext4_r_blocks_count(es) + resv_blocks +
			 ext4_sec_r_blocks_count(es));
	if (buf->f_bfree < (ext4_r_blocks_count(es) + resv_blocks +
				ext4_sec_r_blocks_count(es)))
		buf->f_bavail = 0;
	buf->f_files = le32_to_cpu(es->s_inodes_count);
	buf->f_ffree = percpu_counter_sum_positive(&sbi->s_freeinodes_counter);
	buf->f_namelen = EXT4_NAME_LEN;
	fsid = le64_to_cpup((void *)es->s_uuid) ^
	       le64_to_cpup((void *)es->s_uuid + sizeof(u64));
	buf->f_fsid.val[0] = fsid & 0xFFFFFFFFUL;
	buf->f_fsid.val[1] = (fsid >> 32) & 0xFFFFFFFFUL;

#ifdef CONFIG_QUOTA
	if (ext4_test_inode_flag(dentry->d_inode, EXT4_INODE_PROJINHERIT) &&
	    sb_has_quota_limits_enabled(sb, PRJQUOTA))
		ext4_statfs_project(sb, EXT4_I(dentry->d_inode)->i_projid, buf);
#endif
	return 0;
}

/* Helper function for writing quotas on sync - we need to start transaction
 * before quota file is locked for write. Otherwise the are possible deadlocks:
 * Process 1                         Process 2
 * ext4_create()                     quota_sync()
 *   jbd2_journal_start()                  write_dquot()
 *   dquot_initialize()                         down(dqio_mutex)
 *     down(dqio_mutex)                    jbd2_journal_start()
 *
 */

#ifdef CONFIG_QUOTA

static inline struct inode *dquot_to_inode(struct dquot *dquot)
{
	return sb_dqopt(dquot->dq_sb)->files[dquot->dq_id.type];
}

static int ext4_write_dquot(struct dquot *dquot)
{
	int ret, err;
	handle_t *handle;
	struct inode *inode;

	inode = dquot_to_inode(dquot);
	handle = ext4_journal_start(inode, EXT4_HT_QUOTA,
				    EXT4_QUOTA_TRANS_BLOCKS(dquot->dq_sb));
	if (IS_ERR(handle))
		return PTR_ERR(handle);
	ret = dquot_commit(dquot);
	err = ext4_journal_stop(handle);
	if (!ret)
		ret = err;
	return ret;
}

static int ext4_acquire_dquot(struct dquot *dquot)
{
	int ret, err;
	handle_t *handle;

	handle = ext4_journal_start(dquot_to_inode(dquot), EXT4_HT_QUOTA,
				    EXT4_QUOTA_INIT_BLOCKS(dquot->dq_sb));
	if (IS_ERR(handle))
		return PTR_ERR(handle);
	ret = dquot_acquire(dquot);
	err = ext4_journal_stop(handle);
	if (!ret)
		ret = err;
	return ret;
}

static int ext4_release_dquot(struct dquot *dquot)
{
	int ret, err;
	handle_t *handle;

	handle = ext4_journal_start(dquot_to_inode(dquot), EXT4_HT_QUOTA,
				    EXT4_QUOTA_DEL_BLOCKS(dquot->dq_sb));
	if (IS_ERR(handle)) {
		/* Release dquot anyway to avoid endless cycle in dqput() */
		dquot_release(dquot);
		return PTR_ERR(handle);
	}
	ret = dquot_release(dquot);
	err = ext4_journal_stop(handle);
	if (!ret)
		ret = err;
	return ret;
}

static int ext4_mark_dquot_dirty(struct dquot *dquot)
{
	struct super_block *sb = dquot->dq_sb;
	struct ext4_sb_info *sbi = EXT4_SB(sb);

	/* Are we journaling quotas? */
	if (ext4_has_feature_quota(sb) ||
	    sbi->s_qf_names[USRQUOTA] || sbi->s_qf_names[GRPQUOTA]) {
		dquot_mark_dquot_dirty(dquot);
		return ext4_write_dquot(dquot);
	} else {
		return dquot_mark_dquot_dirty(dquot);
	}
}

static int ext4_write_info(struct super_block *sb, int type)
{
	int ret, err;
	handle_t *handle;

	/* Data block + inode block */
	handle = ext4_journal_start(d_inode(sb->s_root), EXT4_HT_QUOTA, 2);
	if (IS_ERR(handle))
		return PTR_ERR(handle);
	ret = dquot_commit_info(sb, type);
	err = ext4_journal_stop(handle);
	if (!ret)
		ret = err;
	return ret;
}

/*
 * Turn on quotas during mount time - we need to find
 * the quota file and such...
 */
static int ext4_quota_on_mount(struct super_block *sb, int type)
{
	return dquot_quota_on_mount(sb, EXT4_SB(sb)->s_qf_names[type],
					EXT4_SB(sb)->s_jquota_fmt, type);
}

static void lockdep_set_quota_inode(struct inode *inode, int subclass)
{
	struct ext4_inode_info *ei = EXT4_I(inode);

	/* The first argument of lockdep_set_subclass has to be
	 * *exactly* the same as the argument to init_rwsem() --- in
	 * this case, in init_once() --- or lockdep gets unhappy
	 * because the name of the lock is set using the
	 * stringification of the argument to init_rwsem().
	 */
	(void) ei;	/* shut up clang warning if !CONFIG_LOCKDEP */
	lockdep_set_subclass(&ei->i_data_sem, subclass);
}

/*
 * Standard function to be called on quota_on
 */
static int ext4_quota_on(struct super_block *sb, int type, int format_id,
			 struct path *path)
{
	int err;

	if (!test_opt(sb, QUOTA))
		return -EINVAL;

	/* Quotafile not on the same filesystem? */
	if (path->dentry->d_sb != sb)
		return -EXDEV;
	/* Journaling quota? */
	if (EXT4_SB(sb)->s_qf_names[type]) {
		/* Quotafile not in fs root? */
		if (path->dentry->d_parent != sb->s_root)
			ext4_msg(sb, KERN_WARNING,
				"Quota file not on filesystem root. "
				"Journaled quota will not work");
	}

	/*
	 * When we journal data on quota file, we have to flush journal to see
	 * all updates to the file when we bypass pagecache...
	 */
	if (EXT4_SB(sb)->s_journal &&
	    ext4_should_journal_data(d_inode(path->dentry))) {
		/*
		 * We don't need to lock updates but journal_flush() could
		 * otherwise be livelocked...
		 */
		jbd2_journal_lock_updates(EXT4_SB(sb)->s_journal);
		err = jbd2_journal_flush(EXT4_SB(sb)->s_journal);
		jbd2_journal_unlock_updates(EXT4_SB(sb)->s_journal);
		if (err)
			return err;
	}
	lockdep_set_quota_inode(path->dentry->d_inode, I_DATA_SEM_QUOTA);
	err = dquot_quota_on(sb, type, format_id, path);
	if (err)
		lockdep_set_quota_inode(path->dentry->d_inode,
					     I_DATA_SEM_NORMAL);
	return err;
}

static int ext4_quota_enable(struct super_block *sb, int type, int format_id,
			     unsigned int flags)
{
	int err;
	struct inode *qf_inode;
	unsigned long qf_inums[EXT4_MAXQUOTAS] = {
		le32_to_cpu(EXT4_SB(sb)->s_es->s_usr_quota_inum),
		le32_to_cpu(EXT4_SB(sb)->s_es->s_grp_quota_inum),
		le32_to_cpu(EXT4_SB(sb)->s_es->s_prj_quota_inum)
	};

	BUG_ON(!ext4_has_feature_quota(sb));

	if (!qf_inums[type])
		return -EPERM;

	qf_inode = ext4_iget(sb, qf_inums[type]);
	if (IS_ERR(qf_inode)) {
		ext4_error(sb, "Bad quota inode # %lu", qf_inums[type]);
		return PTR_ERR(qf_inode);
	}

	/* Don't account quota for quota files to avoid recursion */
	qf_inode->i_flags |= S_NOQUOTA;
	lockdep_set_quota_inode(qf_inode, I_DATA_SEM_QUOTA);
	err = dquot_enable(qf_inode, type, format_id, flags);
	iput(qf_inode);
	if (err)
		lockdep_set_quota_inode(qf_inode, I_DATA_SEM_NORMAL);

	return err;
}

/* Enable usage tracking for all quota types. */
static int ext4_enable_quotas(struct super_block *sb)
{
	int type, err = 0;
	unsigned long qf_inums[EXT4_MAXQUOTAS] = {
		le32_to_cpu(EXT4_SB(sb)->s_es->s_usr_quota_inum),
		le32_to_cpu(EXT4_SB(sb)->s_es->s_grp_quota_inum),
		le32_to_cpu(EXT4_SB(sb)->s_es->s_prj_quota_inum)
	};
	bool quota_mopt[EXT4_MAXQUOTAS] = {
		test_opt(sb, USRQUOTA),
		test_opt(sb, GRPQUOTA),
		test_opt(sb, PRJQUOTA),
	};

	sb_dqopt(sb)->flags |= DQUOT_QUOTA_SYS_FILE;
	for (type = 0; type < EXT4_MAXQUOTAS; type++) {
		if (qf_inums[type]) {
			err = ext4_quota_enable(sb, type, QFMT_VFS_V1,
				DQUOT_USAGE_ENABLED |
				(quota_mopt[type] ? DQUOT_LIMITS_ENABLED : 0));
			if (err) {
				for (type--; type >= 0; type--)
					dquot_quota_off(sb, type);

				ext4_warning(sb,
					"Failed to enable quota tracking "
					"(type=%d, err=%d). Please run "
					"e2fsck to fix.", type, err);
				return err;
			}
		}
	}
	return 0;
}

static int ext4_quota_off(struct super_block *sb, int type)
{
	struct inode *inode = sb_dqopt(sb)->files[type];
	handle_t *handle;

	/* Force all delayed allocation blocks to be allocated.
	 * Caller already holds s_umount sem */
	if (test_opt(sb, DELALLOC))
		sync_filesystem(sb);

	if (!inode)
		goto out;

	/* Update modification times of quota files when userspace can
	 * start looking at them */
	handle = ext4_journal_start(inode, EXT4_HT_QUOTA, 1);
	if (IS_ERR(handle))
		goto out;
	inode->i_mtime = inode->i_ctime = CURRENT_TIME;
	ext4_mark_inode_dirty(handle, inode);
	ext4_journal_stop(handle);

out:
	return dquot_quota_off(sb, type);
}

/* Read data from quotafile - avoid pagecache and such because we cannot afford
 * acquiring the locks... As quota files are never truncated and quota code
 * itself serializes the operations (and no one else should touch the files)
 * we don't have to be afraid of races */
static ssize_t ext4_quota_read(struct super_block *sb, int type, char *data,
			       size_t len, loff_t off)
{
	struct inode *inode = sb_dqopt(sb)->files[type];
	ext4_lblk_t blk = off >> EXT4_BLOCK_SIZE_BITS(sb);
	int offset = off & (sb->s_blocksize - 1);
	int tocopy;
	size_t toread;
	struct buffer_head *bh;
	loff_t i_size = i_size_read(inode);

	if (off > i_size)
		return 0;
	if (off+len > i_size)
		len = i_size-off;
	toread = len;
	while (toread > 0) {
		tocopy = sb->s_blocksize - offset < toread ?
				sb->s_blocksize - offset : toread;
		bh = ext4_bread(NULL, inode, blk, 0);
		if (IS_ERR(bh))
			return PTR_ERR(bh);
		if (!bh)	/* A hole? */
			memset(data, 0, tocopy);
		else
			memcpy(data, bh->b_data+offset, tocopy);
		brelse(bh);
		offset = 0;
		toread -= tocopy;
		data += tocopy;
		blk++;
	}
	return len;
}

/* Write to quotafile (we know the transaction is already started and has
 * enough credits) */
static ssize_t ext4_quota_write(struct super_block *sb, int type,
				const char *data, size_t len, loff_t off)
{
	struct inode *inode = sb_dqopt(sb)->files[type];
	ext4_lblk_t blk = off >> EXT4_BLOCK_SIZE_BITS(sb);
	int err, offset = off & (sb->s_blocksize - 1);
	int retries = 0;
	struct buffer_head *bh;
	handle_t *handle = journal_current_handle();

	if (EXT4_SB(sb)->s_journal && !handle) {
		ext4_msg(sb, KERN_WARNING, "Quota write (off=%llu, len=%llu)"
			" cancelled because transaction is not started",
			(unsigned long long)off, (unsigned long long)len);
		return -EIO;
	}
	/*
	 * Since we account only one data block in transaction credits,
	 * then it is impossible to cross a block boundary.
	 */
	if (sb->s_blocksize - offset < len) {
		ext4_msg(sb, KERN_WARNING, "Quota write (off=%llu, len=%llu)"
			" cancelled because not block aligned",
			(unsigned long long)off, (unsigned long long)len);
		return -EIO;
	}

	do {
		bh = ext4_bread(handle, inode, blk,
				EXT4_GET_BLOCKS_CREATE |
				EXT4_GET_BLOCKS_METADATA_NOFAIL);
	} while (IS_ERR(bh) && (PTR_ERR(bh) == -ENOSPC) &&
		 ext4_should_retry_alloc(inode->i_sb, &retries));
	if (IS_ERR(bh))
		return PTR_ERR(bh);
	if (!bh)
		goto out;
	BUFFER_TRACE(bh, "get write access");
	err = ext4_journal_get_write_access(handle, bh);
	if (err) {
		brelse(bh);
		return err;
	}
	lock_buffer(bh);
	memcpy(bh->b_data+offset, data, len);
	flush_dcache_page(bh->b_page);
	unlock_buffer(bh);
	err = ext4_handle_dirty_metadata(handle, NULL, bh);
	brelse(bh);
out:
	if (inode->i_size < off + len) {
		i_size_write(inode, off + len);
		EXT4_I(inode)->i_disksize = inode->i_size;
		ext4_mark_inode_dirty(handle, inode);
	}
	return len;
}

static int ext4_get_next_id(struct super_block *sb, struct kqid *qid)
{
	const struct quota_format_ops	*ops;

	if (!sb_has_quota_loaded(sb, qid->type))
		return -ESRCH;
	ops = sb_dqopt(sb)->ops[qid->type];
	if (!ops || !ops->get_next_id)
		return -ENOSYS;
	return dquot_get_next_id(sb, qid);
}
#endif

void print_iloc_info(struct super_block *sb, struct ext4_iloc iloc)
{
	/* for debugging, woojoong.lee */
	printk(KERN_ERR "iloc info, offset : %lu,", iloc.offset);
	printk(KERN_ERR " group# : %u\n", iloc.block_group);
	printk(KERN_ERR "sb info, inodes per group : %lu,",
			EXT4_SB(sb)->s_inodes_per_group);
	printk(KERN_ERR " inode size : %d\n", EXT4_SB(sb)->s_inode_size);
	print_bh(sb, iloc.bh, 0, EXT4_BLOCK_SIZE(sb));
	/* end */
}

/* for debugging, sangwoo2.lee */
void print_bh(struct super_block *sb, struct buffer_head *bh
		, int start, int len)
{
	if (bh) {
		printk(KERN_ERR " print_bh: bh %p,"
				" bh->b_size %lu, bh->b_data %p\n",
				(void *) bh, (long unsigned int) bh->b_size,
				(void *) bh->b_data);
		print_block_data(sb, bh->b_blocknr, bh->b_data, start, len);
		/* Debugging for FDE device */
		if (le32_to_cpu(EXT4_SB(sb)->s_es->s_sec_magic)
				== EXT4_SEC_DATA_MAGIC) {
			lock_buffer(bh);
			bh->b_end_io = end_buffer_read_sync;
			get_bh(bh);
			set_buffer_bypass(bh);
			submit_bh(REQ_OP_READ, 0, bh);
			wait_on_buffer(bh);
			if (buffer_uptodate(bh))
				print_block_data(sb, bh->b_blocknr, bh->b_data,
						 start, len);
		}
	} else {
		printk(KERN_ERR " print_bh: bh is null!\n");
	}
}

void print_block_data(struct super_block *sb, sector_t blocknr,
		unsigned char *data_to_dump, int start, int len)
{
	int i, j;
	int bh_offset = (start / 16) * 16;
	char row_data[17] = { 0, };
	char row_hex[50] = { 0, };
	char ch;
	struct mount *m = NULL;

	printk(KERN_ERR "As EXT4-fs error, printing data in hex\n");
	printk(KERN_ERR " [partition info] s_id : %s, start sector# : %lu\n",
			sb->s_id,
			(long unsigned int) sb->s_bdev->bd_part->start_sect);
	printk(KERN_ERR " dump block# : %lu, start offset(byte) : %d\n",
			(long unsigned int) blocknr, start);
	printk(KERN_ERR " length(byte) : %d, data_to_dump 0x%p\n",
			len, (void *)data_to_dump);
	if (!list_empty(&sb->s_mounts)) {
		m = list_first_entry(&sb->s_mounts, struct mount, mnt_instance);
		if (m)
			printk(KERN_ERR " mountpoint : %s\n",
				m->mnt_mountpoint->d_name.name);
	}
	printk(KERN_ERR "-------------------------------------------------\n");

	for (i = 0; i < (len + 15) / 16; i++) {
		for (j = 0; j < 16; j++) {
			ch = *(data_to_dump + bh_offset + j);
			if (start <= bh_offset + j
					&& start + len > bh_offset + j) {

				if (isascii(ch) && isprint(ch))
					sprintf(row_data + j, "%c", ch);
				else
					sprintf(row_data + j, ".");

				sprintf(row_hex + (j * 3), "%2.2x ", ch);
			} else {
				sprintf(row_data + j, " ");
				sprintf(row_hex + (j * 3), "-- ");
			}
		}

		printk(KERN_ERR "0x%4.4x : %s | %s\n",
			bh_offset, row_hex, row_data);
		bh_offset += 16;
	}
	printk(KERN_ERR "-------------------------------------------------\n");
}
/* for debugging */

static struct dentry *ext4_mount(struct file_system_type *fs_type, int flags,
		       const char *dev_name, void *data)
{
	return mount_bdev(fs_type, flags, dev_name, data, ext4_fill_super);
}

#if !defined(CONFIG_EXT2_FS) && !defined(CONFIG_EXT2_FS_MODULE) && defined(CONFIG_EXT4_USE_FOR_EXT2)
static inline void register_as_ext2(void)
{
	int err = register_filesystem(&ext2_fs_type);
	if (err)
		printk(KERN_WARNING
		       "EXT4-fs: Unable to register as ext2 (%d)\n", err);
}

static inline void unregister_as_ext2(void)
{
	unregister_filesystem(&ext2_fs_type);
}

static inline int ext2_feature_set_ok(struct super_block *sb)
{
	if (ext4_has_unknown_ext2_incompat_features(sb))
		return 0;
	if (sb->s_flags & MS_RDONLY)
		return 1;
	if (ext4_has_unknown_ext2_ro_compat_features(sb))
		return 0;
	return 1;
}
#else
static inline void register_as_ext2(void) { }
static inline void unregister_as_ext2(void) { }
static inline int ext2_feature_set_ok(struct super_block *sb) { return 0; }
#endif

static inline void register_as_ext3(void)
{
	int err = register_filesystem(&ext3_fs_type);
	if (err)
		printk(KERN_WARNING
		       "EXT4-fs: Unable to register as ext3 (%d)\n", err);
}

static inline void unregister_as_ext3(void)
{
	unregister_filesystem(&ext3_fs_type);
}

static inline int ext3_feature_set_ok(struct super_block *sb)
{
	if (ext4_has_unknown_ext3_incompat_features(sb))
		return 0;
	if (!ext4_has_feature_journal(sb))
		return 0;
	if (sb->s_flags & MS_RDONLY)
		return 1;
	if (ext4_has_unknown_ext3_ro_compat_features(sb))
		return 0;
	return 1;
}

static struct file_system_type ext4_fs_type = {
	.owner		= THIS_MODULE,
	.name		= "ext4",
	.mount		= ext4_mount,
	.kill_sb	= kill_block_super,
	.fs_flags	= FS_REQUIRES_DEV,
};
MODULE_ALIAS_FS("ext4");

/* Shared across all ext4 file systems */
wait_queue_head_t ext4__ioend_wq[EXT4_WQ_HASH_SZ];

static int __init ext4_init_fs(void)
{
	int i, err;

	ratelimit_state_init(&ext4_mount_msg_ratelimit, 30 * HZ, 64);
	ext4_li_info = NULL;
	mutex_init(&ext4_li_mtx);

	/* Build-time check for flags consistency */
	ext4_check_flag_values();

	for (i = 0; i < EXT4_WQ_HASH_SZ; i++)
		init_waitqueue_head(&ext4__ioend_wq[i]);

	err = ext4_init_es();
	if (err)
		return err;

	err = ext4_init_pageio();
	if (err)
		goto out5;

	err = ext4_init_system_zone();
	if (err)
		goto out4;

	err = ext4_init_sysfs();
	if (err)
		goto out3;

	err = ext4_init_mballoc();
	if (err)
		goto out2;
	err = init_inodecache();
	if (err)
		goto out1;
	register_as_ext3();
	register_as_ext2();
	err = register_filesystem(&ext4_fs_type);
	if (err)
		goto out;

	return 0;
out:
	unregister_as_ext2();
	unregister_as_ext3();
	destroy_inodecache();
out1:
	ext4_exit_mballoc();
out2:
	ext4_exit_sysfs();
out3:
	ext4_exit_system_zone();
out4:
	ext4_exit_pageio();
out5:
	ext4_exit_es();

	return err;
}

static void __exit ext4_exit_fs(void)
{
	ext4_destroy_lazyinit_thread();
	unregister_as_ext2();
	unregister_as_ext3();
	unregister_filesystem(&ext4_fs_type);
	destroy_inodecache();
	ext4_exit_mballoc();
	ext4_exit_sysfs();
	ext4_exit_system_zone();
	ext4_exit_pageio();
	ext4_exit_es();
}

MODULE_AUTHOR("Remy Card, Stephen Tweedie, Andrew Morton, Andreas Dilger, Theodore Ts'o and others");
MODULE_DESCRIPTION("Fourth Extended Filesystem");
MODULE_LICENSE("GPL");
module_init(ext4_init_fs)
module_exit(ext4_exit_fs)<|MERGE_RESOLUTION|>--- conflicted
+++ resolved
@@ -4750,21 +4750,19 @@
 	if (!sbh || block_device_ejected(sb))
 		return error;
 
-<<<<<<< HEAD
 	if (unlikely(le16_to_cpu(es->s_magic) != EXT4_SUPER_MAGIC)) {
 		print_bh(sb, sbh, 0, EXT4_BLOCK_SIZE(sb));
 		if (test_opt(sb, ERRORS_PANIC))
 			panic("EXT4(Can not find EXT4_SUPER_MAGIC");
 		return -EIO;
 	}
-=======
+
 	/*
 	 * The superblock bh should be mapped, but it might not be if the
 	 * device was hot-removed. Not much we can do but fail the I/O.
 	 */
 	if (!buffer_mapped(sbh))
 		return error;
->>>>>>> d4260eed
 
 	/*
 	 * If the file system is mounted read-only, don't update the
