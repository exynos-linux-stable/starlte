/*
 *  ext4.h
 *
 * Copyright (C) 1992, 1993, 1994, 1995
 * Remy Card (card@masi.ibp.fr)
 * Laboratoire MASI - Institut Blaise Pascal
 * Universite Pierre et Marie Curie (Paris VI)
 *
 *  from
 *
 *  linux/include/linux/minix_fs.h
 *
 *  Copyright (C) 1991, 1992  Linus Torvalds
 */

#ifndef _EXT4_H
#define _EXT4_H

#include <linux/types.h>
#include <linux/blkdev.h>
#include <linux/magic.h>
#include <linux/jbd2.h>
#include <linux/quota.h>
#include <linux/rwsem.h>
#include <linux/rbtree.h>
#include <linux/seqlock.h>
#include <linux/mutex.h>
#include <linux/timer.h>
#include <linux/version.h>
#include <linux/wait.h>
#include <linux/blockgroup_lock.h>
#include <linux/percpu_counter.h>
#include <linux/ratelimit.h>
#include <crypto/hash.h>
#include <linux/falloc.h>
#include <linux/percpu-rwsem.h>
#ifdef __KERNEL__
#include <linux/compat.h>
#endif

#define __FS_HAS_ENCRYPTION IS_ENABLED(CONFIG_EXT4_FS_ENCRYPTION)
#include <linux/fscrypt.h>

/*
 * The fourth extended filesystem constants/structures
 */

/*
 * with AGGRESSIVE_CHECK allocator runs consistency checks over
 * structures. these checks slow things down a lot
 */
#define AGGRESSIVE_CHECK__

/*
 * with DOUBLE_CHECK defined mballoc creates persistent in-core
 * bitmaps, maintains and uses them to check for double allocations
 */
#define DOUBLE_CHECK__

/*
 * Define EXT4FS_DEBUG to produce debug messages
 */
#undef EXT4FS_DEBUG

/*
 * Debug code
 */
#ifdef EXT4FS_DEBUG
#define ext4_debug(f, a...)						\
	do {								\
		printk(KERN_DEBUG "EXT4-fs DEBUG (%s, %d): %s:",	\
			__FILE__, __LINE__, __func__);			\
		printk(KERN_DEBUG f, ## a);				\
	} while (0)
#else
#define ext4_debug(fmt, ...)	no_printk(fmt, ##__VA_ARGS__)
#endif

/*
 * Turn on EXT_DEBUG to get lots of info about extents operations.
 */
#define EXT_DEBUG__
#ifdef EXT_DEBUG
#define ext_debug(fmt, ...)	printk(fmt, ##__VA_ARGS__)
#else
#define ext_debug(fmt, ...)	no_printk(fmt, ##__VA_ARGS__)
#endif

/* data type for block offset of block group */
typedef int ext4_grpblk_t;

/* data type for filesystem-wide blocks number */
typedef unsigned long long ext4_fsblk_t;

/* data type for file logical block number */
typedef __u32 ext4_lblk_t;

/* data type for block group number */
typedef unsigned int ext4_group_t;

enum SHIFT_DIRECTION {
	SHIFT_LEFT = 0,
	SHIFT_RIGHT,
};

/*
 * Flags used in mballoc's allocation_context flags field.
 *
 * Also used to show what's going on for debugging purposes when the
 * flag field is exported via the traceport interface
 */

/* prefer goal again. length */
#define EXT4_MB_HINT_MERGE		0x0001
/* blocks already reserved */
#define EXT4_MB_HINT_RESERVED		0x0002
/* metadata is being allocated */
#define EXT4_MB_HINT_METADATA		0x0004
/* first blocks in the file */
#define EXT4_MB_HINT_FIRST		0x0008
/* search for the best chunk */
#define EXT4_MB_HINT_BEST		0x0010
/* data is being allocated */
#define EXT4_MB_HINT_DATA		0x0020
/* don't preallocate (for tails) */
#define EXT4_MB_HINT_NOPREALLOC		0x0040
/* allocate for locality group */
#define EXT4_MB_HINT_GROUP_ALLOC	0x0080
/* allocate goal blocks or none */
#define EXT4_MB_HINT_GOAL_ONLY		0x0100
/* goal is meaningful */
#define EXT4_MB_HINT_TRY_GOAL		0x0200
/* blocks already pre-reserved by delayed allocation */
#define EXT4_MB_DELALLOC_RESERVED	0x0400
/* We are doing stream allocation */
#define EXT4_MB_STREAM_ALLOC		0x0800
/* Use reserved root blocks if needed */
#define EXT4_MB_USE_ROOT_BLOCKS		0x1000
/* Use blocks from reserved pool */
#define EXT4_MB_USE_RESERVED		0x2000

struct ext4_allocation_request {
	/* target inode for block we're allocating */
	struct inode *inode;
	/* how many blocks we want to allocate */
	unsigned int len;
	/* logical block in target inode */
	ext4_lblk_t logical;
	/* the closest logical allocated block to the left */
	ext4_lblk_t lleft;
	/* the closest logical allocated block to the right */
	ext4_lblk_t lright;
	/* phys. target (a hint) */
	ext4_fsblk_t goal;
	/* phys. block for the closest logical allocated block to the left */
	ext4_fsblk_t pleft;
	/* phys. block for the closest logical allocated block to the right */
	ext4_fsblk_t pright;
	/* flags. see above EXT4_MB_HINT_* */
	unsigned int flags;
};

/*
 * Logical to physical block mapping, used by ext4_map_blocks()
 *
 * This structure is used to pass requests into ext4_map_blocks() as
 * well as to store the information returned by ext4_map_blocks().  It
 * takes less room on the stack than a struct buffer_head.
 */
#define EXT4_MAP_NEW		(1 << BH_New)
#define EXT4_MAP_MAPPED		(1 << BH_Mapped)
#define EXT4_MAP_UNWRITTEN	(1 << BH_Unwritten)
#define EXT4_MAP_BOUNDARY	(1 << BH_Boundary)
#define EXT4_MAP_FLAGS		(EXT4_MAP_NEW | EXT4_MAP_MAPPED |\
				 EXT4_MAP_UNWRITTEN | EXT4_MAP_BOUNDARY)

struct ext4_map_blocks {
	ext4_fsblk_t m_pblk;
	ext4_lblk_t m_lblk;
	unsigned int m_len;
	unsigned int m_flags;
};

/*
 * Flags for ext4_io_end->flags
 */
#define	EXT4_IO_END_UNWRITTEN	0x0001

/*
 * For converting unwritten extents on a work queue. 'handle' is used for
 * buffered writeback.
 */
typedef struct ext4_io_end {
	struct list_head	list;		/* per-file finished IO list */
	handle_t		*handle;	/* handle reserved for extent
						 * conversion */
	struct inode		*inode;		/* file being written to */
	struct bio		*bio;		/* Linked list of completed
						 * bios covering the extent */
	unsigned int		flag;		/* unwritten or not */
	atomic_t		count;		/* reference counter */
	loff_t			offset;		/* offset in the file */
	ssize_t			size;		/* size of the extent */
} ext4_io_end_t;

struct ext4_io_submit {
	struct writeback_control *io_wbc;
	struct bio		*io_bio;
	ext4_io_end_t		*io_end;
	sector_t		io_next_block;
};

/*
 * Special inodes numbers
 */
#define	EXT4_BAD_INO		 1	/* Bad blocks inode */
#define EXT4_ROOT_INO		 2	/* Root inode */
#define EXT4_USR_QUOTA_INO	 3	/* User quota inode */
#define EXT4_GRP_QUOTA_INO	 4	/* Group quota inode */
#define EXT4_BOOT_LOADER_INO	 5	/* Boot loader inode */
#define EXT4_UNDEL_DIR_INO	 6	/* Undelete directory inode */
#define EXT4_RESIZE_INO		 7	/* Reserved group descriptors inode */
#define EXT4_JOURNAL_INO	 8	/* Journal inode */

/* First non-reserved inode for old ext4 filesystems */
#define EXT4_GOOD_OLD_FIRST_INO	11

/*
 * Maximal count of links to a file
 */
#define EXT4_LINK_MAX		65000

/*
 * Macro-instructions used to manage several block sizes
 */
#define EXT4_MIN_BLOCK_SIZE		1024
#define	EXT4_MAX_BLOCK_SIZE		65536
#define EXT4_MIN_BLOCK_LOG_SIZE		10
#define EXT4_MAX_BLOCK_LOG_SIZE		16
#define EXT4_MAX_CLUSTER_LOG_SIZE	30
#ifdef __KERNEL__
# define EXT4_BLOCK_SIZE(s)		((s)->s_blocksize)
#else
# define EXT4_BLOCK_SIZE(s)		(EXT4_MIN_BLOCK_SIZE << (s)->s_log_block_size)
#endif
#define	EXT4_ADDR_PER_BLOCK(s)		(EXT4_BLOCK_SIZE(s) / sizeof(__u32))
#define EXT4_CLUSTER_SIZE(s)		(EXT4_BLOCK_SIZE(s) << \
					 EXT4_SB(s)->s_cluster_bits)
#ifdef __KERNEL__
# define EXT4_BLOCK_SIZE_BITS(s)	((s)->s_blocksize_bits)
# define EXT4_CLUSTER_BITS(s)		(EXT4_SB(s)->s_cluster_bits)
#else
# define EXT4_BLOCK_SIZE_BITS(s)	((s)->s_log_block_size + 10)
#endif
#ifdef __KERNEL__
#define	EXT4_ADDR_PER_BLOCK_BITS(s)	(EXT4_SB(s)->s_addr_per_block_bits)
#define EXT4_INODE_SIZE(s)		(EXT4_SB(s)->s_inode_size)
#define EXT4_FIRST_INO(s)		(EXT4_SB(s)->s_first_ino)
#else
#define EXT4_INODE_SIZE(s)	(((s)->s_rev_level == EXT4_GOOD_OLD_REV) ? \
				 EXT4_GOOD_OLD_INODE_SIZE : \
				 (s)->s_inode_size)
#define EXT4_FIRST_INO(s)	(((s)->s_rev_level == EXT4_GOOD_OLD_REV) ? \
				 EXT4_GOOD_OLD_FIRST_INO : \
				 (s)->s_first_ino)
#endif
#define EXT4_BLOCK_ALIGN(size, blkbits)		ALIGN((size), (1 << (blkbits)))
#define EXT4_MAX_BLOCKS(size, offset, blkbits) \
	((EXT4_BLOCK_ALIGN(size + offset, blkbits) >> blkbits) - (offset >> \
								  blkbits))

/* Translate a block number to a cluster number */
#define EXT4_B2C(sbi, blk)	((blk) >> (sbi)->s_cluster_bits)
/* Translate a cluster number to a block number */
#define EXT4_C2B(sbi, cluster)	((cluster) << (sbi)->s_cluster_bits)
/* Translate # of blks to # of clusters */
#define EXT4_NUM_B2C(sbi, blks)	(((blks) + (sbi)->s_cluster_ratio - 1) >> \
				 (sbi)->s_cluster_bits)
/* Mask out the low bits to get the starting block of the cluster */
#define EXT4_PBLK_CMASK(s, pblk) ((pblk) &				\
				  ~((ext4_fsblk_t) (s)->s_cluster_ratio - 1))
#define EXT4_LBLK_CMASK(s, lblk) ((lblk) &				\
				  ~((ext4_lblk_t) (s)->s_cluster_ratio - 1))
/* Get the cluster offset */
#define EXT4_PBLK_COFF(s, pblk) ((pblk) &				\
				 ((ext4_fsblk_t) (s)->s_cluster_ratio - 1))
#define EXT4_LBLK_COFF(s, lblk) ((lblk) &				\
				 ((ext4_lblk_t) (s)->s_cluster_ratio - 1))

/*
 * Structure of a blocks group descriptor
 */
struct ext4_group_desc
{
	__le32	bg_block_bitmap_lo;	/* Blocks bitmap block */
	__le32	bg_inode_bitmap_lo;	/* Inodes bitmap block */
	__le32	bg_inode_table_lo;	/* Inodes table block */
	__le16	bg_free_blocks_count_lo;/* Free blocks count */
	__le16	bg_free_inodes_count_lo;/* Free inodes count */
	__le16	bg_used_dirs_count_lo;	/* Directories count */
	__le16	bg_flags;		/* EXT4_BG_flags (INODE_UNINIT, etc) */
	__le32  bg_exclude_bitmap_lo;   /* Exclude bitmap for snapshots */
	__le16  bg_block_bitmap_csum_lo;/* crc32c(s_uuid+grp_num+bbitmap) LE */
	__le16  bg_inode_bitmap_csum_lo;/* crc32c(s_uuid+grp_num+ibitmap) LE */
	__le16  bg_itable_unused_lo;	/* Unused inodes count */
	__le16  bg_checksum;		/* crc16(sb_uuid+group+desc) */
	__le32	bg_block_bitmap_hi;	/* Blocks bitmap block MSB */
	__le32	bg_inode_bitmap_hi;	/* Inodes bitmap block MSB */
	__le32	bg_inode_table_hi;	/* Inodes table block MSB */
	__le16	bg_free_blocks_count_hi;/* Free blocks count MSB */
	__le16	bg_free_inodes_count_hi;/* Free inodes count MSB */
	__le16	bg_used_dirs_count_hi;	/* Directories count MSB */
	__le16  bg_itable_unused_hi;    /* Unused inodes count MSB */
	__le32  bg_exclude_bitmap_hi;   /* Exclude bitmap block MSB */
	__le16  bg_block_bitmap_csum_hi;/* crc32c(s_uuid+grp_num+bbitmap) BE */
	__le16  bg_inode_bitmap_csum_hi;/* crc32c(s_uuid+grp_num+ibitmap) BE */
	__u32   bg_reserved;
};

#define EXT4_BG_INODE_BITMAP_CSUM_HI_END	\
	(offsetof(struct ext4_group_desc, bg_inode_bitmap_csum_hi) + \
	 sizeof(__le16))
#define EXT4_BG_BLOCK_BITMAP_CSUM_HI_END	\
	(offsetof(struct ext4_group_desc, bg_block_bitmap_csum_hi) + \
	 sizeof(__le16))

/*
 * Structure of a flex block group info
 */

struct flex_groups {
	atomic64_t	free_clusters;
	atomic_t	free_inodes;
	atomic_t	used_dirs;
};

#define EXT4_BG_INODE_UNINIT	0x0001 /* Inode table/bitmap not in use */
#define EXT4_BG_BLOCK_UNINIT	0x0002 /* Block bitmap not in use */
#define EXT4_BG_INODE_ZEROED	0x0004 /* On-disk itable initialized to zero */

/*
 * Macro-instructions used to manage group descriptors
 */
#define EXT4_MIN_DESC_SIZE		32
#define EXT4_MIN_DESC_SIZE_64BIT	64
#define	EXT4_MAX_DESC_SIZE		EXT4_MIN_BLOCK_SIZE
#define EXT4_DESC_SIZE(s)		(EXT4_SB(s)->s_desc_size)
#ifdef __KERNEL__
# define EXT4_BLOCKS_PER_GROUP(s)	(EXT4_SB(s)->s_blocks_per_group)
# define EXT4_CLUSTERS_PER_GROUP(s)	(EXT4_SB(s)->s_clusters_per_group)
# define EXT4_DESC_PER_BLOCK(s)		(EXT4_SB(s)->s_desc_per_block)
# define EXT4_INODES_PER_GROUP(s)	(EXT4_SB(s)->s_inodes_per_group)
# define EXT4_DESC_PER_BLOCK_BITS(s)	(EXT4_SB(s)->s_desc_per_block_bits)
#else
# define EXT4_BLOCKS_PER_GROUP(s)	((s)->s_blocks_per_group)
# define EXT4_DESC_PER_BLOCK(s)		(EXT4_BLOCK_SIZE(s) / EXT4_DESC_SIZE(s))
# define EXT4_INODES_PER_GROUP(s)	((s)->s_inodes_per_group)
#endif

/*
 * Constants relative to the data blocks
 */
#define	EXT4_NDIR_BLOCKS		12
#define	EXT4_IND_BLOCK			EXT4_NDIR_BLOCKS
#define	EXT4_DIND_BLOCK			(EXT4_IND_BLOCK + 1)
#define	EXT4_TIND_BLOCK			(EXT4_DIND_BLOCK + 1)
#define	EXT4_N_BLOCKS			(EXT4_TIND_BLOCK + 1)

/*
 * Inode flags
 */
#define	EXT4_SECRM_FL			0x00000001 /* Secure deletion */
#define	EXT4_UNRM_FL			0x00000002 /* Undelete */
#define	EXT4_COMPR_FL			0x00000004 /* Compress file */
#define EXT4_SYNC_FL			0x00000008 /* Synchronous updates */
#define EXT4_IMMUTABLE_FL		0x00000010 /* Immutable file */
#define EXT4_APPEND_FL			0x00000020 /* writes to file may only append */
#define EXT4_NODUMP_FL			0x00000040 /* do not dump file */
#define EXT4_NOATIME_FL			0x00000080 /* do not update atime */
/* Reserved for compression usage... */
#define EXT4_DIRTY_FL			0x00000100
#define EXT4_COMPRBLK_FL		0x00000200 /* One or more compressed clusters */
#define EXT4_NOCOMPR_FL			0x00000400 /* Don't compress */
	/* nb: was previously EXT2_ECOMPR_FL */
#define EXT4_ENCRYPT_FL			0x00000800 /* encrypted file */
/* End compression flags --- maybe not all used */
#define EXT4_INDEX_FL			0x00001000 /* hash-indexed directory */
#define EXT4_IMAGIC_FL			0x00002000 /* AFS directory */
#define EXT4_JOURNAL_DATA_FL		0x00004000 /* file data should be journaled */
#define EXT4_NOTAIL_FL			0x00008000 /* file tail should not be merged */
#define EXT4_DIRSYNC_FL			0x00010000 /* dirsync behaviour (directories only) */
#define EXT4_TOPDIR_FL			0x00020000 /* Top of directory hierarchies*/
#define EXT4_HUGE_FILE_FL               0x00040000 /* Set to each huge file */
#define EXT4_EXTENTS_FL			0x00080000 /* Inode uses extents */
#define EXT4_EA_INODE_FL	        0x00200000 /* Inode used for large EA */
#define EXT4_EOFBLOCKS_FL		0x00400000 /* Blocks allocated beyond EOF */
#define EXT4_INLINE_DATA_FL		0x10000000 /* Inode has inline data. */
#define EXT4_PROJINHERIT_FL		0x20000000 /* Create with parents projid */
#define EXT4_RESERVED_FL		0x80000000 /* reserved for ext4 lib */

#define EXT4_FL_USER_VISIBLE		0x304BDFFF /* User visible flags */
#define EXT4_FL_USER_MODIFIABLE		0x204380FF /* User modifiable flags */

#define EXT4_FL_XFLAG_VISIBLE		(EXT4_SYNC_FL | \
					 EXT4_IMMUTABLE_FL | \
					 EXT4_APPEND_FL | \
					 EXT4_NODUMP_FL | \
					 EXT4_NOATIME_FL | \
					 EXT4_PROJINHERIT_FL)

/* Flags that should be inherited by new inodes from their parent. */
#define EXT4_FL_INHERITED (EXT4_SECRM_FL | EXT4_UNRM_FL | EXT4_COMPR_FL |\
			   EXT4_SYNC_FL | EXT4_NODUMP_FL | EXT4_NOATIME_FL |\
			   EXT4_NOCOMPR_FL | EXT4_JOURNAL_DATA_FL |\
			   EXT4_NOTAIL_FL | EXT4_DIRSYNC_FL |\
			   EXT4_PROJINHERIT_FL)

/* Flags that are appropriate for regular files (all but dir-specific ones). */
#define EXT4_REG_FLMASK (~(EXT4_DIRSYNC_FL | EXT4_TOPDIR_FL))

/* Flags that are appropriate for non-directories/regular files. */
#define EXT4_OTHER_FLMASK (EXT4_NODUMP_FL | EXT4_NOATIME_FL)

/* Mask out flags that are inappropriate for the given type of inode. */
static inline __u32 ext4_mask_flags(umode_t mode, __u32 flags)
{
	if (S_ISDIR(mode))
		return flags;
	else if (S_ISREG(mode))
		return flags & EXT4_REG_FLMASK;
	else
		return flags & EXT4_OTHER_FLMASK;
}

/*
 * Inode flags used for atomic set/get
 */
enum {
	EXT4_INODE_SECRM	= 0,	/* Secure deletion */
	EXT4_INODE_UNRM		= 1,	/* Undelete */
	EXT4_INODE_COMPR	= 2,	/* Compress file */
	EXT4_INODE_SYNC		= 3,	/* Synchronous updates */
	EXT4_INODE_IMMUTABLE	= 4,	/* Immutable file */
	EXT4_INODE_APPEND	= 5,	/* writes to file may only append */
	EXT4_INODE_NODUMP	= 6,	/* do not dump file */
	EXT4_INODE_NOATIME	= 7,	/* do not update atime */
/* Reserved for compression usage... */
	EXT4_INODE_DIRTY	= 8,
	EXT4_INODE_COMPRBLK	= 9,	/* One or more compressed clusters */
	EXT4_INODE_NOCOMPR	= 10,	/* Don't compress */
	EXT4_INODE_ENCRYPT	= 11,	/* Encrypted file */
/* End compression flags --- maybe not all used */
	EXT4_INODE_INDEX	= 12,	/* hash-indexed directory */
	EXT4_INODE_IMAGIC	= 13,	/* AFS directory */
	EXT4_INODE_JOURNAL_DATA	= 14,	/* file data should be journaled */
	EXT4_INODE_NOTAIL	= 15,	/* file tail should not be merged */
	EXT4_INODE_DIRSYNC	= 16,	/* dirsync behaviour (directories only) */
	EXT4_INODE_TOPDIR	= 17,	/* Top of directory hierarchies*/
	EXT4_INODE_HUGE_FILE	= 18,	/* Set to each huge file */
	EXT4_INODE_EXTENTS	= 19,	/* Inode uses extents */
	EXT4_INODE_EA_INODE	= 21,	/* Inode used for large EA */
	EXT4_INODE_EOFBLOCKS	= 22,	/* Blocks allocated beyond EOF */
	EXT4_INODE_INLINE_DATA	= 28,	/* Data in inode. */
	EXT4_INODE_PROJINHERIT	= 29,	/* Create with parents projid */
	EXT4_INODE_RESERVED	= 31,	/* reserved for ext4 lib */
};

/*
 * Since it's pretty easy to mix up bit numbers and hex values, we use a
 * build-time check to make sure that EXT4_XXX_FL is consistent with respect to
 * EXT4_INODE_XXX. If all is well, the macros will be dropped, so, it won't cost
 * any extra space in the compiled kernel image, otherwise, the build will fail.
 * It's important that these values are the same, since we are using
 * EXT4_INODE_XXX to test for flag values, but EXT4_XXX_FL must be consistent
 * with the values of FS_XXX_FL defined in include/linux/fs.h and the on-disk
 * values found in ext2, ext3 and ext4 filesystems, and of course the values
 * defined in e2fsprogs.
 *
 * It's not paranoia if the Murphy's Law really *is* out to get you.  :-)
 */
#define TEST_FLAG_VALUE(FLAG) (EXT4_##FLAG##_FL == (1 << EXT4_INODE_##FLAG))
#define CHECK_FLAG_VALUE(FLAG) BUILD_BUG_ON(!TEST_FLAG_VALUE(FLAG))

static inline void ext4_check_flag_values(void)
{
	CHECK_FLAG_VALUE(SECRM);
	CHECK_FLAG_VALUE(UNRM);
	CHECK_FLAG_VALUE(COMPR);
	CHECK_FLAG_VALUE(SYNC);
	CHECK_FLAG_VALUE(IMMUTABLE);
	CHECK_FLAG_VALUE(APPEND);
	CHECK_FLAG_VALUE(NODUMP);
	CHECK_FLAG_VALUE(NOATIME);
	CHECK_FLAG_VALUE(DIRTY);
	CHECK_FLAG_VALUE(COMPRBLK);
	CHECK_FLAG_VALUE(NOCOMPR);
	CHECK_FLAG_VALUE(ENCRYPT);
	CHECK_FLAG_VALUE(INDEX);
	CHECK_FLAG_VALUE(IMAGIC);
	CHECK_FLAG_VALUE(JOURNAL_DATA);
	CHECK_FLAG_VALUE(NOTAIL);
	CHECK_FLAG_VALUE(DIRSYNC);
	CHECK_FLAG_VALUE(TOPDIR);
	CHECK_FLAG_VALUE(HUGE_FILE);
	CHECK_FLAG_VALUE(EXTENTS);
	CHECK_FLAG_VALUE(EA_INODE);
	CHECK_FLAG_VALUE(EOFBLOCKS);
	CHECK_FLAG_VALUE(INLINE_DATA);
	CHECK_FLAG_VALUE(PROJINHERIT);
	CHECK_FLAG_VALUE(RESERVED);
}

/* Used to pass group descriptor data when online resize is done */
struct ext4_new_group_input {
	__u32 group;		/* Group number for this data */
	__u64 block_bitmap;	/* Absolute block number of block bitmap */
	__u64 inode_bitmap;	/* Absolute block number of inode bitmap */
	__u64 inode_table;	/* Absolute block number of inode table start */
	__u32 blocks_count;	/* Total number of blocks in this group */
	__u16 reserved_blocks;	/* Number of reserved blocks in this group */
	__u16 unused;
};

#if defined(__KERNEL__) && defined(CONFIG_COMPAT)
struct compat_ext4_new_group_input {
	u32 group;
	compat_u64 block_bitmap;
	compat_u64 inode_bitmap;
	compat_u64 inode_table;
	u32 blocks_count;
	u16 reserved_blocks;
	u16 unused;
};
#endif

/* The struct ext4_new_group_input in kernel space, with free_blocks_count */
struct ext4_new_group_data {
	__u32 group;
	__u64 block_bitmap;
	__u64 inode_bitmap;
	__u64 inode_table;
	__u32 blocks_count;
	__u16 reserved_blocks;
	__u16 unused;
	__u32 free_blocks_count;
};

/* Indexes used to index group tables in ext4_new_group_data */
enum {
	BLOCK_BITMAP = 0,	/* block bitmap */
	INODE_BITMAP,		/* inode bitmap */
	INODE_TABLE,		/* inode tables */
	GROUP_TABLE_COUNT,
};

/*
 * Flags used by ext4_map_blocks()
 */
	/* Allocate any needed blocks and/or convert an unwritten
	   extent to be an initialized ext4 */
#define EXT4_GET_BLOCKS_CREATE			0x0001
	/* Request the creation of an unwritten extent */
#define EXT4_GET_BLOCKS_UNWRIT_EXT		0x0002
#define EXT4_GET_BLOCKS_CREATE_UNWRIT_EXT	(EXT4_GET_BLOCKS_UNWRIT_EXT|\
						 EXT4_GET_BLOCKS_CREATE)
	/* Caller is from the delayed allocation writeout path
	 * finally doing the actual allocation of delayed blocks */
#define EXT4_GET_BLOCKS_DELALLOC_RESERVE	0x0004
	/* caller is from the direct IO path, request to creation of an
	unwritten extents if not allocated, split the unwritten
	extent if blocks has been preallocated already*/
#define EXT4_GET_BLOCKS_PRE_IO			0x0008
#define EXT4_GET_BLOCKS_CONVERT			0x0010
#define EXT4_GET_BLOCKS_IO_CREATE_EXT		(EXT4_GET_BLOCKS_PRE_IO|\
					 EXT4_GET_BLOCKS_CREATE_UNWRIT_EXT)
	/* Convert extent to initialized after IO complete */
#define EXT4_GET_BLOCKS_IO_CONVERT_EXT		(EXT4_GET_BLOCKS_CONVERT|\
					 EXT4_GET_BLOCKS_CREATE_UNWRIT_EXT)
	/* Eventual metadata allocation (due to growing extent tree)
	 * should not fail, so try to use reserved blocks for that.*/
#define EXT4_GET_BLOCKS_METADATA_NOFAIL		0x0020
	/* Don't normalize allocation size (used for fallocate) */
#define EXT4_GET_BLOCKS_NO_NORMALIZE		0x0040
	/* Request will not result in inode size update (user for fallocate) */
#define EXT4_GET_BLOCKS_KEEP_SIZE		0x0080
	/* Convert written extents to unwritten */
#define EXT4_GET_BLOCKS_CONVERT_UNWRITTEN	0x0100
	/* Write zeros to newly created written extents */
#define EXT4_GET_BLOCKS_ZERO			0x0200
#define EXT4_GET_BLOCKS_CREATE_ZERO		(EXT4_GET_BLOCKS_CREATE |\
					EXT4_GET_BLOCKS_ZERO)
	/* Caller will submit data before dropping transaction handle. This
	 * allows jbd2 to avoid submitting data before commit. */
#define EXT4_GET_BLOCKS_IO_SUBMIT		0x0400

/*
 * The bit position of these flags must not overlap with any of the
 * EXT4_GET_BLOCKS_*.  They are used by ext4_find_extent(),
 * read_extent_tree_block(), ext4_split_extent_at(),
 * ext4_ext_insert_extent(), and ext4_ext_create_new_leaf().
 * EXT4_EX_NOCACHE is used to indicate that the we shouldn't be
 * caching the extents when reading from the extent tree while a
 * truncate or punch hole operation is in progress.
 */
#define EXT4_EX_NOCACHE				0x40000000
#define EXT4_EX_FORCE_CACHE			0x20000000

/*
 * Flags used by ext4_free_blocks
 */
#define EXT4_FREE_BLOCKS_METADATA	0x0001
#define EXT4_FREE_BLOCKS_FORGET		0x0002
#define EXT4_FREE_BLOCKS_VALIDATED	0x0004
#define EXT4_FREE_BLOCKS_NO_QUOT_UPDATE	0x0008
#define EXT4_FREE_BLOCKS_NOFREE_FIRST_CLUSTER	0x0010
#define EXT4_FREE_BLOCKS_NOFREE_LAST_CLUSTER	0x0020

/*
 * ioctl commands
 */
#define	EXT4_IOC_GETFLAGS		FS_IOC_GETFLAGS
#define	EXT4_IOC_SETFLAGS		FS_IOC_SETFLAGS
#define	EXT4_IOC_GETVERSION		_IOR('f', 3, long)
#define	EXT4_IOC_SETVERSION		_IOW('f', 4, long)
#define	EXT4_IOC_GETVERSION_OLD		FS_IOC_GETVERSION
#define	EXT4_IOC_SETVERSION_OLD		FS_IOC_SETVERSION
#define EXT4_IOC_GETRSVSZ		_IOR('f', 5, long)
#define EXT4_IOC_SETRSVSZ		_IOW('f', 6, long)
#define EXT4_IOC_GROUP_EXTEND		_IOW('f', 7, unsigned long)
#define EXT4_IOC_GROUP_ADD		_IOW('f', 8, struct ext4_new_group_input)
#define EXT4_IOC_MIGRATE		_IO('f', 9)
 /* note ioctl 10 reserved for an early version of the FIEMAP ioctl */
 /* note ioctl 11 reserved for filesystem-independent FIEMAP ioctl */
#define EXT4_IOC_ALLOC_DA_BLKS		_IO('f', 12)
#define EXT4_IOC_MOVE_EXT		_IOWR('f', 15, struct move_extent)
#define EXT4_IOC_RESIZE_FS		_IOW('f', 16, __u64)
#define EXT4_IOC_SWAP_BOOT		_IO('f', 17)
#define EXT4_IOC_PRECACHE_EXTENTS	_IO('f', 18)
#define EXT4_IOC_SET_ENCRYPTION_POLICY	FS_IOC_SET_ENCRYPTION_POLICY
#define EXT4_IOC_GET_ENCRYPTION_PWSALT	FS_IOC_GET_ENCRYPTION_PWSALT
#define EXT4_IOC_GET_ENCRYPTION_POLICY	FS_IOC_GET_ENCRYPTION_POLICY

#ifndef FS_IOC_FSGETXATTR
/* Until the uapi changes get merged for project quota... */

#define FS_IOC_FSGETXATTR		_IOR('X', 31, struct fsxattr)
#define FS_IOC_FSSETXATTR		_IOW('X', 32, struct fsxattr)

/*
 * Structure for FS_IOC_FSGETXATTR and FS_IOC_FSSETXATTR.
 */
struct fsxattr {
	__u32		fsx_xflags;	/* xflags field value (get/set) */
	__u32		fsx_extsize;	/* extsize field value (get/set)*/
	__u32		fsx_nextents;	/* nextents field value (get)	*/
	__u32		fsx_projid;	/* project identifier (get/set) */
	unsigned char	fsx_pad[12];
};

/*
 * Flags for the fsx_xflags field
 */
#define FS_XFLAG_REALTIME	0x00000001	/* data in realtime volume */
#define FS_XFLAG_PREALLOC	0x00000002	/* preallocated file extents */
#define FS_XFLAG_IMMUTABLE	0x00000008	/* file cannot be modified */
#define FS_XFLAG_APPEND		0x00000010	/* all writes append */
#define FS_XFLAG_SYNC		0x00000020	/* all writes synchronous */
#define FS_XFLAG_NOATIME	0x00000040	/* do not update access time */
#define FS_XFLAG_NODUMP		0x00000080	/* do not include in backups */
#define FS_XFLAG_RTINHERIT	0x00000100	/* create with rt bit set */
#define FS_XFLAG_PROJINHERIT	0x00000200	/* create with parents projid */
#define FS_XFLAG_NOSYMLINKS	0x00000400	/* disallow symlink creation */
#define FS_XFLAG_EXTSIZE	0x00000800	/* extent size allocator hint */
#define FS_XFLAG_EXTSZINHERIT	0x00001000	/* inherit inode extent size */
#define FS_XFLAG_NODEFRAG	0x00002000  	/* do not defragment */
#define FS_XFLAG_FILESTREAM	0x00004000	/* use filestream allocator */
#define FS_XFLAG_HASATTR	0x80000000	/* no DIFLAG for this */
#endif /* !defined(FS_IOC_FSGETXATTR) */

#define EXT4_IOC_FSGETXATTR		FS_IOC_FSGETXATTR
#define EXT4_IOC_FSSETXATTR		FS_IOC_FSSETXATTR

#if defined(__KERNEL__) && defined(CONFIG_COMPAT)
/*
 * ioctl commands in 32 bit emulation
 */
#define EXT4_IOC32_GETFLAGS		FS_IOC32_GETFLAGS
#define EXT4_IOC32_SETFLAGS		FS_IOC32_SETFLAGS
#define EXT4_IOC32_GETVERSION		_IOR('f', 3, int)
#define EXT4_IOC32_SETVERSION		_IOW('f', 4, int)
#define EXT4_IOC32_GETRSVSZ		_IOR('f', 5, int)
#define EXT4_IOC32_SETRSVSZ		_IOW('f', 6, int)
#define EXT4_IOC32_GROUP_EXTEND		_IOW('f', 7, unsigned int)
#define EXT4_IOC32_GROUP_ADD		_IOW('f', 8, struct compat_ext4_new_group_input)
#define EXT4_IOC32_GETVERSION_OLD	FS_IOC32_GETVERSION
#define EXT4_IOC32_SETVERSION_OLD	FS_IOC32_SETVERSION
#endif

/* Max physical block we can address w/o extents */
#define EXT4_MAX_BLOCK_FILE_PHYS	0xFFFFFFFF

/*
 * Structure of an inode on the disk
 */
struct ext4_inode {
	__le16	i_mode;		/* File mode */
	__le16	i_uid;		/* Low 16 bits of Owner Uid */
	__le32	i_size_lo;	/* Size in bytes */
	__le32	i_atime;	/* Access time */
	__le32	i_ctime;	/* Inode Change time */
	__le32	i_mtime;	/* Modification time */
	__le32	i_dtime;	/* Deletion Time */
	__le16	i_gid;		/* Low 16 bits of Group Id */
	__le16	i_links_count;	/* Links count */
	__le32	i_blocks_lo;	/* Blocks count */
	__le32	i_flags;	/* File flags */
	union {
		struct {
			__le32  l_i_version;
		} linux1;
		struct {
			__u32  h_i_translator;
		} hurd1;
		struct {
			__u32  m_i_reserved1;
		} masix1;
	} osd1;				/* OS dependent 1 */
	__le32	i_block[EXT4_N_BLOCKS];/* Pointers to blocks */
	__le32	i_generation;	/* File version (for NFS) */
	__le32	i_file_acl_lo;	/* File ACL */
	__le32	i_size_high;
	__le32	i_obso_faddr;	/* Obsoleted fragment address */
	union {
		struct {
			__le16	l_i_blocks_high; /* were l_i_reserved1 */
			__le16	l_i_file_acl_high;
			__le16	l_i_uid_high;	/* these 2 fields */
			__le16	l_i_gid_high;	/* were reserved2[0] */
			__le16	l_i_checksum_lo;/* crc32c(uuid+inum+inode) LE */
			__le16	l_i_reserved;
		} linux2;
		struct {
			__le16	h_i_reserved1;	/* Obsoleted fragment number/size which are removed in ext4 */
			__u16	h_i_mode_high;
			__u16	h_i_uid_high;
			__u16	h_i_gid_high;
			__u32	h_i_author;
		} hurd2;
		struct {
			__le16	h_i_reserved1;	/* Obsoleted fragment number/size which are removed in ext4 */
			__le16	m_i_file_acl_high;
			__u32	m_i_reserved2[2];
		} masix2;
	} osd2;				/* OS dependent 2 */
	__le16	i_extra_isize;
	__le16	i_checksum_hi;	/* crc32c(uuid+inum+inode) BE */
	__le32  i_ctime_extra;  /* extra Change time      (nsec << 2 | epoch) */
	__le32  i_mtime_extra;  /* extra Modification time(nsec << 2 | epoch) */
	__le32  i_atime_extra;  /* extra Access time      (nsec << 2 | epoch) */
	__le32  i_crtime;       /* File Creation time */
	__le32  i_crtime_extra; /* extra FileCreationtime (nsec << 2 | epoch) */
	__le32  i_version_hi;	/* high 32 bits for 64-bit version */
	__le32	i_projid;	/* Project ID */
};

struct move_extent {
	__u32 reserved;		/* should be zero */
	__u32 donor_fd;		/* donor file descriptor */
	__u64 orig_start;	/* logical start offset in block for orig */
	__u64 donor_start;	/* logical start offset in block for donor */
	__u64 len;		/* block length to be moved */
	__u64 moved_len;	/* moved block length */
};

#define EXT4_EPOCH_BITS 2
#define EXT4_EPOCH_MASK ((1 << EXT4_EPOCH_BITS) - 1)
#define EXT4_NSEC_MASK  (~0UL << EXT4_EPOCH_BITS)

/*
 * Extended fields will fit into an inode if the filesystem was formatted
 * with large inodes (-I 256 or larger) and there are not currently any EAs
 * consuming all of the available space. For new inodes we always reserve
 * enough space for the kernel's known extended fields, but for inodes
 * created with an old kernel this might not have been the case. None of
 * the extended inode fields is critical for correct filesystem operation.
 * This macro checks if a certain field fits in the inode. Note that
 * inode-size = GOOD_OLD_INODE_SIZE + i_extra_isize
 */
#define EXT4_FITS_IN_INODE(ext4_inode, einode, field)	\
	((offsetof(typeof(*ext4_inode), field) +	\
	  sizeof((ext4_inode)->field))			\
	<= (EXT4_GOOD_OLD_INODE_SIZE +			\
	    (einode)->i_extra_isize))			\

/*
 * We use an encoding that preserves the times for extra epoch "00":
 *
 * extra  msb of                         adjust for signed
 * epoch  32-bit                         32-bit tv_sec to
 * bits   time    decoded 64-bit tv_sec  64-bit tv_sec      valid time range
 * 0 0    1    -0x80000000..-0x00000001  0x000000000 1901-12-13..1969-12-31
 * 0 0    0    0x000000000..0x07fffffff  0x000000000 1970-01-01..2038-01-19
 * 0 1    1    0x080000000..0x0ffffffff  0x100000000 2038-01-19..2106-02-07
 * 0 1    0    0x100000000..0x17fffffff  0x100000000 2106-02-07..2174-02-25
 * 1 0    1    0x180000000..0x1ffffffff  0x200000000 2174-02-25..2242-03-16
 * 1 0    0    0x200000000..0x27fffffff  0x200000000 2242-03-16..2310-04-04
 * 1 1    1    0x280000000..0x2ffffffff  0x300000000 2310-04-04..2378-04-22
 * 1 1    0    0x300000000..0x37fffffff  0x300000000 2378-04-22..2446-05-10
 *
 * Note that previous versions of the kernel on 64-bit systems would
 * incorrectly use extra epoch bits 1,1 for dates between 1901 and
 * 1970.  e2fsck will correct this, assuming that it is run on the
 * affected filesystem before 2242.
 */

static inline __le32 ext4_encode_extra_time(struct timespec *time)
{
	u32 extra = sizeof(time->tv_sec) > 4 ?
		((time->tv_sec - (s32)time->tv_sec) >> 32) & EXT4_EPOCH_MASK : 0;
	return cpu_to_le32(extra | (time->tv_nsec << EXT4_EPOCH_BITS));
}

static inline void ext4_decode_extra_time(struct timespec *time, __le32 extra)
{
	if (unlikely(sizeof(time->tv_sec) > 4 &&
			(extra & cpu_to_le32(EXT4_EPOCH_MASK)))) {
#if LINUX_VERSION_CODE < KERNEL_VERSION(4,20,0)
		/* Handle legacy encoding of pre-1970 dates with epoch
		 * bits 1,1.  We assume that by kernel version 4.20,
		 * everyone will have run fsck over the affected
		 * filesystems to correct the problem.  (This
		 * backwards compatibility may be removed before this
		 * time, at the discretion of the ext4 developers.)
		 */
		u64 extra_bits = le32_to_cpu(extra) & EXT4_EPOCH_MASK;
		if (extra_bits == 3 && ((time->tv_sec) & 0x80000000) != 0)
			extra_bits = 0;
		time->tv_sec += extra_bits << 32;
#else
		time->tv_sec += (u64)(le32_to_cpu(extra) & EXT4_EPOCH_MASK) << 32;
#endif
	}
	time->tv_nsec = (le32_to_cpu(extra) & EXT4_NSEC_MASK) >> EXT4_EPOCH_BITS;
}

#define EXT4_INODE_SET_XTIME(xtime, inode, raw_inode)			       \
do {									       \
	(raw_inode)->xtime = cpu_to_le32((inode)->xtime.tv_sec);	       \
	if (EXT4_FITS_IN_INODE(raw_inode, EXT4_I(inode), xtime ## _extra))     \
		(raw_inode)->xtime ## _extra =				       \
				ext4_encode_extra_time(&(inode)->xtime);       \
} while (0)

#define EXT4_EINODE_SET_XTIME(xtime, einode, raw_inode)			       \
do {									       \
	if (EXT4_FITS_IN_INODE(raw_inode, einode, xtime))		       \
		(raw_inode)->xtime = cpu_to_le32((einode)->xtime.tv_sec);      \
	if (EXT4_FITS_IN_INODE(raw_inode, einode, xtime ## _extra))	       \
		(raw_inode)->xtime ## _extra =				       \
				ext4_encode_extra_time(&(einode)->xtime);      \
} while (0)

#define EXT4_INODE_GET_XTIME(xtime, inode, raw_inode)			       \
do {									       \
	(inode)->xtime.tv_sec = (signed)le32_to_cpu((raw_inode)->xtime);       \
	if (EXT4_FITS_IN_INODE(raw_inode, EXT4_I(inode), xtime ## _extra))     \
		ext4_decode_extra_time(&(inode)->xtime,			       \
				       raw_inode->xtime ## _extra);	       \
	else								       \
		(inode)->xtime.tv_nsec = 0;				       \
} while (0)

#define EXT4_EINODE_GET_XTIME(xtime, einode, raw_inode)			       \
do {									       \
	if (EXT4_FITS_IN_INODE(raw_inode, einode, xtime))		       \
		(einode)->xtime.tv_sec = 				       \
			(signed)le32_to_cpu((raw_inode)->xtime);	       \
	else								       \
		(einode)->xtime.tv_sec = 0;				       \
	if (EXT4_FITS_IN_INODE(raw_inode, einode, xtime ## _extra))	       \
		ext4_decode_extra_time(&(einode)->xtime,		       \
				       raw_inode->xtime ## _extra);	       \
	else								       \
		(einode)->xtime.tv_nsec = 0;				       \
} while (0)

#define i_disk_version osd1.linux1.l_i_version

#if defined(__KERNEL__) || defined(__linux__)
#define i_reserved1	osd1.linux1.l_i_reserved1
#define i_file_acl_high	osd2.linux2.l_i_file_acl_high
#define i_blocks_high	osd2.linux2.l_i_blocks_high
#define i_uid_low	i_uid
#define i_gid_low	i_gid
#define i_uid_high	osd2.linux2.l_i_uid_high
#define i_gid_high	osd2.linux2.l_i_gid_high
#define i_checksum_lo	osd2.linux2.l_i_checksum_lo

#elif defined(__GNU__)

#define i_translator	osd1.hurd1.h_i_translator
#define i_uid_high	osd2.hurd2.h_i_uid_high
#define i_gid_high	osd2.hurd2.h_i_gid_high
#define i_author	osd2.hurd2.h_i_author

#elif defined(__masix__)

#define i_reserved1	osd1.masix1.m_i_reserved1
#define i_file_acl_high	osd2.masix2.m_i_file_acl_high
#define i_reserved2	osd2.masix2.m_i_reserved2

#endif /* defined(__KERNEL__) || defined(__linux__) */

#include "extents_status.h"

/*
 * Lock subclasses for i_data_sem in the ext4_inode_info structure.
 *
 * These are needed to avoid lockdep false positives when we need to
 * allocate blocks to the quota inode during ext4_map_blocks(), while
 * holding i_data_sem for a normal (non-quota) inode.  Since we don't
 * do quota tracking for the quota inode, this avoids deadlock (as
 * well as infinite recursion, since it isn't turtles all the way
 * down...)
 *
 *  I_DATA_SEM_NORMAL - Used for most inodes
 *  I_DATA_SEM_OTHER  - Used by move_inode.c for the second normal inode
 *			  where the second inode has larger inode number
 *			  than the first
 *  I_DATA_SEM_QUOTA  - Used for quota inodes only
 */
enum {
	I_DATA_SEM_NORMAL = 0,
	I_DATA_SEM_OTHER,
	I_DATA_SEM_QUOTA,
};


/*
 * fourth extended file system inode data in memory
 */
struct ext4_inode_info {
	__le32	i_data[15];	/* unconverted */
	__u32	i_dtime;
	ext4_fsblk_t	i_file_acl;

	/*
	 * i_block_group is the number of the block group which contains
	 * this file's inode.  Constant across the lifetime of the inode,
	 * it is ued for making block allocation decisions - we try to
	 * place a file's data blocks near its inode block, and new inodes
	 * near to their parent directory's inode.
	 */
	ext4_group_t	i_block_group;
	ext4_lblk_t	i_dir_start_lookup;
#if (BITS_PER_LONG < 64)
	unsigned long	i_state_flags;		/* Dynamic state flags */
#endif
	unsigned long	i_flags;

	/*
	 * Extended attributes can be read independently of the main file
	 * data. Taking i_mutex even when reading would cause contention
	 * between readers of EAs and writers of regular file data, so
	 * instead we synchronize on xattr_sem when reading or changing
	 * EAs.
	 */
	struct rw_semaphore xattr_sem;

	struct list_head i_orphan;	/* unlinked but open inodes */

	/*
	 * i_disksize keeps track of what the inode size is ON DISK, not
	 * in memory.  During truncate, i_size is set to the new size by
	 * the VFS prior to calling ext4_truncate(), but the filesystem won't
	 * set i_disksize to 0 until the truncate is actually under way.
	 *
	 * The intent is that i_disksize always represents the blocks which
	 * are used by this file.  This allows recovery to restart truncate
	 * on orphans if we crash during truncate.  We actually write i_disksize
	 * into the on-disk inode when writing inodes out, instead of i_size.
	 *
	 * The only time when i_disksize and i_size may be different is when
	 * a truncate is in progress.  The only things which change i_disksize
	 * are ext4_get_block (growth) and ext4_truncate (shrinkth).
	 */
	loff_t	i_disksize;

	/*
	 * i_data_sem is for serialising ext4_truncate() against
	 * ext4_getblock().  In the 2.4 ext2 design, great chunks of inode's
	 * data tree are chopped off during truncate. We can't do that in
	 * ext4 because whenever we perform intermediate commits during
	 * truncate, the inode and all the metadata blocks *must* be in a
	 * consistent state which allows truncation of the orphans to restart
	 * during recovery.  Hence we must fix the get_block-vs-truncate race
	 * by other means, so we have i_data_sem.
	 */
	struct rw_semaphore i_data_sem;
	/*
	 * i_mmap_sem is for serializing page faults with truncate / punch hole
	 * operations. We have to make sure that new page cannot be faulted in
	 * a section of the inode that is being punched. We cannot easily use
	 * i_data_sem for this since we need protection for the whole punch
	 * operation and i_data_sem ranks below transaction start so we have
	 * to occasionally drop it.
	 */
	struct rw_semaphore i_mmap_sem;
	struct inode vfs_inode;
	struct jbd2_inode *jinode;

	spinlock_t i_raw_lock;	/* protects updates to the raw inode */

	/*
	 * File creation time. Its function is same as that of
	 * struct timespec i_{a,c,m}time in the generic inode.
	 */
	struct timespec i_crtime;

	/* mballoc */
	struct list_head i_prealloc_list;
	spinlock_t i_prealloc_lock;

	/* extents status tree */
	struct ext4_es_tree i_es_tree;
	rwlock_t i_es_lock;
	struct list_head i_es_list;
	unsigned int i_es_all_nr;	/* protected by i_es_lock */
	unsigned int i_es_shk_nr;	/* protected by i_es_lock */
	ext4_lblk_t i_es_shrink_lblk;	/* Offset where we start searching for
					   extents to shrink. Protected by
					   i_es_lock  */

	/* ialloc */
	ext4_group_t	i_last_alloc_group;

	/* allocation reservation info for delalloc */
	/* In case of bigalloc, these refer to clusters rather than blocks */
	unsigned int i_reserved_data_blocks;
	unsigned int i_reserved_meta_blocks;
	unsigned int i_allocated_meta_blocks;
	ext4_lblk_t i_da_metadata_calc_last_lblock;
	int i_da_metadata_calc_len;

	/* on-disk additional length */
	__u16 i_extra_isize;

	/* Indicate the inline data space. */
	u16 i_inline_off;
	u16 i_inline_size;

#ifdef CONFIG_QUOTA
	/* quota space reservation, managed internally by quota code */
	qsize_t i_reserved_quota;
#endif

	/* Lock protecting lists below */
	spinlock_t i_completed_io_lock;
	/*
	 * Completed IOs that need unwritten extents handling and have
	 * transaction reserved
	 */
	struct list_head i_rsv_conversion_list;
	struct work_struct i_rsv_conversion_work;
	atomic_t i_unwritten; /* Nr. of inflight conversions pending */

	spinlock_t i_block_reservation_lock;

	/*
	 * Transactions that contain inode's metadata needed to complete
	 * fsync and fdatasync, respectively.
	 */
	tid_t i_sync_tid;
	tid_t i_datasync_tid;

#ifdef CONFIG_QUOTA
	struct dquot *i_dquot[MAXQUOTAS];
#endif

	/* Precomputed uuid+inum+igen checksum for seeding inode checksums */
	__u32 i_csum_seed;

	kprojid_t i_projid;
};

/*
 * File system states
 */
#define	EXT4_VALID_FS			0x0001	/* Unmounted cleanly */
#define	EXT4_ERROR_FS			0x0002	/* Errors detected */
#define	EXT4_ORPHAN_FS			0x0004	/* Orphans being recovered */

/*
 * Misc. filesystem flags
 */
#define EXT2_FLAGS_SIGNED_HASH		0x0001  /* Signed dirhash in use */
#define EXT2_FLAGS_UNSIGNED_HASH	0x0002  /* Unsigned dirhash in use */
#define EXT2_FLAGS_TEST_FILESYS		0x0004	/* to test development code */

/*
 * Mount flags set via mount options or defaults
 */
#define EXT4_MOUNT_GRPID		0x00004	/* Create files with directory's group */
#define EXT4_MOUNT_DEBUG		0x00008	/* Some debugging messages */
#define EXT4_MOUNT_ERRORS_CONT		0x00010	/* Continue on errors */
#define EXT4_MOUNT_ERRORS_RO		0x00020	/* Remount fs ro on errors */
#define EXT4_MOUNT_ERRORS_PANIC		0x00040	/* Panic on errors */
#define EXT4_MOUNT_ERRORS_MASK		0x00070
#define EXT4_MOUNT_MINIX_DF		0x00080	/* Mimics the Minix statfs */
#define EXT4_MOUNT_NOLOAD		0x00100	/* Don't use existing journal*/
#ifdef CONFIG_FS_DAX
#define EXT4_MOUNT_DAX			0x00200	/* Direct Access */
#else
#define EXT4_MOUNT_DAX			0
#endif
#define EXT4_MOUNT_DATA_FLAGS		0x00C00	/* Mode for data writes: */
#define EXT4_MOUNT_JOURNAL_DATA		0x00400	/* Write data to journal */
#define EXT4_MOUNT_ORDERED_DATA		0x00800	/* Flush data before commit */
#define EXT4_MOUNT_WRITEBACK_DATA	0x00C00	/* No data ordering */
#define EXT4_MOUNT_UPDATE_JOURNAL	0x01000	/* Update the journal format */
#define EXT4_MOUNT_NO_UID32		0x02000  /* Disable 32-bit UIDs */
#define EXT4_MOUNT_XATTR_USER		0x04000	/* Extended user attributes */
#define EXT4_MOUNT_POSIX_ACL		0x08000	/* POSIX Access Control Lists */
#define EXT4_MOUNT_NO_AUTO_DA_ALLOC	0x10000	/* No auto delalloc mapping */
#define EXT4_MOUNT_BARRIER		0x20000 /* Use block barriers */
#define EXT4_MOUNT_QUOTA		0x40000 /* Some quota option set */
#define EXT4_MOUNT_USRQUOTA		0x80000 /* "old" user quota,
						 * enable enforcement for hidden
						 * quota files */
#define EXT4_MOUNT_GRPQUOTA		0x100000 /* "old" group quota, enable
						  * enforcement for hidden quota
						  * files */
#define EXT4_MOUNT_PRJQUOTA		0x200000 /* Enable project quota
						  * enforcement */
#define EXT4_MOUNT_DIOREAD_NOLOCK	0x400000 /* Enable support for dio read nolocking */
#define EXT4_MOUNT_JOURNAL_CHECKSUM	0x800000 /* Journal checksums */
#define EXT4_MOUNT_JOURNAL_ASYNC_COMMIT	0x1000000 /* Journal Async Commit */
#define EXT4_MOUNT_DELALLOC		0x8000000 /* Delalloc support */
#define EXT4_MOUNT_DATA_ERR_ABORT	0x10000000 /* Abort on file data write */
#define EXT4_MOUNT_BLOCK_VALIDITY	0x20000000 /* Block validity checking */
#define EXT4_MOUNT_DISCARD		0x40000000 /* Issue DISCARD requests */
#define EXT4_MOUNT_INIT_INODE_TABLE	0x80000000 /* Initialize uninitialized itables */

/*
 * Mount flags set either automatically (could not be set by mount option)
 * based on per file system feature or property or in special cases such as
 * distinguishing between explicit mount option definition and default.
 */
#define EXT4_MOUNT2_EXPLICIT_DELALLOC	0x00000001 /* User explicitly
						      specified delalloc */
#define EXT4_MOUNT2_STD_GROUP_SIZE	0x00000002 /* We have standard group
						      size of blocksize * 8
						      blocks */
#define EXT4_MOUNT2_HURD_COMPAT		0x00000004 /* Support HURD-castrated
						      file systems */

#define EXT4_MOUNT2_EXPLICIT_JOURNAL_CHECKSUM	0x00000008 /* User explicitly
						specified journal checksum */

#define clear_opt(sb, opt)		EXT4_SB(sb)->s_mount_opt &= \
						~EXT4_MOUNT_##opt
#define set_opt(sb, opt)		EXT4_SB(sb)->s_mount_opt |= \
						EXT4_MOUNT_##opt
#define test_opt(sb, opt)		(EXT4_SB(sb)->s_mount_opt & \
					 EXT4_MOUNT_##opt)

#define clear_opt2(sb, opt)		EXT4_SB(sb)->s_mount_opt2 &= \
						~EXT4_MOUNT2_##opt
#define set_opt2(sb, opt)		EXT4_SB(sb)->s_mount_opt2 |= \
						EXT4_MOUNT2_##opt
#define test_opt2(sb, opt)		(EXT4_SB(sb)->s_mount_opt2 & \
					 EXT4_MOUNT2_##opt)

#define ext4_test_and_set_bit		__test_and_set_bit_le
#define ext4_set_bit			__set_bit_le
#define ext4_set_bit_atomic		ext2_set_bit_atomic
#define ext4_test_and_clear_bit		__test_and_clear_bit_le
#define ext4_clear_bit			__clear_bit_le
#define ext4_clear_bit_atomic		ext2_clear_bit_atomic
#define ext4_test_bit			test_bit_le
#define ext4_find_next_zero_bit		find_next_zero_bit_le
#define ext4_find_next_bit		find_next_bit_le

extern void ext4_set_bits(void *bm, int cur, int len);

/*
 * Maximal mount counts between two filesystem checks
 */
#define EXT4_DFL_MAX_MNT_COUNT		20	/* Allow 20 mounts */
#define EXT4_DFL_CHECKINTERVAL		0	/* Don't use interval check */

/*
 * Behaviour when detecting errors
 */
#define EXT4_ERRORS_CONTINUE		1	/* Continue execution */
#define EXT4_ERRORS_RO			2	/* Remount fs read-only */
#define EXT4_ERRORS_PANIC		3	/* Panic */
#define EXT4_ERRORS_DEFAULT		EXT4_ERRORS_CONTINUE

/* Metadata checksum algorithm codes */
#define EXT4_CRC32C_CHKSUM		1

/*
 * Structure of the super block
 */
struct ext4_super_block {
/*00*/	__le32	s_inodes_count;		/* Inodes count */
	__le32	s_blocks_count_lo;	/* Blocks count */
	__le32	s_r_blocks_count_lo;	/* Reserved blocks count */
	__le32	s_free_blocks_count_lo;	/* Free blocks count */
/*10*/	__le32	s_free_inodes_count;	/* Free inodes count */
	__le32	s_first_data_block;	/* First Data Block */
	__le32	s_log_block_size;	/* Block size */
	__le32	s_log_cluster_size;	/* Allocation cluster size */
/*20*/	__le32	s_blocks_per_group;	/* # Blocks per group */
	__le32	s_clusters_per_group;	/* # Clusters per group */
	__le32	s_inodes_per_group;	/* # Inodes per group */
	__le32	s_mtime;		/* Mount time */
/*30*/	__le32	s_wtime;		/* Write time */
	__le16	s_mnt_count;		/* Mount count */
	__le16	s_max_mnt_count;	/* Maximal mount count */
	__le16	s_magic;		/* Magic signature */
	__le16	s_state;		/* File system state */
	__le16	s_errors;		/* Behaviour when detecting errors */
	__le16	s_minor_rev_level;	/* minor revision level */
/*40*/	__le32	s_lastcheck;		/* time of last check */
	__le32	s_checkinterval;	/* max. time between checks */
	__le32	s_creator_os;		/* OS */
	__le32	s_rev_level;		/* Revision level */
/*50*/	__le16	s_def_resuid;		/* Default uid for reserved blocks */
	__le16	s_def_resgid;		/* Default gid for reserved blocks */
	/*
	 * These fields are for EXT4_DYNAMIC_REV superblocks only.
	 *
	 * Note: the difference between the compatible feature set and
	 * the incompatible feature set is that if there is a bit set
	 * in the incompatible feature set that the kernel doesn't
	 * know about, it should refuse to mount the filesystem.
	 *
	 * e2fsck's requirements are more strict; if it doesn't know
	 * about a feature in either the compatible or incompatible
	 * feature set, it must abort and not try to meddle with
	 * things it doesn't understand...
	 */
	__le32	s_first_ino;		/* First non-reserved inode */
	__le16  s_inode_size;		/* size of inode structure */
	__le16	s_block_group_nr;	/* block group # of this superblock */
	__le32	s_feature_compat;	/* compatible feature set */
/*60*/	__le32	s_feature_incompat;	/* incompatible feature set */
	__le32	s_feature_ro_compat;	/* readonly-compatible feature set */
/*68*/	__u8	s_uuid[16];		/* 128-bit uuid for volume */
/*78*/	char	s_volume_name[16];	/* volume name */
/*88*/	char	s_last_mounted[64];	/* directory where last mounted */
/*C8*/	__le32	s_algorithm_usage_bitmap; /* For compression */
	/*
	 * Performance hints.  Directory preallocation should only
	 * happen if the EXT4_FEATURE_COMPAT_DIR_PREALLOC flag is on.
	 */
	__u8	s_prealloc_blocks;	/* Nr of blocks to try to preallocate*/
	__u8	s_prealloc_dir_blocks;	/* Nr to preallocate for dirs */
	__le16	s_reserved_gdt_blocks;	/* Per group desc for online growth */
	/*
	 * Journaling support valid if EXT4_FEATURE_COMPAT_HAS_JOURNAL set.
	 */
/*D0*/	__u8	s_journal_uuid[16];	/* uuid of journal superblock */
/*E0*/	__le32	s_journal_inum;		/* inode number of journal file */
	__le32	s_journal_dev;		/* device number of journal file */
	__le32	s_last_orphan;		/* start of list of inodes to delete */
	__le32	s_hash_seed[4];		/* HTREE hash seed */
	__u8	s_def_hash_version;	/* Default hash version to use */
	__u8	s_jnl_backup_type;
	__le16  s_desc_size;		/* size of group descriptor */
/*100*/	__le32	s_default_mount_opts;
	__le32	s_first_meta_bg;	/* First metablock block group */
	__le32	s_mkfs_time;		/* When the filesystem was created */
	__le32	s_jnl_blocks[17];	/* Backup of the journal inode */
	/* 64bit support valid if EXT4_FEATURE_COMPAT_64BIT */
/*150*/	__le32	s_blocks_count_hi;	/* Blocks count */
	__le32	s_r_blocks_count_hi;	/* Reserved blocks count */
	__le32	s_free_blocks_count_hi;	/* Free blocks count */
	__le16	s_min_extra_isize;	/* All inodes have at least # bytes */
	__le16	s_want_extra_isize; 	/* New inodes should reserve # bytes */
	__le32	s_flags;		/* Miscellaneous flags */
	__le16  s_raid_stride;		/* RAID stride */
	__le16  s_mmp_update_interval;  /* # seconds to wait in MMP checking */
	__le64  s_mmp_block;            /* Block for multi-mount protection */
	__le32  s_raid_stripe_width;    /* blocks on all data disks (N*stride)*/
	__u8	s_log_groups_per_flex;  /* FLEX_BG group size */
	__u8	s_checksum_type;	/* metadata checksum algorithm used */
	__u8	s_encryption_level;	/* versioning level for encryption */
	__u8	s_reserved_pad;		/* Padding to next 32bits */
	__le64	s_kbytes_written;	/* nr of lifetime kilobytes written */
	__le32	s_snapshot_inum;	/* Inode number of active snapshot */
	__le32	s_snapshot_id;		/* sequential ID of active snapshot */
	__le64	s_snapshot_r_blocks_count; /* reserved blocks for active
					      snapshot's future use */
	__le32	s_snapshot_list;	/* inode number of the head of the
					   on-disk snapshot list */
#define EXT4_S_ERR_START offsetof(struct ext4_super_block, s_error_count)
	__le32	s_error_count;		/* number of fs errors */
	__le32	s_first_error_time;	/* first time an error happened */
	__le32	s_first_error_ino;	/* inode involved in first error */
	__le64	s_first_error_block;	/* block involved of first error */
	__u8	s_first_error_func[32];	/* function where the error happened */
	__le32	s_first_error_line;	/* line number where error happened */
	__le32	s_last_error_time;	/* most recent time of an error */
	__le32	s_last_error_ino;	/* inode involved in last error */
	__le32	s_last_error_line;	/* line number where error happened */
	__le64	s_last_error_block;	/* block involved of last error */
	__u8	s_last_error_func[32];	/* function where the error happened */
#define EXT4_S_ERR_END offsetof(struct ext4_super_block, s_mount_opts)
	__u8	s_mount_opts[64];
	__le32	s_usr_quota_inum;	/* inode for tracking user quota */
	__le32	s_grp_quota_inum;	/* inode for tracking group quota */
	__le32	s_overhead_clusters;	/* overhead blocks/clusters in fs */
	__le32	s_backup_bgs[2];	/* groups with sparse_super2 SBs */
	__u8	s_encrypt_algos[4];	/* Encryption algorithms in use  */
	__u8	s_encrypt_pw_salt[16];	/* Salt used for string2key algorithm */
	__le32	s_lpf_ino;		/* Location of the lost+found inode */
	__le32	s_prj_quota_inum;	/* inode for tracking project quota */
	__le32	s_checksum_seed;	/* crc32c(uuid) if csum_seed set */
	__le32	s_reserved[98];		/* Padding to the end of the block */
	__le32	s_checksum;		/* crc32c(superblock) */
};

#define EXT4_S_ERR_LEN (EXT4_S_ERR_END - EXT4_S_ERR_START)

#ifdef __KERNEL__

/*
 * run-time mount flags
 */
#define EXT4_MF_MNTDIR_SAMPLED		0x0001
#define EXT4_MF_FS_ABORTED		0x0002	/* Fatal error detected */
#define EXT4_MF_TEST_DUMMY_ENCRYPTION	0x0004

#ifdef CONFIG_EXT4_FS_ENCRYPTION
#define DUMMY_ENCRYPTION_ENABLED(sbi) (unlikely((sbi)->s_mount_flags & \
						EXT4_MF_TEST_DUMMY_ENCRYPTION))
#else
#define DUMMY_ENCRYPTION_ENABLED(sbi) (0)
#endif

/* Number of quota types we support */
#define EXT4_MAXQUOTAS 3

/*
 * fourth extended-fs super-block data in memory
 */
struct ext4_sb_info {
	unsigned long s_desc_size;	/* Size of a group descriptor in bytes */
	unsigned long s_inodes_per_block;/* Number of inodes per block */
	unsigned long s_blocks_per_group;/* Number of blocks in a group */
	unsigned long s_clusters_per_group; /* Number of clusters in a group */
	unsigned long s_inodes_per_group;/* Number of inodes in a group */
	unsigned long s_itb_per_group;	/* Number of inode table blocks per group */
	unsigned long s_gdb_count;	/* Number of group descriptor blocks */
	unsigned long s_desc_per_block;	/* Number of group descriptors per block */
	ext4_group_t s_groups_count;	/* Number of groups in the fs */
	ext4_group_t s_blockfile_groups;/* Groups acceptable for non-extent files */
	unsigned long s_overhead;  /* # of fs overhead clusters */
	unsigned int s_cluster_ratio;	/* Number of blocks per cluster */
	unsigned int s_cluster_bits;	/* log2 of s_cluster_ratio */
	loff_t s_bitmap_maxbytes;	/* max bytes for bitmap files */
	struct buffer_head * s_sbh;	/* Buffer containing the super block */
	struct ext4_super_block *s_es;	/* Pointer to the super block in the buffer */
	struct buffer_head **s_group_desc;
	unsigned int s_mount_opt;
	unsigned int s_mount_opt2;
	unsigned int s_mount_flags;
	unsigned int s_def_mount_opt;
	ext4_fsblk_t s_sb_block;
	atomic64_t s_resv_clusters;
	kuid_t s_resuid;
	kgid_t s_resgid;
	unsigned short s_mount_state;
	unsigned short s_pad;
	int s_addr_per_block_bits;
	int s_desc_per_block_bits;
	int s_inode_size;
	int s_first_ino;
	unsigned int s_inode_readahead_blks;
	unsigned int s_inode_goal;
	spinlock_t s_next_gen_lock;
	u32 s_next_generation;
	u32 s_hash_seed[4];
	int s_def_hash_version;
	int s_hash_unsigned;	/* 3 if hash should be signed, 0 if not */
	struct percpu_counter s_freeclusters_counter;
	struct percpu_counter s_freeinodes_counter;
	struct percpu_counter s_dirs_counter;
	struct percpu_counter s_dirtyclusters_counter;
	struct blockgroup_lock *s_blockgroup_lock;
	struct proc_dir_entry *s_proc;
	struct kobject s_kobj;
	struct completion s_kobj_unregister;
	struct super_block *s_sb;

	/* Journaling */
	struct journal_s *s_journal;
	struct list_head s_orphan;
	struct mutex s_orphan_lock;
	unsigned long s_resize_flags;		/* Flags indicating if there
						   is a resizer */
	unsigned long s_commit_interval;
	u32 s_max_batch_time;
	u32 s_min_batch_time;
	struct block_device *journal_bdev;
#ifdef CONFIG_QUOTA
	char *s_qf_names[EXT4_MAXQUOTAS];	/* Names of quota files with journalled quota */
	int s_jquota_fmt;			/* Format of quota to use */
#endif
	unsigned int s_want_extra_isize; /* New inodes should reserve # bytes */
	struct rb_root system_blks;

#ifdef EXTENTS_STATS
	/* ext4 extents stats */
	unsigned long s_ext_min;
	unsigned long s_ext_max;
	unsigned long s_depth_max;
	spinlock_t s_ext_stats_lock;
	unsigned long s_ext_blocks;
	unsigned long s_ext_extents;
#endif

	/* for buddy allocator */
	struct ext4_group_info ***s_group_info;
	struct inode *s_buddy_cache;
	spinlock_t s_md_lock;
	unsigned short *s_mb_offsets;
	unsigned int *s_mb_maxs;
	unsigned int s_group_info_size;
	unsigned int s_mb_free_pending;

	/* tunables */
	unsigned long s_stripe;
	unsigned int s_mb_stream_request;
	unsigned int s_mb_max_to_scan;
	unsigned int s_mb_min_to_scan;
	unsigned int s_mb_stats;
	unsigned int s_mb_order2_reqs;
	unsigned int s_mb_group_prealloc;
	unsigned int s_max_dir_size_kb;
	/* where last allocation was done - for stream allocation */
	unsigned long s_mb_last_group;
	unsigned long s_mb_last_start;

	/* stats for buddy allocator */
	atomic_t s_bal_reqs;	/* number of reqs with len > 1 */
	atomic_t s_bal_success;	/* we found long enough chunks */
	atomic_t s_bal_allocated;	/* in blocks */
	atomic_t s_bal_ex_scanned;	/* total extents scanned */
	atomic_t s_bal_goals;	/* goal hits */
	atomic_t s_bal_breaks;	/* too long searches */
	atomic_t s_bal_2orders;	/* 2^order hits */
	spinlock_t s_bal_lock;
	unsigned long s_mb_buddies_generated;
	unsigned long long s_mb_generation_time;
	atomic_t s_mb_lost_chunks;
	atomic_t s_mb_preallocated;
	atomic_t s_mb_discarded;
	atomic_t s_lock_busy;

	/* locality groups */
	struct ext4_locality_group __percpu *s_locality_groups;

	/* for write statistics */
	unsigned long s_sectors_written_start;
	u64 s_kbytes_written;

	/* the size of zero-out chunk */
	unsigned int s_extent_max_zeroout_kb;

	unsigned int s_log_groups_per_flex;
	struct flex_groups *s_flex_groups;
	ext4_group_t s_flex_groups_allocated;

	/* workqueue for reserved extent conversions (buffered io) */
	struct workqueue_struct *rsv_conversion_wq;

	/* timer for periodic error stats printing */
	struct timer_list s_err_report;

	/* Lazy inode table initialization info */
	struct ext4_li_request *s_li_request;
	/* Wait multiplier for lazy initialization thread */
	unsigned int s_li_wait_mult;

	/* Kernel thread for multiple mount protection */
	struct task_struct *s_mmp_tsk;

	/* record the last minlen when FITRIM is called. */
	atomic_t s_last_trim_minblks;

	/* Reference to checksum algorithm driver via cryptoapi */
	struct crypto_shash *s_chksum_driver;

	/* Precomputed FS UUID checksum for seeding other checksums */
	__u32 s_csum_seed;

	/* Reclaim extents from extent status tree */
	struct shrinker s_es_shrinker;
	struct list_head s_es_list;	/* List of inodes with reclaimable extents */
	long s_es_nr_inode;
	struct ext4_es_stats s_es_stats;
	struct mb_cache *s_mb_cache;
	spinlock_t s_es_lock ____cacheline_aligned_in_smp;

	/* Ratelimit ext4 messages. */
	struct ratelimit_state s_err_ratelimit_state;
	struct ratelimit_state s_warning_ratelimit_state;
	struct ratelimit_state s_msg_ratelimit_state;

<<<<<<< HEAD
	/* Barrier between changing inodes' journal flags and writepages ops. */
	struct percpu_rw_semaphore s_journal_flag_rwsem;
=======
	/*
	 * Barrier between writepages ops and changing any inode's JOURNAL_DATA
	 * or EXTENTS flag.
	 */
	struct percpu_rw_semaphore s_writepages_rwsem;

	/* Encryption support */
#ifdef CONFIG_EXT4_FS_ENCRYPTION
	u8 key_prefix[EXT4_KEY_DESC_PREFIX_SIZE];
	u8 key_prefix_size;
#endif
>>>>>>> 4cd44444
};

static inline struct ext4_sb_info *EXT4_SB(struct super_block *sb)
{
	return sb->s_fs_info;
}
static inline struct ext4_inode_info *EXT4_I(struct inode *inode)
{
	return container_of(inode, struct ext4_inode_info, vfs_inode);
}

static inline struct timespec ext4_current_time(struct inode *inode)
{
	return (inode->i_sb->s_time_gran < NSEC_PER_SEC) ?
		current_fs_time(inode->i_sb) : CURRENT_TIME_SEC;
}

static inline int ext4_valid_inum(struct super_block *sb, unsigned long ino)
{
	return ino == EXT4_ROOT_INO ||
		(ino >= EXT4_FIRST_INO(sb) &&
		 ino <= le32_to_cpu(EXT4_SB(sb)->s_es->s_inodes_count));
}

/*
 * Inode dynamic state flags
 */
enum {
	EXT4_STATE_JDATA,		/* journaled data exists */
	EXT4_STATE_NEW,			/* inode is newly created */
	EXT4_STATE_XATTR,		/* has in-inode xattrs */
	EXT4_STATE_NO_EXPAND,		/* No space for expansion */
	EXT4_STATE_DA_ALLOC_CLOSE,	/* Alloc DA blks on close */
	EXT4_STATE_EXT_MIGRATE,		/* Inode is migrating */
	EXT4_STATE_DIO_UNWRITTEN,	/* need convert on dio done*/
	EXT4_STATE_NEWENTRY,		/* File just added to dir */
	EXT4_STATE_DIOREAD_LOCK,	/* Disable support for dio read
					   nolocking */
	EXT4_STATE_MAY_INLINE_DATA,	/* may have in-inode data */
	EXT4_STATE_EXT_PRECACHED,	/* extents have been precached */
};

#define EXT4_INODE_BIT_FNS(name, field, offset)				\
static inline int ext4_test_inode_##name(struct inode *inode, int bit)	\
{									\
	return test_bit(bit + (offset), &EXT4_I(inode)->i_##field);	\
}									\
static inline void ext4_set_inode_##name(struct inode *inode, int bit)	\
{									\
	set_bit(bit + (offset), &EXT4_I(inode)->i_##field);		\
}									\
static inline void ext4_clear_inode_##name(struct inode *inode, int bit) \
{									\
	clear_bit(bit + (offset), &EXT4_I(inode)->i_##field);		\
}

/* Add these declarations here only so that these functions can be
 * found by name.  Otherwise, they are very hard to locate. */
static inline int ext4_test_inode_flag(struct inode *inode, int bit);
static inline void ext4_set_inode_flag(struct inode *inode, int bit);
static inline void ext4_clear_inode_flag(struct inode *inode, int bit);
EXT4_INODE_BIT_FNS(flag, flags, 0)

/* Add these declarations here only so that these functions can be
 * found by name.  Otherwise, they are very hard to locate. */
static inline int ext4_test_inode_state(struct inode *inode, int bit);
static inline void ext4_set_inode_state(struct inode *inode, int bit);
static inline void ext4_clear_inode_state(struct inode *inode, int bit);
#if (BITS_PER_LONG < 64)
EXT4_INODE_BIT_FNS(state, state_flags, 0)

static inline void ext4_clear_state_flags(struct ext4_inode_info *ei)
{
	(ei)->i_state_flags = 0;
}
#else
EXT4_INODE_BIT_FNS(state, flags, 32)

static inline void ext4_clear_state_flags(struct ext4_inode_info *ei)
{
	/* We depend on the fact that callers will set i_flags */
}
#endif
#else
/* Assume that user mode programs are passing in an ext4fs superblock, not
 * a kernel struct super_block.  This will allow us to call the feature-test
 * macros from user land. */
#define EXT4_SB(sb)	(sb)
#endif

/*
 * Returns true if the inode is inode is encrypted
 */
#define NEXT_ORPHAN(inode) EXT4_I(inode)->i_dtime

/*
 * Codes for operating systems
 */
#define EXT4_OS_LINUX		0
#define EXT4_OS_HURD		1
#define EXT4_OS_MASIX		2
#define EXT4_OS_FREEBSD		3
#define EXT4_OS_LITES		4

/*
 * Revision levels
 */
#define EXT4_GOOD_OLD_REV	0	/* The good old (original) format */
#define EXT4_DYNAMIC_REV	1	/* V2 format w/ dynamic inode sizes */

#define EXT4_CURRENT_REV	EXT4_GOOD_OLD_REV
#define EXT4_MAX_SUPP_REV	EXT4_DYNAMIC_REV

#define EXT4_GOOD_OLD_INODE_SIZE 128

/*
 * Feature set definitions
 */

#define EXT4_FEATURE_COMPAT_DIR_PREALLOC	0x0001
#define EXT4_FEATURE_COMPAT_IMAGIC_INODES	0x0002
#define EXT4_FEATURE_COMPAT_HAS_JOURNAL		0x0004
#define EXT4_FEATURE_COMPAT_EXT_ATTR		0x0008
#define EXT4_FEATURE_COMPAT_RESIZE_INODE	0x0010
#define EXT4_FEATURE_COMPAT_DIR_INDEX		0x0020
#define EXT4_FEATURE_COMPAT_SPARSE_SUPER2	0x0200

#define EXT4_FEATURE_RO_COMPAT_SPARSE_SUPER	0x0001
#define EXT4_FEATURE_RO_COMPAT_LARGE_FILE	0x0002
#define EXT4_FEATURE_RO_COMPAT_BTREE_DIR	0x0004
#define EXT4_FEATURE_RO_COMPAT_HUGE_FILE        0x0008
#define EXT4_FEATURE_RO_COMPAT_GDT_CSUM		0x0010
#define EXT4_FEATURE_RO_COMPAT_DIR_NLINK	0x0020
#define EXT4_FEATURE_RO_COMPAT_EXTRA_ISIZE	0x0040
#define EXT4_FEATURE_RO_COMPAT_QUOTA		0x0100
#define EXT4_FEATURE_RO_COMPAT_BIGALLOC		0x0200
/*
 * METADATA_CSUM also enables group descriptor checksums (GDT_CSUM).  When
 * METADATA_CSUM is set, group descriptor checksums use the same algorithm as
 * all other data structures' checksums.  However, the METADATA_CSUM and
 * GDT_CSUM bits are mutually exclusive.
 */
#define EXT4_FEATURE_RO_COMPAT_METADATA_CSUM	0x0400
#define EXT4_FEATURE_RO_COMPAT_READONLY		0x1000
#define EXT4_FEATURE_RO_COMPAT_PROJECT		0x2000

#define EXT4_FEATURE_INCOMPAT_COMPRESSION	0x0001
#define EXT4_FEATURE_INCOMPAT_FILETYPE		0x0002
#define EXT4_FEATURE_INCOMPAT_RECOVER		0x0004 /* Needs recovery */
#define EXT4_FEATURE_INCOMPAT_JOURNAL_DEV	0x0008 /* Journal device */
#define EXT4_FEATURE_INCOMPAT_META_BG		0x0010
#define EXT4_FEATURE_INCOMPAT_EXTENTS		0x0040 /* extents support */
#define EXT4_FEATURE_INCOMPAT_64BIT		0x0080
#define EXT4_FEATURE_INCOMPAT_MMP               0x0100
#define EXT4_FEATURE_INCOMPAT_FLEX_BG		0x0200
#define EXT4_FEATURE_INCOMPAT_EA_INODE		0x0400 /* EA in inode */
#define EXT4_FEATURE_INCOMPAT_DIRDATA		0x1000 /* data in dirent */
#define EXT4_FEATURE_INCOMPAT_CSUM_SEED		0x2000
#define EXT4_FEATURE_INCOMPAT_LARGEDIR		0x4000 /* >2GB or 3-lvl htree */
#define EXT4_FEATURE_INCOMPAT_INLINE_DATA	0x8000 /* data in inode */
#define EXT4_FEATURE_INCOMPAT_ENCRYPT		0x10000

#define EXT4_FEATURE_COMPAT_FUNCS(name, flagname) \
static inline bool ext4_has_feature_##name(struct super_block *sb) \
{ \
	return ((EXT4_SB(sb)->s_es->s_feature_compat & \
		cpu_to_le32(EXT4_FEATURE_COMPAT_##flagname)) != 0); \
} \
static inline void ext4_set_feature_##name(struct super_block *sb) \
{ \
	EXT4_SB(sb)->s_es->s_feature_compat |= \
		cpu_to_le32(EXT4_FEATURE_COMPAT_##flagname); \
} \
static inline void ext4_clear_feature_##name(struct super_block *sb) \
{ \
	EXT4_SB(sb)->s_es->s_feature_compat &= \
		~cpu_to_le32(EXT4_FEATURE_COMPAT_##flagname); \
}

#define EXT4_FEATURE_RO_COMPAT_FUNCS(name, flagname) \
static inline bool ext4_has_feature_##name(struct super_block *sb) \
{ \
	return ((EXT4_SB(sb)->s_es->s_feature_ro_compat & \
		cpu_to_le32(EXT4_FEATURE_RO_COMPAT_##flagname)) != 0); \
} \
static inline void ext4_set_feature_##name(struct super_block *sb) \
{ \
	EXT4_SB(sb)->s_es->s_feature_ro_compat |= \
		cpu_to_le32(EXT4_FEATURE_RO_COMPAT_##flagname); \
} \
static inline void ext4_clear_feature_##name(struct super_block *sb) \
{ \
	EXT4_SB(sb)->s_es->s_feature_ro_compat &= \
		~cpu_to_le32(EXT4_FEATURE_RO_COMPAT_##flagname); \
}

#define EXT4_FEATURE_INCOMPAT_FUNCS(name, flagname) \
static inline bool ext4_has_feature_##name(struct super_block *sb) \
{ \
	return ((EXT4_SB(sb)->s_es->s_feature_incompat & \
		cpu_to_le32(EXT4_FEATURE_INCOMPAT_##flagname)) != 0); \
} \
static inline void ext4_set_feature_##name(struct super_block *sb) \
{ \
	EXT4_SB(sb)->s_es->s_feature_incompat |= \
		cpu_to_le32(EXT4_FEATURE_INCOMPAT_##flagname); \
} \
static inline void ext4_clear_feature_##name(struct super_block *sb) \
{ \
	EXT4_SB(sb)->s_es->s_feature_incompat &= \
		~cpu_to_le32(EXT4_FEATURE_INCOMPAT_##flagname); \
}

EXT4_FEATURE_COMPAT_FUNCS(dir_prealloc,		DIR_PREALLOC)
EXT4_FEATURE_COMPAT_FUNCS(imagic_inodes,	IMAGIC_INODES)
EXT4_FEATURE_COMPAT_FUNCS(journal,		HAS_JOURNAL)
EXT4_FEATURE_COMPAT_FUNCS(xattr,		EXT_ATTR)
EXT4_FEATURE_COMPAT_FUNCS(resize_inode,		RESIZE_INODE)
EXT4_FEATURE_COMPAT_FUNCS(dir_index,		DIR_INDEX)
EXT4_FEATURE_COMPAT_FUNCS(sparse_super2,	SPARSE_SUPER2)

EXT4_FEATURE_RO_COMPAT_FUNCS(sparse_super,	SPARSE_SUPER)
EXT4_FEATURE_RO_COMPAT_FUNCS(large_file,	LARGE_FILE)
EXT4_FEATURE_RO_COMPAT_FUNCS(btree_dir,		BTREE_DIR)
EXT4_FEATURE_RO_COMPAT_FUNCS(huge_file,		HUGE_FILE)
EXT4_FEATURE_RO_COMPAT_FUNCS(gdt_csum,		GDT_CSUM)
EXT4_FEATURE_RO_COMPAT_FUNCS(dir_nlink,		DIR_NLINK)
EXT4_FEATURE_RO_COMPAT_FUNCS(extra_isize,	EXTRA_ISIZE)
EXT4_FEATURE_RO_COMPAT_FUNCS(quota,		QUOTA)
EXT4_FEATURE_RO_COMPAT_FUNCS(bigalloc,		BIGALLOC)
EXT4_FEATURE_RO_COMPAT_FUNCS(metadata_csum,	METADATA_CSUM)
EXT4_FEATURE_RO_COMPAT_FUNCS(readonly,		READONLY)
EXT4_FEATURE_RO_COMPAT_FUNCS(project,		PROJECT)

EXT4_FEATURE_INCOMPAT_FUNCS(compression,	COMPRESSION)
EXT4_FEATURE_INCOMPAT_FUNCS(filetype,		FILETYPE)
EXT4_FEATURE_INCOMPAT_FUNCS(journal_needs_recovery,	RECOVER)
EXT4_FEATURE_INCOMPAT_FUNCS(journal_dev,	JOURNAL_DEV)
EXT4_FEATURE_INCOMPAT_FUNCS(meta_bg,		META_BG)
EXT4_FEATURE_INCOMPAT_FUNCS(extents,		EXTENTS)
EXT4_FEATURE_INCOMPAT_FUNCS(64bit,		64BIT)
EXT4_FEATURE_INCOMPAT_FUNCS(mmp,		MMP)
EXT4_FEATURE_INCOMPAT_FUNCS(flex_bg,		FLEX_BG)
EXT4_FEATURE_INCOMPAT_FUNCS(ea_inode,		EA_INODE)
EXT4_FEATURE_INCOMPAT_FUNCS(dirdata,		DIRDATA)
EXT4_FEATURE_INCOMPAT_FUNCS(csum_seed,		CSUM_SEED)
EXT4_FEATURE_INCOMPAT_FUNCS(largedir,		LARGEDIR)
EXT4_FEATURE_INCOMPAT_FUNCS(inline_data,	INLINE_DATA)
EXT4_FEATURE_INCOMPAT_FUNCS(encrypt,		ENCRYPT)

#define EXT2_FEATURE_COMPAT_SUPP	EXT4_FEATURE_COMPAT_EXT_ATTR
#define EXT2_FEATURE_INCOMPAT_SUPP	(EXT4_FEATURE_INCOMPAT_FILETYPE| \
					 EXT4_FEATURE_INCOMPAT_META_BG)
#define EXT2_FEATURE_RO_COMPAT_SUPP	(EXT4_FEATURE_RO_COMPAT_SPARSE_SUPER| \
					 EXT4_FEATURE_RO_COMPAT_LARGE_FILE| \
					 EXT4_FEATURE_RO_COMPAT_BTREE_DIR)

#define EXT3_FEATURE_COMPAT_SUPP	EXT4_FEATURE_COMPAT_EXT_ATTR
#define EXT3_FEATURE_INCOMPAT_SUPP	(EXT4_FEATURE_INCOMPAT_FILETYPE| \
					 EXT4_FEATURE_INCOMPAT_RECOVER| \
					 EXT4_FEATURE_INCOMPAT_META_BG)
#define EXT3_FEATURE_RO_COMPAT_SUPP	(EXT4_FEATURE_RO_COMPAT_SPARSE_SUPER| \
					 EXT4_FEATURE_RO_COMPAT_LARGE_FILE| \
					 EXT4_FEATURE_RO_COMPAT_BTREE_DIR)

#define EXT4_FEATURE_COMPAT_SUPP	EXT4_FEATURE_COMPAT_EXT_ATTR
#define EXT4_FEATURE_INCOMPAT_SUPP	(EXT4_FEATURE_INCOMPAT_FILETYPE| \
					 EXT4_FEATURE_INCOMPAT_RECOVER| \
					 EXT4_FEATURE_INCOMPAT_META_BG| \
					 EXT4_FEATURE_INCOMPAT_EXTENTS| \
					 EXT4_FEATURE_INCOMPAT_64BIT| \
					 EXT4_FEATURE_INCOMPAT_FLEX_BG| \
					 EXT4_FEATURE_INCOMPAT_MMP | \
					 EXT4_FEATURE_INCOMPAT_INLINE_DATA | \
					 EXT4_FEATURE_INCOMPAT_ENCRYPT | \
					 EXT4_FEATURE_INCOMPAT_CSUM_SEED)
#define EXT4_FEATURE_RO_COMPAT_SUPP	(EXT4_FEATURE_RO_COMPAT_SPARSE_SUPER| \
					 EXT4_FEATURE_RO_COMPAT_LARGE_FILE| \
					 EXT4_FEATURE_RO_COMPAT_GDT_CSUM| \
					 EXT4_FEATURE_RO_COMPAT_DIR_NLINK | \
					 EXT4_FEATURE_RO_COMPAT_EXTRA_ISIZE | \
					 EXT4_FEATURE_RO_COMPAT_BTREE_DIR |\
					 EXT4_FEATURE_RO_COMPAT_HUGE_FILE |\
					 EXT4_FEATURE_RO_COMPAT_BIGALLOC |\
					 EXT4_FEATURE_RO_COMPAT_METADATA_CSUM|\
					 EXT4_FEATURE_RO_COMPAT_QUOTA |\
					 EXT4_FEATURE_RO_COMPAT_PROJECT)

#define EXTN_FEATURE_FUNCS(ver) \
static inline bool ext4_has_unknown_ext##ver##_compat_features(struct super_block *sb) \
{ \
	return ((EXT4_SB(sb)->s_es->s_feature_compat & \
		cpu_to_le32(~EXT##ver##_FEATURE_COMPAT_SUPP)) != 0); \
} \
static inline bool ext4_has_unknown_ext##ver##_ro_compat_features(struct super_block *sb) \
{ \
	return ((EXT4_SB(sb)->s_es->s_feature_ro_compat & \
		cpu_to_le32(~EXT##ver##_FEATURE_RO_COMPAT_SUPP)) != 0); \
} \
static inline bool ext4_has_unknown_ext##ver##_incompat_features(struct super_block *sb) \
{ \
	return ((EXT4_SB(sb)->s_es->s_feature_incompat & \
		cpu_to_le32(~EXT##ver##_FEATURE_INCOMPAT_SUPP)) != 0); \
}

EXTN_FEATURE_FUNCS(2)
EXTN_FEATURE_FUNCS(3)
EXTN_FEATURE_FUNCS(4)

static inline bool ext4_has_compat_features(struct super_block *sb)
{
	return (EXT4_SB(sb)->s_es->s_feature_compat != 0);
}
static inline bool ext4_has_ro_compat_features(struct super_block *sb)
{
	return (EXT4_SB(sb)->s_es->s_feature_ro_compat != 0);
}
static inline bool ext4_has_incompat_features(struct super_block *sb)
{
	return (EXT4_SB(sb)->s_es->s_feature_incompat != 0);
}

/*
 * Default values for user and/or group using reserved blocks
 */
#define	EXT4_DEF_RESUID		0
#define	EXT4_DEF_RESGID		0

/*
 * Default project ID
 */
#define	EXT4_DEF_PROJID		0

#define EXT4_DEF_INODE_READAHEAD_BLKS	32

/*
 * Default mount options
 */
#define EXT4_DEFM_DEBUG		0x0001
#define EXT4_DEFM_BSDGROUPS	0x0002
#define EXT4_DEFM_XATTR_USER	0x0004
#define EXT4_DEFM_ACL		0x0008
#define EXT4_DEFM_UID16		0x0010
#define EXT4_DEFM_JMODE		0x0060
#define EXT4_DEFM_JMODE_DATA	0x0020
#define EXT4_DEFM_JMODE_ORDERED	0x0040
#define EXT4_DEFM_JMODE_WBACK	0x0060
#define EXT4_DEFM_NOBARRIER	0x0100
#define EXT4_DEFM_BLOCK_VALIDITY 0x0200
#define EXT4_DEFM_DISCARD	0x0400
#define EXT4_DEFM_NODELALLOC	0x0800

/*
 * Default journal batch times
 */
#define EXT4_DEF_MIN_BATCH_TIME	0
#define EXT4_DEF_MAX_BATCH_TIME	15000 /* 15ms */

/*
 * Minimum number of groups in a flexgroup before we separate out
 * directories into the first block group of a flexgroup
 */
#define EXT4_FLEX_SIZE_DIR_ALLOC_SCHEME	4

/*
 * Structure of a directory entry
 */
#define EXT4_NAME_LEN 255

struct ext4_dir_entry {
	__le32	inode;			/* Inode number */
	__le16	rec_len;		/* Directory entry length */
	__le16	name_len;		/* Name length */
	char	name[EXT4_NAME_LEN];	/* File name */
};

/*
 * The new version of the directory entry.  Since EXT4 structures are
 * stored in intel byte order, and the name_len field could never be
 * bigger than 255 chars, it's safe to reclaim the extra byte for the
 * file_type field.
 */
struct ext4_dir_entry_2 {
	__le32	inode;			/* Inode number */
	__le16	rec_len;		/* Directory entry length */
	__u8	name_len;		/* Name length */
	__u8	file_type;
	char	name[EXT4_NAME_LEN];	/* File name */
};

/*
 * This is a bogus directory entry at the end of each leaf block that
 * records checksums.
 */
struct ext4_dir_entry_tail {
	__le32	det_reserved_zero1;	/* Pretend to be unused */
	__le16	det_rec_len;		/* 12 */
	__u8	det_reserved_zero2;	/* Zero name length */
	__u8	det_reserved_ft;	/* 0xDE, fake file type */
	__le32	det_checksum;		/* crc32c(uuid+inum+dirblock) */
};

#define EXT4_DIRENT_TAIL(block, blocksize) \
	((struct ext4_dir_entry_tail *)(((void *)(block)) + \
					((blocksize) - \
					 sizeof(struct ext4_dir_entry_tail))))

/*
 * Ext4 directory file types.  Only the low 3 bits are used.  The
 * other bits are reserved for now.
 */
#define EXT4_FT_UNKNOWN		0
#define EXT4_FT_REG_FILE	1
#define EXT4_FT_DIR		2
#define EXT4_FT_CHRDEV		3
#define EXT4_FT_BLKDEV		4
#define EXT4_FT_FIFO		5
#define EXT4_FT_SOCK		6
#define EXT4_FT_SYMLINK		7

#define EXT4_FT_MAX		8

#define EXT4_FT_DIR_CSUM	0xDE

/*
 * EXT4_DIR_PAD defines the directory entries boundaries
 *
 * NOTE: It must be a multiple of 4
 */
#define EXT4_DIR_PAD			4
#define EXT4_DIR_ROUND			(EXT4_DIR_PAD - 1)
#define EXT4_DIR_REC_LEN(name_len)	(((name_len) + 8 + EXT4_DIR_ROUND) & \
					 ~EXT4_DIR_ROUND)
#define EXT4_MAX_REC_LEN		((1<<16)-1)

/*
 * If we ever get support for fs block sizes > page_size, we'll need
 * to remove the #if statements in the next two functions...
 */
static inline unsigned int
ext4_rec_len_from_disk(__le16 dlen, unsigned blocksize)
{
	unsigned len = le16_to_cpu(dlen);

#if (PAGE_SIZE >= 65536)
	if (len == EXT4_MAX_REC_LEN || len == 0)
		return blocksize;
	return (len & 65532) | ((len & 3) << 16);
#else
	return len;
#endif
}

static inline __le16 ext4_rec_len_to_disk(unsigned len, unsigned blocksize)
{
	if ((len > blocksize) || (blocksize > (1 << 18)) || (len & 3))
		BUG();
#if (PAGE_SIZE >= 65536)
	if (len < 65536)
		return cpu_to_le16(len);
	if (len == blocksize) {
		if (blocksize == 65536)
			return cpu_to_le16(EXT4_MAX_REC_LEN);
		else
			return cpu_to_le16(0);
	}
	return cpu_to_le16((len & 65532) | ((len >> 16) & 3));
#else
	return cpu_to_le16(len);
#endif
}

/*
 * Hash Tree Directory indexing
 * (c) Daniel Phillips, 2001
 */

#define is_dx(dir) (ext4_has_feature_dir_index((dir)->i_sb) && \
		    ext4_test_inode_flag((dir), EXT4_INODE_INDEX))
#define EXT4_DIR_LINK_MAX(dir) (!is_dx(dir) && (dir)->i_nlink >= EXT4_LINK_MAX)
#define EXT4_DIR_LINK_EMPTY(dir) ((dir)->i_nlink == 2 || (dir)->i_nlink == 1)

/* Legal values for the dx_root hash_version field: */

#define DX_HASH_LEGACY		0
#define DX_HASH_HALF_MD4	1
#define DX_HASH_TEA		2
#define DX_HASH_LEGACY_UNSIGNED	3
#define DX_HASH_HALF_MD4_UNSIGNED	4
#define DX_HASH_TEA_UNSIGNED		5

static inline u32 ext4_chksum(struct ext4_sb_info *sbi, u32 crc,
			      const void *address, unsigned int length)
{
	struct {
		struct shash_desc shash;
		char ctx[4];
	} desc;
	int err;

	BUG_ON(crypto_shash_descsize(sbi->s_chksum_driver)!=sizeof(desc.ctx));

	desc.shash.tfm = sbi->s_chksum_driver;
	desc.shash.flags = 0;
	*(u32 *)desc.ctx = crc;

	err = crypto_shash_update(&desc.shash, address, length);
	BUG_ON(err);

	return *(u32 *)desc.ctx;
}

#ifdef __KERNEL__

/* hash info structure used by the directory hash */
struct dx_hash_info
{
	u32		hash;
	u32		minor_hash;
	int		hash_version;
	u32		*seed;
};


/* 32 and 64 bit signed EOF for dx directories */
#define EXT4_HTREE_EOF_32BIT   ((1UL  << (32 - 1)) - 1)
#define EXT4_HTREE_EOF_64BIT   ((1ULL << (64 - 1)) - 1)


/*
 * Control parameters used by ext4_htree_next_block
 */
#define HASH_NB_ALWAYS		1

struct ext4_filename {
	const struct qstr *usr_fname;
	struct fscrypt_str disk_name;
	struct dx_hash_info hinfo;
#ifdef CONFIG_EXT4_FS_ENCRYPTION
	struct fscrypt_str crypto_buf;
#endif
};

#define fname_name(p) ((p)->disk_name.name)
#define fname_len(p)  ((p)->disk_name.len)

/*
 * Describe an inode's exact location on disk and in memory
 */
struct ext4_iloc
{
	struct buffer_head *bh;
	unsigned long offset;
	ext4_group_t block_group;
};

static inline struct ext4_inode *ext4_raw_inode(struct ext4_iloc *iloc)
{
	return (struct ext4_inode *) (iloc->bh->b_data + iloc->offset);
}

/*
 * This structure is stuffed into the struct file's private_data field
 * for directories.  It is where we put information so that we can do
 * readdir operations in hash tree order.
 */
struct dir_private_info {
	struct rb_root	root;
	struct rb_node	*curr_node;
	struct fname	*extra_fname;
	loff_t		last_pos;
	__u32		curr_hash;
	__u32		curr_minor_hash;
	__u32		next_hash;
};

/* calculate the first block number of the group */
static inline ext4_fsblk_t
ext4_group_first_block_no(struct super_block *sb, ext4_group_t group_no)
{
	return group_no * (ext4_fsblk_t)EXT4_BLOCKS_PER_GROUP(sb) +
		le32_to_cpu(EXT4_SB(sb)->s_es->s_first_data_block);
}

/*
 * Special error return code only used by dx_probe() and its callers.
 */
#define ERR_BAD_DX_DIR	(-(MAX_ERRNO - 1))

/*
 * Timeout and state flag for lazy initialization inode thread.
 */
#define EXT4_DEF_LI_WAIT_MULT			10
#define EXT4_DEF_LI_MAX_START_DELAY		5
#define EXT4_LAZYINIT_QUIT			0x0001
#define EXT4_LAZYINIT_RUNNING			0x0002

/*
 * Lazy inode table initialization info
 */
struct ext4_lazy_init {
	unsigned long		li_state;
	struct list_head	li_request_list;
	struct mutex		li_list_mtx;
};

struct ext4_li_request {
	struct super_block	*lr_super;
	struct ext4_sb_info	*lr_sbi;
	ext4_group_t		lr_next_group;
	struct list_head	lr_request;
	unsigned long		lr_next_sched;
	unsigned long		lr_timeout;
};

struct ext4_features {
	struct kobject f_kobj;
	struct completion f_kobj_unregister;
};

/*
 * This structure will be used for multiple mount protection. It will be
 * written into the block number saved in the s_mmp_block field in the
 * superblock. Programs that check MMP should assume that if
 * SEQ_FSCK (or any unknown code above SEQ_MAX) is present then it is NOT safe
 * to use the filesystem, regardless of how old the timestamp is.
 */
#define EXT4_MMP_MAGIC     0x004D4D50U /* ASCII for MMP */
#define EXT4_MMP_SEQ_CLEAN 0xFF4D4D50U /* mmp_seq value for clean unmount */
#define EXT4_MMP_SEQ_FSCK  0xE24D4D50U /* mmp_seq value when being fscked */
#define EXT4_MMP_SEQ_MAX   0xE24D4D4FU /* maximum valid mmp_seq value */

struct mmp_struct {
	__le32	mmp_magic;		/* Magic number for MMP */
	__le32	mmp_seq;		/* Sequence no. updated periodically */

	/*
	 * mmp_time, mmp_nodename & mmp_bdevname are only used for information
	 * purposes and do not affect the correctness of the algorithm
	 */
	__le64	mmp_time;		/* Time last updated */
	char	mmp_nodename[64];	/* Node which last updated MMP block */
	char	mmp_bdevname[32];	/* Bdev which last updated MMP block */

	/*
	 * mmp_check_interval is used to verify if the MMP block has been
	 * updated on the block device. The value is updated based on the
	 * maximum time to write the MMP block during an update cycle.
	 */
	__le16	mmp_check_interval;

	__le16	mmp_pad1;
	__le32	mmp_pad2[226];
	__le32	mmp_checksum;		/* crc32c(uuid+mmp_block) */
};

/* arguments passed to the mmp thread */
struct mmpd_data {
	struct buffer_head *bh; /* bh from initial read_mmp_block() */
	struct super_block *sb;  /* super block of the fs */
};

/*
 * Check interval multiplier
 * The MMP block is written every update interval and initially checked every
 * update interval x the multiplier (the value is then adapted based on the
 * write latency). The reason is that writes can be delayed under load and we
 * don't want readers to incorrectly assume that the filesystem is no longer
 * in use.
 */
#define EXT4_MMP_CHECK_MULT		2UL

/*
 * Minimum interval for MMP checking in seconds.
 */
#define EXT4_MMP_MIN_CHECK_INTERVAL	5UL

/*
 * Maximum interval for MMP checking in seconds.
 */
#define EXT4_MMP_MAX_CHECK_INTERVAL	300UL

/*
 * Function prototypes
 */

/*
 * Ok, these declarations are also in <linux/kernel.h> but none of the
 * ext4 source programs needs to include it so they are duplicated here.
 */
# define NORET_TYPE	/**/
# define ATTRIB_NORET	__attribute__((noreturn))
# define NORET_AND	noreturn,

/* bitmap.c */
extern unsigned int ext4_count_free(char *bitmap, unsigned numchars);
void ext4_inode_bitmap_csum_set(struct super_block *sb, ext4_group_t group,
				struct ext4_group_desc *gdp,
				struct buffer_head *bh, int sz);
int ext4_inode_bitmap_csum_verify(struct super_block *sb, ext4_group_t group,
				  struct ext4_group_desc *gdp,
				  struct buffer_head *bh, int sz);
void ext4_block_bitmap_csum_set(struct super_block *sb, ext4_group_t group,
				struct ext4_group_desc *gdp,
				struct buffer_head *bh);
int ext4_block_bitmap_csum_verify(struct super_block *sb, ext4_group_t group,
				  struct ext4_group_desc *gdp,
				  struct buffer_head *bh);

/* balloc.c */
extern void ext4_get_group_no_and_offset(struct super_block *sb,
					 ext4_fsblk_t blocknr,
					 ext4_group_t *blockgrpp,
					 ext4_grpblk_t *offsetp);
extern ext4_group_t ext4_get_group_number(struct super_block *sb,
					  ext4_fsblk_t block);

extern unsigned int ext4_block_group(struct super_block *sb,
			ext4_fsblk_t blocknr);
extern ext4_grpblk_t ext4_block_group_offset(struct super_block *sb,
			ext4_fsblk_t blocknr);
extern int ext4_bg_has_super(struct super_block *sb, ext4_group_t group);
extern unsigned long ext4_bg_num_gdb(struct super_block *sb,
			ext4_group_t group);
extern ext4_fsblk_t ext4_new_meta_blocks(handle_t *handle, struct inode *inode,
					 ext4_fsblk_t goal,
					 unsigned int flags,
					 unsigned long *count,
					 int *errp);
extern int ext4_claim_free_clusters(struct ext4_sb_info *sbi,
				    s64 nclusters, unsigned int flags);
extern ext4_fsblk_t ext4_count_free_clusters(struct super_block *);
extern void ext4_check_blocks_bitmap(struct super_block *);
extern struct ext4_group_desc * ext4_get_group_desc(struct super_block * sb,
						    ext4_group_t block_group,
						    struct buffer_head ** bh);
extern int ext4_should_retry_alloc(struct super_block *sb, int *retries);

extern struct buffer_head *ext4_read_block_bitmap_nowait(struct super_block *sb,
						ext4_group_t block_group);
extern int ext4_wait_block_bitmap(struct super_block *sb,
				  ext4_group_t block_group,
				  struct buffer_head *bh);
extern struct buffer_head *ext4_read_block_bitmap(struct super_block *sb,
						  ext4_group_t block_group);
extern unsigned ext4_free_clusters_after_init(struct super_block *sb,
					      ext4_group_t block_group,
					      struct ext4_group_desc *gdp);
ext4_fsblk_t ext4_inode_to_goal_block(struct inode *);

static inline bool ext4_encrypted_inode(struct inode *inode)
{
	return ext4_test_inode_flag(inode, EXT4_INODE_ENCRYPT);
}

#ifdef CONFIG_EXT4_FS_ENCRYPTION
static inline int ext4_fname_setup_filename(struct inode *dir,
			const struct qstr *iname,
			int lookup, struct ext4_filename *fname)
{
	struct fscrypt_name name;
	int err;

	memset(fname, 0, sizeof(struct ext4_filename));

	err = fscrypt_setup_filename(dir, iname, lookup, &name);

	fname->usr_fname = name.usr_fname;
	fname->disk_name = name.disk_name;
	fname->hinfo.hash = name.hash;
	fname->hinfo.minor_hash = name.minor_hash;
	fname->crypto_buf = name.crypto_buf;
	return err;
}

static inline void ext4_fname_free_filename(struct ext4_filename *fname)
{
	struct fscrypt_name name;

	name.crypto_buf = fname->crypto_buf;
	fscrypt_free_filename(&name);

	fname->crypto_buf.name = NULL;
	fname->usr_fname = NULL;
	fname->disk_name.name = NULL;
}
#else
static inline int ext4_fname_setup_filename(struct inode *dir,
		const struct qstr *iname,
		int lookup, struct ext4_filename *fname)
{
	fname->usr_fname = iname;
	fname->disk_name.name = (unsigned char *) iname->name;
	fname->disk_name.len = iname->len;
	return 0;
}
static inline void ext4_fname_free_filename(struct ext4_filename *fname) { }

#endif

/* dir.c */
extern int __ext4_check_dir_entry(const char *, unsigned int, struct inode *,
				  struct file *,
				  struct ext4_dir_entry_2 *,
				  struct buffer_head *, char *, int,
				  unsigned int);
#define ext4_check_dir_entry(dir, filp, de, bh, buf, size, offset)	\
	unlikely(__ext4_check_dir_entry(__func__, __LINE__, (dir), (filp), \
					(de), (bh), (buf), (size), (offset)))
extern int ext4_htree_store_dirent(struct file *dir_file, __u32 hash,
				__u32 minor_hash,
				struct ext4_dir_entry_2 *dirent,
				struct fscrypt_str *ent_name);
extern void ext4_htree_free_dir_info(struct dir_private_info *p);
extern int ext4_find_dest_de(struct inode *dir, struct inode *inode,
			     struct buffer_head *bh,
			     void *buf, int buf_size,
			     struct ext4_filename *fname,
			     struct ext4_dir_entry_2 **dest_de);
void ext4_insert_dentry(struct inode *inode,
			struct ext4_dir_entry_2 *de,
			int buf_size,
			struct ext4_filename *fname);
static inline void ext4_update_dx_flag(struct inode *inode)
{
	if (!ext4_has_feature_dir_index(inode->i_sb)) {
		/* ext4_iget() should have caught this... */
		WARN_ON_ONCE(ext4_has_feature_metadata_csum(inode->i_sb));
		ext4_clear_inode_flag(inode, EXT4_INODE_INDEX);
	}
}
static const unsigned char ext4_filetype_table[] = {
	DT_UNKNOWN, DT_REG, DT_DIR, DT_CHR, DT_BLK, DT_FIFO, DT_SOCK, DT_LNK
};

static inline  unsigned char get_dtype(struct super_block *sb, int filetype)
{
	if (!ext4_has_feature_filetype(sb) || filetype >= EXT4_FT_MAX)
		return DT_UNKNOWN;

	return ext4_filetype_table[filetype];
}
extern int ext4_check_all_de(struct inode *dir, struct buffer_head *bh,
			     void *buf, int buf_size);

/* fsync.c */
extern int ext4_sync_file(struct file *, loff_t, loff_t, int);

/* hash.c */
extern int ext4fs_dirhash(const char *name, int len, struct
			  dx_hash_info *hinfo);

/* ialloc.c */
extern struct inode *__ext4_new_inode(handle_t *, struct inode *, umode_t,
				      const struct qstr *qstr, __u32 goal,
				      uid_t *owner, int handle_type,
				      unsigned int line_no, int nblocks);

#define ext4_new_inode(handle, dir, mode, qstr, goal, owner) \
	__ext4_new_inode((handle), (dir), (mode), (qstr), (goal), (owner), \
			 0, 0, 0)
#define ext4_new_inode_start_handle(dir, mode, qstr, goal, owner, \
				    type, nblocks)		    \
	__ext4_new_inode(NULL, (dir), (mode), (qstr), (goal), (owner), \
			 (type), __LINE__, (nblocks))


extern void ext4_free_inode(handle_t *, struct inode *);
extern struct inode * ext4_orphan_get(struct super_block *, unsigned long);
extern unsigned long ext4_count_free_inodes(struct super_block *);
extern unsigned long ext4_count_dirs(struct super_block *);
extern void ext4_check_inodes_bitmap(struct super_block *);
extern void ext4_mark_bitmap_end(int start_bit, int end_bit, char *bitmap);
extern int ext4_init_inode_table(struct super_block *sb,
				 ext4_group_t group, int barrier);
extern void ext4_end_bitmap_read(struct buffer_head *bh, int uptodate);

/* mballoc.c */
extern const struct file_operations ext4_seq_mb_groups_fops;
extern long ext4_mb_stats;
extern long ext4_mb_max_to_scan;
extern int ext4_mb_init(struct super_block *);
extern int ext4_mb_release(struct super_block *);
extern ext4_fsblk_t ext4_mb_new_blocks(handle_t *,
				struct ext4_allocation_request *, int *);
extern int ext4_mb_reserve_blocks(struct super_block *, int);
extern void ext4_discard_preallocations(struct inode *);
extern int __init ext4_init_mballoc(void);
extern void ext4_exit_mballoc(void);
extern void ext4_free_blocks(handle_t *handle, struct inode *inode,
			     struct buffer_head *bh, ext4_fsblk_t block,
			     unsigned long count, int flags);
extern int ext4_mb_alloc_groupinfo(struct super_block *sb,
				   ext4_group_t ngroups);
extern int ext4_mb_add_groupinfo(struct super_block *sb,
		ext4_group_t i, struct ext4_group_desc *desc);
extern int ext4_group_add_blocks(handle_t *handle, struct super_block *sb,
				ext4_fsblk_t block, unsigned long count);
extern int ext4_trim_fs(struct super_block *, struct fstrim_range *,
				unsigned long blkdev_flags);

/* inode.c */
int ext4_inode_is_fast_symlink(struct inode *inode);
struct buffer_head *ext4_getblk(handle_t *, struct inode *, ext4_lblk_t, int);
struct buffer_head *ext4_bread(handle_t *, struct inode *, ext4_lblk_t, int);
int ext4_get_block_unwritten(struct inode *inode, sector_t iblock,
			     struct buffer_head *bh_result, int create);
int ext4_dax_get_block(struct inode *inode, sector_t iblock,
		       struct buffer_head *bh_result, int create);
int ext4_get_block(struct inode *inode, sector_t iblock,
		   struct buffer_head *bh_result, int create);
int ext4_dio_get_block(struct inode *inode, sector_t iblock,
		       struct buffer_head *bh_result, int create);
int ext4_da_get_block_prep(struct inode *inode, sector_t iblock,
			   struct buffer_head *bh, int create);
int ext4_walk_page_buffers(handle_t *handle,
			   struct buffer_head *head,
			   unsigned from,
			   unsigned to,
			   int *partial,
			   int (*fn)(handle_t *handle,
				     struct buffer_head *bh));
int do_journal_get_write_access(handle_t *handle,
				struct buffer_head *bh);
#define FALL_BACK_TO_NONDELALLOC 1
#define CONVERT_INLINE_DATA	 2

extern struct inode *ext4_iget(struct super_block *, unsigned long);
extern struct inode *ext4_iget_normal(struct super_block *, unsigned long);
extern int  ext4_write_inode(struct inode *, struct writeback_control *);
extern int  ext4_setattr(struct dentry *, struct iattr *);
extern int  ext4_getattr(struct vfsmount *mnt, struct dentry *dentry,
				struct kstat *stat);
extern void ext4_evict_inode(struct inode *);
extern void ext4_clear_inode(struct inode *);
extern int  ext4_sync_inode(handle_t *, struct inode *);
extern void ext4_dirty_inode(struct inode *, int);
extern int ext4_change_inode_journal_flag(struct inode *, int);
extern int ext4_get_inode_loc(struct inode *, struct ext4_iloc *);
extern int ext4_inode_attach_jinode(struct inode *inode);
extern int ext4_can_truncate(struct inode *inode);
extern void ext4_truncate(struct inode *);
extern int ext4_punch_hole(struct inode *inode, loff_t offset, loff_t length);
extern int ext4_truncate_restart_trans(handle_t *, struct inode *, int nblocks);
extern void ext4_set_inode_flags(struct inode *);
extern void ext4_get_inode_flags(struct ext4_inode_info *);
extern int ext4_alloc_da_blocks(struct inode *inode);
extern void ext4_set_aops(struct inode *inode);
extern int ext4_writepage_trans_blocks(struct inode *);
extern int ext4_chunk_trans_blocks(struct inode *, int nrblocks);
extern int ext4_zero_partial_blocks(handle_t *handle, struct inode *inode,
			     loff_t lstart, loff_t lend);
extern int ext4_page_mkwrite(struct vm_area_struct *vma, struct vm_fault *vmf);
extern int ext4_filemap_fault(struct vm_area_struct *vma, struct vm_fault *vmf);
extern qsize_t *ext4_get_reserved_space(struct inode *inode);
extern int ext4_get_projid(struct inode *inode, kprojid_t *projid);
extern void ext4_da_update_reserve_space(struct inode *inode,
					int used, int quota_claim);
extern int ext4_issue_zeroout(struct inode *inode, ext4_lblk_t lblk,
			      ext4_fsblk_t pblk, ext4_lblk_t len);
extern int ext4_get_next_extent(struct inode *inode, ext4_lblk_t lblk,
				unsigned int map_len,
				struct extent_status *result);

/* indirect.c */
extern int ext4_ind_map_blocks(handle_t *handle, struct inode *inode,
				struct ext4_map_blocks *map, int flags);
extern int ext4_ind_calc_metadata_amount(struct inode *inode, sector_t lblock);
extern int ext4_ind_trans_blocks(struct inode *inode, int nrblocks);
extern void ext4_ind_truncate(handle_t *, struct inode *inode);
extern int ext4_ind_remove_space(handle_t *handle, struct inode *inode,
				 ext4_lblk_t start, ext4_lblk_t end);

/* ioctl.c */
extern long ext4_ioctl(struct file *, unsigned int, unsigned long);
extern long ext4_compat_ioctl(struct file *, unsigned int, unsigned long);

/* migrate.c */
extern int ext4_ext_migrate(struct inode *);
extern int ext4_ind_migrate(struct inode *inode);

/* namei.c */
extern int ext4_dirent_csum_verify(struct inode *inode,
				   struct ext4_dir_entry *dirent);
extern int ext4_orphan_add(handle_t *, struct inode *);
extern int ext4_orphan_del(handle_t *, struct inode *);
extern int ext4_htree_fill_tree(struct file *dir_file, __u32 start_hash,
				__u32 start_minor_hash, __u32 *next_hash);
extern int ext4_search_dir(struct buffer_head *bh,
			   char *search_buf,
			   int buf_size,
			   struct inode *dir,
			   struct ext4_filename *fname,
			   const struct qstr *d_name,
			   unsigned int offset,
			   struct ext4_dir_entry_2 **res_dir);
extern int ext4_generic_delete_entry(handle_t *handle,
				     struct inode *dir,
				     struct ext4_dir_entry_2 *de_del,
				     struct buffer_head *bh,
				     void *entry_buf,
				     int buf_size,
				     int csum_size);
extern bool ext4_empty_dir(struct inode *inode);

/* resize.c */
extern int ext4_group_add(struct super_block *sb,
				struct ext4_new_group_data *input);
extern int ext4_group_extend(struct super_block *sb,
				struct ext4_super_block *es,
				ext4_fsblk_t n_blocks_count);
extern int ext4_resize_fs(struct super_block *sb, ext4_fsblk_t n_blocks_count);

/* super.c */
extern int ext4_seq_options_show(struct seq_file *seq, void *offset);
extern int ext4_calculate_overhead(struct super_block *sb);
extern void ext4_superblock_csum_set(struct super_block *sb);
extern void *ext4_kvmalloc(size_t size, gfp_t flags);
extern void *ext4_kvzalloc(size_t size, gfp_t flags);
extern int ext4_alloc_flex_bg_array(struct super_block *sb,
				    ext4_group_t ngroup);
extern const char *ext4_decode_error(struct super_block *sb, int errno,
				     char nbuf[16]);

extern __printf(4, 5)
void __ext4_error(struct super_block *, const char *, unsigned int,
		  const char *, ...);
extern __printf(5, 6)
void __ext4_error_inode(struct inode *, const char *, unsigned int, ext4_fsblk_t,
		      const char *, ...);
extern __printf(5, 6)
void __ext4_error_file(struct file *, const char *, unsigned int, ext4_fsblk_t,
		     const char *, ...);
extern void __ext4_std_error(struct super_block *, const char *,
			     unsigned int, int);
extern __printf(4, 5)
void __ext4_abort(struct super_block *, const char *, unsigned int,
		  const char *, ...);
extern __printf(4, 5)
void __ext4_warning(struct super_block *, const char *, unsigned int,
		    const char *, ...);
extern __printf(4, 5)
void __ext4_warning_inode(const struct inode *inode, const char *function,
			  unsigned int line, const char *fmt, ...);
extern __printf(3, 4)
void __ext4_msg(struct super_block *, const char *, const char *, ...);
extern void __dump_mmp_msg(struct super_block *, struct mmp_struct *mmp,
			   const char *, unsigned int, const char *);
extern __printf(7, 8)
void __ext4_grp_locked_error(const char *, unsigned int,
			     struct super_block *, ext4_group_t,
			     unsigned long, ext4_fsblk_t,
			     const char *, ...);

#define EXT4_ERROR_INODE(inode, fmt, a...) \
	ext4_error_inode((inode), __func__, __LINE__, 0, (fmt), ## a)

#define EXT4_ERROR_INODE_BLOCK(inode, block, fmt, a...)			\
	ext4_error_inode((inode), __func__, __LINE__, (block), (fmt), ## a)

#define EXT4_ERROR_FILE(file, block, fmt, a...)				\
	ext4_error_file((file), __func__, __LINE__, (block), (fmt), ## a)

#ifdef CONFIG_PRINTK

#define ext4_error_inode(inode, func, line, block, fmt, ...)		\
	__ext4_error_inode(inode, func, line, block, fmt, ##__VA_ARGS__)
#define ext4_error_file(file, func, line, block, fmt, ...)		\
	__ext4_error_file(file, func, line, block, fmt, ##__VA_ARGS__)
#define ext4_error(sb, fmt, ...)					\
	__ext4_error(sb, __func__, __LINE__, fmt, ##__VA_ARGS__)
#define ext4_abort(sb, fmt, ...)					\
	__ext4_abort(sb, __func__, __LINE__, fmt, ##__VA_ARGS__)
#define ext4_warning(sb, fmt, ...)					\
	__ext4_warning(sb, __func__, __LINE__, fmt, ##__VA_ARGS__)
#define ext4_warning_inode(inode, fmt, ...)				\
	__ext4_warning_inode(inode, __func__, __LINE__, fmt, ##__VA_ARGS__)
#define ext4_msg(sb, level, fmt, ...)				\
	__ext4_msg(sb, level, fmt, ##__VA_ARGS__)
#define dump_mmp_msg(sb, mmp, msg)					\
	__dump_mmp_msg(sb, mmp, __func__, __LINE__, msg)
#define ext4_grp_locked_error(sb, grp, ino, block, fmt, ...)		\
	__ext4_grp_locked_error(__func__, __LINE__, sb, grp, ino, block, \
				fmt, ##__VA_ARGS__)

#else

#define ext4_error_inode(inode, func, line, block, fmt, ...)		\
do {									\
	no_printk(fmt, ##__VA_ARGS__);					\
	__ext4_error_inode(inode, "", 0, block, " ");			\
} while (0)
#define ext4_error_file(file, func, line, block, fmt, ...)		\
do {									\
	no_printk(fmt, ##__VA_ARGS__);					\
	__ext4_error_file(file, "", 0, block, " ");			\
} while (0)
#define ext4_error(sb, fmt, ...)					\
do {									\
	no_printk(fmt, ##__VA_ARGS__);					\
	__ext4_error(sb, "", 0, " ");					\
} while (0)
#define ext4_abort(sb, fmt, ...)					\
do {									\
	no_printk(fmt, ##__VA_ARGS__);					\
	__ext4_abort(sb, "", 0, " ");					\
} while (0)
#define ext4_warning(sb, fmt, ...)					\
do {									\
	no_printk(fmt, ##__VA_ARGS__);					\
	__ext4_warning(sb, "", 0, " ");					\
} while (0)
#define ext4_warning_inode(inode, fmt, ...)				\
do {									\
	no_printk(fmt, ##__VA_ARGS__);					\
	__ext4_warning_inode(inode, "", 0, " ");			\
} while (0)
#define ext4_msg(sb, level, fmt, ...)					\
do {									\
	no_printk(fmt, ##__VA_ARGS__);					\
	__ext4_msg(sb, "", " ");					\
} while (0)
#define dump_mmp_msg(sb, mmp, msg)					\
	__dump_mmp_msg(sb, mmp, "", 0, "")
#define ext4_grp_locked_error(sb, grp, ino, block, fmt, ...)		\
do {									\
	no_printk(fmt, ##__VA_ARGS__);				\
	__ext4_grp_locked_error("", 0, sb, grp, ino, block, " ");	\
} while (0)

#endif

extern void ext4_update_dynamic_rev(struct super_block *sb);
extern int ext4_update_compat_feature(handle_t *handle, struct super_block *sb,
					__u32 compat);
extern int ext4_update_rocompat_feature(handle_t *handle,
					struct super_block *sb,	__u32 rocompat);
extern int ext4_update_incompat_feature(handle_t *handle,
					struct super_block *sb,	__u32 incompat);
extern ext4_fsblk_t ext4_block_bitmap(struct super_block *sb,
				      struct ext4_group_desc *bg);
extern ext4_fsblk_t ext4_inode_bitmap(struct super_block *sb,
				      struct ext4_group_desc *bg);
extern ext4_fsblk_t ext4_inode_table(struct super_block *sb,
				     struct ext4_group_desc *bg);
extern __u32 ext4_free_group_clusters(struct super_block *sb,
				      struct ext4_group_desc *bg);
extern __u32 ext4_free_inodes_count(struct super_block *sb,
				 struct ext4_group_desc *bg);
extern __u32 ext4_used_dirs_count(struct super_block *sb,
				struct ext4_group_desc *bg);
extern __u32 ext4_itable_unused_count(struct super_block *sb,
				   struct ext4_group_desc *bg);
extern void ext4_block_bitmap_set(struct super_block *sb,
				  struct ext4_group_desc *bg, ext4_fsblk_t blk);
extern void ext4_inode_bitmap_set(struct super_block *sb,
				  struct ext4_group_desc *bg, ext4_fsblk_t blk);
extern void ext4_inode_table_set(struct super_block *sb,
				 struct ext4_group_desc *bg, ext4_fsblk_t blk);
extern void ext4_free_group_clusters_set(struct super_block *sb,
					 struct ext4_group_desc *bg,
					 __u32 count);
extern void ext4_free_inodes_set(struct super_block *sb,
				struct ext4_group_desc *bg, __u32 count);
extern void ext4_used_dirs_set(struct super_block *sb,
				struct ext4_group_desc *bg, __u32 count);
extern void ext4_itable_unused_set(struct super_block *sb,
				   struct ext4_group_desc *bg, __u32 count);
extern int ext4_group_desc_csum_verify(struct super_block *sb, __u32 group,
				       struct ext4_group_desc *gdp);
extern void ext4_group_desc_csum_set(struct super_block *sb, __u32 group,
				     struct ext4_group_desc *gdp);
extern int ext4_register_li_request(struct super_block *sb,
				    ext4_group_t first_not_zeroed);

static inline int ext4_has_group_desc_csum(struct super_block *sb)
{
	return ext4_has_feature_gdt_csum(sb) ||
	       EXT4_SB(sb)->s_chksum_driver != NULL;
}

static inline int ext4_has_metadata_csum(struct super_block *sb)
{
	WARN_ON_ONCE(ext4_has_feature_metadata_csum(sb) &&
		     !EXT4_SB(sb)->s_chksum_driver);

	return (EXT4_SB(sb)->s_chksum_driver != NULL);
}
static inline ext4_fsblk_t ext4_blocks_count(struct ext4_super_block *es)
{
	return ((ext4_fsblk_t)le32_to_cpu(es->s_blocks_count_hi) << 32) |
		le32_to_cpu(es->s_blocks_count_lo);
}

static inline ext4_fsblk_t ext4_r_blocks_count(struct ext4_super_block *es)
{
	return ((ext4_fsblk_t)le32_to_cpu(es->s_r_blocks_count_hi) << 32) |
		le32_to_cpu(es->s_r_blocks_count_lo);
}

static inline ext4_fsblk_t ext4_free_blocks_count(struct ext4_super_block *es)
{
	return ((ext4_fsblk_t)le32_to_cpu(es->s_free_blocks_count_hi) << 32) |
		le32_to_cpu(es->s_free_blocks_count_lo);
}

static inline void ext4_blocks_count_set(struct ext4_super_block *es,
					 ext4_fsblk_t blk)
{
	es->s_blocks_count_lo = cpu_to_le32((u32)blk);
	es->s_blocks_count_hi = cpu_to_le32(blk >> 32);
}

static inline void ext4_free_blocks_count_set(struct ext4_super_block *es,
					      ext4_fsblk_t blk)
{
	es->s_free_blocks_count_lo = cpu_to_le32((u32)blk);
	es->s_free_blocks_count_hi = cpu_to_le32(blk >> 32);
}

static inline void ext4_r_blocks_count_set(struct ext4_super_block *es,
					   ext4_fsblk_t blk)
{
	es->s_r_blocks_count_lo = cpu_to_le32((u32)blk);
	es->s_r_blocks_count_hi = cpu_to_le32(blk >> 32);
}

static inline loff_t ext4_isize(struct ext4_inode *raw_inode)
{
	if (S_ISREG(le16_to_cpu(raw_inode->i_mode)))
		return ((loff_t)le32_to_cpu(raw_inode->i_size_high) << 32) |
			le32_to_cpu(raw_inode->i_size_lo);
	else
		return (loff_t) le32_to_cpu(raw_inode->i_size_lo);
}

static inline void ext4_isize_set(struct ext4_inode *raw_inode, loff_t i_size)
{
	raw_inode->i_size_lo = cpu_to_le32(i_size);
	raw_inode->i_size_high = cpu_to_le32(i_size >> 32);
}

static inline
struct ext4_group_info *ext4_get_group_info(struct super_block *sb,
					    ext4_group_t group)
{
	 struct ext4_group_info ***grp_info;
	 long indexv, indexh;
	 BUG_ON(group >= EXT4_SB(sb)->s_groups_count);
	 grp_info = EXT4_SB(sb)->s_group_info;
	 indexv = group >> (EXT4_DESC_PER_BLOCK_BITS(sb));
	 indexh = group & ((EXT4_DESC_PER_BLOCK(sb)) - 1);
	 return grp_info[indexv][indexh];
}

/*
 * Reading s_groups_count requires using smp_rmb() afterwards.  See
 * the locking protocol documented in the comments of ext4_group_add()
 * in resize.c
 */
static inline ext4_group_t ext4_get_groups_count(struct super_block *sb)
{
	ext4_group_t	ngroups = EXT4_SB(sb)->s_groups_count;

	smp_rmb();
	return ngroups;
}

static inline ext4_group_t ext4_flex_group(struct ext4_sb_info *sbi,
					     ext4_group_t block_group)
{
	return block_group >> sbi->s_log_groups_per_flex;
}

static inline unsigned int ext4_flex_bg_size(struct ext4_sb_info *sbi)
{
	return 1 << sbi->s_log_groups_per_flex;
}

#define ext4_std_error(sb, errno)				\
do {								\
	if ((errno))						\
		__ext4_std_error((sb), __func__, __LINE__, (errno));	\
} while (0)

#ifdef CONFIG_SMP
/* Each CPU can accumulate percpu_counter_batch clusters in their local
 * counters. So we need to make sure we have free clusters more
 * than percpu_counter_batch  * nr_cpu_ids. Also add a window of 4 times.
 */
#define EXT4_FREECLUSTERS_WATERMARK (4 * (percpu_counter_batch * nr_cpu_ids))
#else
#define EXT4_FREECLUSTERS_WATERMARK 0
#endif

/* Update i_disksize. Requires i_mutex to avoid races with truncate */
static inline void ext4_update_i_disksize(struct inode *inode, loff_t newsize)
{
	WARN_ON_ONCE(S_ISREG(inode->i_mode) &&
		     !inode_is_locked(inode));
	down_write(&EXT4_I(inode)->i_data_sem);
	if (newsize > EXT4_I(inode)->i_disksize)
		WRITE_ONCE(EXT4_I(inode)->i_disksize, newsize);
	up_write(&EXT4_I(inode)->i_data_sem);
}

/* Update i_size, i_disksize. Requires i_mutex to avoid races with truncate */
static inline int ext4_update_inode_size(struct inode *inode, loff_t newsize)
{
	int changed = 0;

	if (newsize > inode->i_size) {
		i_size_write(inode, newsize);
		changed = 1;
	}
	if (newsize > EXT4_I(inode)->i_disksize) {
		ext4_update_i_disksize(inode, newsize);
		changed |= 2;
	}
	return changed;
}

int ext4_update_disksize_before_punch(struct inode *inode, loff_t offset,
				      loff_t len);

struct ext4_group_info {
	unsigned long   bb_state;
	struct rb_root  bb_free_root;
	ext4_grpblk_t	bb_first_free;	/* first free block */
	ext4_grpblk_t	bb_free;	/* total free blocks */
	ext4_grpblk_t	bb_fragments;	/* nr of freespace fragments */
	ext4_grpblk_t	bb_largest_free_order;/* order of largest frag in BG */
	struct          list_head bb_prealloc_list;
#ifdef DOUBLE_CHECK
	void            *bb_bitmap;
#endif
	struct rw_semaphore alloc_sem;
	ext4_grpblk_t	bb_counters[];	/* Nr of free power-of-two-block
					 * regions, index is order.
					 * bb_counters[3] = 5 means
					 * 5 free 8-block regions. */
};

#define EXT4_GROUP_INFO_NEED_INIT_BIT		0
#define EXT4_GROUP_INFO_WAS_TRIMMED_BIT		1
#define EXT4_GROUP_INFO_BBITMAP_CORRUPT_BIT	2
#define EXT4_GROUP_INFO_IBITMAP_CORRUPT_BIT	3

#define EXT4_MB_GRP_NEED_INIT(grp)	\
	(test_bit(EXT4_GROUP_INFO_NEED_INIT_BIT, &((grp)->bb_state)))
#define EXT4_MB_GRP_BBITMAP_CORRUPT(grp)	\
	(test_bit(EXT4_GROUP_INFO_BBITMAP_CORRUPT_BIT, &((grp)->bb_state)))
#define EXT4_MB_GRP_IBITMAP_CORRUPT(grp)	\
	(test_bit(EXT4_GROUP_INFO_IBITMAP_CORRUPT_BIT, &((grp)->bb_state)))

#define EXT4_MB_GRP_WAS_TRIMMED(grp)	\
	(test_bit(EXT4_GROUP_INFO_WAS_TRIMMED_BIT, &((grp)->bb_state)))
#define EXT4_MB_GRP_SET_TRIMMED(grp)	\
	(set_bit(EXT4_GROUP_INFO_WAS_TRIMMED_BIT, &((grp)->bb_state)))
#define EXT4_MB_GRP_CLEAR_TRIMMED(grp)	\
	(clear_bit(EXT4_GROUP_INFO_WAS_TRIMMED_BIT, &((grp)->bb_state)))

#define EXT4_MAX_CONTENTION		8
#define EXT4_CONTENTION_THRESHOLD	2

static inline spinlock_t *ext4_group_lock_ptr(struct super_block *sb,
					      ext4_group_t group)
{
	return bgl_lock_ptr(EXT4_SB(sb)->s_blockgroup_lock, group);
}

/*
 * Returns true if the filesystem is busy enough that attempts to
 * access the block group locks has run into contention.
 */
static inline int ext4_fs_is_busy(struct ext4_sb_info *sbi)
{
	return (atomic_read(&sbi->s_lock_busy) > EXT4_CONTENTION_THRESHOLD);
}

static inline void ext4_lock_group(struct super_block *sb, ext4_group_t group)
{
	spinlock_t *lock = ext4_group_lock_ptr(sb, group);
	if (spin_trylock(lock))
		/*
		 * We're able to grab the lock right away, so drop the
		 * lock contention counter.
		 */
		atomic_add_unless(&EXT4_SB(sb)->s_lock_busy, -1, 0);
	else {
		/*
		 * The lock is busy, so bump the contention counter,
		 * and then wait on the spin lock.
		 */
		atomic_add_unless(&EXT4_SB(sb)->s_lock_busy, 1,
				  EXT4_MAX_CONTENTION);
		spin_lock(lock);
	}
}

static inline void ext4_unlock_group(struct super_block *sb,
					ext4_group_t group)
{
	spin_unlock(ext4_group_lock_ptr(sb, group));
}

/*
 * Block validity checking
 */
#define ext4_check_indirect_blockref(inode, bh)				\
	ext4_check_blockref(__func__, __LINE__, inode,			\
			    (__le32 *)(bh)->b_data,			\
			    EXT4_ADDR_PER_BLOCK((inode)->i_sb))

#define ext4_ind_check_inode(inode)					\
	ext4_check_blockref(__func__, __LINE__, inode,			\
			    EXT4_I(inode)->i_data,			\
			    EXT4_NDIR_BLOCKS)

/*
 * Inodes and files operations
 */

/* dir.c */
extern const struct file_operations ext4_dir_operations;

/* file.c */
extern const struct inode_operations ext4_file_inode_operations;
extern const struct file_operations ext4_file_operations;
extern loff_t ext4_llseek(struct file *file, loff_t offset, int origin);

/* inline.c */
extern int ext4_get_max_inline_size(struct inode *inode);
extern int ext4_find_inline_data_nolock(struct inode *inode);
extern int ext4_init_inline_data(handle_t *handle, struct inode *inode,
				 unsigned int len);
extern int ext4_destroy_inline_data(handle_t *handle, struct inode *inode);

extern int ext4_readpage_inline(struct inode *inode, struct page *page);
extern int ext4_try_to_write_inline_data(struct address_space *mapping,
					 struct inode *inode,
					 loff_t pos, unsigned len,
					 unsigned flags,
					 struct page **pagep);
extern int ext4_write_inline_data_end(struct inode *inode,
				      loff_t pos, unsigned len,
				      unsigned copied,
				      struct page *page);
extern struct buffer_head *
ext4_journalled_write_inline_data(struct inode *inode,
				  unsigned len,
				  struct page *page);
extern int ext4_da_write_inline_data_begin(struct address_space *mapping,
					   struct inode *inode,
					   loff_t pos, unsigned len,
					   unsigned flags,
					   struct page **pagep,
					   void **fsdata);
extern int ext4_da_write_inline_data_end(struct inode *inode, loff_t pos,
					 unsigned len, unsigned copied,
					 struct page *page);
extern int ext4_try_add_inline_entry(handle_t *handle,
				     struct ext4_filename *fname,
				     struct inode *dir, struct inode *inode);
extern int ext4_try_create_inline_dir(handle_t *handle,
				      struct inode *parent,
				      struct inode *inode);
extern int ext4_read_inline_dir(struct file *filp,
				struct dir_context *ctx,
				int *has_inline_data);
extern int htree_inlinedir_to_tree(struct file *dir_file,
				   struct inode *dir, ext4_lblk_t block,
				   struct dx_hash_info *hinfo,
				   __u32 start_hash, __u32 start_minor_hash,
				   int *has_inline_data);
extern struct buffer_head *ext4_find_inline_entry(struct inode *dir,
					struct ext4_filename *fname,
					const struct qstr *d_name,
					struct ext4_dir_entry_2 **res_dir,
					int *has_inline_data);
extern int ext4_delete_inline_entry(handle_t *handle,
				    struct inode *dir,
				    struct ext4_dir_entry_2 *de_del,
				    struct buffer_head *bh,
				    int *has_inline_data);
extern bool empty_inline_dir(struct inode *dir, int *has_inline_data);
extern struct buffer_head *ext4_get_first_inline_block(struct inode *inode,
					struct ext4_dir_entry_2 **parent_de,
					int *retval);
extern int ext4_inline_data_fiemap(struct inode *inode,
				   struct fiemap_extent_info *fieinfo,
				   int *has_inline, __u64 start, __u64 len);
extern void ext4_inline_data_truncate(struct inode *inode, int *has_inline);

extern int ext4_convert_inline_data(struct inode *inode);

static inline int ext4_has_inline_data(struct inode *inode)
{
	return ext4_test_inode_flag(inode, EXT4_INODE_INLINE_DATA) &&
	       EXT4_I(inode)->i_inline_off;
}

/* namei.c */
extern const struct inode_operations ext4_dir_inode_operations;
extern const struct inode_operations ext4_special_inode_operations;
extern struct dentry *ext4_get_parent(struct dentry *child);
extern struct ext4_dir_entry_2 *ext4_init_dot_dotdot(struct inode *inode,
				 struct ext4_dir_entry_2 *de,
				 int blocksize, int csum_size,
				 unsigned int parent_ino, int dotdot_real_len);
extern void initialize_dirent_tail(struct ext4_dir_entry_tail *t,
				   unsigned int blocksize);
extern int ext4_handle_dirty_dirent_node(handle_t *handle,
					 struct inode *inode,
					 struct buffer_head *bh);
#define S_SHIFT 12
static const unsigned char ext4_type_by_mode[S_IFMT >> S_SHIFT] = {
	[S_IFREG >> S_SHIFT]	= EXT4_FT_REG_FILE,
	[S_IFDIR >> S_SHIFT]	= EXT4_FT_DIR,
	[S_IFCHR >> S_SHIFT]	= EXT4_FT_CHRDEV,
	[S_IFBLK >> S_SHIFT]	= EXT4_FT_BLKDEV,
	[S_IFIFO >> S_SHIFT]	= EXT4_FT_FIFO,
	[S_IFSOCK >> S_SHIFT]	= EXT4_FT_SOCK,
	[S_IFLNK >> S_SHIFT]	= EXT4_FT_SYMLINK,
};

static inline void ext4_set_de_type(struct super_block *sb,
				struct ext4_dir_entry_2 *de,
				umode_t mode) {
	if (ext4_has_feature_filetype(sb))
		de->file_type = ext4_type_by_mode[(mode & S_IFMT)>>S_SHIFT];
}

/* readpages.c */
extern int ext4_mpage_readpages(struct address_space *mapping,
				struct list_head *pages, struct page *page,
				unsigned nr_pages);

/* symlink.c */
extern const struct inode_operations ext4_encrypted_symlink_inode_operations;
extern const struct inode_operations ext4_symlink_inode_operations;
extern const struct inode_operations ext4_fast_symlink_inode_operations;

/* sysfs.c */
extern int ext4_register_sysfs(struct super_block *sb);
extern void ext4_unregister_sysfs(struct super_block *sb);
extern int __init ext4_init_sysfs(void);
extern void ext4_exit_sysfs(void);

/* block_validity */
extern void ext4_release_system_zone(struct super_block *sb);
extern int ext4_setup_system_zone(struct super_block *sb);
extern int __init ext4_init_system_zone(void);
extern void ext4_exit_system_zone(void);
extern int ext4_data_block_valid(struct ext4_sb_info *sbi,
				 ext4_fsblk_t start_blk,
				 unsigned int count);
extern int ext4_check_blockref(const char *, unsigned int,
			       struct inode *, __le32 *, unsigned int);

/* extents.c */
struct ext4_ext_path;
struct ext4_extent;

/*
 * Maximum number of logical blocks in a file; ext4_extent's ee_block is
 * __le32.
 */
#define EXT_MAX_BLOCKS	0xffffffff

extern int ext4_ext_tree_init(handle_t *handle, struct inode *);
extern int ext4_ext_writepage_trans_blocks(struct inode *, int);
extern int ext4_ext_index_trans_blocks(struct inode *inode, int extents);
extern int ext4_ext_map_blocks(handle_t *handle, struct inode *inode,
			       struct ext4_map_blocks *map, int flags);
extern void ext4_ext_truncate(handle_t *, struct inode *);
extern int ext4_ext_remove_space(struct inode *inode, ext4_lblk_t start,
				 ext4_lblk_t end);
extern void ext4_ext_init(struct super_block *);
extern void ext4_ext_release(struct super_block *);
extern long ext4_fallocate(struct file *file, int mode, loff_t offset,
			  loff_t len);
extern int ext4_convert_unwritten_extents(handle_t *handle, struct inode *inode,
					  loff_t offset, ssize_t len);
extern int ext4_map_blocks(handle_t *handle, struct inode *inode,
			   struct ext4_map_blocks *map, int flags);
extern int ext4_ext_calc_metadata_amount(struct inode *inode,
					 ext4_lblk_t lblocks);
extern int ext4_ext_calc_credits_for_single_extent(struct inode *inode,
						   int num,
						   struct ext4_ext_path *path);
extern int ext4_can_extents_be_merged(struct inode *inode,
				      struct ext4_extent *ex1,
				      struct ext4_extent *ex2);
extern int ext4_ext_insert_extent(handle_t *, struct inode *,
				  struct ext4_ext_path **,
				  struct ext4_extent *, int);
extern struct ext4_ext_path *ext4_find_extent(struct inode *, ext4_lblk_t,
					      struct ext4_ext_path **,
					      int flags);
extern void ext4_ext_drop_refs(struct ext4_ext_path *);
extern int ext4_ext_check_inode(struct inode *inode);
extern int ext4_find_delalloc_range(struct inode *inode,
				    ext4_lblk_t lblk_start,
				    ext4_lblk_t lblk_end);
extern int ext4_find_delalloc_cluster(struct inode *inode, ext4_lblk_t lblk);
extern ext4_lblk_t ext4_ext_next_allocated_block(struct ext4_ext_path *path);
extern int ext4_fiemap(struct inode *inode, struct fiemap_extent_info *fieinfo,
			__u64 start, __u64 len);
extern int ext4_ext_precache(struct inode *inode);
extern int ext4_collapse_range(struct inode *inode, loff_t offset, loff_t len);
extern int ext4_insert_range(struct inode *inode, loff_t offset, loff_t len);
extern int ext4_swap_extents(handle_t *handle, struct inode *inode1,
				struct inode *inode2, ext4_lblk_t lblk1,
			     ext4_lblk_t lblk2,  ext4_lblk_t count,
			     int mark_unwritten,int *err);

/* move_extent.c */
extern void ext4_double_down_write_data_sem(struct inode *first,
					    struct inode *second);
extern void ext4_double_up_write_data_sem(struct inode *orig_inode,
					  struct inode *donor_inode);
extern int ext4_move_extents(struct file *o_filp, struct file *d_filp,
			     __u64 start_orig, __u64 start_donor,
			     __u64 len, __u64 *moved_len);

/* page-io.c */
extern int __init ext4_init_pageio(void);
extern void ext4_exit_pageio(void);
extern ext4_io_end_t *ext4_init_io_end(struct inode *inode, gfp_t flags);
extern ext4_io_end_t *ext4_get_io_end(ext4_io_end_t *io_end);
extern int ext4_put_io_end(ext4_io_end_t *io_end);
extern void ext4_put_io_end_defer(ext4_io_end_t *io_end);
extern void ext4_io_submit_init(struct ext4_io_submit *io,
				struct writeback_control *wbc);
extern void ext4_end_io_rsv_work(struct work_struct *work);
extern void ext4_io_submit(struct ext4_io_submit *io);
extern int ext4_bio_write_page(struct ext4_io_submit *io,
			       struct page *page,
			       int len,
			       struct writeback_control *wbc,
			       bool keep_towrite);

/* mmp.c */
extern int ext4_multi_mount_protect(struct super_block *, ext4_fsblk_t);

/*
 * Add new method to test whether block and inode bitmaps are properly
 * initialized. With uninit_bg reading the block from disk is not enough
 * to mark the bitmap uptodate. We need to also zero-out the bitmap
 */
#define BH_BITMAP_UPTODATE BH_JBDPrivateStart

static inline int bitmap_uptodate(struct buffer_head *bh)
{
	return (buffer_uptodate(bh) &&
			test_bit(BH_BITMAP_UPTODATE, &(bh)->b_state));
}
static inline void set_bitmap_uptodate(struct buffer_head *bh)
{
	set_bit(BH_BITMAP_UPTODATE, &(bh)->b_state);
}

/*
 * Disable DIO read nolock optimization, so new dioreaders will be forced
 * to grab i_mutex
 */
static inline void ext4_inode_block_unlocked_dio(struct inode *inode)
{
	ext4_set_inode_state(inode, EXT4_STATE_DIOREAD_LOCK);
	smp_mb();
}
static inline void ext4_inode_resume_unlocked_dio(struct inode *inode)
{
	smp_mb();
	ext4_clear_inode_state(inode, EXT4_STATE_DIOREAD_LOCK);
}

#define in_range(b, first, len)	((b) >= (first) && (b) <= (first) + (len) - 1)

/* For ioend & aio unwritten conversion wait queues */
#define EXT4_WQ_HASH_SZ		37
#define ext4_ioend_wq(v)   (&ext4__ioend_wq[((unsigned long)(v)) %\
					    EXT4_WQ_HASH_SZ])
extern wait_queue_head_t ext4__ioend_wq[EXT4_WQ_HASH_SZ];

#define EXT4_RESIZING	0
extern int ext4_resize_begin(struct super_block *sb);
extern void ext4_resize_end(struct super_block *sb);

static inline void ext4_set_io_unwritten_flag(struct inode *inode,
					      struct ext4_io_end *io_end)
{
	if (!(io_end->flag & EXT4_IO_END_UNWRITTEN)) {
		io_end->flag |= EXT4_IO_END_UNWRITTEN;
		atomic_inc(&EXT4_I(inode)->i_unwritten);
	}
}

static inline void ext4_clear_io_unwritten_flag(ext4_io_end_t *io_end)
{
	struct inode *inode = io_end->inode;

	if (io_end->flag & EXT4_IO_END_UNWRITTEN) {
		io_end->flag &= ~EXT4_IO_END_UNWRITTEN;
		/* Wake up anyone waiting on unwritten extent conversion */
		if (atomic_dec_and_test(&EXT4_I(inode)->i_unwritten))
			wake_up_all(ext4_ioend_wq(inode));
	}
}

static inline bool ext4_aligned_io(struct inode *inode, loff_t off, loff_t len)
{
	int blksize = 1 << inode->i_blkbits;

	return IS_ALIGNED(off, blksize) && IS_ALIGNED(len, blksize);
}

#endif	/* __KERNEL__ */

#define EFSBADCRC	EBADMSG		/* Bad CRC detected */
#define EFSCORRUPTED	EUCLEAN		/* Filesystem is corrupted */

#endif	/* _EXT4_H */<|MERGE_RESOLUTION|>--- conflicted
+++ resolved
@@ -1511,22 +1511,11 @@
 	struct ratelimit_state s_warning_ratelimit_state;
 	struct ratelimit_state s_msg_ratelimit_state;
 
-<<<<<<< HEAD
-	/* Barrier between changing inodes' journal flags and writepages ops. */
-	struct percpu_rw_semaphore s_journal_flag_rwsem;
-=======
 	/*
 	 * Barrier between writepages ops and changing any inode's JOURNAL_DATA
 	 * or EXTENTS flag.
 	 */
 	struct percpu_rw_semaphore s_writepages_rwsem;
-
-	/* Encryption support */
-#ifdef CONFIG_EXT4_FS_ENCRYPTION
-	u8 key_prefix[EXT4_KEY_DESC_PREFIX_SIZE];
-	u8 key_prefix_size;
-#endif
->>>>>>> 4cd44444
 };
 
 static inline struct ext4_sb_info *EXT4_SB(struct super_block *sb)
