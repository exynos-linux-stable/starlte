// SPDX-License-Identifier: GPL-2.0
/*
 * fs/f2fs/inline.c
 * Copyright (c) 2013, Intel Corporation
 * Authors: Huajun Li <huajun.li@intel.com>
 *          Haicheng Li <haicheng.li@intel.com>
 */

#include <linux/fs.h>
#include <linux/f2fs_fs.h>

#include "f2fs.h"
#include "node.h"
#include <trace/events/android_fs.h>

bool f2fs_may_inline_data(struct inode *inode)
{
	if (f2fs_is_atomic_file(inode))
		return false;

	if (!S_ISREG(inode->i_mode) && !S_ISLNK(inode->i_mode))
		return false;

	if (i_size_read(inode) > MAX_INLINE_DATA(inode))
		return false;

	if (f2fs_post_read_required(inode))
		return false;

	return true;
}

bool f2fs_may_inline_dentry(struct inode *inode)
{
	if (!test_opt(F2FS_I_SB(inode), INLINE_DENTRY))
		return false;

	if (!S_ISDIR(inode->i_mode))
		return false;

	return true;
}

void read_inline_data(struct page *page, struct page *ipage)
{
	struct inode *inode = page->mapping->host;
	void *src_addr, *dst_addr;

	if (PageUptodate(page))
		return;

	f2fs_bug_on(F2FS_P_SB(page), page->index);

	zero_user_segment(page, MAX_INLINE_DATA(inode), PAGE_SIZE);

	/* Copy the whole inline data block */
	src_addr = inline_data_addr(inode, ipage);
	dst_addr = kmap_atomic(page);
	memcpy(dst_addr, src_addr, MAX_INLINE_DATA(inode));
	flush_dcache_page(page);
	kunmap_atomic(dst_addr);
	if (!PageUptodate(page))
		SetPageUptodate(page);
}

void truncate_inline_inode(struct inode *inode, struct page *ipage, u64 from)
{
	void *addr;

	if (from >= MAX_INLINE_DATA(inode))
		return;

	addr = inline_data_addr(inode, ipage);

	f2fs_wait_on_page_writeback(ipage, NODE, true, true);
	memset(addr + from, 0, MAX_INLINE_DATA(inode) - from);
	set_page_dirty(ipage);

	if (from == 0)
		clear_inode_flag(inode, FI_DATA_EXIST);
}

int f2fs_read_inline_data(struct inode *inode, struct page *page)
{
	struct page *ipage;

	if (trace_android_fs_dataread_start_enabled()) {
		char *path, pathbuf[MAX_TRACE_PATHBUF_LEN];

		path = android_fstrace_get_pathname(pathbuf,
						    MAX_TRACE_PATHBUF_LEN,
						    inode);
		trace_android_fs_dataread_start(inode, page_offset(page),
						PAGE_SIZE, current->pid,
						path, current->comm);
	}

	ipage = get_node_page(F2FS_I_SB(inode), inode->i_ino);
	if (IS_ERR(ipage)) {
		trace_android_fs_dataread_end(inode, page_offset(page),
					      PAGE_SIZE);
		unlock_page(page);
		return PTR_ERR(ipage);
	}

	if (!f2fs_has_inline_data(inode)) {
		f2fs_put_page(ipage, 1);
		trace_android_fs_dataread_end(inode, page_offset(page),
					      PAGE_SIZE);
		return -EAGAIN;
	}

	if (page->index)
		zero_user_segment(page, 0, PAGE_SIZE);
	else
		read_inline_data(page, ipage);

	if (!PageUptodate(page))
		SetPageUptodate(page);
	f2fs_put_page(ipage, 1);
	trace_android_fs_dataread_end(inode, page_offset(page),
				      PAGE_SIZE);
	unlock_page(page);
	return 0;
}

int f2fs_convert_inline_page(struct dnode_of_data *dn, struct page *page)
{
	struct f2fs_io_info fio = {
		.sbi = F2FS_I_SB(dn->inode),
		.ino = dn->inode->i_ino,
		.type = DATA,
		.op = REQ_OP_WRITE,
		.op_flags = REQ_SYNC | REQ_PRIO,
		.page = page,
		.encrypted_page = NULL,
		.io_type = FS_DATA_IO,
	};
	struct node_info ni;
	int dirty, err;

	if (!f2fs_exist_data(dn->inode))
		goto clear_out;

	err = f2fs_reserve_block(dn, 0);
	if (err)
		return err;

	err = f2fs_get_node_info(fio.sbi, dn->nid, &ni);
	if (err) {
		f2fs_put_dnode(dn);
		return err;
	}

	fio.version = ni.version;

	if (unlikely(dn->data_blkaddr != NEW_ADDR)) {
		f2fs_put_dnode(dn);
		set_sbi_flag(fio.sbi, SBI_NEED_FSCK);
		f2fs_msg(fio.sbi->sb, KERN_WARNING,
			"%s: corrupted inline inode ino=%lx, i_addr[0]:0x%x, "
			"run fsck to fix.",
			__func__, dn->inode->i_ino, dn->data_blkaddr);
		return -EINVAL;
	}

	f2fs_bug_on(F2FS_P_SB(page), PageWriteback(page));

	read_inline_data(page, dn->inode_page);
	set_page_dirty(page);

	/* clear dirty state */
	dirty = clear_page_dirty_for_io(page);

	/* write data page to try to make data consistent */
	set_page_writeback(page);
	ClearPageError(page);
	fio.old_blkaddr = dn->data_blkaddr;
	set_inode_flag(dn->inode, FI_HOT_DATA);
<<<<<<< HEAD
	write_data_page(dn, &fio);
	f2fs_wait_on_page_writeback(page, DATA, true);
=======
	f2fs_outplace_write_data(dn, &fio);
	f2fs_wait_on_page_writeback(page, DATA, true, true);
>>>>>>> a0ccc147
	if (dirty) {
		inode_dec_dirty_pages(dn->inode);
		remove_dirty_inode(dn->inode);
	}

	/* this converted inline_data should be recovered. */
	set_inode_flag(dn->inode, FI_APPEND_WRITE);

	/* clear inline data and flag after data writeback */
	truncate_inline_inode(dn->inode, dn->inode_page, 0);
	clear_inline_node(dn->inode_page);
clear_out:
	stat_dec_inline_inode(dn->inode);
	clear_inode_flag(dn->inode, FI_INLINE_DATA);
	f2fs_put_dnode(dn);
	return 0;
}

int f2fs_convert_inline_inode(struct inode *inode)
{
	struct f2fs_sb_info *sbi = F2FS_I_SB(inode);
	struct dnode_of_data dn;
	struct page *ipage, *page;
	int err = 0;

	if (!f2fs_has_inline_data(inode))
		return 0;

	page = f2fs_grab_cache_page(inode->i_mapping, 0, false);
	if (!page)
		return -ENOMEM;

	f2fs_lock_op(sbi);

	ipage = get_node_page(sbi, inode->i_ino);
	if (IS_ERR(ipage)) {
		err = PTR_ERR(ipage);
		goto out;
	}

	set_new_dnode(&dn, inode, ipage, ipage, 0);

	if (f2fs_has_inline_data(inode))
		err = f2fs_convert_inline_page(&dn, page);

	f2fs_put_dnode(&dn);
out:
	f2fs_unlock_op(sbi);

	f2fs_put_page(page, 1);

	f2fs_balance_fs(sbi, dn.node_changed);

	return err;
}

int f2fs_write_inline_data(struct inode *inode, struct page *page)
{
	void *src_addr, *dst_addr;
	struct dnode_of_data dn;
	struct address_space *mapping = page_mapping(page);
	unsigned long flags;
	int err;

	set_new_dnode(&dn, inode, NULL, NULL, 0);
	err = get_dnode_of_data(&dn, 0, LOOKUP_NODE);
	if (err)
		return err;

	if (!f2fs_has_inline_data(inode)) {
		f2fs_put_dnode(&dn);
		return -EAGAIN;
	}

	f2fs_bug_on(F2FS_I_SB(inode), page->index);

	f2fs_wait_on_page_writeback(dn.inode_page, NODE, true, true);
	src_addr = kmap_atomic(page);
	dst_addr = inline_data_addr(inode, dn.inode_page);
	memcpy(dst_addr, src_addr, MAX_INLINE_DATA(inode));
	kunmap_atomic(src_addr);
	set_page_dirty(dn.inode_page);

	spin_lock_irqsave(&mapping->tree_lock, flags);
	radix_tree_tag_clear(&mapping->page_tree, page_index(page),
			     PAGECACHE_TAG_DIRTY);
	spin_unlock_irqrestore(&mapping->tree_lock, flags);

	set_inode_flag(inode, FI_APPEND_WRITE);
	set_inode_flag(inode, FI_DATA_EXIST);

	clear_inline_node(dn.inode_page);
	f2fs_put_dnode(&dn);
	return 0;
}

bool recover_inline_data(struct inode *inode, struct page *npage)
{
	struct f2fs_sb_info *sbi = F2FS_I_SB(inode);
	struct f2fs_inode *ri = NULL;
	void *src_addr, *dst_addr;
	struct page *ipage;

	/*
	 * The inline_data recovery policy is as follows.
	 * [prev.] [next] of inline_data flag
	 *    o       o  -> recover inline_data
	 *    o       x  -> remove inline_data, and then recover data blocks
	 *    x       o  -> remove inline_data, and then recover inline_data
	 *    x       x  -> recover data blocks
	 */
	if (IS_INODE(npage))
		ri = F2FS_INODE(npage);

	if (f2fs_has_inline_data(inode) &&
			ri && (ri->i_inline & F2FS_INLINE_DATA)) {
process_inline:
		ipage = get_node_page(sbi, inode->i_ino);
		f2fs_bug_on(sbi, IS_ERR(ipage));

		f2fs_wait_on_page_writeback(ipage, NODE, true, true);

		src_addr = inline_data_addr(inode, npage);
		dst_addr = inline_data_addr(inode, ipage);
		memcpy(dst_addr, src_addr, MAX_INLINE_DATA(inode));

		set_inode_flag(inode, FI_INLINE_DATA);
		set_inode_flag(inode, FI_DATA_EXIST);

		set_page_dirty(ipage);
		f2fs_put_page(ipage, 1);
		return true;
	}

	if (f2fs_has_inline_data(inode)) {
		ipage = get_node_page(sbi, inode->i_ino);
		f2fs_bug_on(sbi, IS_ERR(ipage));
		truncate_inline_inode(inode, ipage, 0);
		clear_inode_flag(inode, FI_INLINE_DATA);
		f2fs_put_page(ipage, 1);
	} else if (ri && (ri->i_inline & F2FS_INLINE_DATA)) {
		if (truncate_blocks(inode, 0, false))
			return false;
		goto process_inline;
	}
	return false;
}

struct f2fs_dir_entry *find_in_inline_dir(struct inode *dir,
			struct fscrypt_name *fname, struct page **res_page)
{
	struct f2fs_sb_info *sbi = F2FS_SB(dir->i_sb);
	struct qstr name = FSTR_TO_QSTR(&fname->disk_name);
	struct f2fs_dir_entry *de;
	struct f2fs_dentry_ptr d;
	struct page *ipage;
	void *inline_dentry;
	f2fs_hash_t namehash;

	ipage = get_node_page(sbi, dir->i_ino);
	if (IS_ERR(ipage)) {
		*res_page = ipage;
		return NULL;
	}

	namehash = f2fs_dentry_hash(&name, fname);

	inline_dentry = inline_data_addr(dir, ipage);

	make_dentry_ptr_inline(dir, &d, inline_dentry);
	de = find_target_dentry(fname, namehash, NULL, &d);
	unlock_page(ipage);
	if (de)
		*res_page = ipage;
	else
		f2fs_put_page(ipage, 0);

	return de;
}

int make_empty_inline_dir(struct inode *inode, struct inode *parent,
							struct page *ipage)
{
	struct f2fs_dentry_ptr d;
	void *inline_dentry;

	inline_dentry = inline_data_addr(inode, ipage);

	make_dentry_ptr_inline(inode, &d, inline_dentry);
	do_make_empty_dir(inode, parent, &d);

	set_page_dirty(ipage);

	/* update i_size to MAX_INLINE_DATA */
	if (i_size_read(inode) < MAX_INLINE_DATA(inode))
		f2fs_i_size_write(inode, MAX_INLINE_DATA(inode));
	return 0;
}

/*
 * NOTE: ipage is grabbed by caller, but if any error occurs, we should
 * release ipage in this function.
 */
static int f2fs_move_inline_dirents(struct inode *dir, struct page *ipage,
							void *inline_dentry)
{
	struct page *page;
	struct dnode_of_data dn;
	struct f2fs_dentry_block *dentry_blk;
	struct f2fs_dentry_ptr src, dst;
	int err;

	page = f2fs_grab_cache_page(dir->i_mapping, 0, false);
	if (!page) {
		f2fs_put_page(ipage, 1);
		return -ENOMEM;
	}

	set_new_dnode(&dn, dir, ipage, NULL, 0);
	err = f2fs_reserve_block(&dn, 0);
	if (err)
		goto out;

<<<<<<< HEAD
	f2fs_wait_on_page_writeback(page, DATA, true);
	zero_user_segment(page, MAX_INLINE_DATA(dir), PAGE_SIZE);
=======
	if (unlikely(dn.data_blkaddr != NEW_ADDR)) {
		f2fs_put_dnode(&dn);
		set_sbi_flag(F2FS_P_SB(page), SBI_NEED_FSCK);
		f2fs_msg(F2FS_P_SB(page)->sb, KERN_WARNING,
			"%s: corrupted inline inode ino=%lx, i_addr[0]:0x%x, "
			"run fsck to fix.",
			__func__, dir->i_ino, dn.data_blkaddr);
		err = -EINVAL;
		goto out;
	}

	f2fs_wait_on_page_writeback(page, DATA, true, true);
>>>>>>> a0ccc147

	dentry_blk = page_address(page);

	make_dentry_ptr_inline(dir, &src, inline_dentry);
	make_dentry_ptr_block(dir, &dst, dentry_blk);

	/* copy data from inline dentry block to new dentry block */
	memcpy(dst.bitmap, src.bitmap, src.nr_bitmap);
	memset(dst.bitmap + src.nr_bitmap, 0, dst.nr_bitmap - src.nr_bitmap);
	/*
	 * we do not need to zero out remainder part of dentry and filename
	 * field, since we have used bitmap for marking the usage status of
	 * them, besides, we can also ignore copying/zeroing reserved space
	 * of dentry block, because them haven't been used so far.
	 */
	memcpy(dst.dentry, src.dentry, SIZE_OF_DIR_ENTRY * src.max);
	memcpy(dst.filename, src.filename, src.max * F2FS_SLOT_LEN);

	if (!PageUptodate(page))
		SetPageUptodate(page);
	set_page_dirty(page);

	/* clear inline dir and flag after data writeback */
	truncate_inline_inode(dir, ipage, 0);

	stat_dec_inline_dir(dir);
	clear_inode_flag(dir, FI_INLINE_DENTRY);

	f2fs_i_depth_write(dir, 1);
	if (i_size_read(dir) < PAGE_SIZE)
		f2fs_i_size_write(dir, PAGE_SIZE);
out:
	f2fs_put_page(page, 1);
	return err;
}

static int f2fs_add_inline_entries(struct inode *dir, void *inline_dentry)
{
	struct f2fs_dentry_ptr d;
	unsigned long bit_pos = 0;
	int err = 0;

	make_dentry_ptr_inline(dir, &d, inline_dentry);

	while (bit_pos < d.max) {
		struct f2fs_dir_entry *de;
		struct qstr new_name;
		nid_t ino;
		umode_t fake_mode;

		if (!test_bit_le(bit_pos, d.bitmap)) {
			bit_pos++;
			continue;
		}

		de = &d.dentry[bit_pos];

		if (unlikely(!de->name_len)) {
			bit_pos++;
			continue;
		}

		new_name.name = d.filename[bit_pos];
		new_name.len = le16_to_cpu(de->name_len);

		ino = le32_to_cpu(de->ino);
		fake_mode = get_de_type(de) << S_SHIFT;

		err = f2fs_add_regular_entry(dir, &new_name, NULL, NULL,
							ino, fake_mode);
		if (err)
			goto punch_dentry_pages;

		bit_pos += GET_DENTRY_SLOTS(le16_to_cpu(de->name_len));
	}
	return 0;
punch_dentry_pages:
	truncate_inode_pages(&dir->i_data, 0);
	truncate_blocks(dir, 0, false);
	remove_dirty_inode(dir);
	return err;
}

static int f2fs_move_rehashed_dirents(struct inode *dir, struct page *ipage,
							void *inline_dentry)
{
	void *backup_dentry;
	int err;

	backup_dentry = f2fs_kmalloc(F2FS_I_SB(dir),
				MAX_INLINE_DATA(dir), GFP_F2FS_ZERO);
	if (!backup_dentry) {
		f2fs_put_page(ipage, 1);
		return -ENOMEM;
	}

	memcpy(backup_dentry, inline_dentry, MAX_INLINE_DATA(dir));
	truncate_inline_inode(dir, ipage, 0);

	unlock_page(ipage);

	err = f2fs_add_inline_entries(dir, backup_dentry);
	if (err)
		goto recover;

	lock_page(ipage);

	stat_dec_inline_dir(dir);
	clear_inode_flag(dir, FI_INLINE_DENTRY);
	kvfree(backup_dentry);
	return 0;
recover:
	lock_page(ipage);
	f2fs_wait_on_page_writeback(ipage, NODE, true, true);
	memcpy(inline_dentry, backup_dentry, MAX_INLINE_DATA(dir));
	f2fs_i_depth_write(dir, 0);
	f2fs_i_size_write(dir, MAX_INLINE_DATA(dir));
	set_page_dirty(ipage);
	f2fs_put_page(ipage, 1);

	kvfree(backup_dentry);
	return err;
}

static int f2fs_convert_inline_dir(struct inode *dir, struct page *ipage,
							void *inline_dentry)
{
	if (!F2FS_I(dir)->i_dir_level)
		return f2fs_move_inline_dirents(dir, ipage, inline_dentry);
	else
		return f2fs_move_rehashed_dirents(dir, ipage, inline_dentry);
}

int f2fs_add_inline_entry(struct inode *dir, const struct qstr *new_name,
				const struct qstr *orig_name,
				struct inode *inode, nid_t ino, umode_t mode)
{
	struct f2fs_sb_info *sbi = F2FS_I_SB(dir);
	struct page *ipage;
	unsigned int bit_pos;
	f2fs_hash_t name_hash;
	void *inline_dentry = NULL;
	struct f2fs_dentry_ptr d;
	int slots = GET_DENTRY_SLOTS(new_name->len);
	struct page *page = NULL;
	int err = 0;

	ipage = get_node_page(sbi, dir->i_ino);
	if (IS_ERR(ipage))
		return PTR_ERR(ipage);

	inline_dentry = inline_data_addr(dir, ipage);
	make_dentry_ptr_inline(dir, &d, inline_dentry);

	bit_pos = room_for_filename(d.bitmap, slots, d.max);
	if (bit_pos >= d.max) {
		err = f2fs_convert_inline_dir(dir, ipage, inline_dentry);
		if (err)
			return err;
		err = -EAGAIN;
		goto out;
	}

	if (inode) {
		down_write(&F2FS_I(inode)->i_sem);
		page = init_inode_metadata(inode, dir, new_name,
						orig_name, ipage);
		if (IS_ERR(page)) {
			err = PTR_ERR(page);
			goto fail;
		}
	}

	f2fs_wait_on_page_writeback(ipage, NODE, true, true);

	name_hash = f2fs_dentry_hash(new_name, NULL);
	f2fs_update_dentry(ino, mode, &d, new_name, name_hash, bit_pos);

	set_page_dirty(ipage);

	/* we don't need to mark_inode_dirty now */
	if (inode) {
		f2fs_i_pino_write(inode, dir->i_ino);
		f2fs_put_page(page, 1);
	}

	update_parent_metadata(dir, inode, 0);
fail:
	if (inode)
		up_write(&F2FS_I(inode)->i_sem);
out:
	f2fs_put_page(ipage, 1);
	return err;
}

void f2fs_delete_inline_entry(struct f2fs_dir_entry *dentry, struct page *page,
					struct inode *dir, struct inode *inode)
{
	struct f2fs_dentry_ptr d;
	void *inline_dentry;
	int slots = GET_DENTRY_SLOTS(le16_to_cpu(dentry->name_len));
	unsigned int bit_pos;
	int i;

	lock_page(page);
	f2fs_wait_on_page_writeback(page, NODE, true, true);

	inline_dentry = inline_data_addr(dir, page);
	make_dentry_ptr_inline(dir, &d, inline_dentry);

	bit_pos = dentry - d.dentry;
	for (i = 0; i < slots; i++)
		__clear_bit_le(bit_pos + i, d.bitmap);

	set_page_dirty(page);
	f2fs_put_page(page, 1);

	dir->i_ctime = dir->i_mtime = current_time(dir);
	f2fs_mark_inode_dirty_sync(dir, false);

	if (inode)
		f2fs_drop_nlink(dir, inode);
}

bool f2fs_empty_inline_dir(struct inode *dir)
{
	struct f2fs_sb_info *sbi = F2FS_I_SB(dir);
	struct page *ipage;
	unsigned int bit_pos = 2;
	void *inline_dentry;
	struct f2fs_dentry_ptr d;

	ipage = get_node_page(sbi, dir->i_ino);
	if (IS_ERR(ipage))
		return false;

	inline_dentry = inline_data_addr(dir, ipage);
	make_dentry_ptr_inline(dir, &d, inline_dentry);

	bit_pos = find_next_bit_le(d.bitmap, d.max, bit_pos);

	f2fs_put_page(ipage, 1);

	if (bit_pos < d.max)
		return false;

	return true;
}

int f2fs_read_inline_dir(struct file *file, struct dir_context *ctx,
				struct fscrypt_str *fstr)
{
	struct inode *inode = file_inode(file);
	struct page *ipage = NULL;
	struct f2fs_dentry_ptr d;
	void *inline_dentry = NULL;
	int err;

	make_dentry_ptr_inline(inode, &d, inline_dentry);

	if (ctx->pos == d.max)
		return 0;

	ipage = get_node_page(F2FS_I_SB(inode), inode->i_ino);
	if (IS_ERR(ipage))
		return PTR_ERR(ipage);

	/*
	 * f2fs_readdir was protected by inode.i_rwsem, it is safe to access
	 * ipage without page's lock held.
	 */
	unlock_page(ipage);

	inline_dentry = inline_data_addr(inode, ipage);

	make_dentry_ptr_inline(inode, &d, inline_dentry);

	err = f2fs_fill_dentries(ctx, &d, 0, fstr);
	if (!err)
		ctx->pos = d.max;

	f2fs_put_page(ipage, 0);
	return err < 0 ? err : 0;
}

int f2fs_inline_data_fiemap(struct inode *inode,
		struct fiemap_extent_info *fieinfo, __u64 start, __u64 len)
{
	__u64 byteaddr, ilen;
	__u32 flags = FIEMAP_EXTENT_DATA_INLINE | FIEMAP_EXTENT_NOT_ALIGNED |
		FIEMAP_EXTENT_LAST;
	struct node_info ni;
	struct page *ipage;
	int err = 0;

	ipage = get_node_page(F2FS_I_SB(inode), inode->i_ino);
	if (IS_ERR(ipage))
		return PTR_ERR(ipage);

	if (!f2fs_has_inline_data(inode)) {
		err = -EAGAIN;
		goto out;
	}

	ilen = min_t(size_t, MAX_INLINE_DATA(inode), i_size_read(inode));
	if (start >= ilen)
		goto out;
	if (start + len < ilen)
		ilen = start + len;
	ilen -= start;

<<<<<<< HEAD
	get_node_info(F2FS_I_SB(inode), inode->i_ino, &ni);
=======
	err = f2fs_get_node_info(F2FS_I_SB(inode), inode->i_ino, &ni);
	if (err)
		goto out;

>>>>>>> a0ccc147
	byteaddr = (__u64)ni.blk_addr << inode->i_sb->s_blocksize_bits;
	byteaddr += (char *)inline_data_addr(inode, ipage) -
					(char *)F2FS_INODE(ipage);
	err = fiemap_fill_next_extent(fieinfo, start, byteaddr, ilen, flags);
out:
	f2fs_put_page(ipage, 1);
	return err;
}<|MERGE_RESOLUTION|>--- conflicted
+++ resolved
@@ -41,7 +41,7 @@
 	return true;
 }
 
-void read_inline_data(struct page *page, struct page *ipage)
+void f2fs_do_read_inline_data(struct page *page, struct page *ipage)
 {
 	struct inode *inode = page->mapping->host;
 	void *src_addr, *dst_addr;
@@ -63,7 +63,8 @@
 		SetPageUptodate(page);
 }
 
-void truncate_inline_inode(struct inode *inode, struct page *ipage, u64 from)
+void f2fs_truncate_inline_inode(struct inode *inode,
+					struct page *ipage, u64 from)
 {
 	void *addr;
 
@@ -95,7 +96,7 @@
 						path, current->comm);
 	}
 
-	ipage = get_node_page(F2FS_I_SB(inode), inode->i_ino);
+	ipage = f2fs_get_node_page(F2FS_I_SB(inode), inode->i_ino);
 	if (IS_ERR(ipage)) {
 		trace_android_fs_dataread_end(inode, page_offset(page),
 					      PAGE_SIZE);
@@ -113,7 +114,7 @@
 	if (page->index)
 		zero_user_segment(page, 0, PAGE_SIZE);
 	else
-		read_inline_data(page, ipage);
+		f2fs_do_read_inline_data(page, ipage);
 
 	if (!PageUptodate(page))
 		SetPageUptodate(page);
@@ -166,7 +167,7 @@
 
 	f2fs_bug_on(F2FS_P_SB(page), PageWriteback(page));
 
-	read_inline_data(page, dn->inode_page);
+	f2fs_do_read_inline_data(page, dn->inode_page);
 	set_page_dirty(page);
 
 	/* clear dirty state */
@@ -177,23 +178,18 @@
 	ClearPageError(page);
 	fio.old_blkaddr = dn->data_blkaddr;
 	set_inode_flag(dn->inode, FI_HOT_DATA);
-<<<<<<< HEAD
-	write_data_page(dn, &fio);
-	f2fs_wait_on_page_writeback(page, DATA, true);
-=======
 	f2fs_outplace_write_data(dn, &fio);
 	f2fs_wait_on_page_writeback(page, DATA, true, true);
->>>>>>> a0ccc147
 	if (dirty) {
 		inode_dec_dirty_pages(dn->inode);
-		remove_dirty_inode(dn->inode);
+		f2fs_remove_dirty_inode(dn->inode);
 	}
 
 	/* this converted inline_data should be recovered. */
 	set_inode_flag(dn->inode, FI_APPEND_WRITE);
 
 	/* clear inline data and flag after data writeback */
-	truncate_inline_inode(dn->inode, dn->inode_page, 0);
+	f2fs_truncate_inline_inode(dn->inode, dn->inode_page, 0);
 	clear_inline_node(dn->inode_page);
 clear_out:
 	stat_dec_inline_inode(dn->inode);
@@ -218,7 +214,7 @@
 
 	f2fs_lock_op(sbi);
 
-	ipage = get_node_page(sbi, inode->i_ino);
+	ipage = f2fs_get_node_page(sbi, inode->i_ino);
 	if (IS_ERR(ipage)) {
 		err = PTR_ERR(ipage);
 		goto out;
@@ -244,12 +240,10 @@
 {
 	void *src_addr, *dst_addr;
 	struct dnode_of_data dn;
-	struct address_space *mapping = page_mapping(page);
-	unsigned long flags;
 	int err;
 
 	set_new_dnode(&dn, inode, NULL, NULL, 0);
-	err = get_dnode_of_data(&dn, 0, LOOKUP_NODE);
+	err = f2fs_get_dnode_of_data(&dn, 0, LOOKUP_NODE);
 	if (err)
 		return err;
 
@@ -267,10 +261,7 @@
 	kunmap_atomic(src_addr);
 	set_page_dirty(dn.inode_page);
 
-	spin_lock_irqsave(&mapping->tree_lock, flags);
-	radix_tree_tag_clear(&mapping->page_tree, page_index(page),
-			     PAGECACHE_TAG_DIRTY);
-	spin_unlock_irqrestore(&mapping->tree_lock, flags);
+	f2fs_clear_radix_tree_dirty_tag(page);
 
 	set_inode_flag(inode, FI_APPEND_WRITE);
 	set_inode_flag(inode, FI_DATA_EXIST);
@@ -280,7 +271,7 @@
 	return 0;
 }
 
-bool recover_inline_data(struct inode *inode, struct page *npage)
+bool f2fs_recover_inline_data(struct inode *inode, struct page *npage)
 {
 	struct f2fs_sb_info *sbi = F2FS_I_SB(inode);
 	struct f2fs_inode *ri = NULL;
@@ -301,7 +292,7 @@
 	if (f2fs_has_inline_data(inode) &&
 			ri && (ri->i_inline & F2FS_INLINE_DATA)) {
 process_inline:
-		ipage = get_node_page(sbi, inode->i_ino);
+		ipage = f2fs_get_node_page(sbi, inode->i_ino);
 		f2fs_bug_on(sbi, IS_ERR(ipage));
 
 		f2fs_wait_on_page_writeback(ipage, NODE, true, true);
@@ -319,20 +310,20 @@
 	}
 
 	if (f2fs_has_inline_data(inode)) {
-		ipage = get_node_page(sbi, inode->i_ino);
+		ipage = f2fs_get_node_page(sbi, inode->i_ino);
 		f2fs_bug_on(sbi, IS_ERR(ipage));
-		truncate_inline_inode(inode, ipage, 0);
+		f2fs_truncate_inline_inode(inode, ipage, 0);
 		clear_inode_flag(inode, FI_INLINE_DATA);
 		f2fs_put_page(ipage, 1);
 	} else if (ri && (ri->i_inline & F2FS_INLINE_DATA)) {
-		if (truncate_blocks(inode, 0, false))
+		if (f2fs_truncate_blocks(inode, 0, false))
 			return false;
 		goto process_inline;
 	}
 	return false;
 }
 
-struct f2fs_dir_entry *find_in_inline_dir(struct inode *dir,
+struct f2fs_dir_entry *f2fs_find_in_inline_dir(struct inode *dir,
 			struct fscrypt_name *fname, struct page **res_page)
 {
 	struct f2fs_sb_info *sbi = F2FS_SB(dir->i_sb);
@@ -343,7 +334,7 @@
 	void *inline_dentry;
 	f2fs_hash_t namehash;
 
-	ipage = get_node_page(sbi, dir->i_ino);
+	ipage = f2fs_get_node_page(sbi, dir->i_ino);
 	if (IS_ERR(ipage)) {
 		*res_page = ipage;
 		return NULL;
@@ -354,7 +345,7 @@
 	inline_dentry = inline_data_addr(dir, ipage);
 
 	make_dentry_ptr_inline(dir, &d, inline_dentry);
-	de = find_target_dentry(fname, namehash, NULL, &d);
+	de = f2fs_find_target_dentry(fname, namehash, NULL, &d);
 	unlock_page(ipage);
 	if (de)
 		*res_page = ipage;
@@ -364,7 +355,7 @@
 	return de;
 }
 
-int make_empty_inline_dir(struct inode *inode, struct inode *parent,
+int f2fs_make_empty_inline_dir(struct inode *inode, struct inode *parent,
 							struct page *ipage)
 {
 	struct f2fs_dentry_ptr d;
@@ -373,7 +364,7 @@
 	inline_dentry = inline_data_addr(inode, ipage);
 
 	make_dentry_ptr_inline(inode, &d, inline_dentry);
-	do_make_empty_dir(inode, parent, &d);
+	f2fs_do_make_empty_dir(inode, parent, &d);
 
 	set_page_dirty(ipage);
 
@@ -407,10 +398,6 @@
 	if (err)
 		goto out;
 
-<<<<<<< HEAD
-	f2fs_wait_on_page_writeback(page, DATA, true);
-	zero_user_segment(page, MAX_INLINE_DATA(dir), PAGE_SIZE);
-=======
 	if (unlikely(dn.data_blkaddr != NEW_ADDR)) {
 		f2fs_put_dnode(&dn);
 		set_sbi_flag(F2FS_P_SB(page), SBI_NEED_FSCK);
@@ -423,7 +410,6 @@
 	}
 
 	f2fs_wait_on_page_writeback(page, DATA, true, true);
->>>>>>> a0ccc147
 
 	dentry_blk = page_address(page);
 
@@ -447,7 +433,7 @@
 	set_page_dirty(page);
 
 	/* clear inline dir and flag after data writeback */
-	truncate_inline_inode(dir, ipage, 0);
+	f2fs_truncate_inline_inode(dir, ipage, 0);
 
 	stat_dec_inline_dir(dir);
 	clear_inode_flag(dir, FI_INLINE_DENTRY);
@@ -490,7 +476,7 @@
 		new_name.len = le16_to_cpu(de->name_len);
 
 		ino = le32_to_cpu(de->ino);
-		fake_mode = get_de_type(de) << S_SHIFT;
+		fake_mode = f2fs_get_de_type(de) << S_SHIFT;
 
 		err = f2fs_add_regular_entry(dir, &new_name, NULL, NULL,
 							ino, fake_mode);
@@ -502,8 +488,8 @@
 	return 0;
 punch_dentry_pages:
 	truncate_inode_pages(&dir->i_data, 0);
-	truncate_blocks(dir, 0, false);
-	remove_dirty_inode(dir);
+	f2fs_truncate_blocks(dir, 0, false);
+	f2fs_remove_dirty_inode(dir);
 	return err;
 }
 
@@ -521,7 +507,7 @@
 	}
 
 	memcpy(backup_dentry, inline_dentry, MAX_INLINE_DATA(dir));
-	truncate_inline_inode(dir, ipage, 0);
+	f2fs_truncate_inline_inode(dir, ipage, 0);
 
 	unlock_page(ipage);
 
@@ -571,14 +557,14 @@
 	struct page *page = NULL;
 	int err = 0;
 
-	ipage = get_node_page(sbi, dir->i_ino);
+	ipage = f2fs_get_node_page(sbi, dir->i_ino);
 	if (IS_ERR(ipage))
 		return PTR_ERR(ipage);
 
 	inline_dentry = inline_data_addr(dir, ipage);
 	make_dentry_ptr_inline(dir, &d, inline_dentry);
 
-	bit_pos = room_for_filename(d.bitmap, slots, d.max);
+	bit_pos = f2fs_room_for_filename(d.bitmap, slots, d.max);
 	if (bit_pos >= d.max) {
 		err = f2fs_convert_inline_dir(dir, ipage, inline_dentry);
 		if (err)
@@ -589,7 +575,7 @@
 
 	if (inode) {
 		down_write(&F2FS_I(inode)->i_sem);
-		page = init_inode_metadata(inode, dir, new_name,
+		page = f2fs_init_inode_metadata(inode, dir, new_name,
 						orig_name, ipage);
 		if (IS_ERR(page)) {
 			err = PTR_ERR(page);
@@ -610,7 +596,7 @@
 		f2fs_put_page(page, 1);
 	}
 
-	update_parent_metadata(dir, inode, 0);
+	f2fs_update_parent_metadata(dir, inode, 0);
 fail:
 	if (inode)
 		up_write(&F2FS_I(inode)->i_sem);
@@ -656,7 +642,7 @@
 	void *inline_dentry;
 	struct f2fs_dentry_ptr d;
 
-	ipage = get_node_page(sbi, dir->i_ino);
+	ipage = f2fs_get_node_page(sbi, dir->i_ino);
 	if (IS_ERR(ipage))
 		return false;
 
@@ -687,7 +673,7 @@
 	if (ctx->pos == d.max)
 		return 0;
 
-	ipage = get_node_page(F2FS_I_SB(inode), inode->i_ino);
+	ipage = f2fs_get_node_page(F2FS_I_SB(inode), inode->i_ino);
 	if (IS_ERR(ipage))
 		return PTR_ERR(ipage);
 
@@ -719,7 +705,7 @@
 	struct page *ipage;
 	int err = 0;
 
-	ipage = get_node_page(F2FS_I_SB(inode), inode->i_ino);
+	ipage = f2fs_get_node_page(F2FS_I_SB(inode), inode->i_ino);
 	if (IS_ERR(ipage))
 		return PTR_ERR(ipage);
 
@@ -735,14 +721,10 @@
 		ilen = start + len;
 	ilen -= start;
 
-<<<<<<< HEAD
-	get_node_info(F2FS_I_SB(inode), inode->i_ino, &ni);
-=======
 	err = f2fs_get_node_info(F2FS_I_SB(inode), inode->i_ino, &ni);
 	if (err)
 		goto out;
 
->>>>>>> a0ccc147
 	byteaddr = (__u64)ni.blk_addr << inode->i_sb->s_blocksize_bits;
 	byteaddr += (char *)inline_data_addr(inode, ipage) -
 					(char *)F2FS_INODE(ipage);
