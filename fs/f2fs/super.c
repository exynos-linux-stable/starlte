// SPDX-License-Identifier: GPL-2.0
/*
 * fs/f2fs/super.c
 *
 * Copyright (c) 2012 Samsung Electronics Co., Ltd.
 *             http://www.samsung.com/
 */
#include <linux/module.h>
#include <linux/init.h>
#include <linux/fs.h>
#include <linux/statfs.h>
#include <linux/buffer_head.h>
#include <linux/backing-dev.h>
#include <linux/kthread.h>
#include <linux/parser.h>
#include <linux/mount.h>
#include <linux/seq_file.h>
#include <linux/proc_fs.h>
#include <linux/random.h>
#include <linux/exportfs.h>
#include <linux/blkdev.h>
#include <linux/quotaops.h>
#include <linux/f2fs_fs.h>
#include <linux/sysfs.h>
#include <linux/quota.h>

#include "f2fs.h"
#include "node.h"
#include "segment.h"
#include "xattr.h"
#include "gc.h"
#include "trace.h"

#define CREATE_TRACE_POINTS
#include <trace/events/f2fs.h>

#ifdef CONFIG_FSCRYPT_SDP
#include <linux/fscrypto_sdp_cache.h>
#endif

static struct kmem_cache *f2fs_inode_cachep;

#ifdef CONFIG_F2FS_FAULT_INJECTION

const char *f2fs_fault_name[FAULT_MAX] = {
	[FAULT_KMALLOC]		= "kmalloc",
	[FAULT_KVMALLOC]	= "kvmalloc",
	[FAULT_PAGE_ALLOC]	= "page alloc",
	[FAULT_PAGE_GET]	= "page get",
	[FAULT_ALLOC_BIO]	= "alloc bio",
	[FAULT_ALLOC_NID]	= "alloc nid",
	[FAULT_ORPHAN]		= "orphan",
	[FAULT_BLOCK]		= "no more block",
	[FAULT_DIR_DEPTH]	= "too big dir depth",
	[FAULT_EVICT_INODE]	= "evict_inode fail",
	[FAULT_TRUNCATE]	= "truncate fail",
	[FAULT_READ_IO]		= "read IO error",
	[FAULT_CHECKPOINT]	= "checkpoint error",
	[FAULT_DISCARD]		= "discard error",
	[FAULT_WRITE_IO]	= "write IO error",
};

void f2fs_build_fault_attr(struct f2fs_sb_info *sbi, unsigned int rate,
							unsigned int type)
{
	struct f2fs_fault_info *ffi = &F2FS_OPTION(sbi).fault_info;

	if (rate) {
		atomic_set(&ffi->inject_ops, 0);
		ffi->inject_rate = rate;
	}

	if (type)
		ffi->inject_type = type;

	if (!rate && !type)
		memset(ffi, 0, sizeof(struct f2fs_fault_info));
}
#endif

/* f2fs-wide shrinker description */
static struct shrinker f2fs_shrinker_info = {
	.scan_objects = f2fs_shrink_scan,
	.count_objects = f2fs_shrink_count,
	.seeks = DEFAULT_SEEKS,
};

enum {
	Opt_gc_background,
	Opt_disable_roll_forward,
	Opt_norecovery,
	Opt_discard,
	Opt_nodiscard,
	Opt_noheap,
	Opt_heap,
	Opt_user_xattr,
	Opt_nouser_xattr,
	Opt_acl,
	Opt_noacl,
	Opt_active_logs,
	Opt_disable_ext_identify,
	Opt_inline_xattr,
	Opt_noinline_xattr,
	Opt_inline_xattr_size,
	Opt_inline_data,
	Opt_inline_dentry,
	Opt_noinline_dentry,
	Opt_flush_merge,
	Opt_noflush_merge,
	Opt_nobarrier,
	Opt_fastboot,
	Opt_extent_cache,
	Opt_noextent_cache,
	Opt_noinline_data,
	Opt_data_flush,
	Opt_reserve_root,
	Opt_resgid,
	Opt_resuid,
	Opt_mode,
	Opt_io_size_bits,
	Opt_fault_injection,
	Opt_fault_type,
	Opt_lazytime,
	Opt_nolazytime,
	Opt_quota,
	Opt_noquota,
	Opt_usrquota,
	Opt_grpquota,
	Opt_prjquota,
	Opt_usrjquota,
	Opt_grpjquota,
	Opt_prjjquota,
	Opt_offusrjquota,
	Opt_offgrpjquota,
	Opt_offprjjquota,
	Opt_jqfmt_vfsold,
	Opt_jqfmt_vfsv0,
	Opt_jqfmt_vfsv1,
	Opt_whint,
	Opt_alloc,
	Opt_fsync,
	Opt_test_dummy_encryption,
	Opt_checkpoint,
	Opt_err,
};

static match_table_t f2fs_tokens = {
	{Opt_gc_background, "background_gc=%s"},
	{Opt_disable_roll_forward, "disable_roll_forward"},
	{Opt_norecovery, "norecovery"},
	{Opt_discard, "discard"},
	{Opt_nodiscard, "nodiscard"},
	{Opt_noheap, "no_heap"},
	{Opt_heap, "heap"},
	{Opt_user_xattr, "user_xattr"},
	{Opt_nouser_xattr, "nouser_xattr"},
	{Opt_acl, "acl"},
	{Opt_noacl, "noacl"},
	{Opt_active_logs, "active_logs=%u"},
	{Opt_disable_ext_identify, "disable_ext_identify"},
	{Opt_inline_xattr, "inline_xattr"},
	{Opt_noinline_xattr, "noinline_xattr"},
	{Opt_inline_xattr_size, "inline_xattr_size=%u"},
	{Opt_inline_data, "inline_data"},
	{Opt_inline_dentry, "inline_dentry"},
	{Opt_noinline_dentry, "noinline_dentry"},
	{Opt_flush_merge, "flush_merge"},
	{Opt_noflush_merge, "noflush_merge"},
	{Opt_nobarrier, "nobarrier"},
	{Opt_fastboot, "fastboot"},
	{Opt_extent_cache, "extent_cache"},
	{Opt_noextent_cache, "noextent_cache"},
	{Opt_noinline_data, "noinline_data"},
	{Opt_data_flush, "data_flush"},
	{Opt_reserve_root, "reserve_root=%u"},
	{Opt_resgid, "resgid=%u"},
	{Opt_resuid, "resuid=%u"},
	{Opt_mode, "mode=%s"},
	{Opt_io_size_bits, "io_bits=%u"},
	{Opt_fault_injection, "fault_injection=%u"},
	{Opt_fault_type, "fault_type=%u"},
	{Opt_lazytime, "lazytime"},
	{Opt_nolazytime, "nolazytime"},
	{Opt_quota, "quota"},
	{Opt_noquota, "noquota"},
	{Opt_usrquota, "usrquota"},
	{Opt_grpquota, "grpquota"},
	{Opt_prjquota, "prjquota"},
	{Opt_usrjquota, "usrjquota=%s"},
	{Opt_grpjquota, "grpjquota=%s"},
	{Opt_prjjquota, "prjjquota=%s"},
	{Opt_offusrjquota, "usrjquota="},
	{Opt_offgrpjquota, "grpjquota="},
	{Opt_offprjjquota, "prjjquota="},
	{Opt_jqfmt_vfsold, "jqfmt=vfsold"},
	{Opt_jqfmt_vfsv0, "jqfmt=vfsv0"},
	{Opt_jqfmt_vfsv1, "jqfmt=vfsv1"},
	{Opt_whint, "whint_mode=%s"},
	{Opt_alloc, "alloc_mode=%s"},
	{Opt_fsync, "fsync_mode=%s"},
	{Opt_test_dummy_encryption, "test_dummy_encryption"},
	{Opt_checkpoint, "checkpoint=%s"},
	{Opt_err, NULL},
};

void f2fs_msg(struct super_block *sb, const char *level, const char *fmt, ...)
{
	struct va_format vaf;
	va_list args;

	va_start(args, fmt);
	vaf.fmt = fmt;
	vaf.va = &args;
	printk("%sF2FS-fs (%s): %pV\n", level, sb->s_id, &vaf);
	va_end(args);
}

static inline void limit_reserve_root(struct f2fs_sb_info *sbi)
{
	block_t limit = (sbi->user_block_count << 1) / 1000;

	/* limit is 0.2% */
	if (test_opt(sbi, RESERVE_ROOT) &&
			F2FS_OPTION(sbi).root_reserved_blocks > limit) {
		F2FS_OPTION(sbi).root_reserved_blocks = limit;
		f2fs_msg(sbi->sb, KERN_INFO,
			"Reduce reserved blocks for root = %u",
			F2FS_OPTION(sbi).root_reserved_blocks);
	}
	if (!test_opt(sbi, RESERVE_ROOT) &&
		(!uid_eq(F2FS_OPTION(sbi).s_resuid,
				make_kuid(&init_user_ns, F2FS_DEF_RESUID)) ||
		!gid_eq(F2FS_OPTION(sbi).s_resgid,
				make_kgid(&init_user_ns, F2FS_DEF_RESGID))))
		f2fs_msg(sbi->sb, KERN_INFO,
			"Ignore s_resuid=%u, s_resgid=%u w/o reserve_root",
				from_kuid_munged(&init_user_ns,
					F2FS_OPTION(sbi).s_resuid),
				from_kgid_munged(&init_user_ns,
					F2FS_OPTION(sbi).s_resgid));
}

static void init_once(void *foo)
{
	struct f2fs_inode_info *fi = (struct f2fs_inode_info *) foo;

	inode_init_once(&fi->vfs_inode);
}

#ifdef CONFIG_QUOTA
static const char * const quotatypes[] = INITQFNAMES;
#define QTYPE2NAME(t) (quotatypes[t])
static int f2fs_set_qf_name(struct super_block *sb, int qtype,
							substring_t *args)
{
	struct f2fs_sb_info *sbi = F2FS_SB(sb);
	char *qname;
	int ret = -EINVAL;

	if (sb_any_quota_loaded(sb) && !F2FS_OPTION(sbi).s_qf_names[qtype]) {
		f2fs_msg(sb, KERN_ERR,
			"Cannot change journaled "
			"quota options when quota turned on");
		return -EINVAL;
	}
	if (f2fs_sb_has_quota_ino(sbi)) {
		f2fs_msg(sb, KERN_INFO,
			"QUOTA feature is enabled, so ignore qf_name");
		return 0;
	}

	qname = match_strdup(args);
	if (!qname) {
		f2fs_msg(sb, KERN_ERR,
			"Not enough memory for storing quotafile name");
		return -ENOMEM;
	}
	if (F2FS_OPTION(sbi).s_qf_names[qtype]) {
		if (strcmp(F2FS_OPTION(sbi).s_qf_names[qtype], qname) == 0)
			ret = 0;
		else
			f2fs_msg(sb, KERN_ERR,
				 "%s quota file already specified",
				 QTYPE2NAME(qtype));
		goto errout;
	}
	if (strchr(qname, '/')) {
		f2fs_msg(sb, KERN_ERR,
			"quotafile must be on filesystem root");
		goto errout;
	}
	F2FS_OPTION(sbi).s_qf_names[qtype] = qname;
	set_opt(sbi, QUOTA);
	return 0;
errout:
	kvfree(qname);
	return ret;
}

static int f2fs_clear_qf_name(struct super_block *sb, int qtype)
{
	struct f2fs_sb_info *sbi = F2FS_SB(sb);

	if (sb_any_quota_loaded(sb) && F2FS_OPTION(sbi).s_qf_names[qtype]) {
		f2fs_msg(sb, KERN_ERR, "Cannot change journaled quota options"
			" when quota turned on");
		return -EINVAL;
	}
	kvfree(F2FS_OPTION(sbi).s_qf_names[qtype]);
	F2FS_OPTION(sbi).s_qf_names[qtype] = NULL;
	return 0;
}

static int f2fs_check_quota_options(struct f2fs_sb_info *sbi)
{
	/*
	 * We do the test below only for project quotas. 'usrquota' and
	 * 'grpquota' mount options are allowed even without quota feature
	 * to support legacy quotas in quota files.
	 */
	if (test_opt(sbi, PRJQUOTA) && !f2fs_sb_has_project_quota(sbi)) {
		f2fs_msg(sbi->sb, KERN_ERR, "Project quota feature not enabled. "
			 "Cannot enable project quota enforcement.");
		return -1;
	}
	if (F2FS_OPTION(sbi).s_qf_names[USRQUOTA] ||
			F2FS_OPTION(sbi).s_qf_names[GRPQUOTA] ||
			F2FS_OPTION(sbi).s_qf_names[PRJQUOTA]) {
		if (test_opt(sbi, USRQUOTA) &&
				F2FS_OPTION(sbi).s_qf_names[USRQUOTA])
			clear_opt(sbi, USRQUOTA);

		if (test_opt(sbi, GRPQUOTA) &&
				F2FS_OPTION(sbi).s_qf_names[GRPQUOTA])
			clear_opt(sbi, GRPQUOTA);

		if (test_opt(sbi, PRJQUOTA) &&
				F2FS_OPTION(sbi).s_qf_names[PRJQUOTA])
			clear_opt(sbi, PRJQUOTA);

		if (test_opt(sbi, GRPQUOTA) || test_opt(sbi, USRQUOTA) ||
				test_opt(sbi, PRJQUOTA)) {
			f2fs_msg(sbi->sb, KERN_ERR, "old and new quota "
					"format mixing");
			return -1;
		}

		if (!F2FS_OPTION(sbi).s_jquota_fmt) {
			f2fs_msg(sbi->sb, KERN_ERR, "journaled quota format "
					"not specified");
			return -1;
		}
	}

	if (f2fs_sb_has_quota_ino(sbi) && F2FS_OPTION(sbi).s_jquota_fmt) {
		f2fs_msg(sbi->sb, KERN_INFO,
			"QUOTA feature is enabled, so ignore jquota_fmt");
		F2FS_OPTION(sbi).s_jquota_fmt = 0;
	}
	return 0;
}
#endif

static int parse_options(struct super_block *sb, char *options)
{
	struct f2fs_sb_info *sbi = F2FS_SB(sb);
	substring_t args[MAX_OPT_ARGS];
	char *p, *name;
	int arg = 0;
	kuid_t uid;
	kgid_t gid;
#ifdef CONFIG_QUOTA
	int ret;
#endif

	if (!options)
		return 0;

	while ((p = strsep(&options, ",")) != NULL) {
		int token;
		if (!*p)
			continue;
		/*
		 * Initialize args struct so we know whether arg was
		 * found; some options take optional arguments.
		 */
		args[0].to = args[0].from = NULL;
		token = match_token(p, f2fs_tokens, args);

		switch (token) {
		case Opt_gc_background:
			name = match_strdup(&args[0]);

			if (!name)
				return -ENOMEM;
			if (strlen(name) == 2 && !strncmp(name, "on", 2)) {
				set_opt(sbi, BG_GC);
				clear_opt(sbi, FORCE_FG_GC);
			} else if (strlen(name) == 3 && !strncmp(name, "off", 3)) {
				clear_opt(sbi, BG_GC);
				clear_opt(sbi, FORCE_FG_GC);
			} else if (strlen(name) == 4 && !strncmp(name, "sync", 4)) {
				set_opt(sbi, BG_GC);
				set_opt(sbi, FORCE_FG_GC);
			} else {
				kvfree(name);
				return -EINVAL;
			}
			kvfree(name);
			break;
		case Opt_disable_roll_forward:
			set_opt(sbi, DISABLE_ROLL_FORWARD);
			break;
		case Opt_norecovery:
			/* this option mounts f2fs with ro */
			set_opt(sbi, DISABLE_ROLL_FORWARD);
			if (!f2fs_readonly(sb))
				return -EINVAL;
			break;
		case Opt_discard:
			set_opt(sbi, DISCARD);
			break;
		case Opt_nodiscard:
			if (f2fs_sb_has_blkzoned(sbi)) {
				f2fs_msg(sb, KERN_WARNING,
					"discard is required for zoned block devices");
				return -EINVAL;
			}
			clear_opt(sbi, DISCARD);
			break;
		case Opt_noheap:
			set_opt(sbi, NOHEAP);
			break;
		case Opt_heap:
			clear_opt(sbi, NOHEAP);
			break;
#ifdef CONFIG_F2FS_FS_XATTR
		case Opt_user_xattr:
			set_opt(sbi, XATTR_USER);
			break;
		case Opt_nouser_xattr:
			clear_opt(sbi, XATTR_USER);
			break;
		case Opt_inline_xattr:
			set_opt(sbi, INLINE_XATTR);
			break;
		case Opt_noinline_xattr:
			clear_opt(sbi, INLINE_XATTR);
			break;
		case Opt_inline_xattr_size:
			if (args->from && match_int(args, &arg))
				return -EINVAL;
			set_opt(sbi, INLINE_XATTR_SIZE);
			F2FS_OPTION(sbi).inline_xattr_size = arg;
			break;
#else
		case Opt_user_xattr:
			f2fs_msg(sb, KERN_INFO,
				"user_xattr options not supported");
			break;
		case Opt_nouser_xattr:
			f2fs_msg(sb, KERN_INFO,
				"nouser_xattr options not supported");
			break;
		case Opt_inline_xattr:
			f2fs_msg(sb, KERN_INFO,
				"inline_xattr options not supported");
			break;
		case Opt_noinline_xattr:
			f2fs_msg(sb, KERN_INFO,
				"noinline_xattr options not supported");
			break;
#endif
#ifdef CONFIG_F2FS_FS_POSIX_ACL
		case Opt_acl:
			set_opt(sbi, POSIX_ACL);
			break;
		case Opt_noacl:
			clear_opt(sbi, POSIX_ACL);
			break;
#else
		case Opt_acl:
			f2fs_msg(sb, KERN_INFO, "acl options not supported");
			break;
		case Opt_noacl:
			f2fs_msg(sb, KERN_INFO, "noacl options not supported");
			break;
#endif
		case Opt_active_logs:
			if (args->from && match_int(args, &arg))
				return -EINVAL;
			if (arg != 2 && arg != 4 && arg != NR_CURSEG_TYPE)
				return -EINVAL;
			F2FS_OPTION(sbi).active_logs = arg;
			break;
		case Opt_disable_ext_identify:
			set_opt(sbi, DISABLE_EXT_IDENTIFY);
			break;
		case Opt_inline_data:
			set_opt(sbi, INLINE_DATA);
			break;
		case Opt_inline_dentry:
			set_opt(sbi, INLINE_DENTRY);
			break;
		case Opt_noinline_dentry:
			clear_opt(sbi, INLINE_DENTRY);
			break;
		case Opt_flush_merge:
			set_opt(sbi, FLUSH_MERGE);
			break;
		case Opt_noflush_merge:
			clear_opt(sbi, FLUSH_MERGE);
			break;
		case Opt_nobarrier:
			set_opt(sbi, NOBARRIER);
			break;
		case Opt_fastboot:
			set_opt(sbi, FASTBOOT);
			break;
		case Opt_extent_cache:
			set_opt(sbi, EXTENT_CACHE);
			break;
		case Opt_noextent_cache:
			clear_opt(sbi, EXTENT_CACHE);
			break;
		case Opt_noinline_data:
			clear_opt(sbi, INLINE_DATA);
			break;
		case Opt_data_flush:
			set_opt(sbi, DATA_FLUSH);
			break;
		case Opt_reserve_root:
			if (args->from && match_int(args, &arg))
				return -EINVAL;
			if (test_opt(sbi, RESERVE_ROOT)) {
				f2fs_msg(sb, KERN_INFO,
					"Preserve previous reserve_root=%u",
					F2FS_OPTION(sbi).root_reserved_blocks);
			} else {
				F2FS_OPTION(sbi).root_reserved_blocks = arg;
				set_opt(sbi, RESERVE_ROOT);
			}
			break;
		case Opt_resuid:
			if (args->from && match_int(args, &arg))
				return -EINVAL;
			uid = make_kuid(current_user_ns(), arg);
			if (!uid_valid(uid)) {
				f2fs_msg(sb, KERN_ERR,
					"Invalid uid value %d", arg);
				return -EINVAL;
			}
			F2FS_OPTION(sbi).s_resuid = uid;
			break;
		case Opt_resgid:
			if (args->from && match_int(args, &arg))
				return -EINVAL;
			gid = make_kgid(current_user_ns(), arg);
			if (!gid_valid(gid)) {
				f2fs_msg(sb, KERN_ERR,
					"Invalid gid value %d", arg);
				return -EINVAL;
			}
			F2FS_OPTION(sbi).s_resgid = gid;
			break;
		case Opt_mode:
			name = match_strdup(&args[0]);

			if (!name)
				return -ENOMEM;
			if (strlen(name) == 8 &&
					!strncmp(name, "adaptive", 8)) {
				if (f2fs_sb_has_blkzoned(sbi)) {
					f2fs_msg(sb, KERN_WARNING,
						 "adaptive mode is not allowed with "
						 "zoned block device feature");
					kvfree(name);
					return -EINVAL;
				}
				set_opt_mode(sbi, F2FS_MOUNT_ADAPTIVE);
			} else if (strlen(name) == 3 &&
					!strncmp(name, "lfs", 3)) {
				set_opt_mode(sbi, F2FS_MOUNT_LFS);
			} else {
				kvfree(name);
				return -EINVAL;
			}
			kvfree(name);
			break;
		case Opt_io_size_bits:
			if (args->from && match_int(args, &arg))
				return -EINVAL;
			if (arg <= 0 || arg > __ilog2_u32(BIO_MAX_PAGES)) {
				f2fs_msg(sb, KERN_WARNING,
					"Not support %d, larger than %d",
					1 << arg, BIO_MAX_PAGES);
				return -EINVAL;
			}
			F2FS_OPTION(sbi).write_io_size_bits = arg;
			break;
#ifdef CONFIG_F2FS_FAULT_INJECTION
		case Opt_fault_injection:
			if (args->from && match_int(args, &arg))
				return -EINVAL;
			f2fs_build_fault_attr(sbi, arg, F2FS_ALL_FAULT_TYPE);
			set_opt(sbi, FAULT_INJECTION);
			break;

		case Opt_fault_type:
			if (args->from && match_int(args, &arg))
				return -EINVAL;
			f2fs_build_fault_attr(sbi, 0, arg);
			set_opt(sbi, FAULT_INJECTION);
			break;
#else
		case Opt_fault_injection:
			f2fs_msg(sb, KERN_INFO,
				"fault_injection options not supported");
			break;

		case Opt_fault_type:
			f2fs_msg(sb, KERN_INFO,
				"fault_type options not supported");
			break;
#endif
		case Opt_lazytime:
			sb->s_flags |= MS_LAZYTIME;
			break;
		case Opt_nolazytime:
			sb->s_flags &= ~MS_LAZYTIME;
			break;
#ifdef CONFIG_QUOTA
		case Opt_quota:
		case Opt_usrquota:
			set_opt(sbi, USRQUOTA);
			break;
		case Opt_grpquota:
			set_opt(sbi, GRPQUOTA);
			break;
		case Opt_prjquota:
			set_opt(sbi, PRJQUOTA);
			break;
		case Opt_usrjquota:
			ret = f2fs_set_qf_name(sb, USRQUOTA, &args[0]);
			if (ret)
				return ret;
			break;
		case Opt_grpjquota:
			ret = f2fs_set_qf_name(sb, GRPQUOTA, &args[0]);
			if (ret)
				return ret;
			break;
		case Opt_prjjquota:
			ret = f2fs_set_qf_name(sb, PRJQUOTA, &args[0]);
			if (ret)
				return ret;
			break;
		case Opt_offusrjquota:
			ret = f2fs_clear_qf_name(sb, USRQUOTA);
			if (ret)
				return ret;
			break;
		case Opt_offgrpjquota:
			ret = f2fs_clear_qf_name(sb, GRPQUOTA);
			if (ret)
				return ret;
			break;
		case Opt_offprjjquota:
			ret = f2fs_clear_qf_name(sb, PRJQUOTA);
			if (ret)
				return ret;
			break;
		case Opt_jqfmt_vfsold:
			F2FS_OPTION(sbi).s_jquota_fmt = QFMT_VFS_OLD;
			break;
		case Opt_jqfmt_vfsv0:
			F2FS_OPTION(sbi).s_jquota_fmt = QFMT_VFS_V0;
			break;
		case Opt_jqfmt_vfsv1:
			F2FS_OPTION(sbi).s_jquota_fmt = QFMT_VFS_V1;
			break;
		case Opt_noquota:
			clear_opt(sbi, QUOTA);
			clear_opt(sbi, USRQUOTA);
			clear_opt(sbi, GRPQUOTA);
			clear_opt(sbi, PRJQUOTA);
			break;
#else
		case Opt_quota:
		case Opt_usrquota:
		case Opt_grpquota:
		case Opt_prjquota:
		case Opt_usrjquota:
		case Opt_grpjquota:
		case Opt_prjjquota:
		case Opt_offusrjquota:
		case Opt_offgrpjquota:
		case Opt_offprjjquota:
		case Opt_jqfmt_vfsold:
		case Opt_jqfmt_vfsv0:
		case Opt_jqfmt_vfsv1:
		case Opt_noquota:
			f2fs_msg(sb, KERN_INFO,
					"quota operations not supported");
			break;
#endif
		case Opt_whint:
			name = match_strdup(&args[0]);
			if (!name)
				return -ENOMEM;
			if (strlen(name) == 10 &&
					!strncmp(name, "user-based", 10)) {
				F2FS_OPTION(sbi).whint_mode = WHINT_MODE_USER;
			} else if (strlen(name) == 3 &&
					!strncmp(name, "off", 3)) {
				F2FS_OPTION(sbi).whint_mode = WHINT_MODE_OFF;
			} else if (strlen(name) == 8 &&
					!strncmp(name, "fs-based", 8)) {
				F2FS_OPTION(sbi).whint_mode = WHINT_MODE_FS;
			} else {
				kvfree(name);
				return -EINVAL;
			}
			kvfree(name);
			break;
		case Opt_alloc:
			name = match_strdup(&args[0]);
			if (!name)
				return -ENOMEM;

			if (strlen(name) == 7 &&
					!strncmp(name, "default", 7)) {
				F2FS_OPTION(sbi).alloc_mode = ALLOC_MODE_DEFAULT;
			} else if (strlen(name) == 5 &&
					!strncmp(name, "reuse", 5)) {
				F2FS_OPTION(sbi).alloc_mode = ALLOC_MODE_REUSE;
			} else {
				kvfree(name);
				return -EINVAL;
			}
			kvfree(name);
			break;
		case Opt_fsync:
			name = match_strdup(&args[0]);
			if (!name)
				return -ENOMEM;
			if (strlen(name) == 5 &&
					!strncmp(name, "posix", 5)) {
				F2FS_OPTION(sbi).fsync_mode = FSYNC_MODE_POSIX;
			} else if (strlen(name) == 6 &&
					!strncmp(name, "strict", 6)) {
				F2FS_OPTION(sbi).fsync_mode = FSYNC_MODE_STRICT;
			} else if (strlen(name) == 9 &&
					!strncmp(name, "nobarrier", 9)) {
				F2FS_OPTION(sbi).fsync_mode =
							FSYNC_MODE_NOBARRIER;
			} else {
				kvfree(name);
				return -EINVAL;
			}
			kvfree(name);
			break;
		case Opt_test_dummy_encryption:
#ifdef CONFIG_F2FS_FS_ENCRYPTION
			if (!f2fs_sb_has_encrypt(sbi)) {
				f2fs_msg(sb, KERN_ERR, "Encrypt feature is off");
				return -EINVAL;
			}

			F2FS_OPTION(sbi).test_dummy_encryption = true;
			f2fs_msg(sb, KERN_INFO,
					"Test dummy encryption mode enabled");
#else
			f2fs_msg(sb, KERN_INFO,
					"Test dummy encryption mount option ignored");
#endif
			break;
		case Opt_checkpoint:
			name = match_strdup(&args[0]);
			if (!name)
				return -ENOMEM;

			if (strlen(name) == 6 &&
					!strncmp(name, "enable", 6)) {
				clear_opt(sbi, DISABLE_CHECKPOINT);
			} else if (strlen(name) == 7 &&
					!strncmp(name, "disable", 7)) {
				set_opt(sbi, DISABLE_CHECKPOINT);
			} else {
				kvfree(name);
				return -EINVAL;
			}
			kvfree(name);
			break;
		default:
			f2fs_msg(sb, KERN_ERR,
				"Unrecognized mount option \"%s\" or missing value",
				p);
			return -EINVAL;
		}
	}
#ifdef CONFIG_QUOTA
	if (f2fs_check_quota_options(sbi))
		return -EINVAL;
#else
	if (f2fs_sb_has_quota_ino(sbi) && !f2fs_readonly(sbi->sb)) {
		f2fs_msg(sbi->sb, KERN_INFO,
			 "Filesystem with quota feature cannot be mounted RDWR "
			 "without CONFIG_QUOTA");
		return -EINVAL;
	}
	if (f2fs_sb_has_project_quota(sbi) && !f2fs_readonly(sbi->sb)) {
		f2fs_msg(sb, KERN_ERR,
			"Filesystem with project quota feature cannot be "
			"mounted RDWR without CONFIG_QUOTA");
		return -EINVAL;
	}
#endif

	if (F2FS_IO_SIZE_BITS(sbi) && !test_opt(sbi, LFS)) {
		f2fs_msg(sb, KERN_ERR,
				"Should set mode=lfs with %uKB-sized IO",
				F2FS_IO_SIZE_KB(sbi));
		return -EINVAL;
	}

	if (test_opt(sbi, INLINE_XATTR_SIZE)) {
		int min_size, max_size;

		if (!f2fs_sb_has_extra_attr(sbi) ||
			!f2fs_sb_has_flexible_inline_xattr(sbi)) {
			f2fs_msg(sb, KERN_ERR,
					"extra_attr or flexible_inline_xattr "
					"feature is off");
			return -EINVAL;
		}
		if (!test_opt(sbi, INLINE_XATTR)) {
			f2fs_msg(sb, KERN_ERR,
					"inline_xattr_size option should be "
					"set with inline_xattr option");
			return -EINVAL;
		}

		min_size = sizeof(struct f2fs_xattr_header) / sizeof(__le32);
		max_size = MAX_INLINE_XATTR_SIZE;

		if (F2FS_OPTION(sbi).inline_xattr_size < min_size ||
				F2FS_OPTION(sbi).inline_xattr_size > max_size) {
			f2fs_msg(sb, KERN_ERR,
				"inline xattr size is out of range: %d ~ %d",
				min_size, max_size);
			return -EINVAL;
		}
	}

	if (test_opt(sbi, DISABLE_CHECKPOINT) && test_opt(sbi, LFS)) {
		f2fs_msg(sb, KERN_ERR,
				"LFS not compatible with checkpoint=disable\n");
		return -EINVAL;
	}

	/* Not pass down write hints if the number of active logs is lesser
	 * than NR_CURSEG_TYPE.
	 */
	if (F2FS_OPTION(sbi).active_logs != NR_CURSEG_TYPE)
		F2FS_OPTION(sbi).whint_mode = WHINT_MODE_OFF;
	return 0;
}

static struct inode *f2fs_alloc_inode(struct super_block *sb)
{
	struct f2fs_inode_info *fi;

	fi = kmem_cache_alloc(f2fs_inode_cachep, GFP_F2FS_ZERO);
	if (!fi)
		return NULL;

	init_once((void *) fi);

	/* Initialize f2fs-specific inode info */
	/* F2FS doesn't write value of i_version to disk and
	   it will be reinitialize after a reboot.*/
	fi->vfs_inode.i_version = 1;
	atomic_set(&fi->dirty_pages, 0);
	fi->i_current_depth = 1;
	init_rwsem(&fi->i_sem);
	INIT_LIST_HEAD(&fi->dirty_list);
	INIT_LIST_HEAD(&fi->gdirty_list);
	INIT_LIST_HEAD(&fi->inmem_ilist);
	INIT_LIST_HEAD(&fi->inmem_pages);
	mutex_init(&fi->inmem_lock);
	init_rwsem(&fi->dio_rwsem[READ]);
	init_rwsem(&fi->dio_rwsem[WRITE]);
	init_rwsem(&fi->i_mmap_sem);
	init_rwsem(&fi->i_xattr_sem);

	/* Will be used by directory only */
	fi->i_dir_level = F2FS_SB(sb)->dir_level;

	return &fi->vfs_inode;
}

static int f2fs_drop_inode(struct inode *inode)
{
	int ret;
	/*
	 * This is to avoid a deadlock condition like below.
	 * writeback_single_inode(inode)
	 *  - f2fs_write_data_page
	 *    - f2fs_gc -> iput -> evict
	 *       - inode_wait_for_writeback(inode)
	 */
	int ret;
	if ((!inode_unhashed(inode) && inode->i_state & I_SYNC)) {
		if (!inode->i_nlink && !is_bad_inode(inode)) {
			/* to avoid evict_inode call simultaneously */
			atomic_inc(&inode->i_count);
			spin_unlock(&inode->i_lock);

			/* some remained atomic pages should discarded */
			if (f2fs_is_atomic_file(inode))
				drop_inmem_pages(inode);

			/* should remain fi->extent_tree for writepage */
			f2fs_destroy_extent_node(inode);

			sb_start_intwrite(inode->i_sb);
			f2fs_i_size_write(inode, 0);

			f2fs_submit_merged_write_cond(F2FS_I_SB(inode),
					inode, NULL, 0, DATA);
			truncate_inode_pages_final(inode->i_mapping);

			if (F2FS_HAS_BLOCKS(inode))
				f2fs_truncate(inode);

			sb_end_intwrite(inode->i_sb);

			spin_lock(&inode->i_lock);
			atomic_dec(&inode->i_count);
		}
		trace_f2fs_drop_inode(inode, 0);
		return 0;
	}
	ret = generic_drop_inode(inode);
#ifdef CONFIG_FSCRYPT_SDP
	if (!ret && fscrypt_sdp_is_locked_sensitive_inode(inode)) {
		fscrypt_sdp_drop_inode(inode);
		ret = 1;
	}
#endif
	trace_f2fs_drop_inode(inode, ret);
	return ret;
}

int f2fs_inode_dirtied(struct inode *inode, bool sync)
{
	struct f2fs_sb_info *sbi = F2FS_I_SB(inode);
	int ret = 0;

	spin_lock(&sbi->inode_lock[DIRTY_META]);
	if (is_inode_flag_set(inode, FI_DIRTY_INODE)) {
		ret = 1;
	} else {
		set_inode_flag(inode, FI_DIRTY_INODE);
		stat_inc_dirty_inode(sbi, DIRTY_META);
	}
	if (sync && list_empty(&F2FS_I(inode)->gdirty_list)) {
		list_add_tail(&F2FS_I(inode)->gdirty_list,
				&sbi->inode_list[DIRTY_META]);
		inc_page_count(sbi, F2FS_DIRTY_IMETA);
	}
	spin_unlock(&sbi->inode_lock[DIRTY_META]);
	return ret;
}

void f2fs_inode_synced(struct inode *inode)
{
	struct f2fs_sb_info *sbi = F2FS_I_SB(inode);

	spin_lock(&sbi->inode_lock[DIRTY_META]);
	if (!is_inode_flag_set(inode, FI_DIRTY_INODE)) {
		spin_unlock(&sbi->inode_lock[DIRTY_META]);
		return;
	}
	if (!list_empty(&F2FS_I(inode)->gdirty_list)) {
		list_del_init(&F2FS_I(inode)->gdirty_list);
		dec_page_count(sbi, F2FS_DIRTY_IMETA);
	}
	clear_inode_flag(inode, FI_DIRTY_INODE);
	clear_inode_flag(inode, FI_AUTO_RECOVER);
	stat_dec_dirty_inode(F2FS_I_SB(inode), DIRTY_META);
	spin_unlock(&sbi->inode_lock[DIRTY_META]);
}

/*
 * f2fs_dirty_inode() is called from __mark_inode_dirty()
 *
 * We should call set_dirty_inode to write the dirty inode through write_inode.
 */
static void f2fs_dirty_inode(struct inode *inode, int flags)
{
	struct f2fs_sb_info *sbi = F2FS_I_SB(inode);

	if (inode->i_ino == F2FS_NODE_INO(sbi) ||
			inode->i_ino == F2FS_META_INO(sbi))
		return;

	if (flags == I_DIRTY_TIME)
		return;

	if (is_inode_flag_set(inode, FI_AUTO_RECOVER))
		clear_inode_flag(inode, FI_AUTO_RECOVER);

	f2fs_inode_dirtied(inode, false);
}

static void f2fs_i_callback(struct rcu_head *head)
{
	struct inode *inode = container_of(head, struct inode, i_rcu);
	kmem_cache_free(f2fs_inode_cachep, F2FS_I(inode));
}

static void f2fs_destroy_inode(struct inode *inode)
{
	call_rcu(&inode->i_rcu, f2fs_i_callback);
}

static void destroy_percpu_info(struct f2fs_sb_info *sbi)
{
	percpu_counter_destroy(&sbi->alloc_valid_block_count);
	percpu_counter_destroy(&sbi->total_valid_inode_count);
}

static void destroy_device_list(struct f2fs_sb_info *sbi)
{
	int i;

	for (i = 0; i < sbi->s_ndevs; i++) {
		blkdev_put(FDEV(i).bdev, FMODE_EXCL);
#ifdef CONFIG_BLK_DEV_ZONED
		kvfree(FDEV(i).blkz_type);
#endif
	}
	kvfree(sbi->devs);
}

static void f2fs_put_super(struct super_block *sb)
{
	struct f2fs_sb_info *sbi = F2FS_SB(sb);
	int i;
	bool dropped;

	f2fs_quota_off_umount(sb);

	/* prevent remaining shrinker jobs */
	mutex_lock(&sbi->umount_mutex);

	/*
	 * We don't need to do checkpoint when superblock is clean.
	 * But, the previous checkpoint was not done by umount, it needs to do
	 * clean checkpoint again.
	 */
	if ((is_sbi_flag_set(sbi, SBI_IS_DIRTY) ||
			!is_set_ckpt_flags(sbi, CP_UMOUNT_FLAG))) {
		struct cp_control cpc = {
			.reason = CP_UMOUNT,
		};
		write_checkpoint(sbi, &cpc);
	}

	/* be sure to wait for any on-going discard commands */
	dropped = f2fs_issue_discard_timeout(sbi);

	if ((f2fs_hw_support_discard(sbi) || f2fs_hw_should_discard(sbi)) &&
					!sbi->discard_blks && !dropped) {
		struct cp_control cpc = {
			.reason = CP_UMOUNT | CP_TRIMMED,
		};
		write_checkpoint(sbi, &cpc);
	}

<<<<<<< HEAD
	/* write_checkpoint can update stat informaion */
	f2fs_destroy_stats(sbi);

=======
>>>>>>> a0ccc147
	/*
	 * normally superblock is clean, so we need to release this.
	 * In addition, EIO will skip do checkpoint, we need this as well.
	 */
	release_ino_entry(sbi, true);

	f2fs_leave_shrinker(sbi);
	mutex_unlock(&sbi->umount_mutex);

	/* our cp_error case, we can wait for any writeback page */
	f2fs_flush_merged_writes(sbi);

	f2fs_wait_on_all_pages_writeback(sbi);

	f2fs_bug_on(sbi, sbi->fsync_node_num);

	iput(sbi->node_inode);
	sbi->node_inode = NULL;

	iput(sbi->meta_inode);
	sbi->meta_inode = NULL;

	/*
	 * iput() can update stat information, if f2fs_write_checkpoint()
	 * above failed with error.
	 */
	f2fs_destroy_stats(sbi);

	/* destroy f2fs internal modules */
	destroy_node_manager(sbi);
	destroy_segment_manager(sbi);

	kvfree(sbi->ckpt);

	f2fs_unregister_sysfs(sbi);

	sb->s_fs_info = NULL;
	if (sbi->s_chksum_driver)
		crypto_free_shash(sbi->s_chksum_driver);
	kvfree(sbi->raw_super);

	destroy_device_list(sbi);
	mempool_destroy(sbi->write_io_dummy);
#ifdef CONFIG_QUOTA
	for (i = 0; i < MAXQUOTAS; i++)
		kvfree(F2FS_OPTION(sbi).s_qf_names[i]);
#endif
	destroy_percpu_info(sbi);
	for (i = 0; i < NR_PAGE_TYPE; i++)
		kvfree(sbi->write_io[i]);
	kvfree(sbi);
}

int f2fs_sync_fs(struct super_block *sb, int sync)
{
	struct f2fs_sb_info *sbi = F2FS_SB(sb);
	int err = 0;

	if (unlikely(f2fs_cp_error(sbi)))
		return 0;
	if (unlikely(is_sbi_flag_set(sbi, SBI_CP_DISABLED)))
		return 0;

	trace_f2fs_sync_fs(sb, sync);

	if (unlikely(is_sbi_flag_set(sbi, SBI_POR_DOING)))
		return -EAGAIN;

	if (sync) {
		struct cp_control cpc;

		cpc.reason = __get_cp_reason(sbi);

		mutex_lock(&sbi->gc_mutex);
		err = write_checkpoint(sbi, &cpc);
		mutex_unlock(&sbi->gc_mutex);
	}
	f2fs_trace_ios(NULL, 1);

	return err;
}

static int f2fs_freeze(struct super_block *sb)
{
	if (f2fs_readonly(sb))
		return 0;

	/* IO error happened before */
	if (unlikely(f2fs_cp_error(F2FS_SB(sb))))
		return -EIO;

	/* must be clean, since sync_filesystem() was already called */
	if (is_sbi_flag_set(F2FS_SB(sb), SBI_IS_DIRTY))
		return -EINVAL;
	return 0;
}

static int f2fs_unfreeze(struct super_block *sb)
{
	return 0;
}

#ifdef CONFIG_QUOTA
static int f2fs_statfs_project(struct super_block *sb,
				kprojid_t projid, struct kstatfs *buf)
{
	struct kqid qid;
	struct dquot *dquot;
	u64 limit;
	u64 curblock;

	qid = make_kqid_projid(projid);
	dquot = dqget(sb, qid);
	if (IS_ERR(dquot))
		return PTR_ERR(dquot);
	spin_lock(&dq_data_lock);

	limit = (dquot->dq_dqb.dqb_bsoftlimit ?
		 dquot->dq_dqb.dqb_bsoftlimit :
		 dquot->dq_dqb.dqb_bhardlimit) >> sb->s_blocksize_bits;
	if (limit && buf->f_blocks > limit) {
		curblock = dquot->dq_dqb.dqb_curspace >> sb->s_blocksize_bits;
		buf->f_blocks = limit;
		buf->f_bfree = buf->f_bavail =
			(buf->f_blocks > curblock) ?
			 (buf->f_blocks - curblock) : 0;
	}

	limit = dquot->dq_dqb.dqb_isoftlimit ?
		dquot->dq_dqb.dqb_isoftlimit :
		dquot->dq_dqb.dqb_ihardlimit;
	if (limit && buf->f_files > limit) {
		buf->f_files = limit;
		buf->f_ffree =
			(buf->f_files > dquot->dq_dqb.dqb_curinodes) ?
			 (buf->f_files - dquot->dq_dqb.dqb_curinodes) : 0;
	}

	spin_unlock(&dq_data_lock);
	dqput(dquot);
	return 0;
}
#endif

static int f2fs_statfs(struct dentry *dentry, struct kstatfs *buf)
{
	struct super_block *sb = dentry->d_sb;
	struct f2fs_sb_info *sbi = F2FS_SB(sb);
	u64 id = huge_encode_dev(sb->s_bdev->bd_dev);
	block_t total_count, user_block_count, start_count;
	u64 avail_node_count;

	total_count = le64_to_cpu(sbi->raw_super->block_count);
	user_block_count = sbi->user_block_count;
	start_count = le32_to_cpu(sbi->raw_super->segment0_blkaddr);
	buf->f_type = F2FS_SUPER_MAGIC;
	buf->f_bsize = sbi->blocksize;

	buf->f_blocks = total_count - start_count;
	buf->f_bfree = user_block_count - valid_user_blocks(sbi) -
						sbi->current_reserved_blocks;
	if (unlikely(buf->f_bfree <= sbi->unusable_block_count))
		buf->f_bfree = 0;
	else
		buf->f_bfree -= sbi->unusable_block_count;

	if (buf->f_bfree > F2FS_OPTION(sbi).root_reserved_blocks)
		buf->f_bavail = buf->f_bfree -
				F2FS_OPTION(sbi).root_reserved_blocks;
	else
		buf->f_bavail = 0;

	avail_node_count = sbi->total_node_count - sbi->nquota_files -
						F2FS_RESERVED_NODE_NUM;

	if (avail_node_count > user_block_count) {
		buf->f_files = user_block_count;
		buf->f_ffree = buf->f_bavail;
	} else {
		buf->f_files = avail_node_count;
		buf->f_ffree = min(avail_node_count - valid_node_count(sbi),
					buf->f_bavail);
	}

	buf->f_namelen = F2FS_NAME_LEN;
	buf->f_fsid.val[0] = (u32)id;
	buf->f_fsid.val[1] = (u32)(id >> 32);

#ifdef CONFIG_QUOTA
	if (is_inode_flag_set(dentry->d_inode, FI_PROJ_INHERIT) &&
			sb_has_quota_limits_enabled(sb, PRJQUOTA)) {
		f2fs_statfs_project(sb, F2FS_I(dentry->d_inode)->i_projid, buf);
	}
#endif
	return 0;
}

static inline void f2fs_show_quota_options(struct seq_file *seq,
					   struct super_block *sb)
{
#ifdef CONFIG_QUOTA
	struct f2fs_sb_info *sbi = F2FS_SB(sb);

	if (F2FS_OPTION(sbi).s_jquota_fmt) {
		char *fmtname = "";

		switch (F2FS_OPTION(sbi).s_jquota_fmt) {
		case QFMT_VFS_OLD:
			fmtname = "vfsold";
			break;
		case QFMT_VFS_V0:
			fmtname = "vfsv0";
			break;
		case QFMT_VFS_V1:
			fmtname = "vfsv1";
			break;
		}
		seq_printf(seq, ",jqfmt=%s", fmtname);
	}

	if (F2FS_OPTION(sbi).s_qf_names[USRQUOTA])
		seq_show_option(seq, "usrjquota",
			F2FS_OPTION(sbi).s_qf_names[USRQUOTA]);

	if (F2FS_OPTION(sbi).s_qf_names[GRPQUOTA])
		seq_show_option(seq, "grpjquota",
			F2FS_OPTION(sbi).s_qf_names[GRPQUOTA]);

	if (F2FS_OPTION(sbi).s_qf_names[PRJQUOTA])
		seq_show_option(seq, "prjjquota",
			F2FS_OPTION(sbi).s_qf_names[PRJQUOTA]);
#endif
}

static int f2fs_show_options(struct seq_file *seq, struct dentry *root)
{
	struct f2fs_sb_info *sbi = F2FS_SB(root->d_sb);

	if (!f2fs_readonly(sbi->sb) && test_opt(sbi, BG_GC)) {
		if (test_opt(sbi, FORCE_FG_GC))
			seq_printf(seq, ",background_gc=%s", "sync");
		else
			seq_printf(seq, ",background_gc=%s", "on");
	} else {
		seq_printf(seq, ",background_gc=%s", "off");
	}
	if (test_opt(sbi, DISABLE_ROLL_FORWARD))
		seq_puts(seq, ",disable_roll_forward");
	if (test_opt(sbi, DISCARD))
		seq_puts(seq, ",discard");
	if (test_opt(sbi, NOHEAP))
		seq_puts(seq, ",no_heap");
	else
		seq_puts(seq, ",heap");
#ifdef CONFIG_F2FS_FS_XATTR
	if (test_opt(sbi, XATTR_USER))
		seq_puts(seq, ",user_xattr");
	else
		seq_puts(seq, ",nouser_xattr");
	if (test_opt(sbi, INLINE_XATTR))
		seq_puts(seq, ",inline_xattr");
	else
		seq_puts(seq, ",noinline_xattr");
	if (test_opt(sbi, INLINE_XATTR_SIZE))
		seq_printf(seq, ",inline_xattr_size=%u",
					F2FS_OPTION(sbi).inline_xattr_size);
#endif
#ifdef CONFIG_F2FS_FS_POSIX_ACL
	if (test_opt(sbi, POSIX_ACL))
		seq_puts(seq, ",acl");
	else
		seq_puts(seq, ",noacl");
#endif
	if (test_opt(sbi, DISABLE_EXT_IDENTIFY))
		seq_puts(seq, ",disable_ext_identify");
	if (test_opt(sbi, INLINE_DATA))
		seq_puts(seq, ",inline_data");
	else
		seq_puts(seq, ",noinline_data");
	if (test_opt(sbi, INLINE_DENTRY))
		seq_puts(seq, ",inline_dentry");
	else
		seq_puts(seq, ",noinline_dentry");
	if (!f2fs_readonly(sbi->sb) && test_opt(sbi, FLUSH_MERGE))
		seq_puts(seq, ",flush_merge");
	if (test_opt(sbi, NOBARRIER))
		seq_puts(seq, ",nobarrier");
	if (test_opt(sbi, FASTBOOT))
		seq_puts(seq, ",fastboot");
	if (test_opt(sbi, EXTENT_CACHE))
		seq_puts(seq, ",extent_cache");
	else
		seq_puts(seq, ",noextent_cache");
	if (test_opt(sbi, DATA_FLUSH))
		seq_puts(seq, ",data_flush");

	seq_puts(seq, ",mode=");
	if (test_opt(sbi, ADAPTIVE))
		seq_puts(seq, "adaptive");
	else if (test_opt(sbi, LFS))
		seq_puts(seq, "lfs");
	seq_printf(seq, ",active_logs=%u", F2FS_OPTION(sbi).active_logs);
	if (test_opt(sbi, RESERVE_ROOT))
		seq_printf(seq, ",reserve_root=%u,resuid=%u,resgid=%u",
				F2FS_OPTION(sbi).root_reserved_blocks,
				from_kuid_munged(&init_user_ns,
					F2FS_OPTION(sbi).s_resuid),
				from_kgid_munged(&init_user_ns,
					F2FS_OPTION(sbi).s_resgid));
	if (F2FS_IO_SIZE_BITS(sbi))
		seq_printf(seq, ",io_bits=%u",
				F2FS_OPTION(sbi).write_io_size_bits);
#ifdef CONFIG_F2FS_FAULT_INJECTION
	if (test_opt(sbi, FAULT_INJECTION)) {
		seq_printf(seq, ",fault_injection=%u",
				F2FS_OPTION(sbi).fault_info.inject_rate);
		seq_printf(seq, ",fault_type=%u",
				F2FS_OPTION(sbi).fault_info.inject_type);
	}
#endif
#ifdef CONFIG_QUOTA
	if (test_opt(sbi, QUOTA))
		seq_puts(seq, ",quota");
	if (test_opt(sbi, USRQUOTA))
		seq_puts(seq, ",usrquota");
	if (test_opt(sbi, GRPQUOTA))
		seq_puts(seq, ",grpquota");
	if (test_opt(sbi, PRJQUOTA))
		seq_puts(seq, ",prjquota");
#endif
	f2fs_show_quota_options(seq, sbi->sb);
	if (F2FS_OPTION(sbi).whint_mode == WHINT_MODE_USER)
		seq_printf(seq, ",whint_mode=%s", "user-based");
	else if (F2FS_OPTION(sbi).whint_mode == WHINT_MODE_FS)
		seq_printf(seq, ",whint_mode=%s", "fs-based");
#ifdef CONFIG_F2FS_FS_ENCRYPTION
	if (F2FS_OPTION(sbi).test_dummy_encryption)
		seq_puts(seq, ",test_dummy_encryption");
#endif

	if (F2FS_OPTION(sbi).alloc_mode == ALLOC_MODE_DEFAULT)
		seq_printf(seq, ",alloc_mode=%s", "default");
	else if (F2FS_OPTION(sbi).alloc_mode == ALLOC_MODE_REUSE)
		seq_printf(seq, ",alloc_mode=%s", "reuse");

	if (test_opt(sbi, DISABLE_CHECKPOINT))
		seq_puts(seq, ",checkpoint=disable");

	if (F2FS_OPTION(sbi).fsync_mode == FSYNC_MODE_POSIX)
		seq_printf(seq, ",fsync_mode=%s", "posix");
	else if (F2FS_OPTION(sbi).fsync_mode == FSYNC_MODE_STRICT)
		seq_printf(seq, ",fsync_mode=%s", "strict");
	else if (F2FS_OPTION(sbi).fsync_mode == FSYNC_MODE_NOBARRIER)
		seq_printf(seq, ",fsync_mode=%s", "nobarrier");
	return 0;
}

static void default_options(struct f2fs_sb_info *sbi)
{
	/* init some FS parameters */
	F2FS_OPTION(sbi).active_logs = NR_CURSEG_TYPE;
	F2FS_OPTION(sbi).inline_xattr_size = DEFAULT_INLINE_XATTR_ADDRS;
	F2FS_OPTION(sbi).whint_mode = WHINT_MODE_OFF;
	F2FS_OPTION(sbi).alloc_mode = ALLOC_MODE_DEFAULT;
	F2FS_OPTION(sbi).fsync_mode = FSYNC_MODE_POSIX;
	F2FS_OPTION(sbi).test_dummy_encryption = false;
	F2FS_OPTION(sbi).s_resuid = make_kuid(&init_user_ns, F2FS_DEF_RESUID);
	F2FS_OPTION(sbi).s_resgid = make_kgid(&init_user_ns, F2FS_DEF_RESGID);

	set_opt(sbi, BG_GC);
	set_opt(sbi, INLINE_XATTR);
	set_opt(sbi, INLINE_DATA);
	set_opt(sbi, INLINE_DENTRY);
	set_opt(sbi, EXTENT_CACHE);
	set_opt(sbi, NOHEAP);
	sbi->sb->s_flags |= MS_LAZYTIME;
	clear_opt(sbi, DISABLE_CHECKPOINT);
	set_opt(sbi, FLUSH_MERGE);
	set_opt(sbi, DISCARD);
	if (f2fs_sb_has_blkzoned(sbi))
		set_opt_mode(sbi, F2FS_MOUNT_LFS);
	else
		set_opt_mode(sbi, F2FS_MOUNT_ADAPTIVE);

#ifdef CONFIG_F2FS_FS_XATTR
	set_opt(sbi, XATTR_USER);
#endif
#ifdef CONFIG_F2FS_FS_POSIX_ACL
	set_opt(sbi, POSIX_ACL);
#endif

	f2fs_build_fault_attr(sbi, 0, 0);
}

#ifdef CONFIG_QUOTA
static int f2fs_enable_quotas(struct super_block *sb);
#endif

static int f2fs_disable_checkpoint(struct f2fs_sb_info *sbi)
{
	unsigned int s_flags = sbi->sb->s_flags;
	struct cp_control cpc;
	int err = 0;
	int ret;

	if (s_flags & MS_RDONLY) {
		f2fs_msg(sbi->sb, KERN_ERR,
				"checkpoint=disable on readonly fs");
		return -EINVAL;
	}
	sbi->sb->s_flags |= MS_ACTIVE;

	f2fs_update_time(sbi, DISABLE_TIME);

	while (!f2fs_time_over(sbi, DISABLE_TIME)) {
		mutex_lock(&sbi->gc_mutex);
		err = f2fs_gc(sbi, true, false, NULL_SEGNO);
		if (err == -ENODATA) {
			err = 0;
			break;
		}
		if (err && err != -EAGAIN)
			break;
	}

	ret = sync_filesystem(sbi->sb);
	if (ret || err) {
		err = ret ? ret: err;
		goto restore_flag;
	}

	if (f2fs_disable_cp_again(sbi)) {
		err = -EAGAIN;
		goto restore_flag;
	}

	mutex_lock(&sbi->gc_mutex);
	cpc.reason = CP_PAUSE;
	set_sbi_flag(sbi, SBI_CP_DISABLED);
	f2fs_write_checkpoint(sbi, &cpc);

	sbi->unusable_block_count = 0;
	mutex_unlock(&sbi->gc_mutex);
restore_flag:
	sbi->sb->s_flags = s_flags;	/* Restore MS_RDONLY status */
	return err;
}

static void f2fs_enable_checkpoint(struct f2fs_sb_info *sbi)
{
	mutex_lock(&sbi->gc_mutex);
	f2fs_dirty_to_prefree(sbi);

	clear_sbi_flag(sbi, SBI_CP_DISABLED);
	set_sbi_flag(sbi, SBI_IS_DIRTY);
	mutex_unlock(&sbi->gc_mutex);

	f2fs_sync_fs(sbi->sb, 1);
}

static int f2fs_remount(struct super_block *sb, int *flags, char *data)
{
	struct f2fs_sb_info *sbi = F2FS_SB(sb);
	struct f2fs_mount_info org_mount_opt;
	unsigned long old_sb_flags;
	int err;
	bool need_restart_gc = false;
	bool need_stop_gc = false;
	bool no_extent_cache = !test_opt(sbi, EXTENT_CACHE);
	bool disable_checkpoint = test_opt(sbi, DISABLE_CHECKPOINT);
	bool checkpoint_changed;
#ifdef CONFIG_QUOTA
	int i, j;
#endif

	/*
	 * Save the old mount options in case we
	 * need to restore them.
	 */
	org_mount_opt = sbi->mount_opt;
	old_sb_flags = sb->s_flags;

#ifdef CONFIG_QUOTA
	org_mount_opt.s_jquota_fmt = F2FS_OPTION(sbi).s_jquota_fmt;
	for (i = 0; i < MAXQUOTAS; i++) {
		if (F2FS_OPTION(sbi).s_qf_names[i]) {
			org_mount_opt.s_qf_names[i] =
				kstrdup(F2FS_OPTION(sbi).s_qf_names[i],
				GFP_KERNEL);
			if (!org_mount_opt.s_qf_names[i]) {
				for (j = 0; j < i; j++)
					kvfree(org_mount_opt.s_qf_names[j]);
				return -ENOMEM;
			}
		} else {
			org_mount_opt.s_qf_names[i] = NULL;
		}
	}
#endif

	/* recover superblocks we couldn't write due to previous RO mount */
	if (!(*flags & MS_RDONLY) && is_sbi_flag_set(sbi, SBI_NEED_SB_WRITE)) {
		err = f2fs_commit_super(sbi, false);
		f2fs_msg(sb, KERN_INFO,
			"Try to recover all the superblocks, ret: %d", err);
		if (!err)
			clear_sbi_flag(sbi, SBI_NEED_SB_WRITE);
	}

	default_options(sbi);

	/* parse mount options */
	err = parse_options(sb, data);
	if (err)
		goto restore_opts;
	checkpoint_changed =
			disable_checkpoint != test_opt(sbi, DISABLE_CHECKPOINT);

	/*
	 * Previous and new state of filesystem is RO,
	 * so skip checking GC and FLUSH_MERGE conditions.
	 */
	if (f2fs_readonly(sb) && (*flags & MS_RDONLY))
		goto skip;

#ifdef CONFIG_QUOTA
	if (!f2fs_readonly(sb) && (*flags & MS_RDONLY)) {
		err = dquot_suspend(sb, -1);
		if (err < 0)
			goto restore_opts;
	} else if (f2fs_readonly(sb) && !(*flags & MS_RDONLY)) {
		/* dquot_resume needs RW */
		sb->s_flags &= ~MS_RDONLY;
		if (sb_any_quota_suspended(sb)) {
			dquot_resume(sb, -1);
		} else if (f2fs_sb_has_quota_ino(sbi)) {
			err = f2fs_enable_quotas(sb);
			if (err)
				goto restore_opts;
		}
	}
#endif
	/* disallow enable/disable extent_cache dynamically */
	if (no_extent_cache == !!test_opt(sbi, EXTENT_CACHE)) {
		err = -EINVAL;
		f2fs_msg(sbi->sb, KERN_WARNING,
				"switch extent_cache option is not allowed");
		goto restore_opts;
	}

	if ((*flags & MS_RDONLY) && test_opt(sbi, DISABLE_CHECKPOINT)) {
		err = -EINVAL;
		f2fs_msg(sbi->sb, KERN_WARNING,
			"disabling checkpoint not compatible with read-only");
		goto restore_opts;
	}

	/*
	 * We stop the GC thread if FS is mounted as RO
	 * or if background_gc = off is passed in mount
	 * option. Also sync the filesystem.
	 */
	if ((*flags & MS_RDONLY) || !test_opt(sbi, BG_GC)) {
		if (sbi->gc_thread) {
			stop_gc_thread(sbi);
			need_restart_gc = true;
		}
	} else if (!sbi->gc_thread) {
		err = start_gc_thread(sbi);
		if (err)
			goto restore_opts;
		need_stop_gc = true;
	}

	if (*flags & MS_RDONLY ||
		F2FS_OPTION(sbi).whint_mode != org_mount_opt.whint_mode) {
		writeback_inodes_sb(sb, WB_REASON_SYNC);
		sync_inodes_sb(sb);

		set_sbi_flag(sbi, SBI_IS_DIRTY);
		set_sbi_flag(sbi, SBI_IS_CLOSE);
		f2fs_sync_fs(sb, 1);
		clear_sbi_flag(sbi, SBI_IS_CLOSE);
	}

	if (checkpoint_changed) {
		if (test_opt(sbi, DISABLE_CHECKPOINT)) {
			err = f2fs_disable_checkpoint(sbi);
			if (err)
				goto restore_gc;
		} else {
			f2fs_enable_checkpoint(sbi);
		}
	}

	/*
	 * We stop issue flush thread if FS is mounted as RO
	 * or if flush_merge is not passed in mount option.
	 */
	if ((*flags & MS_RDONLY) || !test_opt(sbi, FLUSH_MERGE)) {
		clear_opt(sbi, FLUSH_MERGE);
		destroy_flush_cmd_control(sbi, false);
	} else {
		err = create_flush_cmd_control(sbi);
		if (err)
			goto restore_gc;
	}
skip:
#ifdef CONFIG_QUOTA
	/* Release old quota file names */
	for (i = 0; i < MAXQUOTAS; i++)
		kvfree(org_mount_opt.s_qf_names[i]);
#endif
	/* Update the POSIXACL Flag */
	sb->s_flags = (sb->s_flags & ~MS_POSIXACL) |
		(test_opt(sbi, POSIX_ACL) ? MS_POSIXACL : 0);

	limit_reserve_root(sbi);
	*flags = (*flags & ~MS_LAZYTIME) | (sb->s_flags & MS_LAZYTIME);
	return 0;
restore_gc:
	if (need_restart_gc) {
		if (start_gc_thread(sbi))
			f2fs_msg(sbi->sb, KERN_WARNING,
				"background gc thread has stopped");
	} else if (need_stop_gc) {
		stop_gc_thread(sbi);
	}
restore_opts:
#ifdef CONFIG_QUOTA
	F2FS_OPTION(sbi).s_jquota_fmt = org_mount_opt.s_jquota_fmt;
	for (i = 0; i < MAXQUOTAS; i++) {
		kvfree(F2FS_OPTION(sbi).s_qf_names[i]);
		F2FS_OPTION(sbi).s_qf_names[i] = org_mount_opt.s_qf_names[i];
	}
#endif
	sbi->mount_opt = org_mount_opt;
	sb->s_flags = old_sb_flags;
	return err;
}

#ifdef CONFIG_QUOTA
/* Read data from quotafile */
static ssize_t f2fs_quota_read(struct super_block *sb, int type, char *data,
			       size_t len, loff_t off)
{
	struct inode *inode = sb_dqopt(sb)->files[type];
	struct address_space *mapping = inode->i_mapping;
	block_t blkidx = F2FS_BYTES_TO_BLK(off);
	int offset = off & (sb->s_blocksize - 1);
	int tocopy;
	size_t toread;
	loff_t i_size = i_size_read(inode);
	struct page *page;
	char *kaddr;

	if (off > i_size)
		return 0;

	if (off + len > i_size)
		len = i_size - off;
	toread = len;
	while (toread > 0) {
		tocopy = min_t(unsigned long, sb->s_blocksize - offset, toread);
repeat:
		page = read_cache_page_gfp(mapping, blkidx, GFP_NOFS);
		if (IS_ERR(page)) {
			if (PTR_ERR(page) == -ENOMEM) {
				congestion_wait(BLK_RW_ASYNC, HZ/50);
				goto repeat;
			}
			set_sbi_flag(F2FS_SB(sb), SBI_QUOTA_NEED_REPAIR);
			return PTR_ERR(page);
		}

		lock_page(page);

		if (unlikely(page->mapping != mapping)) {
			f2fs_put_page(page, 1);
			goto repeat;
		}
		if (unlikely(!PageUptodate(page))) {
			f2fs_put_page(page, 1);
			set_sbi_flag(F2FS_SB(sb), SBI_QUOTA_NEED_REPAIR);
			return -EIO;
		}

		kaddr = kmap_atomic(page);
		memcpy(data, kaddr + offset, tocopy);
		kunmap_atomic(kaddr);
		f2fs_put_page(page, 1);

		offset = 0;
		toread -= tocopy;
		data += tocopy;
		blkidx++;
	}
	return len;
}

/* Write to quotafile */
static ssize_t f2fs_quota_write(struct super_block *sb, int type,
				const char *data, size_t len, loff_t off)
{
	struct inode *inode = sb_dqopt(sb)->files[type];
	struct address_space *mapping = inode->i_mapping;
	const struct address_space_operations *a_ops = mapping->a_ops;
	int offset = off & (sb->s_blocksize - 1);
	size_t towrite = len;
	struct page *page;
	char *kaddr;
	int err = 0;
	int tocopy;

	while (towrite > 0) {
		tocopy = min_t(unsigned long, sb->s_blocksize - offset,
								towrite);
retry:
		err = a_ops->write_begin(NULL, mapping, off, tocopy, 0,
							&page, NULL);
		if (unlikely(err)) {
			if (err == -ENOMEM) {
				congestion_wait(BLK_RW_ASYNC, HZ/50);
				goto retry;
			}
			set_sbi_flag(F2FS_SB(sb), SBI_QUOTA_NEED_REPAIR);
			break;
		}

		kaddr = kmap_atomic(page);
		memcpy(kaddr + offset, data, tocopy);
		kunmap_atomic(kaddr);
		flush_dcache_page(page);

		a_ops->write_end(NULL, mapping, off, tocopy, tocopy,
						page, NULL);
		offset = 0;
		towrite -= tocopy;
		off += tocopy;
		data += tocopy;
		cond_resched();
	}

	if (len == towrite)
		return err;
	inode->i_mtime = inode->i_ctime = current_time(inode);
	f2fs_mark_inode_dirty_sync(inode, false);
	return len - towrite;
}

static struct dquot **f2fs_get_dquots(struct inode *inode)
{
	return F2FS_I(inode)->i_dquot;
}

static qsize_t *f2fs_get_reserved_space(struct inode *inode)
{
	return &F2FS_I(inode)->i_reserved_quota;
}

static int f2fs_quota_on_mount(struct f2fs_sb_info *sbi, int type)
{
	if (is_set_ckpt_flags(sbi, CP_QUOTA_NEED_FSCK_FLAG)) {
		f2fs_msg(sbi->sb, KERN_ERR,
			"quota sysfile may be corrupted, skip loading it");
		return 0;
	}

	return dquot_quota_on_mount(sbi->sb, F2FS_OPTION(sbi).s_qf_names[type],
					F2FS_OPTION(sbi).s_jquota_fmt, type);
}

int f2fs_enable_quota_files(struct f2fs_sb_info *sbi, bool rdonly)
{
	int enabled = 0;
	int i, err;

	if (f2fs_sb_has_quota_ino(sbi) && rdonly) {
		err = f2fs_enable_quotas(sbi->sb);
		if (err) {
			f2fs_msg(sbi->sb, KERN_ERR,
					"Cannot turn on quota_ino: %d", err);
			return 0;
		}
		return 1;
	}

	for (i = 0; i < MAXQUOTAS; i++) {
		if (F2FS_OPTION(sbi).s_qf_names[i]) {
			err = f2fs_quota_on_mount(sbi, i);
			if (!err) {
				enabled = 1;
				continue;
			}
			f2fs_msg(sbi->sb, KERN_ERR,
				"Cannot turn on quotas: %d on %d", err, i);
		}
	}
	return enabled;
}

static int f2fs_quota_enable(struct super_block *sb, int type, int format_id,
			     unsigned int flags)
{
	struct inode *qf_inode;
	unsigned long qf_inum;
	int err;

	BUG_ON(!f2fs_sb_has_quota_ino(F2FS_SB(sb)));

	qf_inum = f2fs_qf_ino(sb, type);
	if (!qf_inum)
		return -EPERM;

	qf_inode = f2fs_iget(sb, qf_inum);
	if (IS_ERR(qf_inode)) {
		f2fs_msg(sb, KERN_ERR,
			"Bad quota inode %u:%lu", type, qf_inum);
		return PTR_ERR(qf_inode);
	}

	/* Don't account quota for quota files to avoid recursion */
	qf_inode->i_flags |= S_NOQUOTA;
	err = dquot_enable(qf_inode, type, format_id, flags);
	iput(qf_inode);
	return err;
}

static int f2fs_enable_quotas(struct super_block *sb)
{
	int type, err = 0;
	unsigned long qf_inum;
	bool quota_mopt[MAXQUOTAS] = {
		test_opt(F2FS_SB(sb), USRQUOTA),
		test_opt(F2FS_SB(sb), GRPQUOTA),
		test_opt(F2FS_SB(sb), PRJQUOTA),
	};

	if (is_set_ckpt_flags(F2FS_SB(sb), CP_QUOTA_NEED_FSCK_FLAG)) {
		f2fs_msg(sb, KERN_ERR,
			"quota file may be corrupted, skip loading it");
		return 0;
	}

	sb_dqopt(sb)->flags |= DQUOT_QUOTA_SYS_FILE;

	for (type = 0; type < MAXQUOTAS; type++) {
		qf_inum = f2fs_qf_ino(sb, type);
		if (qf_inum) {
			err = f2fs_quota_enable(sb, type, QFMT_VFS_V1,
				DQUOT_USAGE_ENABLED |
				(quota_mopt[type] ? DQUOT_LIMITS_ENABLED : 0));
			if (err) {
				f2fs_msg(sb, KERN_ERR,
					"Failed to enable quota tracking "
					"(type=%d, err=%d). Please run "
					"fsck to fix.", type, err);
				for (type--; type >= 0; type--)
					dquot_quota_off(sb, type);
				set_sbi_flag(F2FS_SB(sb),
						SBI_QUOTA_NEED_REPAIR);
				return err;
			}
		}
	}
	return 0;
}

int f2fs_quota_sync(struct super_block *sb, int type)
{
	struct f2fs_sb_info *sbi = F2FS_SB(sb);
	struct quota_info *dqopt = sb_dqopt(sb);
	int cnt;
	int ret;

	ret = dquot_writeback_dquots(sb, type);
	if (ret)
		goto out;

	/*
	 * Now when everything is written we can discard the pagecache so
	 * that userspace sees the changes.
	 */
	for (cnt = 0; cnt < MAXQUOTAS; cnt++) {
		struct address_space *mapping;

		if (type != -1 && cnt != type)
			continue;
		if (!sb_has_quota_active(sb, cnt))
			continue;

		mapping = dqopt->files[cnt]->i_mapping;

		ret = filemap_fdatawrite(mapping);
		if (ret)
			goto out;

		/* if we are using journalled quota */
		if (is_journalled_quota(sbi))
			continue;

		ret = filemap_fdatawait(mapping);
		if (ret)
			set_sbi_flag(F2FS_SB(sb), SBI_QUOTA_NEED_REPAIR);

		inode_lock(dqopt->files[cnt]);
		truncate_inode_pages(&dqopt->files[cnt]->i_data, 0);
		inode_unlock(dqopt->files[cnt]);
	}
out:
	if (ret)
		set_sbi_flag(F2FS_SB(sb), SBI_QUOTA_NEED_REPAIR);
	return ret;
}

static int f2fs_quota_on(struct super_block *sb, int type, int format_id,
							struct path *path)
{
	struct inode *inode;
	int err;

	err = f2fs_quota_sync(sb, type);
	if (err)
		return err;

	err = dquot_quota_on(sb, type, format_id, path);
	if (err)
		return err;

	inode = d_inode(path->dentry);

	inode_lock(inode);
<<<<<<< HEAD
	F2FS_I(inode)->i_flags |= FS_NOATIME_FL | FS_IMMUTABLE_FL;
	inode_set_flags(inode, S_NOATIME | S_IMMUTABLE,
					S_NOATIME | S_IMMUTABLE);
=======
	F2FS_I(inode)->i_flags |= F2FS_NOATIME_FL | F2FS_IMMUTABLE_FL;
	f2fs_set_inode_flags(inode);
>>>>>>> a0ccc147
	inode_unlock(inode);
	f2fs_mark_inode_dirty_sync(inode, false);

	return 0;
}

static int f2fs_quota_off(struct super_block *sb, int type)
{
	struct inode *inode = sb_dqopt(sb)->files[type];
	int err;

	if (!inode || !igrab(inode))
		return dquot_quota_off(sb, type);

	err = f2fs_quota_sync(sb, type);
	if (err)
		goto out_put;

	err = dquot_quota_off(sb, type);
	if (err || f2fs_sb_has_quota_ino(F2FS_SB(sb)))
		goto out_put;

	inode_lock(inode);
<<<<<<< HEAD
	F2FS_I(inode)->i_flags &= ~(FS_NOATIME_FL | FS_IMMUTABLE_FL);
	inode_set_flags(inode, 0, S_NOATIME | S_IMMUTABLE);
=======
	F2FS_I(inode)->i_flags &= ~(F2FS_NOATIME_FL | F2FS_IMMUTABLE_FL);
	f2fs_set_inode_flags(inode);
>>>>>>> a0ccc147
	inode_unlock(inode);
	f2fs_mark_inode_dirty_sync(inode, false);
out_put:
	iput(inode);
	return err;
}

void f2fs_quota_off_umount(struct super_block *sb)
{
	int type;
	int err;

	for (type = 0; type < MAXQUOTAS; type++) {
		err = f2fs_quota_off(sb, type);
		if (err) {
			int ret = dquot_quota_off(sb, type);

			f2fs_msg(sb, KERN_ERR,
				"Fail to turn off disk quota "
				"(type: %d, err: %d, ret:%d), Please "
				"run fsck to fix it.", type, err, ret);
			set_sbi_flag(F2FS_SB(sb), SBI_QUOTA_NEED_REPAIR);
		}
	}
	/*
	 * In case of checkpoint=disable, we must flush quota blocks.
	 * This can cause NULL exception for node_inode in end_io, since
	 * put_super already dropped it.
	 */
	sync_filesystem(sb);
}

static void f2fs_truncate_quota_inode_pages(struct super_block *sb)
{
	struct quota_info *dqopt = sb_dqopt(sb);
	int type;

	for (type = 0; type < MAXQUOTAS; type++) {
		if (!dqopt->files[type])
			continue;
		f2fs_inode_synced(dqopt->files[type]);
	}
}

static int f2fs_dquot_commit(struct dquot *dquot)
{
	int ret;

	ret = dquot_commit(dquot);
	if (ret < 0)
		set_sbi_flag(F2FS_SB(dquot->dq_sb), SBI_QUOTA_NEED_REPAIR);
	return ret;
}

static int f2fs_dquot_acquire(struct dquot *dquot)
{
	int ret;

	ret = dquot_acquire(dquot);
	if (ret < 0)
		set_sbi_flag(F2FS_SB(dquot->dq_sb), SBI_QUOTA_NEED_REPAIR);

	return ret;
}

static int f2fs_dquot_release(struct dquot *dquot)
{
	int ret;

	ret = dquot_release(dquot);
	if (ret < 0)
		set_sbi_flag(F2FS_SB(dquot->dq_sb), SBI_QUOTA_NEED_REPAIR);
	return ret;
}

static int f2fs_dquot_mark_dquot_dirty(struct dquot *dquot)
{
	struct super_block *sb = dquot->dq_sb;
	struct f2fs_sb_info *sbi = F2FS_SB(sb);
	int ret;

	ret = dquot_mark_dquot_dirty(dquot);

	/* if we are using journalled quota */
	if (is_journalled_quota(sbi))
		set_sbi_flag(sbi, SBI_QUOTA_NEED_FLUSH);

	return ret;
}

static int f2fs_dquot_commit_info(struct super_block *sb, int type)
{
	int ret;

	ret = dquot_commit_info(sb, type);
	if (ret < 0)
		set_sbi_flag(F2FS_SB(sb), SBI_QUOTA_NEED_REPAIR);
	return ret;
}

static int f2fs_get_projid(struct inode *inode, kprojid_t *projid)
{
	*projid = F2FS_I(inode)->i_projid;
	return 0;
}

static const struct dquot_operations f2fs_quota_operations = {
	.get_reserved_space = f2fs_get_reserved_space,
	.write_dquot	= f2fs_dquot_commit,
	.acquire_dquot	= f2fs_dquot_acquire,
	.release_dquot	= f2fs_dquot_release,
	.mark_dirty	= f2fs_dquot_mark_dquot_dirty,
	.write_info	= f2fs_dquot_commit_info,
	.alloc_dquot	= dquot_alloc,
	.destroy_dquot	= dquot_destroy,
	.get_projid	= f2fs_get_projid,
	.get_next_id	= dquot_get_next_id,
};

static const struct quotactl_ops f2fs_quotactl_ops = {
	.quota_on	= f2fs_quota_on,
	.quota_off	= f2fs_quota_off,
	.quota_sync	= f2fs_quota_sync,
	.get_state	= dquot_get_state,
	.set_info	= dquot_set_dqinfo,
	.get_dqblk	= dquot_get_dqblk,
	.set_dqblk	= dquot_set_dqblk,
	.get_nextdqblk	= dquot_get_next_dqblk,
};
#else
int f2fs_quota_sync(struct super_block *sb, int type)
{
	return 0;
}

void f2fs_quota_off_umount(struct super_block *sb)
{
}
#endif

static const struct super_operations f2fs_sops = {
	.alloc_inode	= f2fs_alloc_inode,
	.drop_inode	= f2fs_drop_inode,
	.destroy_inode	= f2fs_destroy_inode,
	.write_inode	= f2fs_write_inode,
	.dirty_inode	= f2fs_dirty_inode,
	.show_options	= f2fs_show_options,
#ifdef CONFIG_QUOTA
	.quota_read	= f2fs_quota_read,
	.quota_write	= f2fs_quota_write,
	.get_dquots	= f2fs_get_dquots,
#endif
	.evict_inode	= f2fs_evict_inode,
	.put_super	= f2fs_put_super,
	.sync_fs	= f2fs_sync_fs,
	.freeze_fs	= f2fs_freeze,
	.unfreeze_fs	= f2fs_unfreeze,
	.statfs		= f2fs_statfs,
	.remount_fs	= f2fs_remount,
};

#ifdef CONFIG_F2FS_FS_ENCRYPTION
static int f2fs_get_context(struct inode *inode, void *ctx, size_t len)
{
	return f2fs_getxattr(inode, F2FS_XATTR_INDEX_ENCRYPTION,
				F2FS_XATTR_NAME_ENCRYPTION_CONTEXT,
				ctx, len, NULL);
}

static int f2fs_set_context(struct inode *inode, const void *ctx, size_t len,
							void *fs_data)
{
	struct f2fs_sb_info *sbi = F2FS_I_SB(inode);

	/*
	 * Encrypting the root directory is not allowed because fsck
	 * expects lost+found directory to exist and remain unencrypted
	 * if LOST_FOUND feature is enabled.
	 *
	 */
	if (f2fs_sb_has_lost_found(sbi) &&
			inode->i_ino == F2FS_ROOT_INO(sbi))
		return -EPERM;

	return f2fs_setxattr(inode, F2FS_XATTR_INDEX_ENCRYPTION,
				F2FS_XATTR_NAME_ENCRYPTION_CONTEXT,
				ctx, len, fs_data, XATTR_CREATE);
}

static bool f2fs_dummy_context(struct inode *inode)
{
	return DUMMY_ENCRYPTION_ENABLED(F2FS_I_SB(inode));
}

static unsigned f2fs_max_namelen(struct inode *inode)
{
	return S_ISLNK(inode->i_mode) ?
			inode->i_sb->s_blocksize : F2FS_NAME_LEN;
}

static const struct fscrypt_operations f2fs_cryptops = {
	.key_prefix	= "f2fs:",
	.get_context	= f2fs_get_context,
	.set_context	= f2fs_set_context,
	.dummy_context	= f2fs_dummy_context,
	.empty_dir	= f2fs_empty_dir,
	.max_namelen	= f2fs_max_namelen,
};
#endif

static struct inode *f2fs_nfs_get_inode(struct super_block *sb,
		u64 ino, u32 generation)
{
	struct f2fs_sb_info *sbi = F2FS_SB(sb);
	struct inode *inode;

	if (check_nid_range(sbi, ino))
		return ERR_PTR(-ESTALE);

	/*
	 * f2fs_iget isn't quite right if the inode is currently unallocated!
	 * However f2fs_iget currently does appropriate checks to handle stale
	 * inodes so everything is OK.
	 */
	inode = f2fs_iget(sb, ino);
	if (IS_ERR(inode))
		return ERR_CAST(inode);
	if (unlikely(generation && inode->i_generation != generation)) {
		/* we didn't find the right inode.. */
		iput(inode);
		return ERR_PTR(-ESTALE);
	}
	return inode;
}

static struct dentry *f2fs_fh_to_dentry(struct super_block *sb, struct fid *fid,
		int fh_len, int fh_type)
{
	return generic_fh_to_dentry(sb, fid, fh_len, fh_type,
				    f2fs_nfs_get_inode);
}

static struct dentry *f2fs_fh_to_parent(struct super_block *sb, struct fid *fid,
		int fh_len, int fh_type)
{
	return generic_fh_to_parent(sb, fid, fh_len, fh_type,
				    f2fs_nfs_get_inode);
}

static const struct export_operations f2fs_export_ops = {
	.fh_to_dentry = f2fs_fh_to_dentry,
	.fh_to_parent = f2fs_fh_to_parent,
	.get_parent = f2fs_get_parent,
};

static loff_t max_file_blocks(void)
{
	loff_t result = 0;
	loff_t leaf_count = ADDRS_PER_BLOCK;

	/*
	 * note: previously, result is equal to (DEF_ADDRS_PER_INODE -
	 * DEFAULT_INLINE_XATTR_ADDRS), but now f2fs try to reserve more
	 * space in inode.i_addr, it will be more safe to reassign
	 * result as zero.
	 */

	/* two direct node blocks */
	result += (leaf_count * 2);

	/* two indirect node blocks */
	leaf_count *= NIDS_PER_BLOCK;
	result += (leaf_count * 2);

	/* one double indirect node block */
	leaf_count *= NIDS_PER_BLOCK;
	result += leaf_count;

	return result;
}

static int __f2fs_commit_super(struct buffer_head *bh,
			struct f2fs_super_block *super)
{
	lock_buffer(bh);
	if (super)
		memcpy(bh->b_data + F2FS_SUPER_OFFSET, super, sizeof(*super));
	set_buffer_dirty(bh);
	unlock_buffer(bh);

	/* it's rare case, we can do fua all the time */
	return __sync_dirty_buffer(bh, REQ_SYNC | REQ_PREFLUSH | REQ_FUA);
}

static inline bool sanity_check_area_boundary(struct f2fs_sb_info *sbi,
					struct buffer_head *bh)
{
	struct f2fs_super_block *raw_super = (struct f2fs_super_block *)
					(bh->b_data + F2FS_SUPER_OFFSET);
	struct super_block *sb = sbi->sb;
	u32 segment0_blkaddr = le32_to_cpu(raw_super->segment0_blkaddr);
	u32 cp_blkaddr = le32_to_cpu(raw_super->cp_blkaddr);
	u32 sit_blkaddr = le32_to_cpu(raw_super->sit_blkaddr);
	u32 nat_blkaddr = le32_to_cpu(raw_super->nat_blkaddr);
	u32 ssa_blkaddr = le32_to_cpu(raw_super->ssa_blkaddr);
	u32 main_blkaddr = le32_to_cpu(raw_super->main_blkaddr);
	u32 segment_count_ckpt = le32_to_cpu(raw_super->segment_count_ckpt);
	u32 segment_count_sit = le32_to_cpu(raw_super->segment_count_sit);
	u32 segment_count_nat = le32_to_cpu(raw_super->segment_count_nat);
	u32 segment_count_ssa = le32_to_cpu(raw_super->segment_count_ssa);
	u32 segment_count_main = le32_to_cpu(raw_super->segment_count_main);
	u32 segment_count = le32_to_cpu(raw_super->segment_count);
	u32 log_blocks_per_seg = le32_to_cpu(raw_super->log_blocks_per_seg);
	u64 main_end_blkaddr = main_blkaddr +
				(segment_count_main << log_blocks_per_seg);
	u64 seg_end_blkaddr = segment0_blkaddr +
				(segment_count << log_blocks_per_seg);

	if (segment0_blkaddr != cp_blkaddr) {
		f2fs_msg(sb, KERN_INFO,
			"Mismatch start address, segment0(%u) cp_blkaddr(%u)",
			segment0_blkaddr, cp_blkaddr);
		return true;
	}

	if (cp_blkaddr + (segment_count_ckpt << log_blocks_per_seg) !=
							sit_blkaddr) {
		f2fs_msg(sb, KERN_INFO,
			"Wrong CP boundary, start(%u) end(%u) blocks(%u)",
			cp_blkaddr, sit_blkaddr,
			segment_count_ckpt << log_blocks_per_seg);
		return true;
	}

	if (sit_blkaddr + (segment_count_sit << log_blocks_per_seg) !=
							nat_blkaddr) {
		f2fs_msg(sb, KERN_INFO,
			"Wrong SIT boundary, start(%u) end(%u) blocks(%u)",
			sit_blkaddr, nat_blkaddr,
			segment_count_sit << log_blocks_per_seg);
		return true;
	}

	if (nat_blkaddr + (segment_count_nat << log_blocks_per_seg) !=
							ssa_blkaddr) {
		f2fs_msg(sb, KERN_INFO,
			"Wrong NAT boundary, start(%u) end(%u) blocks(%u)",
			nat_blkaddr, ssa_blkaddr,
			segment_count_nat << log_blocks_per_seg);
		return true;
	}

	if (ssa_blkaddr + (segment_count_ssa << log_blocks_per_seg) !=
							main_blkaddr) {
		f2fs_msg(sb, KERN_INFO,
			"Wrong SSA boundary, start(%u) end(%u) blocks(%u)",
			ssa_blkaddr, main_blkaddr,
			segment_count_ssa << log_blocks_per_seg);
		return true;
	}

	if (main_end_blkaddr > seg_end_blkaddr) {
		f2fs_msg(sb, KERN_INFO,
			"Wrong MAIN_AREA boundary, start(%u) end(%u) block(%u)",
			main_blkaddr,
			segment0_blkaddr +
				(segment_count << log_blocks_per_seg),
			segment_count_main << log_blocks_per_seg);
		return true;
	} else if (main_end_blkaddr < seg_end_blkaddr) {
		int err = 0;
		char *res;

		/* fix in-memory information all the time */
		raw_super->segment_count = cpu_to_le32((main_end_blkaddr -
				segment0_blkaddr) >> log_blocks_per_seg);

		if (f2fs_readonly(sb) || bdev_read_only(sb->s_bdev)) {
			set_sbi_flag(sbi, SBI_NEED_SB_WRITE);
			res = "internally";
		} else {
			err = __f2fs_commit_super(bh, NULL);
			res = err ? "failed" : "done";
		}
		f2fs_msg(sb, KERN_INFO,
			"Fix alignment : %s, start(%u) end(%u) block(%u)",
			res, main_blkaddr,
			segment0_blkaddr +
				(segment_count << log_blocks_per_seg),
			segment_count_main << log_blocks_per_seg);
		if (err)
			return true;
	}
	return false;
}

static int sanity_check_raw_super(struct f2fs_sb_info *sbi,
				struct buffer_head *bh)
{
	struct f2fs_super_block *raw_super = (struct f2fs_super_block *)
					(bh->b_data + F2FS_SUPER_OFFSET);
	struct super_block *sb = sbi->sb;
	unsigned int blocksize;
	size_t crc_offset = 0;
	__u32 crc = 0;

	/* Check checksum_offset and crc in superblock */
	if (__F2FS_HAS_FEATURE(raw_super, F2FS_FEATURE_SB_CHKSUM)) {
		crc_offset = le32_to_cpu(raw_super->checksum_offset);
		if (crc_offset !=
			offsetof(struct f2fs_super_block, crc)) {
			f2fs_msg(sb, KERN_INFO,
				"Invalid SB checksum offset: %zu",
				crc_offset);
			return 1;
		}
		crc = le32_to_cpu(raw_super->crc);
		if (!f2fs_crc_valid(sbi, crc, raw_super, crc_offset)) {
			f2fs_msg(sb, KERN_INFO,
				"Invalid SB checksum value: %u", crc);
			return 1;
		}
	}

	if (F2FS_SUPER_MAGIC != le32_to_cpu(raw_super->magic)) {
		f2fs_msg(sb, KERN_INFO,
			"Magic Mismatch, valid(0x%x) - read(0x%x)",
			F2FS_SUPER_MAGIC, le32_to_cpu(raw_super->magic));
		return 1;
	}

	/* Currently, support only 4KB page cache size */
	if (F2FS_BLKSIZE != PAGE_SIZE) {
		f2fs_msg(sb, KERN_INFO,
			"Invalid page_cache_size (%lu), supports only 4KB\n",
			PAGE_SIZE);
		return 1;
	}

	/* Currently, support only 4KB block size */
	blocksize = 1 << le32_to_cpu(raw_super->log_blocksize);
	if (blocksize != F2FS_BLKSIZE) {
		f2fs_msg(sb, KERN_INFO,
			"Invalid blocksize (%u), supports only 4KB\n",
			blocksize);
		return 1;
	}

	/* check log blocks per segment */
	if (le32_to_cpu(raw_super->log_blocks_per_seg) != 9) {
		f2fs_msg(sb, KERN_INFO,
			"Invalid log blocks per segment (%u)\n",
			le32_to_cpu(raw_super->log_blocks_per_seg));
		return 1;
	}

	/* Currently, support 512/1024/2048/4096 bytes sector size */
	if (le32_to_cpu(raw_super->log_sectorsize) >
				F2FS_MAX_LOG_SECTOR_SIZE ||
		le32_to_cpu(raw_super->log_sectorsize) <
				F2FS_MIN_LOG_SECTOR_SIZE) {
		f2fs_msg(sb, KERN_INFO, "Invalid log sectorsize (%u)",
			le32_to_cpu(raw_super->log_sectorsize));
		return 1;
	}
	if (le32_to_cpu(raw_super->log_sectors_per_block) +
		le32_to_cpu(raw_super->log_sectorsize) !=
			F2FS_MAX_LOG_SECTOR_SIZE) {
		f2fs_msg(sb, KERN_INFO,
			"Invalid log sectors per block(%u) log sectorsize(%u)",
			le32_to_cpu(raw_super->log_sectors_per_block),
			le32_to_cpu(raw_super->log_sectorsize));
		return 1;
	}

<<<<<<< HEAD
=======
	segment_count = le32_to_cpu(raw_super->segment_count);
	segs_per_sec = le32_to_cpu(raw_super->segs_per_sec);
	secs_per_zone = le32_to_cpu(raw_super->secs_per_zone);
	total_sections = le32_to_cpu(raw_super->section_count);

	/* blocks_per_seg should be 512, given the above check */
	blocks_per_seg = 1 << le32_to_cpu(raw_super->log_blocks_per_seg);

	if (segment_count > F2FS_MAX_SEGMENT ||
				segment_count < F2FS_MIN_SEGMENTS) {
		f2fs_msg(sb, KERN_INFO,
			"Invalid segment count (%u)",
			segment_count);
		return 1;
	}

	if (total_sections > segment_count ||
			total_sections < F2FS_MIN_SEGMENTS ||
			segs_per_sec > segment_count || !segs_per_sec) {
		f2fs_msg(sb, KERN_INFO,
			"Invalid segment/section count (%u, %u x %u)",
			segment_count, total_sections, segs_per_sec);
		return 1;
	}

	if ((segment_count / segs_per_sec) < total_sections) {
		f2fs_msg(sb, KERN_INFO,
			"Small segment_count (%u < %u * %u)",
			segment_count, segs_per_sec, total_sections);
		return 1;
	}

	if (segment_count > (le64_to_cpu(raw_super->block_count) >> 9)) {
		f2fs_msg(sb, KERN_INFO,
			"Wrong segment_count / block_count (%u > %llu)",
			segment_count, le64_to_cpu(raw_super->block_count));
		return 1;
	}

	if (secs_per_zone > total_sections || !secs_per_zone) {
		f2fs_msg(sb, KERN_INFO,
			"Wrong secs_per_zone / total_sections (%u, %u)",
			secs_per_zone, total_sections);
		return 1;
	}
	if (le32_to_cpu(raw_super->extension_count) > F2FS_MAX_EXTENSION ||
			raw_super->hot_ext_count > F2FS_MAX_EXTENSION ||
			(le32_to_cpu(raw_super->extension_count) +
			raw_super->hot_ext_count) > F2FS_MAX_EXTENSION) {
		f2fs_msg(sb, KERN_INFO,
			"Corrupted extension count (%u + %u > %u)",
			le32_to_cpu(raw_super->extension_count),
			raw_super->hot_ext_count,
			F2FS_MAX_EXTENSION);
		return 1;
	}

	if (le32_to_cpu(raw_super->cp_payload) >
				(blocks_per_seg - F2FS_CP_PACKS)) {
		f2fs_msg(sb, KERN_INFO,
			"Insane cp_payload (%u > %u)",
			le32_to_cpu(raw_super->cp_payload),
			blocks_per_seg - F2FS_CP_PACKS);
		return 1;
	}

>>>>>>> a0ccc147
	/* check reserved ino info */
	if (le32_to_cpu(raw_super->node_ino) != 1 ||
		le32_to_cpu(raw_super->meta_ino) != 2 ||
		le32_to_cpu(raw_super->root_ino) != 3) {
		f2fs_msg(sb, KERN_INFO,
			"Invalid Fs Meta Ino: node(%u) meta(%u) root(%u)",
			le32_to_cpu(raw_super->node_ino),
			le32_to_cpu(raw_super->meta_ino),
			le32_to_cpu(raw_super->root_ino));
		return 1;
	}

	if (le32_to_cpu(raw_super->segment_count) > F2FS_MAX_SEGMENT) {
		f2fs_msg(sb, KERN_INFO,
			"Invalid segment count (%u)",
			le32_to_cpu(raw_super->segment_count));
		return 1;
	}

	/* check CP/SIT/NAT/SSA/MAIN_AREA area boundary */
	if (sanity_check_area_boundary(sbi, bh))
		return 1;

	return 0;
}

int sanity_check_ckpt(struct f2fs_sb_info *sbi)
{
	unsigned int total, fsmeta;
	struct f2fs_super_block *raw_super = F2FS_RAW_SUPER(sbi);
	struct f2fs_checkpoint *ckpt = F2FS_CKPT(sbi);
	unsigned int ovp_segments, reserved_segments;
	unsigned int main_segs, blocks_per_seg;
	unsigned int sit_segs, nat_segs;
	unsigned int sit_bitmap_size, nat_bitmap_size;
	unsigned int log_blocks_per_seg;
	unsigned int segment_count_main;
	unsigned int cp_pack_start_sum, cp_payload;
	block_t user_block_count;
	int i, j;

	total = le32_to_cpu(raw_super->segment_count);
	fsmeta = le32_to_cpu(raw_super->segment_count_ckpt);
	sit_segs = le32_to_cpu(raw_super->segment_count_sit);
	fsmeta += sit_segs;
	nat_segs = le32_to_cpu(raw_super->segment_count_nat);
	fsmeta += nat_segs;
	fsmeta += le32_to_cpu(ckpt->rsvd_segment_count);
	fsmeta += le32_to_cpu(raw_super->segment_count_ssa);

	if (unlikely(fsmeta >= total))
		return 1;

	ovp_segments = le32_to_cpu(ckpt->overprov_segment_count);
	reserved_segments = le32_to_cpu(ckpt->rsvd_segment_count);

	if (unlikely(fsmeta < F2FS_MIN_SEGMENTS ||
			ovp_segments == 0 || reserved_segments == 0)) {
		f2fs_msg(sbi->sb, KERN_ERR,
			"Wrong layout: check mkfs.f2fs version");
		return 1;
	}

	user_block_count = le64_to_cpu(ckpt->user_block_count);
	segment_count_main = le32_to_cpu(raw_super->segment_count_main);
	log_blocks_per_seg = le32_to_cpu(raw_super->log_blocks_per_seg);
	if (!user_block_count || user_block_count >=
			segment_count_main << log_blocks_per_seg) {
		f2fs_msg(sbi->sb, KERN_ERR,
			"Wrong user_block_count: %u", user_block_count);
		return 1;
	}

	main_segs = le32_to_cpu(raw_super->segment_count_main);
	blocks_per_seg = sbi->blocks_per_seg;

	for (i = 0; i < NR_CURSEG_NODE_TYPE; i++) {
		if (le32_to_cpu(ckpt->cur_node_segno[i]) >= main_segs ||
			le16_to_cpu(ckpt->cur_node_blkoff[i]) >= blocks_per_seg)
			return 1;
		for (j = i + 1; j < NR_CURSEG_NODE_TYPE; j++) {
			if (le32_to_cpu(ckpt->cur_node_segno[i]) ==
				le32_to_cpu(ckpt->cur_node_segno[j])) {
				f2fs_msg(sbi->sb, KERN_ERR,
					"Node segment (%u, %u) has the same "
					"segno: %u", i, j,
					le32_to_cpu(ckpt->cur_node_segno[i]));
				return 1;
			}
		}
	}
	for (i = 0; i < NR_CURSEG_DATA_TYPE; i++) {
		if (le32_to_cpu(ckpt->cur_data_segno[i]) >= main_segs ||
			le16_to_cpu(ckpt->cur_data_blkoff[i]) >= blocks_per_seg)
			return 1;
		for (j = i + 1; j < NR_CURSEG_DATA_TYPE; j++) {
			if (le32_to_cpu(ckpt->cur_data_segno[i]) ==
				le32_to_cpu(ckpt->cur_data_segno[j])) {
				f2fs_msg(sbi->sb, KERN_ERR,
					"Data segment (%u, %u) has the same "
					"segno: %u", i, j,
					le32_to_cpu(ckpt->cur_data_segno[i]));
				return 1;
			}
		}
	}
	for (i = 0; i < NR_CURSEG_NODE_TYPE; i++) {
		for (j = 0; j < NR_CURSEG_DATA_TYPE; j++) {
			if (le32_to_cpu(ckpt->cur_node_segno[i]) ==
				le32_to_cpu(ckpt->cur_data_segno[j])) {
				f2fs_msg(sbi->sb, KERN_ERR,
					"Node segment (%u) and Data segment (%u)"
					" has the same segno: %u", i, j,
					le32_to_cpu(ckpt->cur_node_segno[i]));
				return 1;
			}
		}
	}

	sit_bitmap_size = le32_to_cpu(ckpt->sit_ver_bitmap_bytesize);
	nat_bitmap_size = le32_to_cpu(ckpt->nat_ver_bitmap_bytesize);

	if (sit_bitmap_size != ((sit_segs / 2) << log_blocks_per_seg) / 8 ||
		nat_bitmap_size != ((nat_segs / 2) << log_blocks_per_seg) / 8) {
		f2fs_msg(sbi->sb, KERN_ERR,
			"Wrong bitmap size: sit: %u, nat:%u",
			sit_bitmap_size, nat_bitmap_size);
		return 1;
	}

	cp_pack_start_sum = __start_sum_addr(sbi);
	cp_payload = __cp_payload(sbi);
	if (cp_pack_start_sum < cp_payload + 1 ||
		cp_pack_start_sum > blocks_per_seg - 1 -
			NR_CURSEG_TYPE) {
		f2fs_msg(sbi->sb, KERN_ERR,
			"Wrong cp_pack_start_sum: %u",
			cp_pack_start_sum);
		return 1;
	}

	if (unlikely(f2fs_cp_error(sbi))) {
		f2fs_msg(sbi->sb, KERN_ERR, "A bug case: need to run fsck");
		return 1;
	}
	return 0;
}

static void init_sb_info(struct f2fs_sb_info *sbi)
{
	struct f2fs_super_block *raw_super = sbi->raw_super;
	int i;

	sbi->log_sectors_per_block =
		le32_to_cpu(raw_super->log_sectors_per_block);
	sbi->log_blocksize = le32_to_cpu(raw_super->log_blocksize);
	sbi->blocksize = 1 << sbi->log_blocksize;
	sbi->log_blocks_per_seg = le32_to_cpu(raw_super->log_blocks_per_seg);
	sbi->blocks_per_seg = 1 << sbi->log_blocks_per_seg;
	sbi->segs_per_sec = le32_to_cpu(raw_super->segs_per_sec);
	sbi->secs_per_zone = le32_to_cpu(raw_super->secs_per_zone);
	sbi->total_sections = le32_to_cpu(raw_super->section_count);
	sbi->total_node_count =
		(le32_to_cpu(raw_super->segment_count_nat) / 2)
			* sbi->blocks_per_seg * NAT_ENTRY_PER_BLOCK;
	sbi->root_ino_num = le32_to_cpu(raw_super->root_ino);
	sbi->node_ino_num = le32_to_cpu(raw_super->node_ino);
	sbi->meta_ino_num = le32_to_cpu(raw_super->meta_ino);
	sbi->cur_victim_sec = NULL_SECNO;
	sbi->next_victim_seg[BG_GC] = NULL_SEGNO;
	sbi->next_victim_seg[FG_GC] = NULL_SEGNO;
	sbi->max_victim_search = DEF_MAX_VICTIM_SEARCH;
	sbi->migration_granularity = sbi->segs_per_sec;

	sbi->dir_level = DEF_DIR_LEVEL;
	sbi->interval_time[CP_TIME] = DEF_CP_INTERVAL;
	sbi->interval_time[REQ_TIME] = DEF_IDLE_INTERVAL;
	sbi->interval_time[DISCARD_TIME] = DEF_IDLE_INTERVAL;
	sbi->interval_time[GC_TIME] = DEF_IDLE_INTERVAL;
	sbi->interval_time[DISABLE_TIME] = DEF_DISABLE_INTERVAL;
	sbi->interval_time[UMOUNT_DISCARD_TIMEOUT] =
				DEF_UMOUNT_DISCARD_TIMEOUT;
	clear_sbi_flag(sbi, SBI_NEED_FSCK);

	for (i = 0; i < NR_COUNT_TYPE; i++)
		atomic_set(&sbi->nr_pages[i], 0);

	atomic_set(&sbi->wb_sync_req, 0);

	INIT_LIST_HEAD(&sbi->s_list);
	mutex_init(&sbi->umount_mutex);
<<<<<<< HEAD
	for (i = 0; i < NR_PAGE_TYPE - 1; i++)
		for (j = HOT; j < NR_TEMP_TYPE; j++)
			mutex_init(&sbi->wio_mutex[i][j]);
=======
	init_rwsem(&sbi->io_order_lock);
>>>>>>> a0ccc147
	spin_lock_init(&sbi->cp_lock);

	sbi->dirty_device = 0;
	spin_lock_init(&sbi->dev_lock);

	init_rwsem(&sbi->sb_lock);
}

static int init_percpu_info(struct f2fs_sb_info *sbi)
{
	int err;

	err = percpu_counter_init(&sbi->alloc_valid_block_count, 0, GFP_KERNEL);
	if (err)
		return err;

	err = percpu_counter_init(&sbi->total_valid_inode_count, 0,
								GFP_KERNEL);
	if (err)
		percpu_counter_destroy(&sbi->alloc_valid_block_count);

	return err;
}

#ifdef CONFIG_BLK_DEV_ZONED
static int init_blkz_info(struct f2fs_sb_info *sbi, int devi)
{
	struct block_device *bdev = FDEV(devi).bdev;
	sector_t nr_sectors = bdev->bd_part->nr_sects;
	sector_t sector = 0;
	struct blk_zone *zones;
	unsigned int i, nr_zones;
	unsigned int n = 0;
	int err = -EIO;

	if (!f2fs_sb_has_blkzoned(sbi))
		return 0;

	if (sbi->blocks_per_blkz && sbi->blocks_per_blkz !=
				SECTOR_TO_BLOCK(bdev_zone_sectors(bdev)))
		return -EINVAL;
	sbi->blocks_per_blkz = SECTOR_TO_BLOCK(bdev_zone_sectors(bdev));
	if (sbi->log_blocks_per_blkz && sbi->log_blocks_per_blkz !=
				__ilog2_u32(sbi->blocks_per_blkz))
		return -EINVAL;
	sbi->log_blocks_per_blkz = __ilog2_u32(sbi->blocks_per_blkz);
	FDEV(devi).nr_blkz = SECTOR_TO_BLOCK(nr_sectors) >>
					sbi->log_blocks_per_blkz;
	if (nr_sectors & (bdev_zone_sectors(bdev) - 1))
		FDEV(devi).nr_blkz++;

	FDEV(devi).blkz_type = f2fs_kmalloc(sbi, FDEV(devi).nr_blkz,
								GFP_KERNEL);
	if (!FDEV(devi).blkz_type)
		return -ENOMEM;

#define F2FS_REPORT_NR_ZONES   4096

	zones = f2fs_kzalloc(sbi, sizeof(struct blk_zone) *
				F2FS_REPORT_NR_ZONES, GFP_KERNEL);
	if (!zones)
		return -ENOMEM;

	/* Get block zones type */
	while (zones && sector < nr_sectors) {

		nr_zones = F2FS_REPORT_NR_ZONES;
		err = blkdev_report_zones(bdev, sector,
					  zones, &nr_zones,
					  GFP_KERNEL);
		if (err)
			break;
		if (!nr_zones) {
			err = -EIO;
			break;
		}

		for (i = 0; i < nr_zones; i++) {
			FDEV(devi).blkz_type[n] = zones[i].type;
			sector += zones[i].len;
			n++;
		}
	}

	kvfree(zones);

	return err;
}
#endif

/*
 * Read f2fs raw super block.
 * Because we have two copies of super block, so read both of them
 * to get the first valid one. If any one of them is broken, we pass
 * them recovery flag back to the caller.
 */
static int read_raw_super_block(struct f2fs_sb_info *sbi,
			struct f2fs_super_block **raw_super,
			int *valid_super_block, int *recovery)
{
	struct super_block *sb = sbi->sb;
	int block;
	struct buffer_head *bh;
	struct f2fs_super_block *super;
	int err = 0;

	super = kzalloc(sizeof(struct f2fs_super_block), GFP_KERNEL);
	if (!super)
		return -ENOMEM;

	for (block = 0; block < 2; block++) {
		bh = sb_bread(sb, block);
		if (!bh) {
			f2fs_msg(sb, KERN_ERR, "Unable to read %dth superblock",
				block + 1);
			err = -EIO;
			continue;
		}

		/* sanity checking of raw super */
		if (sanity_check_raw_super(sbi, bh)) {
			f2fs_msg(sb, KERN_ERR,
				"Can't find valid F2FS filesystem in %dth superblock",
				block + 1);
			err = -EINVAL;
			brelse(bh);
			continue;
		}

		if (!*raw_super) {
			memcpy(super, bh->b_data + F2FS_SUPER_OFFSET,
							sizeof(*super));
			*valid_super_block = block;
			*raw_super = super;
		}
		brelse(bh);
	}

	/* Fail to read any one of the superblocks*/
	if (err < 0)
		*recovery = 1;

	/* No valid superblock */
	if (!*raw_super)
		kvfree(super);
	else
		err = 0;

	return err;
}

int f2fs_commit_super(struct f2fs_sb_info *sbi, bool recover)
{
	struct buffer_head *bh;
	__u32 crc = 0;
	int err;

	if ((recover && f2fs_readonly(sbi->sb)) ||
				bdev_read_only(sbi->sb->s_bdev)) {
		set_sbi_flag(sbi, SBI_NEED_SB_WRITE);
		return -EROFS;
	}

	/* we should update superblock crc here */
	if (!recover && f2fs_sb_has_sb_chksum(sbi)) {
		crc = f2fs_crc32(sbi, F2FS_RAW_SUPER(sbi),
				offsetof(struct f2fs_super_block, crc));
		F2FS_RAW_SUPER(sbi)->crc = cpu_to_le32(crc);
	}

	/* write back-up superblock first */
	bh = sb_bread(sbi->sb, sbi->valid_super_block ? 0 : 1);
	if (!bh)
		return -EIO;
	err = __f2fs_commit_super(bh, F2FS_RAW_SUPER(sbi));
	brelse(bh);

	/* if we are in recovery path, skip writing valid superblock */
	if (recover || err)
		return err;

	/* write current valid superblock */
	bh = sb_bread(sbi->sb, sbi->valid_super_block);
	if (!bh)
		return -EIO;
	err = __f2fs_commit_super(bh, F2FS_RAW_SUPER(sbi));
	brelse(bh);
	return err;
}

static int f2fs_scan_devices(struct f2fs_sb_info *sbi)
{
	struct f2fs_super_block *raw_super = F2FS_RAW_SUPER(sbi);
	unsigned int max_devices = MAX_DEVICES;
	int i;

	/* Initialize single device information */
	if (!RDEV(0).path[0]) {
#ifdef CONFIG_BLK_DEV_ZONED
		if (!bdev_is_zoned(sbi->sb->s_bdev))
			return 0;
		max_devices = 1;
#else
		return 0;
#endif
	}

	/*
	 * Initialize multiple devices information, or single
	 * zoned block device information.
	 */
	sbi->devs = f2fs_kzalloc(sbi, sizeof(struct f2fs_dev_info) *
						max_devices, GFP_KERNEL);
	if (!sbi->devs)
		return -ENOMEM;

	for (i = 0; i < max_devices; i++) {

		if (i > 0 && !RDEV(i).path[0])
			break;

		if (max_devices == 1) {
			/* Single zoned block device mount */
			FDEV(0).bdev =
				blkdev_get_by_dev(sbi->sb->s_bdev->bd_dev,
					sbi->sb->s_mode, sbi->sb->s_type);
		} else {
			/* Multi-device mount */
			memcpy(FDEV(i).path, RDEV(i).path, MAX_PATH_LEN);
			FDEV(i).total_segments =
				le32_to_cpu(RDEV(i).total_segments);
			if (i == 0) {
				FDEV(i).start_blk = 0;
				FDEV(i).end_blk = FDEV(i).start_blk +
				    (FDEV(i).total_segments <<
				    sbi->log_blocks_per_seg) - 1 +
				    le32_to_cpu(raw_super->segment0_blkaddr);
			} else {
				FDEV(i).start_blk = FDEV(i - 1).end_blk + 1;
				FDEV(i).end_blk = FDEV(i).start_blk +
					(FDEV(i).total_segments <<
					sbi->log_blocks_per_seg) - 1;
			}
			FDEV(i).bdev = blkdev_get_by_path(FDEV(i).path,
					sbi->sb->s_mode, sbi->sb->s_type);
		}
		if (IS_ERR(FDEV(i).bdev))
			return PTR_ERR(FDEV(i).bdev);

		/* to release errored devices */
		sbi->s_ndevs = i + 1;

#ifdef CONFIG_BLK_DEV_ZONED
		if (bdev_zoned_model(FDEV(i).bdev) == BLK_ZONED_HM &&
				!f2fs_sb_has_blkzoned(sbi)) {
			f2fs_msg(sbi->sb, KERN_ERR,
				"Zoned block device feature not enabled\n");
			return -EINVAL;
		}
		if (bdev_zoned_model(FDEV(i).bdev) != BLK_ZONED_NONE) {
			if (init_blkz_info(sbi, i)) {
				f2fs_msg(sbi->sb, KERN_ERR,
					"Failed to initialize F2FS blkzone information");
				return -EINVAL;
			}
			if (max_devices == 1)
				break;
			f2fs_msg(sbi->sb, KERN_INFO,
				"Mount Device [%2d]: %20s, %8u, %8x - %8x (zone: %s)",
				i, FDEV(i).path,
				FDEV(i).total_segments,
				FDEV(i).start_blk, FDEV(i).end_blk,
				bdev_zoned_model(FDEV(i).bdev) == BLK_ZONED_HA ?
				"Host-aware" : "Host-managed");
			continue;
		}
#endif
		f2fs_msg(sbi->sb, KERN_INFO,
			"Mount Device [%2d]: %20s, %8u, %8x - %8x",
				i, FDEV(i).path,
				FDEV(i).total_segments,
				FDEV(i).start_blk, FDEV(i).end_blk);
	}
	f2fs_msg(sbi->sb, KERN_INFO,
			"IO Block Size: %8d KB", F2FS_IO_SIZE_KB(sbi));
	return 0;
}

static void f2fs_tuning_parameters(struct f2fs_sb_info *sbi)
{
	struct f2fs_sm_info *sm_i = SM_I(sbi);

	/* adjust parameters according to the volume size */
	if (sm_i->main_segments <= SMALL_VOLUME_SEGMENTS) {
		F2FS_OPTION(sbi).alloc_mode = ALLOC_MODE_REUSE;
		sm_i->dcc_info->discard_granularity = 1;
		sm_i->ipu_policy = 1 << F2FS_IPU_FORCE;
	}

	sbi->readdir_ra = 1;
}

static int f2fs_fill_super(struct super_block *sb, void *data, int silent)
{
	struct f2fs_sb_info *sbi;
	struct f2fs_super_block *raw_super;
	struct inode *root;
	int err;
	bool skip_recovery = false, need_fsck = false;
	char *options = NULL;
	int recovery, i, valid_super_block;
	struct curseg_info *seg_i;
	int retry_cnt = 1;

try_onemore:
	err = -EINVAL;
	raw_super = NULL;
	valid_super_block = -1;
	recovery = 0;

	/* allocate memory for f2fs-specific super block info */
	sbi = kzalloc(sizeof(struct f2fs_sb_info), GFP_KERNEL);
	if (!sbi)
		return -ENOMEM;

	sbi->sb = sb;

	/* Load the checksum driver */
	sbi->s_chksum_driver = crypto_alloc_shash("crc32", 0, 0);
	if (IS_ERR(sbi->s_chksum_driver)) {
		f2fs_msg(sb, KERN_ERR, "Cannot load crc32 driver.");
		err = PTR_ERR(sbi->s_chksum_driver);
		sbi->s_chksum_driver = NULL;
		goto free_sbi;
	}

	/* set a block size */
	if (unlikely(!sb_set_blocksize(sb, F2FS_BLKSIZE))) {
		f2fs_msg(sb, KERN_ERR, "unable to set blocksize");
		goto free_sbi;
	}

	err = read_raw_super_block(sbi, &raw_super, &valid_super_block,
								&recovery);
	if (err)
		goto free_sbi;

	sb->s_fs_info = sbi;
	sbi->raw_super = raw_super;

	/* precompute checksum seed for metadata */
	if (f2fs_sb_has_inode_chksum(sbi))
		sbi->s_chksum_seed = f2fs_chksum(sbi, ~0, raw_super->uuid,
						sizeof(raw_super->uuid));

	/*
	 * The BLKZONED feature indicates that the drive was formatted with
	 * zone alignment optimization. This is optional for host-aware
	 * devices, but mandatory for host-managed zoned block devices.
	 */
#ifndef CONFIG_BLK_DEV_ZONED
	if (f2fs_sb_has_blkzoned(sbi)) {
		f2fs_msg(sb, KERN_ERR,
			 "Zoned block device support is not enabled\n");
		err = -EOPNOTSUPP;
		goto free_sb_buf;
	}
#endif
	default_options(sbi);
	/* parse mount options */
	options = kstrdup((const char *)data, GFP_KERNEL);
	if (data && !options) {
		err = -ENOMEM;
		goto free_sb_buf;
	}

	err = parse_options(sb, options);
	if (err)
		goto free_options;

	sbi->max_file_blocks = max_file_blocks();
	sb->s_maxbytes = sbi->max_file_blocks <<
				le32_to_cpu(raw_super->log_blocksize);
	sb->s_max_links = F2FS_LINK_MAX;

#ifdef CONFIG_QUOTA
	sb->dq_op = &f2fs_quota_operations;
	if (f2fs_sb_has_quota_ino(sbi))
		sb->s_qcop = &dquot_quotactl_sysfile_ops;
	else
		sb->s_qcop = &f2fs_quotactl_ops;
	sb->s_quota_types = QTYPE_MASK_USR | QTYPE_MASK_GRP | QTYPE_MASK_PRJ;

	if (f2fs_sb_has_quota_ino(sbi)) {
		for (i = 0; i < MAXQUOTAS; i++) {
			if (f2fs_qf_ino(sbi->sb, i))
				sbi->nquota_files++;
		}
	}
#endif

	sb->s_op = &f2fs_sops;
#ifdef CONFIG_F2FS_FS_ENCRYPTION
	sb->s_cop = &f2fs_cryptops;
#endif
	sb->s_xattr = f2fs_xattr_handlers;
	sb->s_export_op = &f2fs_export_ops;
	sb->s_magic = F2FS_SUPER_MAGIC;
	sb->s_time_gran = 1;
	sb->s_flags = (sb->s_flags & ~MS_POSIXACL) |
		(test_opt(sbi, POSIX_ACL) ? MS_POSIXACL : 0);
#ifdef CONFIG_FIVE
	sb->s_flags |= MS_I_VERSION;
#endif
	memcpy(&sb->s_uuid, raw_super->uuid, sizeof(raw_super->uuid));
	sb->s_iflags |= SB_I_CGROUPWB;

	/* init f2fs-specific super block info */
	sbi->valid_super_block = valid_super_block;
	mutex_init(&sbi->gc_mutex);
	mutex_init(&sbi->writepages);
	mutex_init(&sbi->cp_mutex);
	init_rwsem(&sbi->node_write);
	init_rwsem(&sbi->node_change);

	/* disallow all the data/node/meta page writes */
	set_sbi_flag(sbi, SBI_POR_DOING);
	spin_lock_init(&sbi->stat_lock);

	/* init iostat info */
	spin_lock_init(&sbi->iostat_lock);
	sbi->iostat_enable = false;

	for (i = 0; i < NR_PAGE_TYPE; i++) {
		int n = (i == META) ? 1: NR_TEMP_TYPE;
		int j;

		sbi->write_io[i] = f2fs_kmalloc(sbi,
					n * sizeof(struct f2fs_bio_info),
					GFP_KERNEL);
		if (!sbi->write_io[i]) {
			err = -ENOMEM;
			goto free_bio_info;
		}

		for (j = HOT; j < n; j++) {
			init_rwsem(&sbi->write_io[i][j].io_rwsem);
			sbi->write_io[i][j].sbi = sbi;
			sbi->write_io[i][j].bio = NULL;
			spin_lock_init(&sbi->write_io[i][j].io_lock);
			INIT_LIST_HEAD(&sbi->write_io[i][j].io_list);
		}
	}

	init_rwsem(&sbi->cp_rwsem);
	init_waitqueue_head(&sbi->cp_wait);
	init_sb_info(sbi);

	err = init_percpu_info(sbi);
	if (err)
		goto free_bio_info;

	if (F2FS_IO_SIZE(sbi) > 1) {
		sbi->write_io_dummy =
			mempool_create_page_pool(2 * (F2FS_IO_SIZE(sbi) - 1), 0);
		if (!sbi->write_io_dummy) {
			err = -ENOMEM;
			goto free_percpu;
		}
	}

	/* get an inode for meta space */
	sbi->meta_inode = f2fs_iget(sb, F2FS_META_INO(sbi));
	if (IS_ERR(sbi->meta_inode)) {
		f2fs_msg(sb, KERN_ERR, "Failed to read F2FS meta data inode");
		err = PTR_ERR(sbi->meta_inode);
		goto free_io_dummy;
	}

	err = get_valid_checkpoint(sbi);
	if (err) {
		f2fs_msg(sb, KERN_ERR, "Failed to get valid F2FS checkpoint");
		goto free_meta_inode;
	}

	if (__is_set_ckpt_flags(F2FS_CKPT(sbi), CP_QUOTA_NEED_FSCK_FLAG))
		set_sbi_flag(sbi, SBI_QUOTA_NEED_REPAIR);
	if (__is_set_ckpt_flags(F2FS_CKPT(sbi), CP_DISABLED_QUICK_FLAG)) {
		set_sbi_flag(sbi, SBI_CP_DISABLED_QUICK);
		sbi->interval_time[DISABLE_TIME] = DEF_DISABLE_QUICK_INTERVAL;
	}

	/* Initialize device list */
	err = f2fs_scan_devices(sbi);
	if (err) {
		f2fs_msg(sb, KERN_ERR, "Failed to find devices");
		goto free_devices;
	}

	sbi->total_valid_node_count =
				le32_to_cpu(sbi->ckpt->valid_node_count);
	percpu_counter_set(&sbi->total_valid_inode_count,
				le32_to_cpu(sbi->ckpt->valid_inode_count));
	sbi->user_block_count = le64_to_cpu(sbi->ckpt->user_block_count);
	sbi->total_valid_block_count =
				le64_to_cpu(sbi->ckpt->valid_block_count);
	sbi->last_valid_block_count = sbi->total_valid_block_count;
	sbi->reserved_blocks = 0;
	sbi->current_reserved_blocks = 0;
	limit_reserve_root(sbi);

	for (i = 0; i < NR_INODE_TYPE; i++) {
		INIT_LIST_HEAD(&sbi->inode_list[i]);
		spin_lock_init(&sbi->inode_lock[i]);
	}

	init_extent_cache_info(sbi);

	init_ino_entry_info(sbi);

	f2fs_init_fsync_node_info(sbi);

	/* setup f2fs internal modules */
	err = build_segment_manager(sbi);
	if (err) {
		f2fs_msg(sb, KERN_ERR,
			"Failed to initialize F2FS segment manager");
		goto free_sm;
	}
	err = build_node_manager(sbi);
	if (err) {
		f2fs_msg(sb, KERN_ERR,
			"Failed to initialize F2FS node manager");
		goto free_nm;
	}

	/* For write statistics */
	if (sb->s_bdev->bd_part)
		sbi->sectors_written_start =
			(u64)part_stat_read(sb->s_bdev->bd_part, sectors[1]);

	/* Read accumulated write IO statistics if exists */
	seg_i = CURSEG_I(sbi, CURSEG_HOT_NODE);
	if (__exist_node_summaries(sbi))
		sbi->kbytes_written =
			le64_to_cpu(seg_i->journal->info.kbytes_written);

	build_gc_manager(sbi);

	err = f2fs_build_stats(sbi);
	if (err)
		goto free_nm;

	/* get an inode for node space */
	sbi->node_inode = f2fs_iget(sb, F2FS_NODE_INO(sbi));
	if (IS_ERR(sbi->node_inode)) {
		f2fs_msg(sb, KERN_ERR, "Failed to read node inode");
		err = PTR_ERR(sbi->node_inode);
		goto free_stats;
	}

	/* read root inode and dentry */
	root = f2fs_iget(sb, F2FS_ROOT_INO(sbi));
	if (IS_ERR(root)) {
		f2fs_msg(sb, KERN_ERR, "Failed to read root inode");
		err = PTR_ERR(root);
		goto free_node_inode;
	}
	if (!S_ISDIR(root->i_mode) || !root->i_blocks ||
			!root->i_size || !root->i_nlink) {
		iput(root);
		err = -EINVAL;
		goto free_node_inode;
	}

	sb->s_root = d_make_root(root); /* allocate root dentry */
	if (!sb->s_root) {
		err = -ENOMEM;
		goto free_node_inode;
	}

	err = f2fs_register_sysfs(sbi);
	if (err)
		goto free_root_inode;

#ifdef CONFIG_QUOTA
	/* Enable quota usage during mount */
	if (f2fs_sb_has_quota_ino(sbi) && !f2fs_readonly(sb)) {
		err = f2fs_enable_quotas(sb);
		if (err)
			f2fs_msg(sb, KERN_ERR,
				"Cannot turn on quotas: error %d", err);
	}
#endif
	/* if there are nt orphan nodes free them */
	err = recover_orphan_inodes(sbi);
	if (err)
		goto free_meta;

	if (unlikely(is_set_ckpt_flags(sbi, CP_DISABLED_FLAG)))
		goto reset_checkpoint;

	/* recover fsynced data */
	if (!test_opt(sbi, DISABLE_ROLL_FORWARD)) {
		/*
		 * mount should be failed, when device has readonly mode, and
		 * previous checkpoint was not done by clean system shutdown.
		 */
		if (bdev_read_only(sb->s_bdev) &&
				!is_set_ckpt_flags(sbi, CP_UMOUNT_FLAG)) {
			err = -EROFS;
			goto free_meta;
		}

		if (need_fsck)
			set_sbi_flag(sbi, SBI_NEED_FSCK);

		if (skip_recovery)
			goto reset_checkpoint;

		err = recover_fsync_data(sbi, false);
		if (err < 0) {
			if (err != -ENOMEM)
				skip_recovery = true;
			need_fsck = true;
			f2fs_msg(sb, KERN_ERR,
				"Cannot recover all fsync data errno=%d", err);
			goto free_meta;
		}
	} else {
		err = recover_fsync_data(sbi, true);

		if (!f2fs_readonly(sb) && err > 0) {
			err = -EINVAL;
			f2fs_msg(sb, KERN_ERR,
				"Need to recover fsync data");
			goto free_meta;
		}
	}
<<<<<<< HEAD
skip_recovery:
	/* recover_fsync_data() cleared this already */
=======
reset_checkpoint:
	/* f2fs_recover_fsync_data() cleared this already */
>>>>>>> a0ccc147
	clear_sbi_flag(sbi, SBI_POR_DOING);

	if (test_opt(sbi, DISABLE_CHECKPOINT)) {
		err = f2fs_disable_checkpoint(sbi);
		if (err)
			goto sync_free_meta;
	} else if (is_set_ckpt_flags(sbi, CP_DISABLED_FLAG)) {
		f2fs_enable_checkpoint(sbi);
	}

	/*
	 * If filesystem is not mounted as read-only then
	 * do start the gc_thread.
	 */
	if (test_opt(sbi, BG_GC) && !f2fs_readonly(sb)) {
		/* After POR, we can run background GC thread.*/
		err = start_gc_thread(sbi);
		if (err)
			goto sync_free_meta;
	}
	kvfree(options);

	/* recover broken superblock */
	if (recovery) {
		err = f2fs_commit_super(sbi, true);
		f2fs_msg(sb, KERN_INFO,
			"Try to recover %dth superblock, ret: %d",
			sbi->valid_super_block ? 1 : 2, err);
	}

	f2fs_join_shrinker(sbi);

	f2fs_tuning_parameters(sbi);

	f2fs_msg(sbi->sb, KERN_NOTICE, "Mounted with checkpoint version = %llx",
				cur_cp_version(F2FS_CKPT(sbi)));
	f2fs_update_time(sbi, CP_TIME);
	f2fs_update_time(sbi, REQ_TIME);
	clear_sbi_flag(sbi, SBI_CP_DISABLED_QUICK);
	return 0;

sync_free_meta:
	/* safe to flush all the data */
	sync_filesystem(sbi->sb);
	retry_cnt = 0;

free_meta:
#ifdef CONFIG_QUOTA
	f2fs_truncate_quota_inode_pages(sb);
	if (f2fs_sb_has_quota_ino(sbi) && !f2fs_readonly(sb))
		f2fs_quota_off_umount(sbi->sb);
#endif
	/*
	 * Some dirty meta pages can be produced by recover_orphan_inodes()
	 * failed by EIO. Then, iput(node_inode) can trigger balance_fs_bg()
	 * followed by write_checkpoint() through f2fs_write_node_pages(), which
	 * falls into an infinite loop in sync_meta_pages().
	 */
	truncate_inode_pages_final(META_MAPPING(sbi));
	/* evict some inodes being cached by GC */
	evict_inodes(sb);
	f2fs_unregister_sysfs(sbi);
free_root_inode:
	dput(sb->s_root);
	sb->s_root = NULL;
free_node_inode:
	release_ino_entry(sbi, true);
	truncate_inode_pages_final(NODE_MAPPING(sbi));
	iput(sbi->node_inode);
	sbi->node_inode = NULL;
free_stats:
	f2fs_destroy_stats(sbi);
free_nm:
	destroy_node_manager(sbi);
free_sm:
	destroy_segment_manager(sbi);
free_devices:
	destroy_device_list(sbi);
	kvfree(sbi->ckpt);
free_meta_inode:
	make_bad_inode(sbi->meta_inode);
	iput(sbi->meta_inode);
	sbi->meta_inode = NULL;
free_io_dummy:
	mempool_destroy(sbi->write_io_dummy);
free_percpu:
	destroy_percpu_info(sbi);
free_bio_info:
	for (i = 0; i < NR_PAGE_TYPE; i++)
		kvfree(sbi->write_io[i]);
free_options:
#ifdef CONFIG_QUOTA
	for (i = 0; i < MAXQUOTAS; i++)
		kvfree(F2FS_OPTION(sbi).s_qf_names[i]);
#endif
	kvfree(options);
free_sb_buf:
	kvfree(raw_super);
free_sbi:
	if (sbi->s_chksum_driver)
		crypto_free_shash(sbi->s_chksum_driver);
	kvfree(sbi);

	/* give only one another chance */
	if (retry_cnt > 0 && skip_recovery) {
		retry_cnt--;
		shrink_dcache_sb(sb);
		goto try_onemore;
	}
	return err;
}

static struct dentry *f2fs_mount(struct file_system_type *fs_type, int flags,
			const char *dev_name, void *data)
{
	return mount_bdev(fs_type, flags, dev_name, data, f2fs_fill_super);
}

static void kill_f2fs_super(struct super_block *sb)
{
	if (sb->s_root) {
<<<<<<< HEAD
		set_sbi_flag(F2FS_SB(sb), SBI_IS_CLOSE);
		stop_gc_thread(F2FS_SB(sb));
		stop_discard_thread(F2FS_SB(sb));
=======
		struct f2fs_sb_info *sbi = F2FS_SB(sb);

		set_sbi_flag(sbi, SBI_IS_CLOSE);
		f2fs_stop_gc_thread(sbi);
		f2fs_stop_discard_thread(sbi);

		if (is_sbi_flag_set(sbi, SBI_IS_DIRTY) ||
				!is_set_ckpt_flags(sbi, CP_UMOUNT_FLAG)) {
			struct cp_control cpc = {
				.reason = CP_UMOUNT,
			};
			f2fs_write_checkpoint(sbi, &cpc);
		}

		if (is_sbi_flag_set(sbi, SBI_IS_RECOVERED) && f2fs_readonly(sb))
			sb->s_flags &= ~MS_RDONLY;
>>>>>>> a0ccc147
	}
	kill_block_super(sb);
}

static struct file_system_type f2fs_fs_type = {
	.owner		= THIS_MODULE,
	.name		= "f2fs",
	.mount		= f2fs_mount,
	.kill_sb	= kill_f2fs_super,
	.fs_flags	= FS_REQUIRES_DEV,
};
MODULE_ALIAS_FS("f2fs");

static int __init init_inodecache(void)
{
	f2fs_inode_cachep = kmem_cache_create("f2fs_inode_cache",
			sizeof(struct f2fs_inode_info), 0,
			SLAB_RECLAIM_ACCOUNT|SLAB_ACCOUNT, NULL);
	if (!f2fs_inode_cachep)
		return -ENOMEM;
	return 0;
}

static void destroy_inodecache(void)
{
	/*
	 * Make sure all delayed rcu free inodes are flushed before we
	 * destroy cache.
	 */
	rcu_barrier();
	kmem_cache_destroy(f2fs_inode_cachep);
}

static int __init init_f2fs_fs(void)
{
	int err;

	if (PAGE_SIZE != F2FS_BLKSIZE) {
		printk("F2FS not supported on PAGE_SIZE(%lu) != %d\n",
				PAGE_SIZE, F2FS_BLKSIZE);
		return -EINVAL;
	}

	f2fs_build_trace_ios();

	err = init_inodecache();
	if (err)
		goto fail;
	err = create_node_manager_caches();
	if (err)
		goto free_inodecache;
	err = create_segment_manager_caches();
	if (err)
		goto free_node_manager_caches;
	err = create_checkpoint_caches();
	if (err)
		goto free_segment_manager_caches;
	err = create_extent_cache();
	if (err)
		goto free_checkpoint_caches;
	err = f2fs_init_sysfs();
	if (err)
		goto free_extent_cache;
	err = register_shrinker(&f2fs_shrinker_info);
	if (err)
		goto free_sysfs;
	err = register_filesystem(&f2fs_fs_type);
	if (err)
		goto free_shrinker;
	f2fs_create_root_stats();
	err = f2fs_init_post_read_processing();
	if (err)
		goto free_root_stats;
	return 0;

free_root_stats:
	f2fs_destroy_root_stats();
	unregister_filesystem(&f2fs_fs_type);
free_shrinker:
	unregister_shrinker(&f2fs_shrinker_info);
free_sysfs:
	f2fs_exit_sysfs();
free_extent_cache:
	destroy_extent_cache();
free_checkpoint_caches:
	destroy_checkpoint_caches();
free_segment_manager_caches:
	destroy_segment_manager_caches();
free_node_manager_caches:
	destroy_node_manager_caches();
free_inodecache:
	destroy_inodecache();
fail:
	return err;
}

static void __exit exit_f2fs_fs(void)
{
	f2fs_destroy_post_read_processing();
	f2fs_destroy_root_stats();
	unregister_filesystem(&f2fs_fs_type);
	unregister_shrinker(&f2fs_shrinker_info);
	f2fs_exit_sysfs();
	destroy_extent_cache();
	destroy_checkpoint_caches();
	destroy_segment_manager_caches();
	destroy_node_manager_caches();
	destroy_inodecache();
	f2fs_destroy_trace_ios();
}

module_init(init_f2fs_fs)
module_exit(exit_f2fs_fs)

MODULE_AUTHOR("Samsung Electronics's Praesto Team");
MODULE_DESCRIPTION("Flash Friendly File System");
MODULE_LICENSE("GPL");
<|MERGE_RESOLUTION|>--- conflicted
+++ resolved
@@ -33,10 +33,6 @@
 
 #define CREATE_TRACE_POINTS
 #include <trace/events/f2fs.h>
-
-#ifdef CONFIG_FSCRYPT_SDP
-#include <linux/fscrypto_sdp_cache.h>
-#endif
 
 static struct kmem_cache *f2fs_inode_cachep;
 
@@ -878,19 +874,15 @@
 	init_once((void *) fi);
 
 	/* Initialize f2fs-specific inode info */
-	/* F2FS doesn't write value of i_version to disk and
-	   it will be reinitialize after a reboot.*/
-	fi->vfs_inode.i_version = 1;
 	atomic_set(&fi->dirty_pages, 0);
-	fi->i_current_depth = 1;
 	init_rwsem(&fi->i_sem);
 	INIT_LIST_HEAD(&fi->dirty_list);
 	INIT_LIST_HEAD(&fi->gdirty_list);
 	INIT_LIST_HEAD(&fi->inmem_ilist);
 	INIT_LIST_HEAD(&fi->inmem_pages);
 	mutex_init(&fi->inmem_lock);
-	init_rwsem(&fi->dio_rwsem[READ]);
-	init_rwsem(&fi->dio_rwsem[WRITE]);
+	init_rwsem(&fi->i_gc_rwsem[READ]);
+	init_rwsem(&fi->i_gc_rwsem[WRITE]);
 	init_rwsem(&fi->i_mmap_sem);
 	init_rwsem(&fi->i_xattr_sem);
 
@@ -910,7 +902,6 @@
 	 *    - f2fs_gc -> iput -> evict
 	 *       - inode_wait_for_writeback(inode)
 	 */
-	int ret;
 	if ((!inode_unhashed(inode) && inode->i_state & I_SYNC)) {
 		if (!inode->i_nlink && !is_bad_inode(inode)) {
 			/* to avoid evict_inode call simultaneously */
@@ -919,7 +910,7 @@
 
 			/* some remained atomic pages should discarded */
 			if (f2fs_is_atomic_file(inode))
-				drop_inmem_pages(inode);
+				f2fs_drop_inmem_pages(inode);
 
 			/* should remain fi->extent_tree for writepage */
 			f2fs_destroy_extent_node(inode);
@@ -943,12 +934,6 @@
 		return 0;
 	}
 	ret = generic_drop_inode(inode);
-#ifdef CONFIG_FSCRYPT_SDP
-	if (!ret && fscrypt_sdp_is_locked_sensitive_inode(inode)) {
-		fscrypt_sdp_drop_inode(inode);
-		ret = 1;
-	}
-#endif
 	trace_f2fs_drop_inode(inode, ret);
 	return ret;
 }
@@ -1066,7 +1051,7 @@
 		struct cp_control cpc = {
 			.reason = CP_UMOUNT,
 		};
-		write_checkpoint(sbi, &cpc);
+		f2fs_write_checkpoint(sbi, &cpc);
 	}
 
 	/* be sure to wait for any on-going discard commands */
@@ -1077,20 +1062,14 @@
 		struct cp_control cpc = {
 			.reason = CP_UMOUNT | CP_TRIMMED,
 		};
-		write_checkpoint(sbi, &cpc);
-	}
-
-<<<<<<< HEAD
-	/* write_checkpoint can update stat informaion */
-	f2fs_destroy_stats(sbi);
-
-=======
->>>>>>> a0ccc147
+		f2fs_write_checkpoint(sbi, &cpc);
+	}
+
 	/*
 	 * normally superblock is clean, so we need to release this.
 	 * In addition, EIO will skip do checkpoint, we need this as well.
 	 */
-	release_ino_entry(sbi, true);
+	f2fs_release_ino_entry(sbi, true);
 
 	f2fs_leave_shrinker(sbi);
 	mutex_unlock(&sbi->umount_mutex);
@@ -1115,8 +1094,8 @@
 	f2fs_destroy_stats(sbi);
 
 	/* destroy f2fs internal modules */
-	destroy_node_manager(sbi);
-	destroy_segment_manager(sbi);
+	f2fs_destroy_node_manager(sbi);
+	f2fs_destroy_segment_manager(sbi);
 
 	kvfree(sbi->ckpt);
 
@@ -1160,7 +1139,7 @@
 		cpc.reason = __get_cp_reason(sbi);
 
 		mutex_lock(&sbi->gc_mutex);
-		err = write_checkpoint(sbi, &cpc);
+		err = f2fs_write_checkpoint(sbi, &cpc);
 		mutex_unlock(&sbi->gc_mutex);
 	}
 	f2fs_trace_ios(NULL, 1);
@@ -1650,11 +1629,11 @@
 	 */
 	if ((*flags & MS_RDONLY) || !test_opt(sbi, BG_GC)) {
 		if (sbi->gc_thread) {
-			stop_gc_thread(sbi);
+			f2fs_stop_gc_thread(sbi);
 			need_restart_gc = true;
 		}
 	} else if (!sbi->gc_thread) {
-		err = start_gc_thread(sbi);
+		err = f2fs_start_gc_thread(sbi);
 		if (err)
 			goto restore_opts;
 		need_stop_gc = true;
@@ -1687,9 +1666,9 @@
 	 */
 	if ((*flags & MS_RDONLY) || !test_opt(sbi, FLUSH_MERGE)) {
 		clear_opt(sbi, FLUSH_MERGE);
-		destroy_flush_cmd_control(sbi, false);
+		f2fs_destroy_flush_cmd_control(sbi, false);
 	} else {
-		err = create_flush_cmd_control(sbi);
+		err = f2fs_create_flush_cmd_control(sbi);
 		if (err)
 			goto restore_gc;
 	}
@@ -1708,11 +1687,11 @@
 	return 0;
 restore_gc:
 	if (need_restart_gc) {
-		if (start_gc_thread(sbi))
+		if (f2fs_start_gc_thread(sbi))
 			f2fs_msg(sbi->sb, KERN_WARNING,
 				"background gc thread has stopped");
 	} else if (need_stop_gc) {
-		stop_gc_thread(sbi);
+		f2fs_stop_gc_thread(sbi);
 	}
 restore_opts:
 #ifdef CONFIG_QUOTA
@@ -2018,14 +1997,8 @@
 	inode = d_inode(path->dentry);
 
 	inode_lock(inode);
-<<<<<<< HEAD
-	F2FS_I(inode)->i_flags |= FS_NOATIME_FL | FS_IMMUTABLE_FL;
-	inode_set_flags(inode, S_NOATIME | S_IMMUTABLE,
-					S_NOATIME | S_IMMUTABLE);
-=======
 	F2FS_I(inode)->i_flags |= F2FS_NOATIME_FL | F2FS_IMMUTABLE_FL;
 	f2fs_set_inode_flags(inode);
->>>>>>> a0ccc147
 	inode_unlock(inode);
 	f2fs_mark_inode_dirty_sync(inode, false);
 
@@ -2049,13 +2022,8 @@
 		goto out_put;
 
 	inode_lock(inode);
-<<<<<<< HEAD
-	F2FS_I(inode)->i_flags &= ~(FS_NOATIME_FL | FS_IMMUTABLE_FL);
-	inode_set_flags(inode, 0, S_NOATIME | S_IMMUTABLE);
-=======
 	F2FS_I(inode)->i_flags &= ~(F2FS_NOATIME_FL | F2FS_IMMUTABLE_FL);
 	f2fs_set_inode_flags(inode);
->>>>>>> a0ccc147
 	inode_unlock(inode);
 	f2fs_mark_inode_dirty_sync(inode, false);
 out_put:
@@ -2250,19 +2218,13 @@
 	return DUMMY_ENCRYPTION_ENABLED(F2FS_I_SB(inode));
 }
 
-static unsigned f2fs_max_namelen(struct inode *inode)
-{
-	return S_ISLNK(inode->i_mode) ?
-			inode->i_sb->s_blocksize : F2FS_NAME_LEN;
-}
-
 static const struct fscrypt_operations f2fs_cryptops = {
 	.key_prefix	= "f2fs:",
 	.get_context	= f2fs_get_context,
 	.set_context	= f2fs_set_context,
 	.dummy_context	= f2fs_dummy_context,
 	.empty_dir	= f2fs_empty_dir,
-	.max_namelen	= f2fs_max_namelen,
+	.max_namelen	= F2FS_NAME_LEN,
 };
 #endif
 
@@ -2272,7 +2234,7 @@
 	struct f2fs_sb_info *sbi = F2FS_SB(sb);
 	struct inode *inode;
 
-	if (check_nid_range(sbi, ino))
+	if (f2fs_check_nid_range(sbi, ino))
 		return ERR_PTR(-ESTALE);
 
 	/*
@@ -2455,6 +2417,8 @@
 static int sanity_check_raw_super(struct f2fs_sb_info *sbi,
 				struct buffer_head *bh)
 {
+	block_t segment_count, segs_per_sec, secs_per_zone;
+	block_t total_sections, blocks_per_seg;
 	struct f2fs_super_block *raw_super = (struct f2fs_super_block *)
 					(bh->b_data + F2FS_SUPER_OFFSET);
 	struct super_block *sb = sbi->sb;
@@ -2531,8 +2495,6 @@
 		return 1;
 	}
 
-<<<<<<< HEAD
-=======
 	segment_count = le32_to_cpu(raw_super->segment_count);
 	segs_per_sec = le32_to_cpu(raw_super->segs_per_sec);
 	secs_per_zone = le32_to_cpu(raw_super->secs_per_zone);
@@ -2599,7 +2561,6 @@
 		return 1;
 	}
 
->>>>>>> a0ccc147
 	/* check reserved ino info */
 	if (le32_to_cpu(raw_super->node_ino) != 1 ||
 		le32_to_cpu(raw_super->meta_ino) != 2 ||
@@ -2612,13 +2573,6 @@
 		return 1;
 	}
 
-	if (le32_to_cpu(raw_super->segment_count) > F2FS_MAX_SEGMENT) {
-		f2fs_msg(sb, KERN_INFO,
-			"Invalid segment count (%u)",
-			le32_to_cpu(raw_super->segment_count));
-		return 1;
-	}
-
 	/* check CP/SIT/NAT/SSA/MAIN_AREA area boundary */
 	if (sanity_check_area_boundary(sbi, bh))
 		return 1;
@@ -2626,7 +2580,7 @@
 	return 0;
 }
 
-int sanity_check_ckpt(struct f2fs_sb_info *sbi)
+int f2fs_sanity_check_ckpt(struct f2fs_sb_info *sbi)
 {
 	unsigned int total, fsmeta;
 	struct f2fs_super_block *raw_super = F2FS_RAW_SUPER(sbi);
@@ -2787,17 +2741,12 @@
 	for (i = 0; i < NR_COUNT_TYPE; i++)
 		atomic_set(&sbi->nr_pages[i], 0);
 
-	atomic_set(&sbi->wb_sync_req, 0);
+	for (i = 0; i < META; i++)
+		atomic_set(&sbi->wb_sync_req[i], 0);
 
 	INIT_LIST_HEAD(&sbi->s_list);
 	mutex_init(&sbi->umount_mutex);
-<<<<<<< HEAD
-	for (i = 0; i < NR_PAGE_TYPE - 1; i++)
-		for (j = HOT; j < NR_TEMP_TYPE; j++)
-			mutex_init(&sbi->wio_mutex[i][j]);
-=======
 	init_rwsem(&sbi->io_order_lock);
->>>>>>> a0ccc147
 	spin_lock_init(&sbi->cp_lock);
 
 	sbi->dirty_device = 0;
@@ -2856,8 +2805,10 @@
 
 #define F2FS_REPORT_NR_ZONES   4096
 
-	zones = f2fs_kzalloc(sbi, sizeof(struct blk_zone) *
-				F2FS_REPORT_NR_ZONES, GFP_KERNEL);
+	zones = f2fs_kzalloc(sbi,
+			     array_size(F2FS_REPORT_NR_ZONES,
+					sizeof(struct blk_zone)),
+			     GFP_KERNEL);
 	if (!zones)
 		return -ENOMEM;
 
@@ -3009,8 +2960,10 @@
 	 * Initialize multiple devices information, or single
 	 * zoned block device information.
 	 */
-	sbi->devs = f2fs_kzalloc(sbi, sizeof(struct f2fs_dev_info) *
-						max_devices, GFP_KERNEL);
+	sbi->devs = f2fs_kzalloc(sbi,
+				 array_size(max_devices,
+					    sizeof(struct f2fs_dev_info)),
+				 GFP_KERNEL);
 	if (!sbi->devs)
 		return -ENOMEM;
 
@@ -3209,9 +3162,6 @@
 	sb->s_time_gran = 1;
 	sb->s_flags = (sb->s_flags & ~MS_POSIXACL) |
 		(test_opt(sbi, POSIX_ACL) ? MS_POSIXACL : 0);
-#ifdef CONFIG_FIVE
-	sb->s_flags |= MS_I_VERSION;
-#endif
 	memcpy(&sb->s_uuid, raw_super->uuid, sizeof(raw_super->uuid));
 	sb->s_iflags |= SB_I_CGROUPWB;
 
@@ -3235,9 +3185,11 @@
 		int n = (i == META) ? 1: NR_TEMP_TYPE;
 		int j;
 
-		sbi->write_io[i] = f2fs_kmalloc(sbi,
-					n * sizeof(struct f2fs_bio_info),
-					GFP_KERNEL);
+		sbi->write_io[i] =
+			f2fs_kmalloc(sbi,
+				     array_size(n,
+						sizeof(struct f2fs_bio_info)),
+				     GFP_KERNEL);
 		if (!sbi->write_io[i]) {
 			err = -ENOMEM;
 			goto free_bio_info;
@@ -3277,7 +3229,7 @@
 		goto free_io_dummy;
 	}
 
-	err = get_valid_checkpoint(sbi);
+	err = f2fs_get_valid_checkpoint(sbi);
 	if (err) {
 		f2fs_msg(sb, KERN_ERR, "Failed to get valid F2FS checkpoint");
 		goto free_meta_inode;
@@ -3314,20 +3266,20 @@
 		spin_lock_init(&sbi->inode_lock[i]);
 	}
 
-	init_extent_cache_info(sbi);
-
-	init_ino_entry_info(sbi);
+	f2fs_init_extent_cache_info(sbi);
+
+	f2fs_init_ino_entry_info(sbi);
 
 	f2fs_init_fsync_node_info(sbi);
 
 	/* setup f2fs internal modules */
-	err = build_segment_manager(sbi);
+	err = f2fs_build_segment_manager(sbi);
 	if (err) {
 		f2fs_msg(sb, KERN_ERR,
 			"Failed to initialize F2FS segment manager");
 		goto free_sm;
 	}
-	err = build_node_manager(sbi);
+	err = f2fs_build_node_manager(sbi);
 	if (err) {
 		f2fs_msg(sb, KERN_ERR,
 			"Failed to initialize F2FS node manager");
@@ -3345,7 +3297,7 @@
 		sbi->kbytes_written =
 			le64_to_cpu(seg_i->journal->info.kbytes_written);
 
-	build_gc_manager(sbi);
+	f2fs_build_gc_manager(sbi);
 
 	err = f2fs_build_stats(sbi);
 	if (err)
@@ -3393,7 +3345,7 @@
 	}
 #endif
 	/* if there are nt orphan nodes free them */
-	err = recover_orphan_inodes(sbi);
+	err = f2fs_recover_orphan_inodes(sbi);
 	if (err)
 		goto free_meta;
 
@@ -3418,7 +3370,7 @@
 		if (skip_recovery)
 			goto reset_checkpoint;
 
-		err = recover_fsync_data(sbi, false);
+		err = f2fs_recover_fsync_data(sbi, false);
 		if (err < 0) {
 			if (err != -ENOMEM)
 				skip_recovery = true;
@@ -3428,7 +3380,7 @@
 			goto free_meta;
 		}
 	} else {
-		err = recover_fsync_data(sbi, true);
+		err = f2fs_recover_fsync_data(sbi, true);
 
 		if (!f2fs_readonly(sb) && err > 0) {
 			err = -EINVAL;
@@ -3437,13 +3389,8 @@
 			goto free_meta;
 		}
 	}
-<<<<<<< HEAD
-skip_recovery:
-	/* recover_fsync_data() cleared this already */
-=======
 reset_checkpoint:
 	/* f2fs_recover_fsync_data() cleared this already */
->>>>>>> a0ccc147
 	clear_sbi_flag(sbi, SBI_POR_DOING);
 
 	if (test_opt(sbi, DISABLE_CHECKPOINT)) {
@@ -3460,7 +3407,7 @@
 	 */
 	if (test_opt(sbi, BG_GC) && !f2fs_readonly(sb)) {
 		/* After POR, we can run background GC thread.*/
-		err = start_gc_thread(sbi);
+		err = f2fs_start_gc_thread(sbi);
 		if (err)
 			goto sync_free_meta;
 	}
@@ -3497,10 +3444,10 @@
 		f2fs_quota_off_umount(sbi->sb);
 #endif
 	/*
-	 * Some dirty meta pages can be produced by recover_orphan_inodes()
+	 * Some dirty meta pages can be produced by f2fs_recover_orphan_inodes()
 	 * failed by EIO. Then, iput(node_inode) can trigger balance_fs_bg()
-	 * followed by write_checkpoint() through f2fs_write_node_pages(), which
-	 * falls into an infinite loop in sync_meta_pages().
+	 * followed by f2fs_write_checkpoint() through f2fs_write_node_pages(), which
+	 * falls into an infinite loop in f2fs_sync_meta_pages().
 	 */
 	truncate_inode_pages_final(META_MAPPING(sbi));
 	/* evict some inodes being cached by GC */
@@ -3510,16 +3457,16 @@
 	dput(sb->s_root);
 	sb->s_root = NULL;
 free_node_inode:
-	release_ino_entry(sbi, true);
+	f2fs_release_ino_entry(sbi, true);
 	truncate_inode_pages_final(NODE_MAPPING(sbi));
 	iput(sbi->node_inode);
 	sbi->node_inode = NULL;
 free_stats:
 	f2fs_destroy_stats(sbi);
 free_nm:
-	destroy_node_manager(sbi);
+	f2fs_destroy_node_manager(sbi);
 free_sm:
-	destroy_segment_manager(sbi);
+	f2fs_destroy_segment_manager(sbi);
 free_devices:
 	destroy_device_list(sbi);
 	kvfree(sbi->ckpt);
@@ -3565,11 +3512,6 @@
 static void kill_f2fs_super(struct super_block *sb)
 {
 	if (sb->s_root) {
-<<<<<<< HEAD
-		set_sbi_flag(F2FS_SB(sb), SBI_IS_CLOSE);
-		stop_gc_thread(F2FS_SB(sb));
-		stop_discard_thread(F2FS_SB(sb));
-=======
 		struct f2fs_sb_info *sbi = F2FS_SB(sb);
 
 		set_sbi_flag(sbi, SBI_IS_CLOSE);
@@ -3586,7 +3528,6 @@
 
 		if (is_sbi_flag_set(sbi, SBI_IS_RECOVERED) && f2fs_readonly(sb))
 			sb->s_flags &= ~MS_RDONLY;
->>>>>>> a0ccc147
 	}
 	kill_block_super(sb);
 }
@@ -3635,16 +3576,16 @@
 	err = init_inodecache();
 	if (err)
 		goto fail;
-	err = create_node_manager_caches();
+	err = f2fs_create_node_manager_caches();
 	if (err)
 		goto free_inodecache;
-	err = create_segment_manager_caches();
+	err = f2fs_create_segment_manager_caches();
 	if (err)
 		goto free_node_manager_caches;
-	err = create_checkpoint_caches();
+	err = f2fs_create_checkpoint_caches();
 	if (err)
 		goto free_segment_manager_caches;
-	err = create_extent_cache();
+	err = f2fs_create_extent_cache();
 	if (err)
 		goto free_checkpoint_caches;
 	err = f2fs_init_sysfs();
@@ -3670,13 +3611,13 @@
 free_sysfs:
 	f2fs_exit_sysfs();
 free_extent_cache:
-	destroy_extent_cache();
+	f2fs_destroy_extent_cache();
 free_checkpoint_caches:
-	destroy_checkpoint_caches();
+	f2fs_destroy_checkpoint_caches();
 free_segment_manager_caches:
-	destroy_segment_manager_caches();
+	f2fs_destroy_segment_manager_caches();
 free_node_manager_caches:
-	destroy_node_manager_caches();
+	f2fs_destroy_node_manager_caches();
 free_inodecache:
 	destroy_inodecache();
 fail:
@@ -3690,10 +3631,10 @@
 	unregister_filesystem(&f2fs_fs_type);
 	unregister_shrinker(&f2fs_shrinker_info);
 	f2fs_exit_sysfs();
-	destroy_extent_cache();
-	destroy_checkpoint_caches();
-	destroy_segment_manager_caches();
-	destroy_node_manager_caches();
+	f2fs_destroy_extent_cache();
+	f2fs_destroy_checkpoint_caches();
+	f2fs_destroy_segment_manager_caches();
+	f2fs_destroy_node_manager_caches();
 	destroy_inodecache();
 	f2fs_destroy_trace_ios();
 }
