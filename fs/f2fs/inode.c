// SPDX-License-Identifier: GPL-2.0
/*
 * fs/f2fs/inode.c
 *
 * Copyright (c) 2012 Samsung Electronics Co., Ltd.
 *             http://www.samsung.com/
 */
#include <linux/fs.h>
#include <linux/f2fs_fs.h>
#include <linux/buffer_head.h>
#include <linux/backing-dev.h>
#include <linux/writeback.h>

#include "f2fs.h"
#include "node.h"
#include "segment.h"
#include "xattr.h"

#include <trace/events/f2fs.h>

void f2fs_mark_inode_dirty_sync(struct inode *inode, bool sync)
{
	if (is_inode_flag_set(inode, FI_NEW_INODE))
		return;

	if (IS_I_VERSION(inode))
		inode_inc_iversion(inode);

	if (f2fs_inode_dirtied(inode, sync))
		return;

	mark_inode_dirty_sync(inode);
}

void f2fs_set_inode_flags(struct inode *inode)
{
	unsigned int flags = F2FS_I(inode)->i_flags;
	unsigned int new_fl = 0;

	if (flags & FS_SYNC_FL)
		new_fl |= S_SYNC;
	if (flags & FS_APPEND_FL)
		new_fl |= S_APPEND;
	if (flags & FS_IMMUTABLE_FL)
		new_fl |= S_IMMUTABLE;
	if (flags & FS_NOATIME_FL)
		new_fl |= S_NOATIME;
	if (flags & FS_DIRSYNC_FL)
		new_fl |= S_DIRSYNC;
	if (f2fs_encrypted_inode(inode))
		new_fl |= S_ENCRYPTED;
	inode_set_flags(inode, new_fl,
			S_SYNC|S_APPEND|S_IMMUTABLE|S_NOATIME|S_DIRSYNC|
			S_ENCRYPTED);
}

static void __get_inode_rdev(struct inode *inode, struct f2fs_inode *ri)
{
	int extra_size = get_extra_isize(inode);

	if (S_ISCHR(inode->i_mode) || S_ISBLK(inode->i_mode) ||
			S_ISFIFO(inode->i_mode) || S_ISSOCK(inode->i_mode)) {
		if (ri->i_addr[extra_size])
			inode->i_rdev = old_decode_dev(
				le32_to_cpu(ri->i_addr[extra_size]));
		else
			inode->i_rdev = new_decode_dev(
				le32_to_cpu(ri->i_addr[extra_size + 1]));
	}
}

static int __written_first_block(struct f2fs_sb_info *sbi,
					struct f2fs_inode *ri)
{
	block_t addr = le32_to_cpu(ri->i_addr[offset_in_addr(ri)]);

<<<<<<< HEAD
	if (addr != NEW_ADDR && addr != NULL_ADDR)
		return true;
	return false;
=======
	if (!__is_valid_data_blkaddr(addr))
		return 1;
	if (!f2fs_is_valid_blkaddr(sbi, addr, DATA_GENERIC))
		return -EFAULT;
	return 0;
>>>>>>> a0ccc147
}

static void __set_inode_rdev(struct inode *inode, struct f2fs_inode *ri)
{
	int extra_size = get_extra_isize(inode);

	if (S_ISCHR(inode->i_mode) || S_ISBLK(inode->i_mode)) {
		if (old_valid_dev(inode->i_rdev)) {
			ri->i_addr[extra_size] =
				cpu_to_le32(old_encode_dev(inode->i_rdev));
			ri->i_addr[extra_size + 1] = 0;
		} else {
			ri->i_addr[extra_size] = 0;
			ri->i_addr[extra_size + 1] =
				cpu_to_le32(new_encode_dev(inode->i_rdev));
			ri->i_addr[extra_size + 2] = 0;
		}
	}
}

static void __recover_inline_status(struct inode *inode, struct page *ipage)
{
	void *inline_data = inline_data_addr(inode, ipage);
	__le32 *start = inline_data;
	__le32 *end = start + MAX_INLINE_DATA(inode) / sizeof(__le32);

	while (start < end) {
		if (*start++) {
			f2fs_wait_on_page_writeback(ipage, NODE, true, true);

			set_inode_flag(inode, FI_DATA_EXIST);
			set_raw_inline(inode, F2FS_INODE(ipage));
			set_page_dirty(ipage);
			return;
		}
	}
	return;
}

static bool f2fs_enable_inode_chksum(struct f2fs_sb_info *sbi, struct page *page)
{
	struct f2fs_inode *ri = &F2FS_NODE(page)->i;
	int extra_isize = le32_to_cpu(ri->i_extra_isize);

	if (!f2fs_sb_has_inode_chksum(sbi))
		return false;

	if (!IS_INODE(page) || !(ri->i_inline & F2FS_EXTRA_ATTR))
		return false;

	if (!F2FS_FITS_IN_INODE(ri, extra_isize, i_inode_checksum))
		return false;

	return true;
}

static __u32 f2fs_inode_chksum(struct f2fs_sb_info *sbi, struct page *page)
{
	struct f2fs_node *node = F2FS_NODE(page);
	struct f2fs_inode *ri = &node->i;
	__le32 ino = node->footer.ino;
	__le32 gen = ri->i_generation;
	__u32 chksum, chksum_seed;
	__u32 dummy_cs = 0;
	unsigned int offset = offsetof(struct f2fs_inode, i_inode_checksum);
	unsigned int cs_size = sizeof(dummy_cs);

	chksum = f2fs_chksum(sbi, sbi->s_chksum_seed, (__u8 *)&ino,
							sizeof(ino));
	chksum_seed = f2fs_chksum(sbi, chksum, (__u8 *)&gen, sizeof(gen));

	chksum = f2fs_chksum(sbi, chksum_seed, (__u8 *)ri, offset);
	chksum = f2fs_chksum(sbi, chksum, (__u8 *)&dummy_cs, cs_size);
	offset += cs_size;
	chksum = f2fs_chksum(sbi, chksum, (__u8 *)ri + offset,
						F2FS_BLKSIZE - offset);
	return chksum;
}

bool f2fs_inode_chksum_verify(struct f2fs_sb_info *sbi, struct page *page)
{
	struct f2fs_inode *ri;
	__u32 provided, calculated;

	if (unlikely(is_sbi_flag_set(sbi, SBI_IS_SHUTDOWN)))
		return true;

#ifdef CONFIG_F2FS_CHECK_FS
	if (!f2fs_enable_inode_chksum(sbi, page))
#else
	if (!f2fs_enable_inode_chksum(sbi, page) ||
			PageDirty(page) || PageWriteback(page))
#endif
		return true;

	ri = &F2FS_NODE(page)->i;
	provided = le32_to_cpu(ri->i_inode_checksum);
	calculated = f2fs_inode_chksum(sbi, page);

	if (provided != calculated)
		f2fs_msg(sbi->sb, KERN_WARNING,
			"checksum invalid, ino = %x, %x vs. %x",
			ino_of_node(page), provided, calculated);

	return provided == calculated;
}

void f2fs_inode_chksum_set(struct f2fs_sb_info *sbi, struct page *page)
{
	struct f2fs_inode *ri = &F2FS_NODE(page)->i;

	if (!f2fs_enable_inode_chksum(sbi, page))
		return;

	ri->i_inode_checksum = cpu_to_le32(f2fs_inode_chksum(sbi, page));
}

<<<<<<< HEAD
=======
static bool sanity_check_inode(struct inode *inode, struct page *node_page)
{
	struct f2fs_sb_info *sbi = F2FS_I_SB(inode);
	struct f2fs_inode_info *fi = F2FS_I(inode);
	unsigned long long iblocks;

	iblocks = le64_to_cpu(F2FS_INODE(node_page)->i_blocks);
	if (!iblocks) {
		set_sbi_flag(sbi, SBI_NEED_FSCK);
		f2fs_msg(sbi->sb, KERN_WARNING,
			"%s: corrupted inode i_blocks i_ino=%lx iblocks=%llu, "
			"run fsck to fix.",
			__func__, inode->i_ino, iblocks);
		return false;
	}

	if (ino_of_node(node_page) != nid_of_node(node_page)) {
		set_sbi_flag(sbi, SBI_NEED_FSCK);
		f2fs_msg(sbi->sb, KERN_WARNING,
			"%s: corrupted inode footer i_ino=%lx, ino,nid: "
			"[%u, %u] run fsck to fix.",
			__func__, inode->i_ino,
			ino_of_node(node_page), nid_of_node(node_page));
		return false;
	}

	if (f2fs_sb_has_flexible_inline_xattr(sbi)
			&& !f2fs_has_extra_attr(inode)) {
		set_sbi_flag(sbi, SBI_NEED_FSCK);
		f2fs_msg(sbi->sb, KERN_WARNING,
			"%s: corrupted inode ino=%lx, run fsck to fix.",
			__func__, inode->i_ino);
		return false;
	}

	if (f2fs_has_extra_attr(inode) &&
			!f2fs_sb_has_extra_attr(sbi)) {
		set_sbi_flag(sbi, SBI_NEED_FSCK);
		f2fs_msg(sbi->sb, KERN_WARNING,
			"%s: inode (ino=%lx) is with extra_attr, "
			"but extra_attr feature is off",
			__func__, inode->i_ino);
		return false;
	}

	if (fi->i_extra_isize > F2FS_TOTAL_EXTRA_ATTR_SIZE ||
			fi->i_extra_isize % sizeof(__le32)) {
		set_sbi_flag(sbi, SBI_NEED_FSCK);
		f2fs_msg(sbi->sb, KERN_WARNING,
			"%s: inode (ino=%lx) has corrupted i_extra_isize: %d, "
			"max: %zu",
			__func__, inode->i_ino, fi->i_extra_isize,
			F2FS_TOTAL_EXTRA_ATTR_SIZE);
		return false;
	}

	if (f2fs_has_extra_attr(inode) &&
		f2fs_sb_has_flexible_inline_xattr(sbi) &&
		f2fs_has_inline_xattr(inode) &&
		(!fi->i_inline_xattr_size ||
		fi->i_inline_xattr_size > MAX_INLINE_XATTR_SIZE)) {
		set_sbi_flag(sbi, SBI_NEED_FSCK);
		f2fs_msg(sbi->sb, KERN_WARNING,
			"%s: inode (ino=%lx) has corrupted "
			"i_inline_xattr_size: %d, max: %zu",
			__func__, inode->i_ino, fi->i_inline_xattr_size,
			MAX_INLINE_XATTR_SIZE);
		return false;
	}

	if (F2FS_I(inode)->extent_tree) {
		struct extent_info *ei = &F2FS_I(inode)->extent_tree->largest;

		if (ei->len &&
			(!f2fs_is_valid_blkaddr(sbi, ei->blk, DATA_GENERIC) ||
			!f2fs_is_valid_blkaddr(sbi, ei->blk + ei->len - 1,
							DATA_GENERIC))) {
			set_sbi_flag(sbi, SBI_NEED_FSCK);
			f2fs_msg(sbi->sb, KERN_WARNING,
				"%s: inode (ino=%lx) extent info [%u, %u, %u] "
				"is incorrect, run fsck to fix",
				__func__, inode->i_ino,
				ei->blk, ei->fofs, ei->len);
			return false;
		}
	}

	if (f2fs_has_inline_data(inode) &&
			(!S_ISREG(inode->i_mode) && !S_ISLNK(inode->i_mode))) {
		set_sbi_flag(sbi, SBI_NEED_FSCK);
		f2fs_msg(sbi->sb, KERN_WARNING,
			"%s: inode (ino=%lx, mode=%u) should not have "
			"inline_data, run fsck to fix",
			__func__, inode->i_ino, inode->i_mode);
		return false;
	}

	if (f2fs_has_inline_dentry(inode) && !S_ISDIR(inode->i_mode)) {
		set_sbi_flag(sbi, SBI_NEED_FSCK);
		f2fs_msg(sbi->sb, KERN_WARNING,
			"%s: inode (ino=%lx, mode=%u) should not have "
			"inline_dentry, run fsck to fix",
			__func__, inode->i_ino, inode->i_mode);
		return false;
	}

	return true;
}

>>>>>>> a0ccc147
static int do_read_inode(struct inode *inode)
{
	struct f2fs_sb_info *sbi = F2FS_I_SB(inode);
	struct f2fs_inode_info *fi = F2FS_I(inode);
	struct page *node_page;
	struct f2fs_inode *ri;
	projid_t i_projid;
	int err;

	/* Check if ino is within scope */
	if (check_nid_range(sbi, inode->i_ino)) {
		f2fs_msg(inode->i_sb, KERN_ERR, "bad inode number: %lu",
			 (unsigned long) inode->i_ino);
		WARN_ON(1);
		return -EINVAL;
	}

	node_page = get_node_page(sbi, inode->i_ino);
	if (IS_ERR(node_page))
		return PTR_ERR(node_page);

	ri = F2FS_INODE(node_page);

	inode->i_mode = le16_to_cpu(ri->i_mode);
	i_uid_write(inode, le32_to_cpu(ri->i_uid));
	i_gid_write(inode, le32_to_cpu(ri->i_gid));
	set_nlink(inode, le32_to_cpu(ri->i_links));
	inode->i_size = le64_to_cpu(ri->i_size);
	inode->i_blocks = SECTOR_FROM_BLOCK(le64_to_cpu(ri->i_blocks) - 1);

	inode->i_atime.tv_sec = le64_to_cpu(ri->i_atime);
	inode->i_ctime.tv_sec = le64_to_cpu(ri->i_ctime);
	inode->i_mtime.tv_sec = le64_to_cpu(ri->i_mtime);
	inode->i_atime.tv_nsec = le32_to_cpu(ri->i_atime_nsec);
	inode->i_ctime.tv_nsec = le32_to_cpu(ri->i_ctime_nsec);
	inode->i_mtime.tv_nsec = le32_to_cpu(ri->i_mtime_nsec);
	inode->i_generation = le32_to_cpu(ri->i_generation);

	if (IS_I_VERSION(inode))
		inode->i_version++;

	fi->i_current_depth = le32_to_cpu(ri->i_current_depth);
	fi->i_xattr_nid = le32_to_cpu(ri->i_xattr_nid);
	fi->i_flags = le32_to_cpu(ri->i_flags);
	fi->flags = 0;
	fi->i_advise = ri->i_advise;
	fi->i_pino = le32_to_cpu(ri->i_pino);
	fi->i_dir_level = ri->i_dir_level;

	if (f2fs_init_extent_tree(inode, &ri->i_ext))
		set_page_dirty(node_page);

	get_inline_info(inode, ri);

	fi->i_extra_isize = f2fs_has_extra_attr(inode) ?
					le16_to_cpu(ri->i_extra_isize) : 0;

<<<<<<< HEAD
	if (f2fs_sb_has_flexible_inline_xattr(sbi->sb)) {
		f2fs_bug_on(sbi, !f2fs_has_extra_attr(inode));
=======
	if (f2fs_sb_has_flexible_inline_xattr(sbi)) {
>>>>>>> a0ccc147
		fi->i_inline_xattr_size = le16_to_cpu(ri->i_inline_xattr_size);
	} else if (f2fs_has_inline_xattr(inode) ||
				f2fs_has_inline_dentry(inode)) {
		fi->i_inline_xattr_size = DEFAULT_INLINE_XATTR_ADDRS;
	} else {

		/*
		 * Previous inline data or directory always reserved 200 bytes
		 * in inode layout, even if inline_xattr is disabled. In order
		 * to keep inline_dentry's structure for backward compatibility,
		 * we get the space back only from inline_data.
		 */
		fi->i_inline_xattr_size = 0;
	}

	if (!sanity_check_inode(inode, node_page)) {
		f2fs_put_page(node_page, 1);
		return -EINVAL;
	}

	/* check data exist */
	if (f2fs_has_inline_data(inode) && !f2fs_exist_data(inode))
		__recover_inline_status(inode, node_page);

	/* try to recover cold bit for non-dir inode */
	if (!S_ISDIR(inode->i_mode) && !is_cold_node(node_page)) {
		set_cold_node(node_page, false);
		set_page_dirty(node_page);
	}

	/* get rdev by using inline_info */
	__get_inode_rdev(inode, ri);

	if (S_ISREG(inode->i_mode)) {
		err = __written_first_block(sbi, ri);
		if (err < 0) {
			f2fs_put_page(node_page, 1);
			return err;
		}
		if (!err)
			set_inode_flag(inode, FI_FIRST_BLOCK_WRITTEN);
	}

	if (!need_inode_block_update(sbi, inode->i_ino))
		fi->last_disk_size = inode->i_size;

	if (fi->i_flags & FS_PROJINHERIT_FL)
		set_inode_flag(inode, FI_PROJ_INHERIT);

	if (f2fs_has_extra_attr(inode) && f2fs_sb_has_project_quota(sbi) &&
			F2FS_FITS_IN_INODE(ri, fi->i_extra_isize, i_projid))
		i_projid = (projid_t)le32_to_cpu(ri->i_projid);
	else
		i_projid = F2FS_DEF_PROJID;
	fi->i_projid = make_kprojid(&init_user_ns, i_projid);

	if (f2fs_has_extra_attr(inode) && f2fs_sb_has_inode_crtime(sbi) &&
			F2FS_FITS_IN_INODE(ri, fi->i_extra_isize, i_crtime)) {
		fi->i_crtime.tv_sec = le64_to_cpu(ri->i_crtime);
		fi->i_crtime.tv_nsec = le32_to_cpu(ri->i_crtime_nsec);
	}

	F2FS_I(inode)->i_disk_time[0] = inode->i_atime;
	F2FS_I(inode)->i_disk_time[1] = inode->i_ctime;
	F2FS_I(inode)->i_disk_time[2] = inode->i_mtime;
	F2FS_I(inode)->i_disk_time[3] = F2FS_I(inode)->i_crtime;
	f2fs_put_page(node_page, 1);

	stat_inc_inline_xattr(inode);
	stat_inc_inline_inode(inode);
	stat_inc_inline_dir(inode);

	return 0;
}

struct inode *f2fs_iget(struct super_block *sb, unsigned long ino)
{
	struct f2fs_sb_info *sbi = F2FS_SB(sb);
	struct inode *inode;
	int ret = 0;

	inode = iget_locked(sb, ino);
	if (!inode)
		return ERR_PTR(-ENOMEM);

	if (!(inode->i_state & I_NEW)) {
		trace_f2fs_iget(inode);
		return inode;
	}
	if (ino == F2FS_NODE_INO(sbi) || ino == F2FS_META_INO(sbi))
		goto make_now;

	ret = do_read_inode(inode);
	if (ret)
		goto bad_inode;
make_now:
	if (ino == F2FS_NODE_INO(sbi)) {
		inode->i_mapping->a_ops = &f2fs_node_aops;
		mapping_set_gfp_mask(inode->i_mapping, GFP_F2FS_ZERO);
	} else if (ino == F2FS_META_INO(sbi)) {
		inode->i_mapping->a_ops = &f2fs_meta_aops;
		mapping_set_gfp_mask(inode->i_mapping, GFP_F2FS_ZERO);
	} else if (S_ISREG(inode->i_mode)) {
		inode->i_op = &f2fs_file_inode_operations;
		inode->i_fop = &f2fs_file_operations;
		inode->i_mapping->a_ops = &f2fs_dblock_aops;
	} else if (S_ISDIR(inode->i_mode)) {
		inode->i_op = &f2fs_dir_inode_operations;
		inode->i_fop = &f2fs_dir_operations;
		inode->i_mapping->a_ops = &f2fs_dblock_aops;
		inode_nohighmem(inode);
	} else if (S_ISLNK(inode->i_mode)) {
		if (f2fs_encrypted_inode(inode))
			inode->i_op = &f2fs_encrypted_symlink_inode_operations;
		else
			inode->i_op = &f2fs_symlink_inode_operations;
		inode_nohighmem(inode);
		inode->i_mapping->a_ops = &f2fs_dblock_aops;
	} else if (S_ISCHR(inode->i_mode) || S_ISBLK(inode->i_mode) ||
			S_ISFIFO(inode->i_mode) || S_ISSOCK(inode->i_mode)) {
		inode->i_op = &f2fs_special_inode_operations;
		init_special_inode(inode, inode->i_mode, inode->i_rdev);
	} else {
		ret = -EIO;
		goto bad_inode;
	}
	f2fs_set_inode_flags(inode);
	unlock_new_inode(inode);
	trace_f2fs_iget(inode);
	return inode;

bad_inode:
	f2fs_inode_synced(inode);
	iget_failed(inode);
	trace_f2fs_iget_exit(inode, ret);
	return ERR_PTR(ret);
}

struct inode *f2fs_iget_retry(struct super_block *sb, unsigned long ino)
{
	struct inode *inode;
retry:
	inode = f2fs_iget(sb, ino);
	if (IS_ERR(inode)) {
		if (PTR_ERR(inode) == -ENOMEM) {
			congestion_wait(BLK_RW_ASYNC, HZ/50);
			goto retry;
		}
	}
	return inode;
}

void update_inode(struct inode *inode, struct page *node_page)
{
	struct f2fs_inode *ri;
	struct extent_tree *et = F2FS_I(inode)->extent_tree;

	f2fs_wait_on_page_writeback(node_page, NODE, true, true);
	set_page_dirty(node_page);

	f2fs_inode_synced(inode);

	ri = F2FS_INODE(node_page);

	ri->i_mode = cpu_to_le16(inode->i_mode);
	ri->i_advise = F2FS_I(inode)->i_advise;
	ri->i_uid = cpu_to_le32(i_uid_read(inode));
	ri->i_gid = cpu_to_le32(i_gid_read(inode));
	ri->i_links = cpu_to_le32(inode->i_nlink);
	ri->i_size = cpu_to_le64(i_size_read(inode));
	ri->i_blocks = cpu_to_le64(SECTOR_TO_BLOCK(inode->i_blocks) + 1);

	if (et) {
		read_lock(&et->lock);
		set_raw_extent(&et->largest, &ri->i_ext);
		read_unlock(&et->lock);
	} else {
		memset(&ri->i_ext, 0, sizeof(ri->i_ext));
	}
	set_raw_inline(inode, ri);

	ri->i_atime = cpu_to_le64(inode->i_atime.tv_sec);
	ri->i_ctime = cpu_to_le64(inode->i_ctime.tv_sec);
	ri->i_mtime = cpu_to_le64(inode->i_mtime.tv_sec);
	ri->i_atime_nsec = cpu_to_le32(inode->i_atime.tv_nsec);
	ri->i_ctime_nsec = cpu_to_le32(inode->i_ctime.tv_nsec);
	ri->i_mtime_nsec = cpu_to_le32(inode->i_mtime.tv_nsec);
	ri->i_current_depth = cpu_to_le32(F2FS_I(inode)->i_current_depth);
	ri->i_xattr_nid = cpu_to_le32(F2FS_I(inode)->i_xattr_nid);
	ri->i_flags = cpu_to_le32(F2FS_I(inode)->i_flags);
	ri->i_pino = cpu_to_le32(F2FS_I(inode)->i_pino);
	ri->i_generation = cpu_to_le32(inode->i_generation);
	ri->i_dir_level = F2FS_I(inode)->i_dir_level;

	if (f2fs_has_extra_attr(inode)) {
		ri->i_extra_isize = cpu_to_le16(F2FS_I(inode)->i_extra_isize);

		if (f2fs_sb_has_flexible_inline_xattr(F2FS_I_SB(inode)))
			ri->i_inline_xattr_size =
				cpu_to_le16(F2FS_I(inode)->i_inline_xattr_size);

		if (f2fs_sb_has_project_quota(F2FS_I_SB(inode)) &&
			F2FS_FITS_IN_INODE(ri, F2FS_I(inode)->i_extra_isize,
								i_projid)) {
			projid_t i_projid;

			i_projid = from_kprojid(&init_user_ns,
						F2FS_I(inode)->i_projid);
			ri->i_projid = cpu_to_le32(i_projid);
		}

		if (f2fs_sb_has_inode_crtime(F2FS_I_SB(inode)) &&
			F2FS_FITS_IN_INODE(ri, F2FS_I(inode)->i_extra_isize,
								i_crtime)) {
			ri->i_crtime =
				cpu_to_le64(F2FS_I(inode)->i_crtime.tv_sec);
			ri->i_crtime_nsec =
				cpu_to_le32(F2FS_I(inode)->i_crtime.tv_nsec);
		}
	}

	__set_inode_rdev(inode, ri);

	/* deleted inode */
	if (inode->i_nlink == 0)
		clear_inline_node(node_page);

	F2FS_I(inode)->i_disk_time[0] = inode->i_atime;
	F2FS_I(inode)->i_disk_time[1] = inode->i_ctime;
	F2FS_I(inode)->i_disk_time[2] = inode->i_mtime;
	F2FS_I(inode)->i_disk_time[3] = F2FS_I(inode)->i_crtime;

#ifdef CONFIG_F2FS_CHECK_FS
	f2fs_inode_chksum_set(F2FS_I_SB(inode), node_page);
#endif
}

void update_inode_page(struct inode *inode)
{
	struct f2fs_sb_info *sbi = F2FS_I_SB(inode);
	struct page *node_page;
retry:
	node_page = get_node_page(sbi, inode->i_ino);
	if (IS_ERR(node_page)) {
		int err = PTR_ERR(node_page);
		if (err == -ENOMEM) {
			cond_resched();
			goto retry;
		} else if (err != -ENOENT) {
			f2fs_stop_checkpoint(sbi, false);
		}
		return;
	}
	update_inode(inode, node_page);
	f2fs_put_page(node_page, 1);
}

int f2fs_write_inode(struct inode *inode, struct writeback_control *wbc)
{
	struct f2fs_sb_info *sbi = F2FS_I_SB(inode);

	if (inode->i_ino == F2FS_NODE_INO(sbi) ||
			inode->i_ino == F2FS_META_INO(sbi))
		return 0;

	if (!is_inode_flag_set(inode, FI_DIRTY_INODE))
		return 0;

	if (f2fs_is_checkpoint_ready(sbi))
		return -ENOSPC;

	/*
	 * We need to balance fs here to prevent from producing dirty node pages
	 * during the urgent cleaning time when runing out of free sections.
	 */
	update_inode_page(inode);
	if (wbc && wbc->nr_to_write)
		f2fs_balance_fs(sbi, true);
	return 0;
}

/*
 * Called at the last iput() if i_nlink is zero
 */
void f2fs_evict_inode(struct inode *inode)
{
	struct f2fs_sb_info *sbi = F2FS_I_SB(inode);
	nid_t xnid = F2FS_I(inode)->i_xattr_nid;
	int err = 0;

	/* some remained atomic pages should discarded */
	if (f2fs_is_atomic_file(inode))
		drop_inmem_pages(inode);

	trace_f2fs_evict_inode(inode);
	truncate_inode_pages_final(&inode->i_data);

	if (inode->i_ino == F2FS_NODE_INO(sbi) ||
			inode->i_ino == F2FS_META_INO(sbi))
		goto out_clear;

	f2fs_bug_on(sbi, get_dirty_pages(inode));
	remove_dirty_inode(inode);

	f2fs_destroy_extent_tree(inode);

	if (inode->i_nlink || is_bad_inode(inode))
		goto no_delete;

	err = dquot_initialize(inode);
	if (err) {
		err = 0;
		set_sbi_flag(sbi, SBI_QUOTA_NEED_REPAIR);
	}

	remove_ino_entry(sbi, inode->i_ino, APPEND_INO);
	remove_ino_entry(sbi, inode->i_ino, UPDATE_INO);
	remove_ino_entry(sbi, inode->i_ino, FLUSH_INO);

	sb_start_intwrite(inode->i_sb);
	set_inode_flag(inode, FI_NO_ALLOC);
	i_size_write(inode, 0);
retry:
	if (F2FS_HAS_BLOCKS(inode))
		err = f2fs_truncate(inode);

	if (time_to_inject(sbi, FAULT_EVICT_INODE)) {
		f2fs_show_injection_info(FAULT_EVICT_INODE);
		err = -EIO;
	}

	if (!err) {
		f2fs_lock_op(sbi);
		err = remove_inode_page(inode);
		f2fs_unlock_op(sbi);
		if (err == -ENOENT)
			err = 0;
	}

	/* give more chances, if ENOMEM case */
	if (err == -ENOMEM) {
		err = 0;
		goto retry;
	}

<<<<<<< HEAD
	if (err)
		update_inode_page(inode);
	dquot_free_inode(inode);
=======
	if (err) {
		f2fs_update_inode_page(inode);
		set_sbi_flag(sbi, SBI_QUOTA_NEED_REPAIR);
	}
>>>>>>> a0ccc147
	sb_end_intwrite(inode->i_sb);
no_delete:
	dquot_drop(inode);

	stat_dec_inline_xattr(inode);
	stat_dec_inline_dir(inode);
	stat_dec_inline_inode(inode);

	if (likely(!is_set_ckpt_flags(sbi, CP_ERROR_FLAG) &&
				!is_sbi_flag_set(sbi, SBI_CP_DISABLED)))
		f2fs_bug_on(sbi, is_inode_flag_set(inode, FI_DIRTY_INODE));
	else
		f2fs_inode_synced(inode);

	/* ino == 0, if f2fs_new_inode() was failed t*/
	if (inode->i_ino)
		invalidate_mapping_pages(NODE_MAPPING(sbi), inode->i_ino,
							inode->i_ino);
	if (xnid)
		invalidate_mapping_pages(NODE_MAPPING(sbi), xnid, xnid);
	if (inode->i_nlink) {
		if (is_inode_flag_set(inode, FI_APPEND_WRITE))
			add_ino_entry(sbi, inode->i_ino, APPEND_INO);
		if (is_inode_flag_set(inode, FI_UPDATE_WRITE))
			add_ino_entry(sbi, inode->i_ino, UPDATE_INO);
	}
	if (is_inode_flag_set(inode, FI_FREE_NID)) {
		alloc_nid_failed(sbi, inode->i_ino);
		clear_inode_flag(inode, FI_FREE_NID);
	} else {
		f2fs_bug_on(sbi, err &&
			!exist_written_data(sbi, inode->i_ino, ORPHAN_INO));
	}
out_clear:
	fscrypt_put_encryption_info(inode);
	clear_inode(inode);
}

/* caller should call f2fs_lock_op() */
void handle_failed_inode(struct inode *inode)
{
	struct f2fs_sb_info *sbi = F2FS_I_SB(inode);
	struct node_info ni;
	int err;

	/*
	 * clear nlink of inode in order to release resource of inode
	 * immediately.
	 */
	clear_nlink(inode);

	/*
	 * we must call this to avoid inode being remained as dirty, resulting
	 * in a panic when flushing dirty inodes in gdirty_list.
	 */
	update_inode_page(inode);
	f2fs_inode_synced(inode);

	/* don't make bad inode, since it becomes a regular file. */
	unlock_new_inode(inode);

	/*
	 * Note: we should add inode to orphan list before f2fs_unlock_op()
	 * so we can prevent losing this orphan when encoutering checkpoint
	 * and following suddenly power-off.
	 */
<<<<<<< HEAD
	get_node_info(sbi, inode->i_ino, &ni);

	if (ni.blk_addr != NULL_ADDR) {
		int err = acquire_orphan_inode(sbi);
=======
	err = f2fs_get_node_info(sbi, inode->i_ino, &ni);
	if (err) {
		set_sbi_flag(sbi, SBI_NEED_FSCK);
		f2fs_msg(sbi->sb, KERN_WARNING,
			"May loss orphan inode, run fsck to fix.");
		goto out;
	}

	if (ni.blk_addr != NULL_ADDR) {
		err = f2fs_acquire_orphan_inode(sbi);
>>>>>>> a0ccc147
		if (err) {
			set_sbi_flag(sbi, SBI_NEED_FSCK);
			f2fs_msg(sbi->sb, KERN_WARNING,
				"Too many orphan inodes, run fsck to fix.");
		} else {
			add_orphan_inode(inode);
		}
		alloc_nid_done(sbi, inode->i_ino);
	} else {
		set_inode_flag(inode, FI_FREE_NID);
	}

out:
	f2fs_unlock_op(sbi);

	/* iput will drop the inode object */
	iput(inode);
}<|MERGE_RESOLUTION|>--- conflicted
+++ resolved
@@ -23,9 +23,6 @@
 	if (is_inode_flag_set(inode, FI_NEW_INODE))
 		return;
 
-	if (IS_I_VERSION(inode))
-		inode_inc_iversion(inode);
-
 	if (f2fs_inode_dirtied(inode, sync))
 		return;
 
@@ -37,15 +34,15 @@
 	unsigned int flags = F2FS_I(inode)->i_flags;
 	unsigned int new_fl = 0;
 
-	if (flags & FS_SYNC_FL)
+	if (flags & F2FS_SYNC_FL)
 		new_fl |= S_SYNC;
-	if (flags & FS_APPEND_FL)
+	if (flags & F2FS_APPEND_FL)
 		new_fl |= S_APPEND;
-	if (flags & FS_IMMUTABLE_FL)
+	if (flags & F2FS_IMMUTABLE_FL)
 		new_fl |= S_IMMUTABLE;
-	if (flags & FS_NOATIME_FL)
+	if (flags & F2FS_NOATIME_FL)
 		new_fl |= S_NOATIME;
-	if (flags & FS_DIRSYNC_FL)
+	if (flags & F2FS_DIRSYNC_FL)
 		new_fl |= S_DIRSYNC;
 	if (f2fs_encrypted_inode(inode))
 		new_fl |= S_ENCRYPTED;
@@ -74,17 +71,11 @@
 {
 	block_t addr = le32_to_cpu(ri->i_addr[offset_in_addr(ri)]);
 
-<<<<<<< HEAD
-	if (addr != NEW_ADDR && addr != NULL_ADDR)
-		return true;
-	return false;
-=======
 	if (!__is_valid_data_blkaddr(addr))
 		return 1;
 	if (!f2fs_is_valid_blkaddr(sbi, addr, DATA_GENERIC))
 		return -EFAULT;
 	return 0;
->>>>>>> a0ccc147
 }
 
 static void __set_inode_rdev(struct inode *inode, struct f2fs_inode *ri)
@@ -127,7 +118,6 @@
 static bool f2fs_enable_inode_chksum(struct f2fs_sb_info *sbi, struct page *page)
 {
 	struct f2fs_inode *ri = &F2FS_NODE(page)->i;
-	int extra_isize = le32_to_cpu(ri->i_extra_isize);
 
 	if (!f2fs_sb_has_inode_chksum(sbi))
 		return false;
@@ -135,7 +125,8 @@
 	if (!IS_INODE(page) || !(ri->i_inline & F2FS_EXTRA_ATTR))
 		return false;
 
-	if (!F2FS_FITS_IN_INODE(ri, extra_isize, i_inode_checksum))
+	if (!F2FS_FITS_IN_INODE(ri, le16_to_cpu(ri->i_extra_isize),
+				i_inode_checksum))
 		return false;
 
 	return true;
@@ -202,8 +193,6 @@
 	ri->i_inode_checksum = cpu_to_le32(f2fs_inode_chksum(sbi, page));
 }
 
-<<<<<<< HEAD
-=======
 static bool sanity_check_inode(struct inode *inode, struct page *node_page)
 {
 	struct f2fs_sb_info *sbi = F2FS_I_SB(inode);
@@ -313,7 +302,6 @@
 	return true;
 }
 
->>>>>>> a0ccc147
 static int do_read_inode(struct inode *inode)
 {
 	struct f2fs_sb_info *sbi = F2FS_I_SB(inode);
@@ -324,14 +312,10 @@
 	int err;
 
 	/* Check if ino is within scope */
-	if (check_nid_range(sbi, inode->i_ino)) {
-		f2fs_msg(inode->i_sb, KERN_ERR, "bad inode number: %lu",
-			 (unsigned long) inode->i_ino);
-		WARN_ON(1);
+	if (f2fs_check_nid_range(sbi, inode->i_ino))
 		return -EINVAL;
-	}
-
-	node_page = get_node_page(sbi, inode->i_ino);
+
+	node_page = f2fs_get_node_page(sbi, inode->i_ino);
 	if (IS_ERR(node_page))
 		return PTR_ERR(node_page);
 
@@ -351,11 +335,11 @@
 	inode->i_ctime.tv_nsec = le32_to_cpu(ri->i_ctime_nsec);
 	inode->i_mtime.tv_nsec = le32_to_cpu(ri->i_mtime_nsec);
 	inode->i_generation = le32_to_cpu(ri->i_generation);
-
-	if (IS_I_VERSION(inode))
-		inode->i_version++;
-
-	fi->i_current_depth = le32_to_cpu(ri->i_current_depth);
+	if (S_ISDIR(inode->i_mode))
+		fi->i_current_depth = le32_to_cpu(ri->i_current_depth);
+	else if (S_ISREG(inode->i_mode))
+		fi->i_gc_failures[GC_FAILURE_PIN] =
+					le16_to_cpu(ri->i_gc_failures);
 	fi->i_xattr_nid = le32_to_cpu(ri->i_xattr_nid);
 	fi->i_flags = le32_to_cpu(ri->i_flags);
 	fi->flags = 0;
@@ -371,12 +355,7 @@
 	fi->i_extra_isize = f2fs_has_extra_attr(inode) ?
 					le16_to_cpu(ri->i_extra_isize) : 0;
 
-<<<<<<< HEAD
-	if (f2fs_sb_has_flexible_inline_xattr(sbi->sb)) {
-		f2fs_bug_on(sbi, !f2fs_has_extra_attr(inode));
-=======
 	if (f2fs_sb_has_flexible_inline_xattr(sbi)) {
->>>>>>> a0ccc147
 		fi->i_inline_xattr_size = le16_to_cpu(ri->i_inline_xattr_size);
 	} else if (f2fs_has_inline_xattr(inode) ||
 				f2fs_has_inline_dentry(inode)) {
@@ -420,10 +399,10 @@
 			set_inode_flag(inode, FI_FIRST_BLOCK_WRITTEN);
 	}
 
-	if (!need_inode_block_update(sbi, inode->i_ino))
+	if (!f2fs_need_inode_block_update(sbi, inode->i_ino))
 		fi->last_disk_size = inode->i_size;
 
-	if (fi->i_flags & FS_PROJINHERIT_FL)
+	if (fi->i_flags & F2FS_PROJINHERIT_FL)
 		set_inode_flag(inode, FI_PROJ_INHERIT);
 
 	if (f2fs_has_extra_attr(inode) && f2fs_sb_has_project_quota(sbi) &&
@@ -475,10 +454,10 @@
 make_now:
 	if (ino == F2FS_NODE_INO(sbi)) {
 		inode->i_mapping->a_ops = &f2fs_node_aops;
-		mapping_set_gfp_mask(inode->i_mapping, GFP_F2FS_ZERO);
+		mapping_set_gfp_mask(inode->i_mapping, GFP_NOFS);
 	} else if (ino == F2FS_META_INO(sbi)) {
 		inode->i_mapping->a_ops = &f2fs_meta_aops;
-		mapping_set_gfp_mask(inode->i_mapping, GFP_F2FS_ZERO);
+		mapping_set_gfp_mask(inode->i_mapping, GFP_NOFS);
 	} else if (S_ISREG(inode->i_mode)) {
 		inode->i_op = &f2fs_file_inode_operations;
 		inode->i_fop = &f2fs_file_operations;
@@ -529,7 +508,7 @@
 	return inode;
 }
 
-void update_inode(struct inode *inode, struct page *node_page)
+void f2fs_update_inode(struct inode *inode, struct page *node_page)
 {
 	struct f2fs_inode *ri;
 	struct extent_tree *et = F2FS_I(inode)->extent_tree;
@@ -564,7 +543,12 @@
 	ri->i_atime_nsec = cpu_to_le32(inode->i_atime.tv_nsec);
 	ri->i_ctime_nsec = cpu_to_le32(inode->i_ctime.tv_nsec);
 	ri->i_mtime_nsec = cpu_to_le32(inode->i_mtime.tv_nsec);
-	ri->i_current_depth = cpu_to_le32(F2FS_I(inode)->i_current_depth);
+	if (S_ISDIR(inode->i_mode))
+		ri->i_current_depth =
+			cpu_to_le32(F2FS_I(inode)->i_current_depth);
+	else if (S_ISREG(inode->i_mode))
+		ri->i_gc_failures =
+			cpu_to_le16(F2FS_I(inode)->i_gc_failures[GC_FAILURE_PIN]);
 	ri->i_xattr_nid = cpu_to_le32(F2FS_I(inode)->i_xattr_nid);
 	ri->i_flags = cpu_to_le32(F2FS_I(inode)->i_flags);
 	ri->i_pino = cpu_to_le32(F2FS_I(inode)->i_pino);
@@ -614,12 +598,12 @@
 #endif
 }
 
-void update_inode_page(struct inode *inode)
+void f2fs_update_inode_page(struct inode *inode)
 {
 	struct f2fs_sb_info *sbi = F2FS_I_SB(inode);
 	struct page *node_page;
 retry:
-	node_page = get_node_page(sbi, inode->i_ino);
+	node_page = f2fs_get_node_page(sbi, inode->i_ino);
 	if (IS_ERR(node_page)) {
 		int err = PTR_ERR(node_page);
 		if (err == -ENOMEM) {
@@ -630,7 +614,7 @@
 		}
 		return;
 	}
-	update_inode(inode, node_page);
+	f2fs_update_inode(inode, node_page);
 	f2fs_put_page(node_page, 1);
 }
 
@@ -652,7 +636,7 @@
 	 * We need to balance fs here to prevent from producing dirty node pages
 	 * during the urgent cleaning time when runing out of free sections.
 	 */
-	update_inode_page(inode);
+	f2fs_update_inode_page(inode);
 	if (wbc && wbc->nr_to_write)
 		f2fs_balance_fs(sbi, true);
 	return 0;
@@ -669,7 +653,7 @@
 
 	/* some remained atomic pages should discarded */
 	if (f2fs_is_atomic_file(inode))
-		drop_inmem_pages(inode);
+		f2fs_drop_inmem_pages(inode);
 
 	trace_f2fs_evict_inode(inode);
 	truncate_inode_pages_final(&inode->i_data);
@@ -679,7 +663,7 @@
 		goto out_clear;
 
 	f2fs_bug_on(sbi, get_dirty_pages(inode));
-	remove_dirty_inode(inode);
+	f2fs_remove_dirty_inode(inode);
 
 	f2fs_destroy_extent_tree(inode);
 
@@ -692,9 +676,9 @@
 		set_sbi_flag(sbi, SBI_QUOTA_NEED_REPAIR);
 	}
 
-	remove_ino_entry(sbi, inode->i_ino, APPEND_INO);
-	remove_ino_entry(sbi, inode->i_ino, UPDATE_INO);
-	remove_ino_entry(sbi, inode->i_ino, FLUSH_INO);
+	f2fs_remove_ino_entry(sbi, inode->i_ino, APPEND_INO);
+	f2fs_remove_ino_entry(sbi, inode->i_ino, UPDATE_INO);
+	f2fs_remove_ino_entry(sbi, inode->i_ino, FLUSH_INO);
 
 	sb_start_intwrite(inode->i_sb);
 	set_inode_flag(inode, FI_NO_ALLOC);
@@ -710,7 +694,7 @@
 
 	if (!err) {
 		f2fs_lock_op(sbi);
-		err = remove_inode_page(inode);
+		err = f2fs_remove_inode_page(inode);
 		f2fs_unlock_op(sbi);
 		if (err == -ENOENT)
 			err = 0;
@@ -722,16 +706,10 @@
 		goto retry;
 	}
 
-<<<<<<< HEAD
-	if (err)
-		update_inode_page(inode);
-	dquot_free_inode(inode);
-=======
 	if (err) {
 		f2fs_update_inode_page(inode);
 		set_sbi_flag(sbi, SBI_QUOTA_NEED_REPAIR);
 	}
->>>>>>> a0ccc147
 	sb_end_intwrite(inode->i_sb);
 no_delete:
 	dquot_drop(inode);
@@ -754,16 +732,19 @@
 		invalidate_mapping_pages(NODE_MAPPING(sbi), xnid, xnid);
 	if (inode->i_nlink) {
 		if (is_inode_flag_set(inode, FI_APPEND_WRITE))
-			add_ino_entry(sbi, inode->i_ino, APPEND_INO);
+			f2fs_add_ino_entry(sbi, inode->i_ino, APPEND_INO);
 		if (is_inode_flag_set(inode, FI_UPDATE_WRITE))
-			add_ino_entry(sbi, inode->i_ino, UPDATE_INO);
+			f2fs_add_ino_entry(sbi, inode->i_ino, UPDATE_INO);
 	}
 	if (is_inode_flag_set(inode, FI_FREE_NID)) {
-		alloc_nid_failed(sbi, inode->i_ino);
+		f2fs_alloc_nid_failed(sbi, inode->i_ino);
 		clear_inode_flag(inode, FI_FREE_NID);
 	} else {
-		f2fs_bug_on(sbi, err &&
-			!exist_written_data(sbi, inode->i_ino, ORPHAN_INO));
+		/*
+		 * If xattr nid is corrupted, we can reach out error condition,
+		 * err & !f2fs_exist_written_data(sbi, inode->i_ino, ORPHAN_INO)).
+		 * In that case, f2fs_check_nid_range() is enough to give a clue.
+		 */
 	}
 out_clear:
 	fscrypt_put_encryption_info(inode);
@@ -771,7 +752,7 @@
 }
 
 /* caller should call f2fs_lock_op() */
-void handle_failed_inode(struct inode *inode)
+void f2fs_handle_failed_inode(struct inode *inode)
 {
 	struct f2fs_sb_info *sbi = F2FS_I_SB(inode);
 	struct node_info ni;
@@ -787,7 +768,7 @@
 	 * we must call this to avoid inode being remained as dirty, resulting
 	 * in a panic when flushing dirty inodes in gdirty_list.
 	 */
-	update_inode_page(inode);
+	f2fs_update_inode_page(inode);
 	f2fs_inode_synced(inode);
 
 	/* don't make bad inode, since it becomes a regular file. */
@@ -798,12 +779,6 @@
 	 * so we can prevent losing this orphan when encoutering checkpoint
 	 * and following suddenly power-off.
 	 */
-<<<<<<< HEAD
-	get_node_info(sbi, inode->i_ino, &ni);
-
-	if (ni.blk_addr != NULL_ADDR) {
-		int err = acquire_orphan_inode(sbi);
-=======
 	err = f2fs_get_node_info(sbi, inode->i_ino, &ni);
 	if (err) {
 		set_sbi_flag(sbi, SBI_NEED_FSCK);
@@ -814,15 +789,14 @@
 
 	if (ni.blk_addr != NULL_ADDR) {
 		err = f2fs_acquire_orphan_inode(sbi);
->>>>>>> a0ccc147
 		if (err) {
 			set_sbi_flag(sbi, SBI_NEED_FSCK);
 			f2fs_msg(sbi->sb, KERN_WARNING,
 				"Too many orphan inodes, run fsck to fix.");
 		} else {
-			add_orphan_inode(inode);
+			f2fs_add_orphan_inode(inode);
 		}
-		alloc_nid_done(sbi, inode->i_ino);
+		f2fs_alloc_nid_done(sbi, inode->i_ino);
 	} else {
 		set_inode_flag(inode, FI_FREE_NID);
 	}
