/*
 * fs/f2fs/dir.c
 *
 * Copyright (c) 2012 Samsung Electronics Co., Ltd.
 *             http://www.samsung.com/
 *
 * This program is free software; you can redistribute it and/or modify
 * it under the terms of the GNU General Public License version 2 as
 * published by the Free Software Foundation.
 */
#include <linux/fs.h>
#include <linux/f2fs_fs.h>
#include <linux/sched.h>
#include "f2fs.h"
#include "node.h"
#include "acl.h"
#include "xattr.h"
#include <trace/events/f2fs.h>

static unsigned long dir_blocks(struct inode *inode)
{
	return ((unsigned long long) (i_size_read(inode) + PAGE_SIZE - 1))
							>> PAGE_SHIFT;
}

static unsigned int dir_buckets(unsigned int level, int dir_level)
{
	if (level + dir_level < MAX_DIR_HASH_DEPTH / 2)
		return 1 << (level + dir_level);
	else
		return MAX_DIR_BUCKETS;
}

static unsigned int bucket_blocks(unsigned int level)
{
	if (level < MAX_DIR_HASH_DEPTH / 2)
		return 2;
	else
		return 4;
}

static unsigned char f2fs_filetype_table[F2FS_FT_MAX] = {
	[F2FS_FT_UNKNOWN]	= DT_UNKNOWN,
	[F2FS_FT_REG_FILE]	= DT_REG,
	[F2FS_FT_DIR]		= DT_DIR,
	[F2FS_FT_CHRDEV]	= DT_CHR,
	[F2FS_FT_BLKDEV]	= DT_BLK,
	[F2FS_FT_FIFO]		= DT_FIFO,
	[F2FS_FT_SOCK]		= DT_SOCK,
	[F2FS_FT_SYMLINK]	= DT_LNK,
};

static unsigned char f2fs_type_by_mode[S_IFMT >> S_SHIFT] = {
	[S_IFREG >> S_SHIFT]	= F2FS_FT_REG_FILE,
	[S_IFDIR >> S_SHIFT]	= F2FS_FT_DIR,
	[S_IFCHR >> S_SHIFT]	= F2FS_FT_CHRDEV,
	[S_IFBLK >> S_SHIFT]	= F2FS_FT_BLKDEV,
	[S_IFIFO >> S_SHIFT]	= F2FS_FT_FIFO,
	[S_IFSOCK >> S_SHIFT]	= F2FS_FT_SOCK,
	[S_IFLNK >> S_SHIFT]	= F2FS_FT_SYMLINK,
};

void set_de_type(struct f2fs_dir_entry *de, umode_t mode)
{
	de->file_type = f2fs_type_by_mode[(mode & S_IFMT) >> S_SHIFT];
}

unsigned char get_de_type(struct f2fs_dir_entry *de)
{
	if (de->file_type < F2FS_FT_MAX)
		return f2fs_filetype_table[de->file_type];
	return DT_UNKNOWN;
}

static unsigned long dir_block_index(unsigned int level,
				int dir_level, unsigned int idx)
{
	unsigned long i;
	unsigned long bidx = 0;

	for (i = 0; i < level; i++)
		bidx += dir_buckets(i, dir_level) * bucket_blocks(i);
	bidx += idx * bucket_blocks(level);
	return bidx;
}

static struct f2fs_dir_entry *find_in_block(struct page *dentry_page,
				struct fscrypt_name *fname,
				f2fs_hash_t namehash,
				int *max_slots,
				struct page **res_page)
{
	struct f2fs_dentry_block *dentry_blk;
	struct f2fs_dir_entry *de;
	struct f2fs_dentry_ptr d;

	dentry_blk = (struct f2fs_dentry_block *)page_address(dentry_page);

	make_dentry_ptr(NULL, &d, (void *)dentry_blk, 1);
	de = find_target_dentry(fname, namehash, max_slots, &d);
	if (de)
		*res_page = dentry_page;

	return de;
}

struct f2fs_dir_entry *find_target_dentry(struct fscrypt_name *fname,
			f2fs_hash_t namehash, int *max_slots,
			struct f2fs_dentry_ptr *d)
{
	struct f2fs_dir_entry *de;
	unsigned long bit_pos = 0;
	int max_len = 0;
	struct fscrypt_str de_name = FSTR_INIT(NULL, 0);
	struct fscrypt_str *name = &fname->disk_name;

	if (max_slots)
		*max_slots = 0;
	while (bit_pos < d->max) {
		if (!test_bit_le(bit_pos, d->bitmap)) {
			bit_pos++;
			max_len++;
			continue;
		}

		de = &d->dentry[bit_pos];

		if (unlikely(!de->name_len)) {
			bit_pos++;
			continue;
		}

		if (de->hash_code != namehash)
			goto not_match;

		de_name.name = d->filename[bit_pos];
		de_name.len = le16_to_cpu(de->name_len);

#ifdef CONFIG_F2FS_FS_ENCRYPTION
		if (unlikely(!name->name)) {
			if (fname->usr_fname->name[0] == '_') {
				if (de_name.len > 32 &&
					!memcmp(de_name.name + ((de_name.len - 17) & ~15),
						fname->crypto_buf.name + 8, 16))
					goto found;
				goto not_match;
			}
			name->name = fname->crypto_buf.name;
			name->len = fname->crypto_buf.len;
		}
#endif
		if (de_name.len == name->len &&
				!memcmp(de_name.name, name->name, name->len))
			goto found;
not_match:
		if (max_slots && max_len > *max_slots)
			*max_slots = max_len;
		max_len = 0;

		bit_pos += GET_DENTRY_SLOTS(le16_to_cpu(de->name_len));
	}

	de = NULL;
found:
	if (max_slots && max_len > *max_slots)
		*max_slots = max_len;
	return de;
}

static struct f2fs_dir_entry *find_in_level(struct inode *dir,
					unsigned int level,
					struct fscrypt_name *fname,
					struct page **res_page)
{
	struct qstr name = FSTR_TO_QSTR(&fname->disk_name);
	int s = GET_DENTRY_SLOTS(name.len);
	unsigned int nbucket, nblock;
	unsigned int bidx, end_block;
	struct page *dentry_page;
	struct f2fs_dir_entry *de = NULL;
	bool room = false;
	int max_slots;
	f2fs_hash_t namehash = f2fs_dentry_hash(&name, fname);

	nbucket = dir_buckets(level, F2FS_I(dir)->i_dir_level);
	nblock = bucket_blocks(level);

	bidx = dir_block_index(level, F2FS_I(dir)->i_dir_level,
					le32_to_cpu(namehash) % nbucket);
	end_block = bidx + nblock;

	for (; bidx < end_block; bidx++) {
		/* no need to allocate new dentry pages to all the indices */
		dentry_page = find_data_page(dir, bidx);
		if (IS_ERR(dentry_page)) {
			if (PTR_ERR(dentry_page) == -ENOENT) {
				room = true;
				continue;
			} else {
				*res_page = dentry_page;
				break;
			}
		}

		de = find_in_block(dentry_page, fname, namehash, &max_slots,
								res_page);
		if (de)
			break;

		if (max_slots >= s)
			room = true;
		f2fs_put_page(dentry_page, 0);
	}

	/* This is to increase the speed of f2fs_create */
	if (!de && room) {
		F2FS_I(dir)->task = current;
		if (F2FS_I(dir)->chash != namehash) {
			F2FS_I(dir)->chash = namehash;
			F2FS_I(dir)->clevel = level;
		}
	}

	return de;
}

struct f2fs_dir_entry *__f2fs_find_entry(struct inode *dir,
			struct fscrypt_name *fname, struct page **res_page)
{
	unsigned long npages = dir_blocks(dir);
	struct f2fs_dir_entry *de = NULL;
	unsigned int max_depth;
	unsigned int level;

	if (f2fs_has_inline_dentry(dir)) {
		*res_page = NULL;
		de = find_in_inline_dir(dir, fname, res_page);
		goto out;
	}

	if (npages == 0) {
		*res_page = NULL;
		goto out;
	}

	max_depth = F2FS_I(dir)->i_current_depth;
	if (unlikely(max_depth > MAX_DIR_HASH_DEPTH)) {
		f2fs_msg(F2FS_I_SB(dir)->sb, KERN_WARNING,
				"Corrupted max_depth of %lu: %u",
				dir->i_ino, max_depth);
		max_depth = MAX_DIR_HASH_DEPTH;
		f2fs_i_depth_write(dir, max_depth);
	}

	for (level = 0; level < max_depth; level++) {
		*res_page = NULL;
		de = find_in_level(dir, level, fname, res_page);
		if (de || IS_ERR(*res_page))
			break;
	}
out:
	return de;
}

/*
 * Find an entry in the specified directory with the wanted name.
 * It returns the page where the entry was found (as a parameter - res_page),
 * and the entry itself. Page is returned mapped and unlocked.
 * Entry is guaranteed to be valid.
 */
struct f2fs_dir_entry *f2fs_find_entry(struct inode *dir,
			const struct qstr *child, struct page **res_page)
{
	struct f2fs_dir_entry *de = NULL;
	struct fscrypt_name fname;
	int err;

	err = fscrypt_setup_filename(dir, child, 1, &fname);
	if (err) {
		*res_page = ERR_PTR(err);
		return NULL;
	}

	de = __f2fs_find_entry(dir, &fname, res_page);

	fscrypt_free_filename(&fname);
	return de;
}

struct f2fs_dir_entry *f2fs_parent_dir(struct inode *dir, struct page **p)
{
	struct qstr dotdot = QSTR_INIT("..", 2);

	return f2fs_find_entry(dir, &dotdot, p);
}

ino_t f2fs_inode_by_name(struct inode *dir, const struct qstr *qstr,
							struct page **page)
{
	ino_t res = 0;
	struct f2fs_dir_entry *de;

	de = f2fs_find_entry(dir, qstr, page);
	if (de) {
		res = le32_to_cpu(de->ino);
		f2fs_put_page(*page, 0);
	}

	return res;
}

void f2fs_set_link(struct inode *dir, struct f2fs_dir_entry *de,
		struct page *page, struct inode *inode)
{
	enum page_type type = f2fs_has_inline_dentry(dir) ? NODE : DATA;
	lock_page(page);
	f2fs_wait_on_page_writeback(page, type, true);
	de->ino = cpu_to_le32(inode->i_ino);
	set_de_type(de, inode->i_mode);
	set_page_dirty(page);

	dir->i_mtime = dir->i_ctime = current_time(dir);
	f2fs_mark_inode_dirty_sync(dir);
	f2fs_put_page(page, 1);
}

static void init_dent_inode(const struct qstr *name, struct page *ipage)
{
	struct f2fs_inode *ri;

	f2fs_wait_on_page_writeback(ipage, NODE, true);

	/* copy name info. to this inode page */
	ri = F2FS_INODE(ipage);
	ri->i_namelen = cpu_to_le32(name->len);
	memcpy(ri->i_name, name->name, name->len);
	set_page_dirty(ipage);
}

int update_dent_inode(struct inode *inode, struct inode *to,
					const struct qstr *name)
{
	struct page *page;

	if (file_enc_name(to))
		return 0;

	page = get_node_page(F2FS_I_SB(inode), inode->i_ino);
	if (IS_ERR(page))
		return PTR_ERR(page);

	init_dent_inode(name, page);
	f2fs_put_page(page, 1);

	return 0;
}

void do_make_empty_dir(struct inode *inode, struct inode *parent,
					struct f2fs_dentry_ptr *d)
{
	struct qstr dot = QSTR_INIT(".", 1);
	struct qstr dotdot = QSTR_INIT("..", 2);

	/* update dirent of "." */
	f2fs_update_dentry(inode->i_ino, inode->i_mode, d, &dot, 0, 0);

	/* update dirent of ".." */
	f2fs_update_dentry(parent->i_ino, parent->i_mode, d, &dotdot, 0, 1);
}

static int make_empty_dir(struct inode *inode,
		struct inode *parent, struct page *page)
{
	struct page *dentry_page;
	struct f2fs_dentry_block *dentry_blk;
	struct f2fs_dentry_ptr d;

	if (f2fs_has_inline_dentry(inode))
		return make_empty_inline_dir(inode, parent, page);

	dentry_page = get_new_data_page(inode, page, 0, true);
	if (IS_ERR(dentry_page))
		return PTR_ERR(dentry_page);

	dentry_blk = page_address(dentry_page);

	make_dentry_ptr(NULL, &d, (void *)dentry_blk, 1);
	do_make_empty_dir(inode, parent, &d);

	set_page_dirty(dentry_page);
	f2fs_put_page(dentry_page, 1);
	return 0;
}

struct page *init_inode_metadata(struct inode *inode, struct inode *dir,
			const struct qstr *new_name, const struct qstr *orig_name,
			struct page *dpage)
{
	struct page *page;
	int dummy_encrypt = DUMMY_ENCRYPTION_ENABLED(F2FS_I_SB(dir));
	int err;

	if (is_inode_flag_set(inode, FI_NEW_INODE)) {
		page = new_inode_page(inode);
		if (IS_ERR(page))
			return page;

		if (S_ISDIR(inode->i_mode)) {
			/* in order to handle error case */
			get_page(page);
			err = make_empty_dir(inode, dir, page);
			if (err) {
				lock_page(page);
				goto put_error;
			}
			put_page(page);
		}

		err = f2fs_init_acl(inode, dir, page, dpage);
		if (err)
			goto put_error;

		err = f2fs_init_security(inode, dir, orig_name, page);
		if (err)
			goto put_error;

		if ((f2fs_encrypted_inode(dir) || dummy_encrypt) &&
					f2fs_may_encrypt(inode)) {
			err = fscrypt_inherit_context(dir, inode, page, false);
			if (err)
				goto put_error;
		}
	} else {
		page = get_node_page(F2FS_I_SB(dir), inode->i_ino);
		if (IS_ERR(page))
			return page;
	}

	if (new_name)
		init_dent_inode(new_name, page);

	/*
	 * This file should be checkpointed during fsync.
	 * We lost i_pino from now on.
	 */
	if (is_inode_flag_set(inode, FI_INC_LINK)) {
		file_lost_pino(inode);
		/*
		 * If link the tmpfile to alias through linkat path,
		 * we should remove this inode from orphan list.
		 */
		if (inode->i_nlink == 0)
			remove_orphan_inode(F2FS_I_SB(dir), inode->i_ino);
		f2fs_i_links_write(inode, true);
	}
	return page;

put_error:
	clear_nlink(inode);
	update_inode(inode, page);
	f2fs_put_page(page, 1);
	return ERR_PTR(err);
}

void update_parent_metadata(struct inode *dir, struct inode *inode,
						unsigned int current_depth)
{
	if (inode && is_inode_flag_set(inode, FI_NEW_INODE)) {
		if (S_ISDIR(inode->i_mode))
			f2fs_i_links_write(dir, true);
		clear_inode_flag(inode, FI_NEW_INODE);
	}
	dir->i_mtime = dir->i_ctime = current_time(dir);
	f2fs_mark_inode_dirty_sync(dir);

	if (F2FS_I(dir)->i_current_depth != current_depth)
		f2fs_i_depth_write(dir, current_depth);

	if (inode && is_inode_flag_set(inode, FI_INC_LINK))
		clear_inode_flag(inode, FI_INC_LINK);
}

int room_for_filename(const void *bitmap, int slots, int max_slots)
{
	int bit_start = 0;
	int zero_start, zero_end;
next:
	zero_start = find_next_zero_bit_le(bitmap, max_slots, bit_start);
	if (zero_start >= max_slots)
		return max_slots;

	zero_end = find_next_bit_le(bitmap, max_slots, zero_start);
	if (zero_end - zero_start >= slots)
		return zero_start;

	bit_start = zero_end + 1;

	if (zero_end + 1 >= max_slots)
		return max_slots;
	goto next;
}

void f2fs_update_dentry(nid_t ino, umode_t mode, struct f2fs_dentry_ptr *d,
				const struct qstr *name, f2fs_hash_t name_hash,
				unsigned int bit_pos)
{
	struct f2fs_dir_entry *de;
	int slots = GET_DENTRY_SLOTS(name->len);
	int i;

	de = &d->dentry[bit_pos];
	de->hash_code = name_hash;
	de->name_len = cpu_to_le16(name->len);
	memcpy(d->filename[bit_pos], name->name, name->len);
	de->ino = cpu_to_le32(ino);
	set_de_type(de, mode);
	for (i = 0; i < slots; i++) {
		__set_bit_le(bit_pos + i, (void *)d->bitmap);
		/* avoid wrong garbage data for readdir */
		if (i)
			(de + i)->name_len = 0;
	}
}

int f2fs_add_regular_entry(struct inode *dir, const struct qstr *new_name,
				const struct qstr *orig_name,
				struct inode *inode, nid_t ino, umode_t mode)
{
	unsigned int bit_pos;
	unsigned int level;
	unsigned int current_depth;
	unsigned long bidx, block;
	f2fs_hash_t dentry_hash;
	unsigned int nbucket, nblock;
	struct page *dentry_page = NULL;
	struct f2fs_dentry_block *dentry_blk = NULL;
	struct f2fs_dentry_ptr d;
	struct page *page = NULL;
	int slots, err = 0;

	level = 0;
	slots = GET_DENTRY_SLOTS(new_name->len);
	dentry_hash = f2fs_dentry_hash(new_name, NULL);

	current_depth = F2FS_I(dir)->i_current_depth;
	if (F2FS_I(dir)->chash == dentry_hash) {
		level = F2FS_I(dir)->clevel;
		F2FS_I(dir)->chash = 0;
	}

start:
#ifdef CONFIG_F2FS_FAULT_INJECTION
	if (time_to_inject(F2FS_I_SB(dir), FAULT_DIR_DEPTH))
		return -ENOSPC;
#endif
	if (unlikely(current_depth == MAX_DIR_HASH_DEPTH))
		return -ENOSPC;

	/* Increase the depth, if required */
	if (level == current_depth)
		++current_depth;

	nbucket = dir_buckets(level, F2FS_I(dir)->i_dir_level);
	nblock = bucket_blocks(level);

	bidx = dir_block_index(level, F2FS_I(dir)->i_dir_level,
				(le32_to_cpu(dentry_hash) % nbucket));

	for (block = bidx; block <= (bidx + nblock - 1); block++) {
		dentry_page = get_new_data_page(dir, NULL, block, true);
		if (IS_ERR(dentry_page))
			return PTR_ERR(dentry_page);

		dentry_blk = page_address(dentry_page);
		bit_pos = room_for_filename(&dentry_blk->dentry_bitmap,
						slots, NR_DENTRY_IN_BLOCK);
		if (bit_pos < NR_DENTRY_IN_BLOCK)
			goto add_dentry;

		f2fs_put_page(dentry_page, 1);
	}

	/* Move to next level to find the empty slot for new dentry */
	++level;
	goto start;
add_dentry:
	f2fs_wait_on_page_writeback(dentry_page, DATA, true);

	if (inode) {
		down_write(&F2FS_I(inode)->i_sem);
		page = init_inode_metadata(inode, dir, new_name,
						orig_name, NULL);
		if (IS_ERR(page)) {
			err = PTR_ERR(page);
			goto fail;
		}
		if (f2fs_encrypted_inode(dir))
			file_set_enc_name(inode);
	}

	make_dentry_ptr(NULL, &d, (void *)dentry_blk, 1);
	f2fs_update_dentry(ino, mode, &d, new_name, dentry_hash, bit_pos);

	set_page_dirty(dentry_page);

	if (inode) {
		f2fs_i_pino_write(inode, dir->i_ino);
		f2fs_put_page(page, 1);
	}

	update_parent_metadata(dir, inode, current_depth);
fail:
	if (inode)
		up_write(&F2FS_I(inode)->i_sem);

	f2fs_put_page(dentry_page, 1);

	return err;
}

int __f2fs_do_add_link(struct inode *dir, struct fscrypt_name *fname,
				struct inode *inode, nid_t ino, umode_t mode)
{
	struct qstr new_name;
	int err = -EAGAIN;

	new_name.name = fname_name(fname);
	new_name.len = fname_len(fname);

	if (f2fs_has_inline_dentry(dir))
		err = f2fs_add_inline_entry(dir, &new_name, fname->usr_fname,
							inode, ino, mode);
	if (err == -EAGAIN)
		err = f2fs_add_regular_entry(dir, &new_name, fname->usr_fname,
							inode, ino, mode);

	f2fs_update_time(F2FS_I_SB(dir), REQ_TIME);
	return err;
}

/*
 * Caller should grab and release a rwsem by calling f2fs_lock_op() and
 * f2fs_unlock_op().
 */
int __f2fs_add_link(struct inode *dir, const struct qstr *name,
				struct inode *inode, nid_t ino, umode_t mode)
{
	struct fscrypt_name fname;
	struct page *page = NULL;
	struct f2fs_dir_entry *de = NULL;
	int err;

	err = fscrypt_setup_filename(dir, name, 0, &fname);
	if (err)
		return err;

	/*
	 * An immature stakable filesystem shows a race condition between lookup
	 * and create. If we have same task when doing lookup and create, it's
	 * definitely fine as expected by VFS normally. Otherwise, let's just
	 * verify on-disk dentry one more time, which guarantees filesystem
	 * consistency more.
	 */
	if (current != F2FS_I(dir)->task) {
		de = __f2fs_find_entry(dir, &fname, &page);
		F2FS_I(dir)->task = NULL;
	}
	if (de) {
		f2fs_put_page(page, 0);
		err = -EEXIST;
	} else if (IS_ERR(page)) {
		err = PTR_ERR(page);
	} else {
		err = __f2fs_do_add_link(dir, &fname, inode, ino, mode);
	}
	fscrypt_free_filename(&fname);
	return err;
}

int f2fs_do_tmpfile(struct inode *inode, struct inode *dir)
{
	struct page *page;
	int err = 0;

	down_write(&F2FS_I(inode)->i_sem);
	page = init_inode_metadata(inode, dir, NULL, NULL, NULL);
	if (IS_ERR(page)) {
		err = PTR_ERR(page);
		goto fail;
	}
	f2fs_put_page(page, 1);

	clear_inode_flag(inode, FI_NEW_INODE);
fail:
	up_write(&F2FS_I(inode)->i_sem);
	f2fs_update_time(F2FS_I_SB(inode), REQ_TIME);
	return err;
}

void f2fs_drop_nlink(struct inode *dir, struct inode *inode)
{
	struct f2fs_sb_info *sbi = F2FS_I_SB(dir);

	down_write(&F2FS_I(inode)->i_sem);

	if (S_ISDIR(inode->i_mode))
		f2fs_i_links_write(dir, false);
	inode->i_ctime = current_time(inode);

	f2fs_i_links_write(inode, false);
	if (S_ISDIR(inode->i_mode)) {
		f2fs_i_links_write(inode, false);
		f2fs_i_size_write(inode, 0);
	}
	up_write(&F2FS_I(inode)->i_sem);

	if (inode->i_nlink == 0)
		add_orphan_inode(inode);
	else
		release_orphan_inode(sbi);
}

/*
 * It only removes the dentry from the dentry page, corresponding name
 * entry in name page does not need to be touched during deletion.
 */
void f2fs_delete_entry(struct f2fs_dir_entry *dentry, struct page *page,
					struct inode *dir, struct inode *inode)
{
	struct	f2fs_dentry_block *dentry_blk;
	unsigned int bit_pos;
	int slots = GET_DENTRY_SLOTS(le16_to_cpu(dentry->name_len));
	int i;

	f2fs_update_time(F2FS_I_SB(dir), REQ_TIME);

	if (F2FS_OPTION(F2FS_I_SB(dir)).fsync_mode == FSYNC_MODE_STRICT)
		add_ino_entry(F2FS_I_SB(dir), dir->i_ino, TRANS_DIR_INO);

	if (f2fs_has_inline_dentry(dir))
		return f2fs_delete_inline_entry(dentry, page, dir, inode);

	lock_page(page);
	f2fs_wait_on_page_writeback(page, DATA, true);

	dentry_blk = page_address(page);
	bit_pos = dentry - dentry_blk->dentry;
	for (i = 0; i < slots; i++)
		clear_bit_le(bit_pos + i, &dentry_blk->dentry_bitmap);

	/* Let's check and deallocate this dentry page */
	bit_pos = find_next_bit_le(&dentry_blk->dentry_bitmap,
			NR_DENTRY_IN_BLOCK,
			0);
	set_page_dirty(page);

	dir->i_ctime = dir->i_mtime = current_time(dir);
	f2fs_mark_inode_dirty_sync(dir);

	if (inode)
		f2fs_drop_nlink(dir, inode);

	if (bit_pos == NR_DENTRY_IN_BLOCK &&
			!truncate_hole(dir, page->index, page->index + 1)) {
		clear_page_dirty_for_io(page);
		ClearPagePrivate(page);
		ClearPageUptodate(page);
		inode_dec_dirty_pages(dir);
	}
	f2fs_put_page(page, 1);
}

bool f2fs_empty_dir(struct inode *dir)
{
	unsigned long bidx;
	struct page *dentry_page;
	unsigned int bit_pos;
	struct f2fs_dentry_block *dentry_blk;
	unsigned long nblock = dir_blocks(dir);

	if (f2fs_has_inline_dentry(dir))
		return f2fs_empty_inline_dir(dir);

	for (bidx = 0; bidx < nblock; bidx++) {
		dentry_page = get_lock_data_page(dir, bidx, false);
		if (IS_ERR(dentry_page)) {
			if (PTR_ERR(dentry_page) == -ENOENT)
				continue;
			else
				return false;
		}

		dentry_blk = page_address(dentry_page);
		if (bidx == 0)
			bit_pos = 2;
		else
			bit_pos = 0;
		bit_pos = find_next_bit_le(&dentry_blk->dentry_bitmap,
						NR_DENTRY_IN_BLOCK,
						bit_pos);

		f2fs_put_page(dentry_page, 1);

		if (bit_pos < NR_DENTRY_IN_BLOCK)
			return false;
	}
	return true;
}

bool f2fs_fill_dentries(struct dir_context *ctx, struct f2fs_dentry_ptr *d,
			unsigned int start_pos, struct fscrypt_str *fstr)
{
	unsigned char d_type = DT_UNKNOWN;
	unsigned int bit_pos;
	struct f2fs_dir_entry *de = NULL;
	struct fscrypt_str de_name = FSTR_INIT(NULL, 0);
	struct f2fs_sb_info *sbi = F2FS_I_SB(d->inode);

	bit_pos = ((unsigned long)ctx->pos % d->max);

	while (bit_pos < d->max) {
		bit_pos = find_next_bit_le(d->bitmap, d->max, bit_pos);
		if (bit_pos >= d->max)
			break;

		de = &d->dentry[bit_pos];
		if (de->name_len == 0) {
			bit_pos++;
			ctx->pos = start_pos + bit_pos;
			continue;
		}

		d_type = get_de_type(de);

		de_name.name = d->filename[bit_pos];
		de_name.len = le16_to_cpu(de->name_len);

		if (f2fs_encrypted_inode(d->inode)) {
			int save_len = fstr->len;
			int err;

			err = fscrypt_fname_disk_to_usr(d->inode,
						(u32)de->hash_code, 0,
						&de_name, fstr);
			if (err)
				return true;

			de_name = *fstr;
			fstr->len = save_len;
		}

		if (!dir_emit(ctx, de_name.name, de_name.len,
					le32_to_cpu(de->ino), d_type))
			return true;

		if (sbi->readdir_ra == 1)
			ra_node_page(sbi, le32_to_cpu(de->ino));

		bit_pos += GET_DENTRY_SLOTS(le16_to_cpu(de->name_len));
		ctx->pos = start_pos + bit_pos;
	}
	return false;
}

static int f2fs_readdir(struct file *file, struct dir_context *ctx)
{
	struct inode *inode = file_inode(file);
	unsigned long npages = dir_blocks(inode);
	struct f2fs_dentry_block *dentry_blk = NULL;
	struct page *dentry_page = NULL;
	struct file_ra_state *ra = &file->f_ra;
	loff_t start_pos = ctx->pos;
	unsigned int n = ((unsigned long)ctx->pos / NR_DENTRY_IN_BLOCK);
	struct f2fs_dentry_ptr d;
	struct fscrypt_str fstr = FSTR_INIT(NULL, 0);
	int err = 0;

	if (f2fs_encrypted_inode(inode)) {
		err = fscrypt_get_encryption_info(inode);
		if (err && err != -ENOKEY)
			goto out;

		err = fscrypt_fname_alloc_buffer(inode, F2FS_NAME_LEN, &fstr);
		if (err < 0)
			goto out;
	}

	if (f2fs_has_inline_dentry(inode)) {
		err = f2fs_read_inline_dir(file, ctx, &fstr);
		goto out_free;
	}

	for (; n < npages; n++, ctx->pos = n * NR_DENTRY_IN_BLOCK) {

		/* allow readdir() to be interrupted */
		if (fatal_signal_pending(current)) {
			err = -ERESTARTSYS;
			goto out_free;
		}
		cond_resched();

		/* readahead for multi pages of dir */
		if (npages - n > 1 && !ra_has_index(ra, n))
			page_cache_sync_readahead(inode->i_mapping, ra, file, n,
				min(npages - n, (pgoff_t)MAX_DIR_RA_PAGES));

		dentry_page = get_lock_data_page(inode, n, false);
		if (IS_ERR(dentry_page)) {
			err = PTR_ERR(dentry_page);
			if (err == -ENOENT)
				continue;
<<<<<<< HEAD
			else
				goto out;
=======
			} else {
				goto out_free;
			}
>>>>>>> c1fac76c
		}

		dentry_blk = page_address(dentry_page);

		make_dentry_ptr(inode, &d, (void *)dentry_blk, 1);

<<<<<<< HEAD
		if (f2fs_fill_dentries(ctx, &d, n * NR_DENTRY_IN_BLOCK, &fstr)) {
			kunmap(dentry_page);
=======
		err = f2fs_fill_dentries(ctx, &d,
				n * NR_DENTRY_IN_BLOCK, &fstr);
		if (err) {
>>>>>>> c1fac76c
			f2fs_put_page(dentry_page, 1);
			break;
		}

		f2fs_put_page(dentry_page, 1);
	}
<<<<<<< HEAD
	err = 0;
out:
	fscrypt_fname_free_buffer(&fstr);
	return err;
=======
out_free:
	fscrypt_fname_free_buffer(&fstr);
out:
	trace_f2fs_readdir(inode, start_pos, ctx->pos, err);
	return err < 0 ? err : 0;
>>>>>>> c1fac76c
}

static int f2fs_dir_open(struct inode *inode, struct file *filp)
{
	if (f2fs_encrypted_inode(inode))
		return fscrypt_get_encryption_info(inode) ? -EACCES : 0;
	return 0;
}

const struct file_operations f2fs_dir_operations = {
	.llseek		= generic_file_llseek,
	.read		= generic_read_dir,
	.iterate_shared	= f2fs_readdir,
	.fsync		= f2fs_sync_file,
	.open		= f2fs_dir_open,
	.unlocked_ioctl	= f2fs_ioctl,
#ifdef CONFIG_COMPAT
	.compat_ioctl   = f2fs_compat_ioctl,
#endif
};<|MERGE_RESOLUTION|>--- conflicted
+++ resolved
@@ -96,7 +96,7 @@
 
 	dentry_blk = (struct f2fs_dentry_block *)page_address(dentry_page);
 
-	make_dentry_ptr(NULL, &d, (void *)dentry_blk, 1);
+	make_dentry_ptr_block(NULL, &d, dentry_blk);
 	de = find_target_dentry(fname, namehash, max_slots, &d);
 	if (de)
 		*res_page = dentry_page;
@@ -111,8 +111,6 @@
 	struct f2fs_dir_entry *de;
 	unsigned long bit_pos = 0;
 	int max_len = 0;
-	struct fscrypt_str de_name = FSTR_INIT(NULL, 0);
-	struct fscrypt_str *name = &fname->disk_name;
 
 	if (max_slots)
 		*max_slots = 0;
@@ -130,29 +128,11 @@
 			continue;
 		}
 
-		if (de->hash_code != namehash)
-			goto not_match;
-
-		de_name.name = d->filename[bit_pos];
-		de_name.len = le16_to_cpu(de->name_len);
-
-#ifdef CONFIG_F2FS_FS_ENCRYPTION
-		if (unlikely(!name->name)) {
-			if (fname->usr_fname->name[0] == '_') {
-				if (de_name.len > 32 &&
-					!memcmp(de_name.name + ((de_name.len - 17) & ~15),
-						fname->crypto_buf.name + 8, 16))
-					goto found;
-				goto not_match;
-			}
-			name->name = fname->crypto_buf.name;
-			name->len = fname->crypto_buf.len;
-		}
-#endif
-		if (de_name.len == name->len &&
-				!memcmp(de_name.name, name->name, name->len))
+		if (de->hash_code == namehash &&
+		    fscrypt_match_name(fname, d->filename[bit_pos],
+				       le16_to_cpu(de->name_len)))
 			goto found;
-not_match:
+
 		if (max_slots && max_len > *max_slots)
 			*max_slots = max_len;
 		max_len = 0;
@@ -212,13 +192,9 @@
 		f2fs_put_page(dentry_page, 0);
 	}
 
-	/* This is to increase the speed of f2fs_create */
-	if (!de && room) {
-		F2FS_I(dir)->task = current;
-		if (F2FS_I(dir)->chash != namehash) {
-			F2FS_I(dir)->chash = namehash;
-			F2FS_I(dir)->clevel = level;
-		}
+	if (!de && room && F2FS_I(dir)->chash != namehash) {
+		F2FS_I(dir)->chash = namehash;
+		F2FS_I(dir)->clevel = level;
 	}
 
 	return de;
@@ -259,6 +235,9 @@
 			break;
 	}
 out:
+	/* This is to increase the speed of f2fs_create */
+	if (!de)
+		F2FS_I(dir)->task = current;
 	return de;
 }
 
@@ -277,7 +256,10 @@
 
 	err = fscrypt_setup_filename(dir, child, 1, &fname);
 	if (err) {
-		*res_page = ERR_PTR(err);
+		if (err == -ENOENT)
+			*res_page = NULL;
+		else
+			*res_page = ERR_PTR(err);
 		return NULL;
 	}
 
@@ -320,7 +302,7 @@
 	set_page_dirty(page);
 
 	dir->i_mtime = dir->i_ctime = current_time(dir);
-	f2fs_mark_inode_dirty_sync(dir);
+	f2fs_mark_inode_dirty_sync(dir, false);
 	f2fs_put_page(page, 1);
 }
 
@@ -337,24 +319,6 @@
 	set_page_dirty(ipage);
 }
 
-int update_dent_inode(struct inode *inode, struct inode *to,
-					const struct qstr *name)
-{
-	struct page *page;
-
-	if (file_enc_name(to))
-		return 0;
-
-	page = get_node_page(F2FS_I_SB(inode), inode->i_ino);
-	if (IS_ERR(page))
-		return PTR_ERR(page);
-
-	init_dent_inode(name, page);
-	f2fs_put_page(page, 1);
-
-	return 0;
-}
-
 void do_make_empty_dir(struct inode *inode, struct inode *parent,
 					struct f2fs_dentry_ptr *d)
 {
@@ -384,7 +348,7 @@
 
 	dentry_blk = page_address(dentry_page);
 
-	make_dentry_ptr(NULL, &d, (void *)dentry_blk, 1);
+	make_dentry_ptr_block(NULL, &d, dentry_blk);
 	do_make_empty_dir(inode, parent, &d);
 
 	set_page_dirty(dentry_page);
@@ -436,15 +400,19 @@
 			return page;
 	}
 
-	if (new_name)
+	if (new_name) {
 		init_dent_inode(new_name, page);
+		if (f2fs_encrypted_inode(dir))
+			file_set_enc_name(inode);
+	}
 
 	/*
 	 * This file should be checkpointed during fsync.
 	 * We lost i_pino from now on.
 	 */
 	if (is_inode_flag_set(inode, FI_INC_LINK)) {
-		file_lost_pino(inode);
+		if (!S_ISDIR(inode->i_mode))
+			file_lost_pino(inode);
 		/*
 		 * If link the tmpfile to alias through linkat path,
 		 * we should remove this inode from orphan list.
@@ -471,7 +439,7 @@
 		clear_inode_flag(inode, FI_NEW_INODE);
 	}
 	dir->i_mtime = dir->i_ctime = current_time(dir);
-	f2fs_mark_inode_dirty_sync(dir);
+	f2fs_mark_inode_dirty_sync(dir, false);
 
 	if (F2FS_I(dir)->i_current_depth != current_depth)
 		f2fs_i_depth_write(dir, current_depth);
@@ -550,8 +518,10 @@
 
 start:
 #ifdef CONFIG_F2FS_FAULT_INJECTION
-	if (time_to_inject(F2FS_I_SB(dir), FAULT_DIR_DEPTH))
+	if (time_to_inject(F2FS_I_SB(dir), FAULT_DIR_DEPTH)) {
+		f2fs_show_injection_info(FAULT_DIR_DEPTH);
 		return -ENOSPC;
+	}
 #endif
 	if (unlikely(current_depth == MAX_DIR_HASH_DEPTH))
 		return -ENOSPC;
@@ -594,11 +564,9 @@
 			err = PTR_ERR(page);
 			goto fail;
 		}
-		if (f2fs_encrypted_inode(dir))
-			file_set_enc_name(inode);
-	}
-
-	make_dentry_ptr(NULL, &d, (void *)dentry_blk, 1);
+	}
+
+	make_dentry_ptr_block(NULL, &d, dentry_blk);
 	f2fs_update_dentry(ino, mode, &d, new_name, dentry_hash, bit_pos);
 
 	set_page_dirty(dentry_page);
@@ -730,6 +698,8 @@
 	struct	f2fs_dentry_block *dentry_blk;
 	unsigned int bit_pos;
 	int slots = GET_DENTRY_SLOTS(le16_to_cpu(dentry->name_len));
+	struct address_space *mapping = page_mapping(page);
+	unsigned long flags;
 	int i;
 
 	f2fs_update_time(F2FS_I_SB(dir), REQ_TIME);
@@ -746,7 +716,7 @@
 	dentry_blk = page_address(page);
 	bit_pos = dentry - dentry_blk->dentry;
 	for (i = 0; i < slots; i++)
-		clear_bit_le(bit_pos + i, &dentry_blk->dentry_bitmap);
+		__clear_bit_le(bit_pos + i, &dentry_blk->dentry_bitmap);
 
 	/* Let's check and deallocate this dentry page */
 	bit_pos = find_next_bit_le(&dentry_blk->dentry_bitmap,
@@ -755,17 +725,23 @@
 	set_page_dirty(page);
 
 	dir->i_ctime = dir->i_mtime = current_time(dir);
-	f2fs_mark_inode_dirty_sync(dir);
+	f2fs_mark_inode_dirty_sync(dir, false);
 
 	if (inode)
 		f2fs_drop_nlink(dir, inode);
 
 	if (bit_pos == NR_DENTRY_IN_BLOCK &&
 			!truncate_hole(dir, page->index, page->index + 1)) {
+		spin_lock_irqsave(&mapping->tree_lock, flags);
+		radix_tree_tag_clear(&mapping->page_tree, page_index(page),
+				     PAGECACHE_TAG_DIRTY);
+		spin_unlock_irqrestore(&mapping->tree_lock, flags);
+
 		clear_page_dirty_for_io(page);
 		ClearPagePrivate(page);
 		ClearPageUptodate(page);
 		inode_dec_dirty_pages(dir);
+		remove_dirty_inode(dir);
 	}
 	f2fs_put_page(page, 1);
 }
@@ -807,7 +783,7 @@
 	return true;
 }
 
-bool f2fs_fill_dentries(struct dir_context *ctx, struct f2fs_dentry_ptr *d,
+int f2fs_fill_dentries(struct dir_context *ctx, struct f2fs_dentry_ptr *d,
 			unsigned int start_pos, struct fscrypt_str *fstr)
 {
 	unsigned char d_type = DT_UNKNOWN;
@@ -843,7 +819,7 @@
 						(u32)de->hash_code, 0,
 						&de_name, fstr);
 			if (err)
-				return true;
+				return err;
 
 			de_name = *fstr;
 			fstr->len = save_len;
@@ -851,7 +827,7 @@
 
 		if (!dir_emit(ctx, de_name.name, de_name.len,
 					le32_to_cpu(de->ino), d_type))
-			return true;
+			return 1;
 
 		if (sbi->readdir_ra == 1)
 			ra_node_page(sbi, le32_to_cpu(de->ino));
@@ -859,7 +835,7 @@
 		bit_pos += GET_DENTRY_SLOTS(le16_to_cpu(de->name_len));
 		ctx->pos = start_pos + bit_pos;
 	}
-	return false;
+	return 0;
 }
 
 static int f2fs_readdir(struct file *file, struct dir_context *ctx)
@@ -907,48 +883,32 @@
 		dentry_page = get_lock_data_page(inode, n, false);
 		if (IS_ERR(dentry_page)) {
 			err = PTR_ERR(dentry_page);
-			if (err == -ENOENT)
+			if (err == -ENOENT) {
+				err = 0;
 				continue;
-<<<<<<< HEAD
-			else
-				goto out;
-=======
 			} else {
 				goto out_free;
 			}
->>>>>>> c1fac76c
 		}
 
 		dentry_blk = page_address(dentry_page);
 
-		make_dentry_ptr(inode, &d, (void *)dentry_blk, 1);
-
-<<<<<<< HEAD
-		if (f2fs_fill_dentries(ctx, &d, n * NR_DENTRY_IN_BLOCK, &fstr)) {
-			kunmap(dentry_page);
-=======
+		make_dentry_ptr_block(inode, &d, dentry_blk);
+
 		err = f2fs_fill_dentries(ctx, &d,
 				n * NR_DENTRY_IN_BLOCK, &fstr);
 		if (err) {
->>>>>>> c1fac76c
 			f2fs_put_page(dentry_page, 1);
 			break;
 		}
 
 		f2fs_put_page(dentry_page, 1);
 	}
-<<<<<<< HEAD
-	err = 0;
-out:
-	fscrypt_fname_free_buffer(&fstr);
-	return err;
-=======
 out_free:
 	fscrypt_fname_free_buffer(&fstr);
 out:
 	trace_f2fs_readdir(inode, start_pos, ctx->pos, err);
 	return err < 0 ? err : 0;
->>>>>>> c1fac76c
 }
 
 static int f2fs_dir_open(struct inode *inode, struct file *filp)
