/*
 * fs/f2fs/checkpoint.c
 *
 * Copyright (c) 2012 Samsung Electronics Co., Ltd.
 *             http://www.samsung.com/
 *
 * This program is free software; you can redistribute it and/or modify
 * it under the terms of the GNU General Public License version 2 as
 * published by the Free Software Foundation.
 */
#include <linux/fs.h>
#include <linux/bio.h>
#include <linux/mpage.h>
#include <linux/writeback.h>
#include <linux/blkdev.h>
#include <linux/f2fs_fs.h>
#include <linux/pagevec.h>
#include <linux/swap.h>

#include "f2fs.h"
#include "node.h"
#include "segment.h"
#include "trace.h"
#include <trace/events/f2fs.h>

static struct kmem_cache *ino_entry_slab;
struct kmem_cache *inode_entry_slab;

void f2fs_stop_checkpoint(struct f2fs_sb_info *sbi, bool end_io)
{
	set_ckpt_flags(sbi, CP_ERROR_FLAG);
	if (!end_io)
		f2fs_flush_merged_bios(sbi);
}

/*
 * We guarantee no failure on the returned page.
 */
struct page *grab_meta_page(struct f2fs_sb_info *sbi, pgoff_t index)
{
	struct address_space *mapping = META_MAPPING(sbi);
	struct page *page = NULL;
repeat:
	page = f2fs_grab_cache_page(mapping, index, false);
	if (!page) {
		cond_resched();
		goto repeat;
	}
	f2fs_wait_on_page_writeback(page, META, true);
	if (!PageUptodate(page))
		SetPageUptodate(page);
	return page;
}

/*
 * We guarantee no failure on the returned page.
 */
static struct page *__get_meta_page(struct f2fs_sb_info *sbi, pgoff_t index,
							bool is_meta)
{
	struct address_space *mapping = META_MAPPING(sbi);
	struct page *page;
	struct f2fs_io_info fio = {
		.sbi = sbi,
		.type = META,
		.op = REQ_OP_READ,
		.op_flags = READ_SYNC | REQ_META | REQ_PRIO,
		.old_blkaddr = index,
		.new_blkaddr = index,
		.encrypted_page = NULL,
		.is_meta = is_meta,
	};

	if (unlikely(!is_meta))
		fio.op_flags &= ~REQ_META;
repeat:
	page = f2fs_grab_cache_page(mapping, index, false);
	if (!page) {
		cond_resched();
		goto repeat;
	}
	if (PageUptodate(page))
		goto out;

	fio.page = page;

	if (f2fs_submit_page_bio(&fio)) {
		memset(page_address(page), 0, PAGE_SIZE);
		f2fs_stop_checkpoint(sbi, false);
		f2fs_bug_on(sbi, 1);
		return page;
	}

	lock_page(page);
	if (unlikely(page->mapping != mapping)) {
		f2fs_put_page(page, 1);
		goto repeat;
	}

	/*
	 * if there is any IO error when accessing device, make our filesystem
	 * readonly and make sure do not write checkpoint with non-uptodate
	 * meta page.
	 */
	if (unlikely(!PageUptodate(page)))
		f2fs_stop_checkpoint(sbi, false);
out:
	return page;
}

struct page *get_meta_page(struct f2fs_sb_info *sbi, pgoff_t index)
{
	return __get_meta_page(sbi, index, true);
}

/* for POR only */
struct page *get_tmp_page(struct f2fs_sb_info *sbi, pgoff_t index)
{
	return __get_meta_page(sbi, index, false);
}

bool f2fs_is_valid_blkaddr(struct f2fs_sb_info *sbi,
					block_t blkaddr, int type)
{
	switch (type) {
	case META_NAT:
		break;
	case META_SIT:
		if (unlikely(blkaddr >= SIT_BLK_CNT(sbi)))
			return false;
		break;
	case META_SSA:
		if (unlikely(blkaddr >= MAIN_BLKADDR(sbi) ||
			blkaddr < SM_I(sbi)->ssa_blkaddr))
			return false;
		break;
	case META_CP:
		if (unlikely(blkaddr >= SIT_I(sbi)->sit_base_addr ||
			blkaddr < __start_cp_addr(sbi)))
			return false;
		break;
	case META_POR:
	case DATA_GENERIC:
		if (unlikely(blkaddr >= MAX_BLKADDR(sbi) ||
			blkaddr < MAIN_BLKADDR(sbi))) {
			if (type == DATA_GENERIC) {
				f2fs_msg(sbi->sb, KERN_WARNING,
					"access invalid blkaddr:%u", blkaddr);
				WARN_ON(1);
			}
			return false;
		}
		break;
	case META_GENERIC:
		if (unlikely(blkaddr < SEG0_BLKADDR(sbi) ||
			blkaddr >= MAIN_BLKADDR(sbi)))
			return false;
		break;
	default:
		BUG();
	}

	return true;
}

/*
 * Readahead CP/NAT/SIT/SSA pages
 */
int ra_meta_pages(struct f2fs_sb_info *sbi, block_t start, int nrpages,
							int type, bool sync)
{
	struct page *page;
	block_t blkno = start;
	struct f2fs_io_info fio = {
		.sbi = sbi,
		.type = META,
		.op = REQ_OP_READ,
		.op_flags = sync ? (READ_SYNC | REQ_META | REQ_PRIO) : REQ_RAHEAD,
		.encrypted_page = NULL,
<<<<<<< HEAD
=======
		.in_list = false,
		.is_meta = (type != META_POR),
>>>>>>> c1fac76c
	};
	struct blk_plug plug;

	if (unlikely(type == META_POR))
		fio.op_flags &= ~REQ_META;

	blk_start_plug(&plug);
	for (; nrpages-- > 0; blkno++) {

		if (!f2fs_is_valid_blkaddr(sbi, blkno, type))
			goto out;

		switch (type) {
		case META_NAT:
			if (unlikely(blkno >=
					NAT_BLOCK_OFFSET(NM_I(sbi)->max_nid)))
				blkno = 0;
			/* get nat block addr */
			fio.new_blkaddr = current_nat_addr(sbi,
					blkno * NAT_ENTRY_PER_BLOCK);
			break;
		case META_SIT:
			/* get sit block addr */
			fio.new_blkaddr = current_sit_addr(sbi,
					blkno * SIT_ENTRY_PER_BLOCK);
			break;
		case META_SSA:
		case META_CP:
		case META_POR:
			fio.new_blkaddr = blkno;
			break;
		default:
			BUG();
		}

		page = f2fs_grab_cache_page(META_MAPPING(sbi),
						fio.new_blkaddr, false);
		if (!page)
			continue;
		if (PageUptodate(page)) {
			f2fs_put_page(page, 1);
			continue;
		}

		fio.page = page;
		fio.old_blkaddr = fio.new_blkaddr;
		f2fs_submit_page_mbio(&fio);
		f2fs_put_page(page, 0);
	}
out:
	f2fs_submit_merged_bio(sbi, META, READ);
	blk_finish_plug(&plug);
	return blkno - start;
}

void ra_meta_pages_cond(struct f2fs_sb_info *sbi, pgoff_t index)
{
	struct page *page;
	bool readahead = false;

	page = find_get_page(META_MAPPING(sbi), index);
	if (!page || !PageUptodate(page))
		readahead = true;
	f2fs_put_page(page, 0);

	if (readahead)
		ra_meta_pages(sbi, index, MAX_BIO_BLOCKS(sbi), META_POR, true);
}

static int f2fs_write_meta_page(struct page *page,
				struct writeback_control *wbc)
{
	struct f2fs_sb_info *sbi = F2FS_P_SB(page);

	trace_f2fs_writepage(page, META);

	if (unlikely(f2fs_cp_error(sbi))) {
		dec_page_count(sbi, F2FS_DIRTY_META);
		unlock_page(page);
		return 0;
	}
	if (unlikely(is_sbi_flag_set(sbi, SBI_POR_DOING)))
		goto redirty_out;
	if (wbc->for_reclaim && page->index < GET_SUM_BLOCK(sbi, 0))
		goto redirty_out;

	write_meta_page(sbi, page);
	dec_page_count(sbi, F2FS_DIRTY_META);

	if (wbc->for_reclaim)
		f2fs_submit_merged_bio_cond(sbi, NULL, page, 0, META, WRITE);

	unlock_page(page);

	if (unlikely(f2fs_cp_error(sbi)))
		f2fs_submit_merged_bio(sbi, META, WRITE);

	return 0;

redirty_out:
	redirty_page_for_writepage(wbc, page);
	return AOP_WRITEPAGE_ACTIVATE;
}

static int f2fs_write_meta_pages(struct address_space *mapping,
				struct writeback_control *wbc)
{
	struct f2fs_sb_info *sbi = F2FS_M_SB(mapping);
	long diff, written;

	/* collect a number of dirty meta pages and write together */
	if (wbc->for_kupdate ||
		get_pages(sbi, F2FS_DIRTY_META) < nr_pages_to_skip(sbi, META))
		goto skip_write;

	trace_f2fs_writepages(mapping->host, wbc, META);

	/* if mounting is failed, skip writing node pages */
	mutex_lock(&sbi->cp_mutex);
	diff = nr_pages_to_write(sbi, META, wbc);
	written = sync_meta_pages(sbi, META, wbc->nr_to_write);
	mutex_unlock(&sbi->cp_mutex);
	wbc->nr_to_write = max((long)0, wbc->nr_to_write - written - diff);
	return 0;

skip_write:
	wbc->pages_skipped += get_pages(sbi, F2FS_DIRTY_META);
	trace_f2fs_writepages(mapping->host, wbc, META);
	return 0;
}

long sync_meta_pages(struct f2fs_sb_info *sbi, enum page_type type,
						long nr_to_write)
{
	struct address_space *mapping = META_MAPPING(sbi);
	pgoff_t index = 0, end = ULONG_MAX, prev = ULONG_MAX;
	struct pagevec pvec;
	long nwritten = 0;
	struct writeback_control wbc = {
		.for_reclaim = 0,
	};
	struct blk_plug plug;

	pagevec_init(&pvec, 0);

	blk_start_plug(&plug);

	while (index <= end) {
		int i, nr_pages;
		nr_pages = pagevec_lookup_tag(&pvec, mapping, &index,
				PAGECACHE_TAG_DIRTY,
				min(end - index, (pgoff_t)PAGEVEC_SIZE-1) + 1);
		if (unlikely(nr_pages == 0))
			break;

		for (i = 0; i < nr_pages; i++) {
			struct page *page = pvec.pages[i];

			if (prev == ULONG_MAX)
				prev = page->index - 1;
			if (nr_to_write != LONG_MAX && page->index != prev + 1) {
				pagevec_release(&pvec);
				goto stop;
			}

			lock_page(page);

			if (unlikely(page->mapping != mapping)) {
continue_unlock:
				unlock_page(page);
				continue;
			}
			if (!PageDirty(page)) {
				/* someone wrote it for us */
				goto continue_unlock;
			}

			f2fs_wait_on_page_writeback(page, META, true);

			BUG_ON(PageWriteback(page));
			if (!clear_page_dirty_for_io(page))
				goto continue_unlock;

			if (mapping->a_ops->writepage(page, &wbc)) {
				unlock_page(page);
				break;
			}
			nwritten++;
			prev = page->index;
			if (unlikely(nwritten >= nr_to_write))
				break;
		}
		pagevec_release(&pvec);
		cond_resched();
	}
stop:
	if (nwritten)
		f2fs_submit_merged_bio(sbi, type, WRITE);

	blk_finish_plug(&plug);

	return nwritten;
}

static int f2fs_set_meta_page_dirty(struct page *page)
{
	trace_f2fs_set_page_dirty(page, META);

	if (!PageUptodate(page))
		SetPageUptodate(page);
	if (!PageDirty(page)) {
		__set_page_dirty_nobuffers(page);
		inc_page_count(F2FS_P_SB(page), F2FS_DIRTY_META);
		SetPagePrivate(page);
		f2fs_trace_pid(page);
		return 1;
	}
	return 0;
}

const struct address_space_operations f2fs_meta_aops = {
	.writepage	= f2fs_write_meta_page,
	.writepages	= f2fs_write_meta_pages,
	.set_page_dirty	= f2fs_set_meta_page_dirty,
	.invalidatepage = f2fs_invalidate_page,
	.releasepage	= f2fs_release_page,
#ifdef CONFIG_MIGRATION
	.migratepage    = f2fs_migrate_page,
#endif
};

static void __add_ino_entry(struct f2fs_sb_info *sbi, nid_t ino,
						unsigned int devidx, int type)
{
	struct inode_management *im = &sbi->im[type];
	struct ino_entry *e, *tmp;

	tmp = f2fs_kmem_cache_alloc(ino_entry_slab, GFP_NOFS);

	radix_tree_preload(GFP_NOFS | __GFP_NOFAIL);

	spin_lock(&im->ino_lock);
	e = radix_tree_lookup(&im->ino_root, ino);
	if (!e) {
		e = tmp;
		if (unlikely(radix_tree_insert(&im->ino_root, ino, e)))
			f2fs_bug_on(sbi, 1);

		memset(e, 0, sizeof(struct ino_entry));
		e->ino = ino;

		list_add_tail(&e->list, &im->ino_list);
		if (type != ORPHAN_INO)
			im->ino_num++;
	}

	if (type == FLUSH_INO)
		f2fs_set_bit(devidx, (char *)&e->dirty_device);

	spin_unlock(&im->ino_lock);
	radix_tree_preload_end();

	if (e != tmp)
		kmem_cache_free(ino_entry_slab, tmp);
}

static void __remove_ino_entry(struct f2fs_sb_info *sbi, nid_t ino, int type)
{
	struct inode_management *im = &sbi->im[type];
	struct ino_entry *e;

	spin_lock(&im->ino_lock);
	e = radix_tree_lookup(&im->ino_root, ino);
	if (e) {
		list_del(&e->list);
		radix_tree_delete(&im->ino_root, ino);
		im->ino_num--;
		spin_unlock(&im->ino_lock);
		kmem_cache_free(ino_entry_slab, e);
		return;
	}
	spin_unlock(&im->ino_lock);
}

void add_ino_entry(struct f2fs_sb_info *sbi, nid_t ino, int type)
{
	/* add new dirty ino entry into list */
	__add_ino_entry(sbi, ino, 0, type);
}

void remove_ino_entry(struct f2fs_sb_info *sbi, nid_t ino, int type)
{
	/* remove dirty ino entry from list */
	__remove_ino_entry(sbi, ino, type);
}

/* mode should be APPEND_INO or UPDATE_INO */
bool exist_written_data(struct f2fs_sb_info *sbi, nid_t ino, int mode)
{
	struct inode_management *im = &sbi->im[mode];
	struct ino_entry *e;

	spin_lock(&im->ino_lock);
	e = radix_tree_lookup(&im->ino_root, ino);
	spin_unlock(&im->ino_lock);
	return e ? true : false;
}

void release_ino_entry(struct f2fs_sb_info *sbi, bool all)
{
	struct ino_entry *e, *tmp;
	int i;

	for (i = all ? ORPHAN_INO : APPEND_INO; i < MAX_INO_ENTRY; i++) {
		struct inode_management *im = &sbi->im[i];

		spin_lock(&im->ino_lock);
		list_for_each_entry_safe(e, tmp, &im->ino_list, list) {
			list_del(&e->list);
			radix_tree_delete(&im->ino_root, e->ino);
			kmem_cache_free(ino_entry_slab, e);
			im->ino_num--;
		}
		spin_unlock(&im->ino_lock);
	}
}

void set_dirty_device(struct f2fs_sb_info *sbi, nid_t ino,
					unsigned int devidx, int type)
{
	__add_ino_entry(sbi, ino, devidx, type);
}

bool is_dirty_device(struct f2fs_sb_info *sbi, nid_t ino,
					unsigned int devidx, int type)
{
	struct inode_management *im = &sbi->im[type];
	struct ino_entry *e;
	bool is_dirty = false;

	spin_lock(&im->ino_lock);
	e = radix_tree_lookup(&im->ino_root, ino);
	if (e && f2fs_test_bit(devidx, (char *)&e->dirty_device))
		is_dirty = true;
	spin_unlock(&im->ino_lock);
	return is_dirty;
}

int acquire_orphan_inode(struct f2fs_sb_info *sbi)
{
	struct inode_management *im = &sbi->im[ORPHAN_INO];
	int err = 0;

	spin_lock(&im->ino_lock);

#ifdef CONFIG_F2FS_FAULT_INJECTION
	if (time_to_inject(sbi, FAULT_ORPHAN)) {
		spin_unlock(&im->ino_lock);
		return -ENOSPC;
	}
#endif
	if (unlikely(im->ino_num >= sbi->max_orphans))
		err = -ENOSPC;
	else
		im->ino_num++;
	spin_unlock(&im->ino_lock);

	return err;
}

void release_orphan_inode(struct f2fs_sb_info *sbi)
{
	struct inode_management *im = &sbi->im[ORPHAN_INO];

	spin_lock(&im->ino_lock);
	f2fs_bug_on(sbi, im->ino_num == 0);
	im->ino_num--;
	spin_unlock(&im->ino_lock);
}

void add_orphan_inode(struct inode *inode)
{
	/* add new orphan ino entry into list */
	__add_ino_entry(F2FS_I_SB(inode), inode->i_ino, 0, ORPHAN_INO);
	update_inode_page(inode);
}

void remove_orphan_inode(struct f2fs_sb_info *sbi, nid_t ino)
{
	/* remove orphan entry from orphan list */
	__remove_ino_entry(sbi, ino, ORPHAN_INO);
}

static int recover_orphan_inode(struct f2fs_sb_info *sbi, nid_t ino)
{
	struct inode *inode;
	struct node_info ni;
	int err = acquire_orphan_inode(sbi);

	if (err)
		goto err_out;

	__add_ino_entry(sbi, ino, 0, ORPHAN_INO);

	inode = f2fs_iget_retry(sbi->sb, ino);
	if (IS_ERR(inode)) {
		/*
		 * there should be a bug that we can't find the entry
		 * to orphan inode.
		 */
		f2fs_bug_on(sbi, PTR_ERR(inode) == -ENOENT);
		return PTR_ERR(inode);
	}

	err = dquot_initialize(inode);
	if (err)
		goto err_out;

	dquot_initialize(inode);
	clear_nlink(inode);

	/* truncate all the data during iput */
	iput(inode);

	get_node_info(sbi, ino, &ni);

	/* ENOMEM was fully retried in f2fs_evict_inode. */
	if (ni.blk_addr != NULL_ADDR) {
<<<<<<< HEAD
		set_sbi_flag(sbi, SBI_NEED_FSCK);
		f2fs_msg(sbi->sb, KERN_WARNING,
			"%s: orphan failed (ino=%x), run fsck to fix.",
				__func__, ino);
		return -EIO;
=======
		err = -EIO;
		goto err_out;
>>>>>>> c1fac76c
	}
	__remove_ino_entry(sbi, ino, ORPHAN_INO);
	return 0;

err_out:
	set_sbi_flag(sbi, SBI_NEED_FSCK);
	f2fs_msg(sbi->sb, KERN_WARNING,
			"%s: orphan failed (ino=%x), run fsck to fix.",
			__func__, ino);
	return err;
}

int recover_orphan_inodes(struct f2fs_sb_info *sbi)
{
	block_t start_blk, orphan_blocks, i, j;
<<<<<<< HEAD
	int err;
=======
	unsigned int s_flags = sbi->sb->s_flags;
	int err = 0;
#ifdef CONFIG_QUOTA
	int quota_enabled;
#endif
>>>>>>> c1fac76c

	if (!is_set_ckpt_flags(sbi, CP_ORPHAN_PRESENT_FLAG))
		return 0;

<<<<<<< HEAD
=======
	if (s_flags & MS_RDONLY) {
		f2fs_msg(sbi->sb, KERN_INFO, "orphan cleanup on readonly fs");
		sbi->sb->s_flags &= ~MS_RDONLY;
	}

#ifdef CONFIG_QUOTA
	/* Needed for iput() to work correctly and not trash data */
	sbi->sb->s_flags |= MS_ACTIVE;

	/* Turn on quotas so that they are updated correctly */
	quota_enabled = f2fs_enable_quota_files(sbi, s_flags & MS_RDONLY);
#endif

>>>>>>> c1fac76c
	start_blk = __start_cp_addr(sbi) + 1 + __cp_payload(sbi);
	orphan_blocks = __start_sum_addr(sbi) - 1 - __cp_payload(sbi);

	ra_meta_pages(sbi, start_blk, orphan_blocks, META_CP, true);

	for (i = 0; i < orphan_blocks; i++) {
		struct page *page = get_meta_page(sbi, start_blk + i);
		struct f2fs_orphan_block *orphan_blk;

		orphan_blk = (struct f2fs_orphan_block *)page_address(page);
		for (j = 0; j < le32_to_cpu(orphan_blk->entry_count); j++) {
			nid_t ino = le32_to_cpu(orphan_blk->ino[j]);
			err = recover_orphan_inode(sbi, ino);
			if (err) {
				f2fs_put_page(page, 1);
				return err;
			}
		}
		f2fs_put_page(page, 1);
	}
	/* clear Orphan Flag */
	clear_ckpt_flags(sbi, CP_ORPHAN_PRESENT_FLAG);
<<<<<<< HEAD
	return 0;
=======
out:
#ifdef CONFIG_QUOTA
	/* Turn quotas off */
	if (quota_enabled)
		f2fs_quota_off_umount(sbi->sb);
#endif
	sbi->sb->s_flags = s_flags; /* Restore MS_RDONLY status */

	return err;
>>>>>>> c1fac76c
}

static void write_orphan_inodes(struct f2fs_sb_info *sbi, block_t start_blk)
{
	struct list_head *head;
	struct f2fs_orphan_block *orphan_blk = NULL;
	unsigned int nentries = 0;
	unsigned short index = 1;
	unsigned short orphan_blocks;
	struct page *page = NULL;
	struct ino_entry *orphan = NULL;
	struct inode_management *im = &sbi->im[ORPHAN_INO];

	orphan_blocks = GET_ORPHAN_BLOCKS(im->ino_num);

	/*
	 * we don't need to do spin_lock(&im->ino_lock) here, since all the
	 * orphan inode operations are covered under f2fs_lock_op().
	 * And, spin_lock should be avoided due to page operations below.
	 */
	head = &im->ino_list;

	/* loop for each orphan inode entry and write them in Jornal block */
	list_for_each_entry(orphan, head, list) {
		if (!page) {
			page = grab_meta_page(sbi, start_blk++);
			orphan_blk =
				(struct f2fs_orphan_block *)page_address(page);
			memset(orphan_blk, 0, sizeof(*orphan_blk));
		}

		orphan_blk->ino[nentries++] = cpu_to_le32(orphan->ino);

		if (nentries == F2FS_ORPHANS_PER_BLOCK) {
			/*
			 * an orphan block is full of 1020 entries,
			 * then we need to flush current orphan blocks
			 * and bring another one in memory
			 */
			orphan_blk->blk_addr = cpu_to_le16(index);
			orphan_blk->blk_count = cpu_to_le16(orphan_blocks);
			orphan_blk->entry_count = cpu_to_le32(nentries);
			set_page_dirty(page);
			f2fs_put_page(page, 1);
			index++;
			nentries = 0;
			page = NULL;
		}
	}

	if (page) {
		orphan_blk->blk_addr = cpu_to_le16(index);
		orphan_blk->blk_count = cpu_to_le16(orphan_blocks);
		orphan_blk->entry_count = cpu_to_le32(nentries);
		set_page_dirty(page);
		f2fs_put_page(page, 1);
	}
}

static int get_checkpoint_version(struct f2fs_sb_info *sbi, block_t cp_addr,
		struct f2fs_checkpoint **cp_block, struct page **cp_page,
		unsigned long long *version)
{
	unsigned long blk_size = sbi->blocksize;
	size_t crc_offset = 0;
	__u32 crc = 0;

	*cp_page = get_meta_page(sbi, cp_addr);
	*cp_block = (struct f2fs_checkpoint *)page_address(*cp_page);

	crc_offset = le32_to_cpu((*cp_block)->checksum_offset);
<<<<<<< HEAD
	if (crc_offset >= blk_size) {
=======
	if (crc_offset > (blk_size - sizeof(__le32))) {
		f2fs_put_page(*cp_page, 1);
>>>>>>> c1fac76c
		f2fs_msg(sbi->sb, KERN_WARNING,
			"invalid crc_offset: %zu", crc_offset);
		return -EINVAL;
	}

	crc = le32_to_cpu(*((__le32 *)((unsigned char *)*cp_block
							+ crc_offset)));
	if (!f2fs_crc_valid(sbi, crc, *cp_block, crc_offset)) {
		f2fs_put_page(*cp_page, 1);
		f2fs_msg(sbi->sb, KERN_WARNING, "invalid crc value");
		return -EINVAL;
	}

	*version = cur_cp_version(*cp_block);
	return 0;
}

static struct page *validate_checkpoint(struct f2fs_sb_info *sbi,
				block_t cp_addr, unsigned long long *version)
{
	struct page *cp_page_1 = NULL, *cp_page_2 = NULL;
	struct f2fs_checkpoint *cp_block = NULL;
	unsigned long long cur_version = 0, pre_version = 0;
	int err;

	err = get_checkpoint_version(sbi, cp_addr, &cp_block,
					&cp_page_1, version);
	if (err)
		return NULL;

	if (le32_to_cpu(cp_block->cp_pack_total_block_count) >
					sbi->blocks_per_seg) {
		f2fs_msg(sbi->sb, KERN_WARNING,
			"invalid cp_pack_total_block_count:%u",
			le32_to_cpu(cp_block->cp_pack_total_block_count));
		goto invalid_cp;
	}
	pre_version = *version;

	cp_addr += le32_to_cpu(cp_block->cp_pack_total_block_count) - 1;
	err = get_checkpoint_version(sbi, cp_addr, &cp_block,
					&cp_page_2, version);
	if (err)
		goto invalid_cp;
	cur_version = *version;

	if (cur_version == pre_version) {
		*version = cur_version;
		f2fs_put_page(cp_page_2, 1);
		return cp_page_1;
	}
	f2fs_put_page(cp_page_2, 1);
invalid_cp:
	f2fs_put_page(cp_page_1, 1);
	return NULL;
}

int get_valid_checkpoint(struct f2fs_sb_info *sbi)
{
	struct f2fs_checkpoint *cp_block;
	struct f2fs_super_block *fsb = sbi->raw_super;
	struct page *cp1, *cp2, *cur_page;
	unsigned long blk_size = sbi->blocksize;
	unsigned long long cp1_version = 0, cp2_version = 0;
	unsigned long long cp_start_blk_no;
	unsigned int cp_blks = 1 + __cp_payload(sbi);
	block_t cp_blk_no;
	int i;

	sbi->ckpt = f2fs_kzalloc(sbi, cp_blks * blk_size, GFP_KERNEL);
	if (!sbi->ckpt)
		return -ENOMEM;
	/*
	 * Finding out valid cp block involves read both
	 * sets( cp pack1 and cp pack 2)
	 */
	cp_start_blk_no = le32_to_cpu(fsb->cp_blkaddr);
	cp1 = validate_checkpoint(sbi, cp_start_blk_no, &cp1_version);

	/* The second checkpoint pack should start at the next segment */
	cp_start_blk_no += ((unsigned long long)1) <<
				le32_to_cpu(fsb->log_blocks_per_seg);
	cp2 = validate_checkpoint(sbi, cp_start_blk_no, &cp2_version);

	if (cp1 && cp2) {
		if (ver_after(cp2_version, cp1_version))
			cur_page = cp2;
		else
			cur_page = cp1;
	} else if (cp1) {
		cur_page = cp1;
	} else if (cp2) {
		cur_page = cp2;
	} else {
		goto fail_no_cp;
	}

	cp_block = (struct f2fs_checkpoint *)page_address(cur_page);
	memcpy(sbi->ckpt, cp_block, blk_size);

<<<<<<< HEAD
	/* Sanity checking of checkpoint */
	if (sanity_check_ckpt(sbi))
		goto fail_no_cp;

=======
>>>>>>> c1fac76c
	if (cur_page == cp1)
		sbi->cur_cp_pack = 1;
	else
		sbi->cur_cp_pack = 2;

	/* Sanity checking of checkpoint */
	if (sanity_check_ckpt(sbi))
		goto free_fail_no_cp;

	if (cp_blks <= 1)
		goto done;

	cp_blk_no = le32_to_cpu(fsb->cp_blkaddr);
	if (cur_page == cp2)
		cp_blk_no += 1 << le32_to_cpu(fsb->log_blocks_per_seg);

	for (i = 1; i < cp_blks; i++) {
		void *sit_bitmap_ptr;
		unsigned char *ckpt = (unsigned char *)sbi->ckpt;

		cur_page = get_meta_page(sbi, cp_blk_no + i);
		sit_bitmap_ptr = page_address(cur_page);
		memcpy(ckpt + i * blk_size, sit_bitmap_ptr, blk_size);
		f2fs_put_page(cur_page, 1);
	}
done:
	f2fs_put_page(cp1, 1);
	f2fs_put_page(cp2, 1);
	return 0;

fail_no_cp:
	kfree(sbi->ckpt);
	return -EINVAL;
}

static void __add_dirty_inode(struct inode *inode, enum inode_type type)
{
	struct f2fs_sb_info *sbi = F2FS_I_SB(inode);
	int flag = (type == DIR_INODE) ? FI_DIRTY_DIR : FI_DIRTY_FILE;

	if (is_inode_flag_set(inode, flag))
		return;

	set_inode_flag(inode, flag);
	list_add_tail(&F2FS_I(inode)->dirty_list, &sbi->inode_list[type]);
	stat_inc_dirty_inode(sbi, type);
}

static void __remove_dirty_inode(struct inode *inode, enum inode_type type)
{
	int flag = (type == DIR_INODE) ? FI_DIRTY_DIR : FI_DIRTY_FILE;

	if (get_dirty_pages(inode) || !is_inode_flag_set(inode, flag))
		return;

	list_del_init(&F2FS_I(inode)->dirty_list);
	clear_inode_flag(inode, flag);
	stat_dec_dirty_inode(F2FS_I_SB(inode), type);
}

void update_dirty_page(struct inode *inode, struct page *page)
{
	struct f2fs_sb_info *sbi = F2FS_I_SB(inode);
	enum inode_type type = S_ISDIR(inode->i_mode) ? DIR_INODE : FILE_INODE;

	if (!S_ISDIR(inode->i_mode) && !S_ISREG(inode->i_mode) &&
			!S_ISLNK(inode->i_mode))
		return;

	spin_lock(&sbi->inode_lock[type]);
	if (type != FILE_INODE || test_opt(sbi, DATA_FLUSH))
		__add_dirty_inode(inode, type);
	inode_inc_dirty_pages(inode);
	spin_unlock(&sbi->inode_lock[type]);

	SetPagePrivate(page);
	f2fs_trace_pid(page);
}

void remove_dirty_inode(struct inode *inode)
{
	struct f2fs_sb_info *sbi = F2FS_I_SB(inode);
	enum inode_type type = S_ISDIR(inode->i_mode) ? DIR_INODE : FILE_INODE;

	if (!S_ISDIR(inode->i_mode) && !S_ISREG(inode->i_mode) &&
			!S_ISLNK(inode->i_mode))
		return;

	if (type == FILE_INODE && !test_opt(sbi, DATA_FLUSH))
		return;

	spin_lock(&sbi->inode_lock[type]);
	__remove_dirty_inode(inode, type);
	spin_unlock(&sbi->inode_lock[type]);
}

int sync_dirty_inodes(struct f2fs_sb_info *sbi, enum inode_type type)
{
	struct list_head *head;
	struct inode *inode;
	struct f2fs_inode_info *fi;
	bool is_dir = (type == DIR_INODE);

	trace_f2fs_sync_dirty_inodes_enter(sbi->sb, is_dir,
				get_pages(sbi, is_dir ?
				F2FS_DIRTY_DENTS : F2FS_DIRTY_DATA));
retry:
	if (unlikely(f2fs_cp_error(sbi)))
		return -EIO;

	spin_lock(&sbi->inode_lock[type]);

	head = &sbi->inode_list[type];
	if (list_empty(head)) {
		spin_unlock(&sbi->inode_lock[type]);
		trace_f2fs_sync_dirty_inodes_exit(sbi->sb, is_dir,
				get_pages(sbi, is_dir ?
				F2FS_DIRTY_DENTS : F2FS_DIRTY_DATA));
		return 0;
	}
	fi = list_entry(head->next, struct f2fs_inode_info, dirty_list);
	inode = igrab(&fi->vfs_inode);
	spin_unlock(&sbi->inode_lock[type]);
	if (inode) {
		filemap_fdatawrite(inode->i_mapping);
		iput(inode);
	} else {
		/*
		 * We should submit bio, since it exists several
		 * wribacking dentry pages in the freeing inode.
		 */
		f2fs_submit_merged_bio(sbi, DATA, WRITE);
		cond_resched();
	}
	goto retry;
}

int f2fs_sync_inode_meta(struct f2fs_sb_info *sbi)
{
	struct list_head *head = &sbi->inode_list[DIRTY_META];
	struct inode *inode;
	struct f2fs_inode_info *fi;
	s64 total = get_pages(sbi, F2FS_DIRTY_IMETA);

	while (total--) {
		if (unlikely(f2fs_cp_error(sbi)))
			return -EIO;

		spin_lock(&sbi->inode_lock[DIRTY_META]);
		if (list_empty(head)) {
			spin_unlock(&sbi->inode_lock[DIRTY_META]);
			return 0;
		}
		fi = list_entry(head->next, struct f2fs_inode_info,
							gdirty_list);
		inode = igrab(&fi->vfs_inode);
		spin_unlock(&sbi->inode_lock[DIRTY_META]);
		if (inode) {
			update_inode_page(inode);
			iput(inode);
		}
	}
	return 0;
}

/*
 * Freeze all the FS-operations for checkpoint.
 */
static int block_operations(struct f2fs_sb_info *sbi)
{
	struct writeback_control wbc = {
		.sync_mode = WB_SYNC_ALL,
		.nr_to_write = LONG_MAX,
		.for_reclaim = 0,
	};
	struct blk_plug plug;
	int err = 0;

	blk_start_plug(&plug);

retry_flush_dents:
	f2fs_lock_all(sbi);
	/* write all the dirty dentry pages */
	if (get_pages(sbi, F2FS_DIRTY_DENTS)) {
		f2fs_unlock_all(sbi);
		err = sync_dirty_inodes(sbi, DIR_INODE);
		if (err)
			goto out;
		goto retry_flush_dents;
	}

	if (get_pages(sbi, F2FS_DIRTY_IMETA)) {
		f2fs_unlock_all(sbi);
		err = f2fs_sync_inode_meta(sbi);
		if (err)
			goto out;
		goto retry_flush_dents;
	}

	/*
	 * POR: we should ensure that there are no dirty node pages
	 * until finishing nat/sit flush.
	 */
retry_flush_nodes:
	down_write(&sbi->node_write);

	if (get_pages(sbi, F2FS_DIRTY_NODES)) {
		up_write(&sbi->node_write);
		err = sync_node_pages(sbi, &wbc);
		if (err) {
			f2fs_unlock_all(sbi);
			goto out;
		}
		goto retry_flush_nodes;
	}
out:
	blk_finish_plug(&plug);
	return err;
}

static void unblock_operations(struct f2fs_sb_info *sbi)
{
	up_write(&sbi->node_write);

	build_free_nids(sbi);
	f2fs_unlock_all(sbi);
}

static void wait_on_all_pages_writeback(struct f2fs_sb_info *sbi)
{
	DEFINE_WAIT(wait);

	for (;;) {
		prepare_to_wait(&sbi->cp_wait, &wait, TASK_UNINTERRUPTIBLE);

		if (!atomic_read(&sbi->nr_wb_bios))
			break;

		io_schedule_timeout(5*HZ);
	}
	finish_wait(&sbi->cp_wait, &wait);
}

static void update_ckpt_flags(struct f2fs_sb_info *sbi, struct cp_control *cpc)
{
	unsigned long orphan_num = sbi->im[ORPHAN_INO].ino_num;
	struct f2fs_checkpoint *ckpt = F2FS_CKPT(sbi);

	spin_lock(&sbi->cp_lock);

<<<<<<< HEAD
	if (cpc->reason == CP_UMOUNT)
=======
	if (cpc->reason & CP_TRIMMED)
		__set_ckpt_flags(ckpt, CP_TRIMMED_FLAG);
	else
		__clear_ckpt_flags(ckpt, CP_TRIMMED_FLAG);

	if (cpc->reason & CP_UMOUNT)
>>>>>>> c1fac76c
		__set_ckpt_flags(ckpt, CP_UMOUNT_FLAG);
	else
		__clear_ckpt_flags(ckpt, CP_UMOUNT_FLAG);

	if (cpc->reason == CP_FASTBOOT)
		__set_ckpt_flags(ckpt, CP_FASTBOOT_FLAG);
	else
		__clear_ckpt_flags(ckpt, CP_FASTBOOT_FLAG);

	if (orphan_num)
		__set_ckpt_flags(ckpt, CP_ORPHAN_PRESENT_FLAG);
	else
		__clear_ckpt_flags(ckpt, CP_ORPHAN_PRESENT_FLAG);

	if (is_sbi_flag_set(sbi, SBI_NEED_FSCK))
		__set_ckpt_flags(ckpt, CP_FSCK_FLAG);

	/* set this flag to activate crc|cp_ver for recovery */
	__set_ckpt_flags(ckpt, CP_CRC_RECOVERY_FLAG);
	__clear_ckpt_flags(ckpt, CP_NOCRC_RECOVERY_FLAG);

	spin_unlock(&sbi->cp_lock);
}

static void commit_checkpoint(struct f2fs_sb_info *sbi,
	void *src, block_t blk_addr)
{
	struct writeback_control wbc = {
		.for_reclaim = 0,
	};

	/*
	 * pagevec_lookup_tag and lock_page again will take
	 * some extra time. Therefore, update_meta_pages and
	 * sync_meta_pages are combined in this function.
	 */
	struct page *page = grab_meta_page(sbi, blk_addr);
	int err;

	memcpy(page_address(page), src, PAGE_SIZE);
	set_page_dirty(page);

	f2fs_wait_on_page_writeback(page, META, true);
	f2fs_bug_on(sbi, PageWriteback(page));
	if (unlikely(!clear_page_dirty_for_io(page)))
		f2fs_bug_on(sbi, 1);

	/* writeout cp pack 2 page */
	err = __f2fs_write_meta_page(page, &wbc, FS_CP_META_IO);
	f2fs_bug_on(sbi, err);

	f2fs_put_page(page, 0);

	/* submit checkpoint (with barrier if NOBARRIER is not set) */
	f2fs_submit_merged_write(sbi, META_FLUSH);
}

static int do_checkpoint(struct f2fs_sb_info *sbi, struct cp_control *cpc)
{
	struct f2fs_checkpoint *ckpt = F2FS_CKPT(sbi);
	struct f2fs_nm_info *nm_i = NM_I(sbi);
	unsigned long orphan_num = sbi->im[ORPHAN_INO].ino_num;
	nid_t last_nid = nm_i->next_scan_nid;
	block_t start_blk;
	unsigned int data_sum_blocks, orphan_blocks;
	__u32 crc32 = 0;
	int i;
	int cp_payload_blks = __cp_payload(sbi);
	struct super_block *sb = sbi->sb;
	struct curseg_info *seg_i = CURSEG_I(sbi, CURSEG_HOT_NODE);
	u64 kbytes_written;
	int err;

	/* Flush all the NAT/SIT pages */
	while (get_pages(sbi, F2FS_DIRTY_META)) {
		sync_meta_pages(sbi, META, LONG_MAX);
		if (unlikely(f2fs_cp_error(sbi)))
			return -EIO;
	}

	next_free_nid(sbi, &last_nid);

	/*
	 * modify checkpoint
	 * version number is already updated
	 */
	ckpt->elapsed_time = cpu_to_le64(get_mtime(sbi));
	ckpt->valid_block_count = cpu_to_le64(valid_user_blocks(sbi));
	ckpt->free_segment_count = cpu_to_le32(free_segments(sbi));
	for (i = 0; i < NR_CURSEG_NODE_TYPE; i++) {
		ckpt->cur_node_segno[i] =
			cpu_to_le32(curseg_segno(sbi, i + CURSEG_HOT_NODE));
		ckpt->cur_node_blkoff[i] =
			cpu_to_le16(curseg_blkoff(sbi, i + CURSEG_HOT_NODE));
		ckpt->alloc_type[i + CURSEG_HOT_NODE] =
				curseg_alloc_type(sbi, i + CURSEG_HOT_NODE);
	}
	for (i = 0; i < NR_CURSEG_DATA_TYPE; i++) {
		ckpt->cur_data_segno[i] =
			cpu_to_le32(curseg_segno(sbi, i + CURSEG_HOT_DATA));
		ckpt->cur_data_blkoff[i] =
			cpu_to_le16(curseg_blkoff(sbi, i + CURSEG_HOT_DATA));
		ckpt->alloc_type[i + CURSEG_HOT_DATA] =
				curseg_alloc_type(sbi, i + CURSEG_HOT_DATA);
	}

	ckpt->valid_node_count = cpu_to_le32(valid_node_count(sbi));
	ckpt->valid_inode_count = cpu_to_le32(valid_inode_count(sbi));
	ckpt->next_free_nid = cpu_to_le32(last_nid);

	/* 2 cp  + n data seg summary + orphan inode blocks */
	data_sum_blocks = npages_for_summary_flush(sbi, false);
	spin_lock(&sbi->cp_lock);
	if (data_sum_blocks < NR_CURSEG_DATA_TYPE)
		__set_ckpt_flags(ckpt, CP_COMPACT_SUM_FLAG);
	else
		__clear_ckpt_flags(ckpt, CP_COMPACT_SUM_FLAG);
	spin_unlock(&sbi->cp_lock);

	orphan_blocks = GET_ORPHAN_BLOCKS(orphan_num);
	ckpt->cp_pack_start_sum = cpu_to_le32(1 + cp_payload_blks +
			orphan_blocks);

	if (__remain_node_summaries(cpc->reason))
		ckpt->cp_pack_total_block_count = cpu_to_le32(F2FS_CP_PACKS+
				cp_payload_blks + data_sum_blocks +
				orphan_blocks + NR_CURSEG_NODE_TYPE);
	else
		ckpt->cp_pack_total_block_count = cpu_to_le32(F2FS_CP_PACKS +
				cp_payload_blks + data_sum_blocks +
				orphan_blocks);

	/* update ckpt flag for checkpoint */
	update_ckpt_flags(sbi, cpc);

	/* update SIT/NAT bitmap */
	get_sit_bitmap(sbi, __bitmap_ptr(sbi, SIT_BITMAP));
	get_nat_bitmap(sbi, __bitmap_ptr(sbi, NAT_BITMAP));

	crc32 = f2fs_crc32(sbi, ckpt, le32_to_cpu(ckpt->checksum_offset));
	*((__le32 *)((unsigned char *)ckpt +
				le32_to_cpu(ckpt->checksum_offset)))
				= cpu_to_le32(crc32);

	start_blk = __start_cp_next_addr(sbi);

<<<<<<< HEAD
	/* need to wait for end_io results */
	wait_on_all_pages_writeback(sbi);
	if (unlikely(f2fs_cp_error(sbi)))
		return -EIO;
=======
	/* write nat bits */
	if (enabled_nat_bits(sbi, cpc)) {
		__u64 cp_ver = cur_cp_version(ckpt);
		block_t blk;

		cp_ver |= ((__u64)crc32 << 32);
		*(__le64 *)nm_i->nat_bits = cpu_to_le64(cp_ver);

		blk = start_blk + sbi->blocks_per_seg - nm_i->nat_bits_blocks;
		for (i = 0; i < nm_i->nat_bits_blocks; i++)
			update_meta_page(sbi, nm_i->nat_bits +
					(i << F2FS_BLKSIZE_BITS), blk + i);

		/* Flush all the NAT BITS pages */
		while (get_pages(sbi, F2FS_DIRTY_META)) {
			sync_meta_pages(sbi, META, LONG_MAX, FS_CP_META_IO);
			if (unlikely(f2fs_cp_error(sbi)))
				return -EIO;
		}
	}
>>>>>>> c1fac76c

	/* write out checkpoint buffer at block 0 */
	update_meta_page(sbi, ckpt, start_blk++);

	for (i = 1; i < 1 + cp_payload_blks; i++)
		update_meta_page(sbi, (char *)ckpt + i * F2FS_BLKSIZE,
							start_blk++);

	if (orphan_num) {
		write_orphan_inodes(sbi, start_blk);
		start_blk += orphan_blocks;
	}

	write_data_summaries(sbi, start_blk);
	start_blk += data_sum_blocks;

	/* Record write statistics in the hot node summary */
	kbytes_written = sbi->kbytes_written;
	if (sb->s_bdev->bd_part)
		kbytes_written += BD_PART_WRITTEN(sbi);

	seg_i->journal->info.kbytes_written = cpu_to_le64(kbytes_written);

	if (__remain_node_summaries(cpc->reason)) {
		write_node_summaries(sbi, start_blk);
		start_blk += NR_CURSEG_NODE_TYPE;
	}

	/* update user_block_counts */
	sbi->last_valid_block_count = sbi->total_valid_block_count;
	percpu_counter_set(&sbi->alloc_valid_block_count, 0);

	/* Here, we have one bio having CP pack except cp pack 2 page */
	sync_meta_pages(sbi, META, LONG_MAX, FS_CP_META_IO);

	/* wait for previous submitted meta pages writeback */
	wait_on_all_pages_writeback(sbi);

	if (unlikely(f2fs_cp_error(sbi)))
		return -EIO;

<<<<<<< HEAD
	filemap_fdatawait_range(NODE_MAPPING(sbi), 0, LLONG_MAX);
	filemap_fdatawait_range(META_MAPPING(sbi), 0, LLONG_MAX);

	/* update user_block_counts */
	sbi->last_valid_block_count = sbi->total_valid_block_count;
	percpu_counter_set(&sbi->alloc_valid_block_count, 0);

	/* Here, we only have one bio having CP pack */
	sync_meta_pages(sbi, META_FLUSH, LONG_MAX);
=======
	/* flush all device cache */
	err = f2fs_flush_device_cache(sbi);
	if (err)
		return err;
>>>>>>> c1fac76c

	/* barrier and flush checkpoint cp pack 2 page if it can */
	commit_checkpoint(sbi, ckpt, start_blk);
	wait_on_all_pages_writeback(sbi);

	release_ino_entry(sbi, false);

	if (unlikely(f2fs_cp_error(sbi)))
		return -EIO;

	clear_prefree_segments(sbi, cpc);
	clear_sbi_flag(sbi, SBI_IS_DIRTY);
	clear_sbi_flag(sbi, SBI_NEED_CP);
	__set_cp_next_pack(sbi);

	/*
	 * redirty superblock if metadata like node page or inode cache is
	 * updated during writing checkpoint.
	 */
	if (get_pages(sbi, F2FS_DIRTY_NODES) ||
			get_pages(sbi, F2FS_DIRTY_IMETA))
		set_sbi_flag(sbi, SBI_IS_DIRTY);

	f2fs_bug_on(sbi, get_pages(sbi, F2FS_DIRTY_DENTS));

	return 0;
}

/*
 * We guarantee that this checkpoint procedure will not fail.
 */
int write_checkpoint(struct f2fs_sb_info *sbi, struct cp_control *cpc)
{
	struct f2fs_checkpoint *ckpt = F2FS_CKPT(sbi);
	unsigned long long ckpt_ver;
	int err = 0;

	mutex_lock(&sbi->cp_mutex);

	if (!is_sbi_flag_set(sbi, SBI_IS_DIRTY) &&
		(cpc->reason == CP_FASTBOOT || cpc->reason == CP_SYNC ||
		(cpc->reason == CP_DISCARD && !sbi->discard_blks)))
		goto out;
	if (unlikely(f2fs_cp_error(sbi))) {
		err = -EIO;
		goto out;
	}
	if (f2fs_readonly(sbi->sb)) {
		err = -EROFS;
		goto out;
	}

	trace_f2fs_write_checkpoint(sbi->sb, cpc->reason, "start block_ops");

	err = block_operations(sbi);
	if (err)
		goto out;

	trace_f2fs_write_checkpoint(sbi->sb, cpc->reason, "finish block_ops");

	f2fs_flush_merged_bios(sbi);

	/* this is the case of multiple fstrims without any changes */
	if (cpc->reason == CP_DISCARD && !is_sbi_flag_set(sbi, SBI_IS_DIRTY)) {
		f2fs_bug_on(sbi, NM_I(sbi)->dirty_nat_cnt);
		f2fs_bug_on(sbi, SIT_I(sbi)->dirty_sentries);
		f2fs_bug_on(sbi, prefree_segments(sbi));
		flush_sit_entries(sbi, cpc);
		clear_prefree_segments(sbi, cpc);
		f2fs_wait_all_discard_bio(sbi);
		unblock_operations(sbi);
		goto out;
	}

	/*
	 * update checkpoint pack index
	 * Increase the version number so that
	 * SIT entries and seg summaries are written at correct place
	 */
	ckpt_ver = cur_cp_version(ckpt);
	ckpt->checkpoint_ver = cpu_to_le64(++ckpt_ver);

	/* write cached NAT/SIT entries to NAT/SIT area */
	flush_nat_entries(sbi);
	flush_sit_entries(sbi, cpc);

	/* unlock all the fs_lock[] in do_checkpoint() */
	err = do_checkpoint(sbi, cpc);

	f2fs_wait_all_discard_bio(sbi);

	unblock_operations(sbi);
	stat_inc_cp_count(sbi->stat_info);

	if (cpc->reason == CP_RECOVERY)
		f2fs_msg(sbi->sb, KERN_NOTICE,
			"checkpoint: version = %llx", ckpt_ver);

	/* do checkpoint periodically */
	f2fs_update_time(sbi, CP_TIME);
	trace_f2fs_write_checkpoint(sbi->sb, cpc->reason, "finish checkpoint");
out:
	mutex_unlock(&sbi->cp_mutex);
	return err;
}

void init_ino_entry_info(struct f2fs_sb_info *sbi)
{
	int i;

	for (i = 0; i < MAX_INO_ENTRY; i++) {
		struct inode_management *im = &sbi->im[i];

		INIT_RADIX_TREE(&im->ino_root, GFP_ATOMIC);
		spin_lock_init(&im->ino_lock);
		INIT_LIST_HEAD(&im->ino_list);
		im->ino_num = 0;
	}

	sbi->max_orphans = (sbi->blocks_per_seg - F2FS_CP_PACKS -
			NR_CURSEG_TYPE - __cp_payload(sbi)) *
				F2FS_ORPHANS_PER_BLOCK;
}

int __init create_checkpoint_caches(void)
{
	ino_entry_slab = f2fs_kmem_cache_create("f2fs_ino_entry",
			sizeof(struct ino_entry));
	if (!ino_entry_slab)
		return -ENOMEM;
	inode_entry_slab = f2fs_kmem_cache_create("f2fs_inode_entry",
			sizeof(struct inode_entry));
	if (!inode_entry_slab) {
		kmem_cache_destroy(ino_entry_slab);
		return -ENOMEM;
	}
	return 0;
}

void destroy_checkpoint_caches(void)
{
	kmem_cache_destroy(ino_entry_slab);
	kmem_cache_destroy(inode_entry_slab);
}<|MERGE_RESOLUTION|>--- conflicted
+++ resolved
@@ -30,7 +30,7 @@
 {
 	set_ckpt_flags(sbi, CP_ERROR_FLAG);
 	if (!end_io)
-		f2fs_flush_merged_bios(sbi);
+		f2fs_flush_merged_writes(sbi);
 }
 
 /*
@@ -64,7 +64,7 @@
 		.sbi = sbi,
 		.type = META,
 		.op = REQ_OP_READ,
-		.op_flags = READ_SYNC | REQ_META | REQ_PRIO,
+		.op_flags = REQ_META | REQ_PRIO,
 		.old_blkaddr = index,
 		.new_blkaddr = index,
 		.encrypted_page = NULL,
@@ -175,13 +175,10 @@
 		.sbi = sbi,
 		.type = META,
 		.op = REQ_OP_READ,
-		.op_flags = sync ? (READ_SYNC | REQ_META | REQ_PRIO) : REQ_RAHEAD,
+		.op_flags = sync ? (REQ_META | REQ_PRIO) : REQ_RAHEAD,
 		.encrypted_page = NULL,
-<<<<<<< HEAD
-=======
 		.in_list = false,
 		.is_meta = (type != META_POR),
->>>>>>> c1fac76c
 	};
 	struct blk_plug plug;
 
@@ -227,12 +224,10 @@
 		}
 
 		fio.page = page;
-		fio.old_blkaddr = fio.new_blkaddr;
-		f2fs_submit_page_mbio(&fio);
+		f2fs_submit_page_bio(&fio);
 		f2fs_put_page(page, 0);
 	}
 out:
-	f2fs_submit_merged_bio(sbi, META, READ);
 	blk_finish_plug(&plug);
 	return blkno - start;
 }
@@ -248,11 +243,12 @@
 	f2fs_put_page(page, 0);
 
 	if (readahead)
-		ra_meta_pages(sbi, index, MAX_BIO_BLOCKS(sbi), META_POR, true);
-}
-
-static int f2fs_write_meta_page(struct page *page,
-				struct writeback_control *wbc)
+		ra_meta_pages(sbi, index, BIO_MAX_PAGES, META_POR, true);
+}
+
+static int __f2fs_write_meta_page(struct page *page,
+				struct writeback_control *wbc,
+				enum iostat_type io_type)
 {
 	struct f2fs_sb_info *sbi = F2FS_P_SB(page);
 
@@ -268,16 +264,17 @@
 	if (wbc->for_reclaim && page->index < GET_SUM_BLOCK(sbi, 0))
 		goto redirty_out;
 
-	write_meta_page(sbi, page);
+	write_meta_page(sbi, page, io_type);
 	dec_page_count(sbi, F2FS_DIRTY_META);
 
 	if (wbc->for_reclaim)
-		f2fs_submit_merged_bio_cond(sbi, NULL, page, 0, META, WRITE);
+		f2fs_submit_merged_write_cond(sbi, page->mapping->host,
+						0, page->index, META);
 
 	unlock_page(page);
 
 	if (unlikely(f2fs_cp_error(sbi)))
-		f2fs_submit_merged_bio(sbi, META, WRITE);
+		f2fs_submit_merged_write(sbi, META);
 
 	return 0;
 
@@ -286,23 +283,33 @@
 	return AOP_WRITEPAGE_ACTIVATE;
 }
 
+static int f2fs_write_meta_page(struct page *page,
+				struct writeback_control *wbc)
+{
+	return __f2fs_write_meta_page(page, wbc, FS_META_IO);
+}
+
 static int f2fs_write_meta_pages(struct address_space *mapping,
 				struct writeback_control *wbc)
 {
 	struct f2fs_sb_info *sbi = F2FS_M_SB(mapping);
 	long diff, written;
+
+	if (unlikely(is_sbi_flag_set(sbi, SBI_POR_DOING)))
+		goto skip_write;
 
 	/* collect a number of dirty meta pages and write together */
 	if (wbc->for_kupdate ||
 		get_pages(sbi, F2FS_DIRTY_META) < nr_pages_to_skip(sbi, META))
 		goto skip_write;
 
+	/* if locked failed, cp will flush dirty pages instead */
+	if (!mutex_trylock(&sbi->cp_mutex))
+		goto skip_write;
+
 	trace_f2fs_writepages(mapping->host, wbc, META);
-
-	/* if mounting is failed, skip writing node pages */
-	mutex_lock(&sbi->cp_mutex);
 	diff = nr_pages_to_write(sbi, META, wbc);
-	written = sync_meta_pages(sbi, META, wbc->nr_to_write);
+	written = sync_meta_pages(sbi, META, wbc->nr_to_write, FS_META_IO);
 	mutex_unlock(&sbi->cp_mutex);
 	wbc->nr_to_write = max((long)0, wbc->nr_to_write - written - diff);
 	return 0;
@@ -314,7 +321,7 @@
 }
 
 long sync_meta_pages(struct f2fs_sb_info *sbi, enum page_type type,
-						long nr_to_write)
+				long nr_to_write, enum iostat_type io_type)
 {
 	struct address_space *mapping = META_MAPPING(sbi);
 	pgoff_t index = 0, end = ULONG_MAX, prev = ULONG_MAX;
@@ -365,7 +372,7 @@
 			if (!clear_page_dirty_for_io(page))
 				goto continue_unlock;
 
-			if (mapping->a_ops->writepage(page, &wbc)) {
+			if (__f2fs_write_meta_page(page, &wbc, io_type)) {
 				unlock_page(page);
 				break;
 			}
@@ -379,7 +386,7 @@
 	}
 stop:
 	if (nwritten)
-		f2fs_submit_merged_bio(sbi, type, WRITE);
+		f2fs_submit_merged_write(sbi, type);
 
 	blk_finish_plug(&plug);
 
@@ -540,6 +547,7 @@
 #ifdef CONFIG_F2FS_FAULT_INJECTION
 	if (time_to_inject(sbi, FAULT_ORPHAN)) {
 		spin_unlock(&im->ino_lock);
+		f2fs_show_injection_info(FAULT_ORPHAN);
 		return -ENOSPC;
 	}
 #endif
@@ -610,16 +618,8 @@
 
 	/* ENOMEM was fully retried in f2fs_evict_inode. */
 	if (ni.blk_addr != NULL_ADDR) {
-<<<<<<< HEAD
-		set_sbi_flag(sbi, SBI_NEED_FSCK);
-		f2fs_msg(sbi->sb, KERN_WARNING,
-			"%s: orphan failed (ino=%x), run fsck to fix.",
-				__func__, ino);
-		return -EIO;
-=======
 		err = -EIO;
 		goto err_out;
->>>>>>> c1fac76c
 	}
 	__remove_ino_entry(sbi, ino, ORPHAN_INO);
 	return 0;
@@ -635,21 +635,15 @@
 int recover_orphan_inodes(struct f2fs_sb_info *sbi)
 {
 	block_t start_blk, orphan_blocks, i, j;
-<<<<<<< HEAD
-	int err;
-=======
 	unsigned int s_flags = sbi->sb->s_flags;
 	int err = 0;
 #ifdef CONFIG_QUOTA
 	int quota_enabled;
 #endif
->>>>>>> c1fac76c
 
 	if (!is_set_ckpt_flags(sbi, CP_ORPHAN_PRESENT_FLAG))
 		return 0;
 
-<<<<<<< HEAD
-=======
 	if (s_flags & MS_RDONLY) {
 		f2fs_msg(sbi->sb, KERN_INFO, "orphan cleanup on readonly fs");
 		sbi->sb->s_flags &= ~MS_RDONLY;
@@ -663,7 +657,6 @@
 	quota_enabled = f2fs_enable_quota_files(sbi, s_flags & MS_RDONLY);
 #endif
 
->>>>>>> c1fac76c
 	start_blk = __start_cp_addr(sbi) + 1 + __cp_payload(sbi);
 	orphan_blocks = __start_sum_addr(sbi) - 1 - __cp_payload(sbi);
 
@@ -679,16 +672,13 @@
 			err = recover_orphan_inode(sbi, ino);
 			if (err) {
 				f2fs_put_page(page, 1);
-				return err;
+				goto out;
 			}
 		}
 		f2fs_put_page(page, 1);
 	}
 	/* clear Orphan Flag */
 	clear_ckpt_flags(sbi, CP_ORPHAN_PRESENT_FLAG);
-<<<<<<< HEAD
-	return 0;
-=======
 out:
 #ifdef CONFIG_QUOTA
 	/* Turn quotas off */
@@ -698,7 +688,6 @@
 	sbi->sb->s_flags = s_flags; /* Restore MS_RDONLY status */
 
 	return err;
->>>>>>> c1fac76c
 }
 
 static void write_orphan_inodes(struct f2fs_sb_info *sbi, block_t start_blk)
@@ -770,19 +759,14 @@
 	*cp_block = (struct f2fs_checkpoint *)page_address(*cp_page);
 
 	crc_offset = le32_to_cpu((*cp_block)->checksum_offset);
-<<<<<<< HEAD
-	if (crc_offset >= blk_size) {
-=======
 	if (crc_offset > (blk_size - sizeof(__le32))) {
 		f2fs_put_page(*cp_page, 1);
->>>>>>> c1fac76c
 		f2fs_msg(sbi->sb, KERN_WARNING,
 			"invalid crc_offset: %zu", crc_offset);
 		return -EINVAL;
 	}
 
-	crc = le32_to_cpu(*((__le32 *)((unsigned char *)*cp_block
-							+ crc_offset)));
+	crc = cur_cp_crc(*cp_block);
 	if (!f2fs_crc_valid(sbi, crc, *cp_block, crc_offset)) {
 		f2fs_put_page(*cp_page, 1);
 		f2fs_msg(sbi->sb, KERN_WARNING, "invalid crc value");
@@ -876,13 +860,6 @@
 	cp_block = (struct f2fs_checkpoint *)page_address(cur_page);
 	memcpy(sbi->ckpt, cp_block, blk_size);
 
-<<<<<<< HEAD
-	/* Sanity checking of checkpoint */
-	if (sanity_check_ckpt(sbi))
-		goto fail_no_cp;
-
-=======
->>>>>>> c1fac76c
 	if (cur_page == cp1)
 		sbi->cur_cp_pack = 1;
 	else
@@ -913,6 +890,9 @@
 	f2fs_put_page(cp2, 1);
 	return 0;
 
+free_fail_no_cp:
+	f2fs_put_page(cp1, 1);
+	f2fs_put_page(cp2, 1);
 fail_no_cp:
 	kfree(sbi->ckpt);
 	return -EINVAL;
@@ -927,7 +907,9 @@
 		return;
 
 	set_inode_flag(inode, flag);
-	list_add_tail(&F2FS_I(inode)->dirty_list, &sbi->inode_list[type]);
+	if (!f2fs_is_volatile_file(inode))
+		list_add_tail(&F2FS_I(inode)->dirty_list,
+						&sbi->inode_list[type]);
 	stat_inc_dirty_inode(sbi, type);
 }
 
@@ -985,6 +967,7 @@
 	struct inode *inode;
 	struct f2fs_inode_info *fi;
 	bool is_dir = (type == DIR_INODE);
+	unsigned long ino = 0;
 
 	trace_f2fs_sync_dirty_inodes_enter(sbi->sb, is_dir,
 				get_pages(sbi, is_dir ?
@@ -1003,18 +986,34 @@
 				F2FS_DIRTY_DENTS : F2FS_DIRTY_DATA));
 		return 0;
 	}
-	fi = list_entry(head->next, struct f2fs_inode_info, dirty_list);
+	fi = list_first_entry(head, struct f2fs_inode_info, dirty_list);
 	inode = igrab(&fi->vfs_inode);
 	spin_unlock(&sbi->inode_lock[type]);
 	if (inode) {
+		unsigned long cur_ino = inode->i_ino;
+
+		if (is_dir)
+			F2FS_I(inode)->cp_task = current;
+
 		filemap_fdatawrite(inode->i_mapping);
+
+		if (is_dir)
+			F2FS_I(inode)->cp_task = NULL;
+
 		iput(inode);
+		/* We need to give cpu to another writers. */
+		if (ino == cur_ino) {
+			congestion_wait(BLK_RW_ASYNC, HZ/50);
+			cond_resched();
+		} else {
+			ino = cur_ino;
+		}
 	} else {
 		/*
 		 * We should submit bio, since it exists several
 		 * wribacking dentry pages in the freeing inode.
 		 */
-		f2fs_submit_merged_bio(sbi, DATA, WRITE);
+		f2fs_submit_merged_write(sbi, DATA);
 		cond_resched();
 	}
 	goto retry;
@@ -1036,16 +1035,33 @@
 			spin_unlock(&sbi->inode_lock[DIRTY_META]);
 			return 0;
 		}
-		fi = list_entry(head->next, struct f2fs_inode_info,
+		fi = list_first_entry(head, struct f2fs_inode_info,
 							gdirty_list);
 		inode = igrab(&fi->vfs_inode);
 		spin_unlock(&sbi->inode_lock[DIRTY_META]);
 		if (inode) {
-			update_inode_page(inode);
+			sync_inode_metadata(inode, 0);
+
+			/* it's on eviction */
+			if (is_inode_flag_set(inode, FI_DIRTY_INODE))
+				update_inode_page(inode);
 			iput(inode);
 		}
 	}
 	return 0;
+}
+
+static void __prepare_cp_block(struct f2fs_sb_info *sbi)
+{
+	struct f2fs_checkpoint *ckpt = F2FS_CKPT(sbi);
+	struct f2fs_nm_info *nm_i = NM_I(sbi);
+	nid_t last_nid = nm_i->next_scan_nid;
+
+	next_free_nid(sbi, &last_nid);
+	ckpt->valid_block_count = cpu_to_le64(valid_user_blocks(sbi));
+	ckpt->valid_node_count = cpu_to_le32(valid_node_count(sbi));
+	ckpt->valid_inode_count = cpu_to_le32(valid_inode_count(sbi));
+	ckpt->next_free_nid = cpu_to_le32(last_nid);
 }
 
 /*
@@ -1071,33 +1087,47 @@
 		err = sync_dirty_inodes(sbi, DIR_INODE);
 		if (err)
 			goto out;
+		cond_resched();
 		goto retry_flush_dents;
 	}
 
+	/*
+	 * POR: we should ensure that there are no dirty node pages
+	 * until finishing nat/sit flush. inode->i_blocks can be updated.
+	 */
+	down_write(&sbi->node_change);
+
 	if (get_pages(sbi, F2FS_DIRTY_IMETA)) {
+		up_write(&sbi->node_change);
 		f2fs_unlock_all(sbi);
 		err = f2fs_sync_inode_meta(sbi);
 		if (err)
 			goto out;
+		cond_resched();
 		goto retry_flush_dents;
 	}
 
-	/*
-	 * POR: we should ensure that there are no dirty node pages
-	 * until finishing nat/sit flush.
-	 */
 retry_flush_nodes:
 	down_write(&sbi->node_write);
 
 	if (get_pages(sbi, F2FS_DIRTY_NODES)) {
 		up_write(&sbi->node_write);
-		err = sync_node_pages(sbi, &wbc);
+		err = sync_node_pages(sbi, &wbc, false, FS_CP_NODE_IO);
 		if (err) {
+			up_write(&sbi->node_change);
 			f2fs_unlock_all(sbi);
 			goto out;
 		}
+		cond_resched();
 		goto retry_flush_nodes;
 	}
+
+	/*
+	 * sbi->node_change is used only for AIO write_begin path which produces
+	 * dirty node blocks and some checkpoint values by block allocation.
+	 */
+	__prepare_cp_block(sbi);
+	up_write(&sbi->node_change);
 out:
 	blk_finish_plug(&plug);
 	return err;
@@ -1106,8 +1136,6 @@
 static void unblock_operations(struct f2fs_sb_info *sbi)
 {
 	up_write(&sbi->node_write);
-
-	build_free_nids(sbi);
 	f2fs_unlock_all(sbi);
 }
 
@@ -1118,7 +1146,7 @@
 	for (;;) {
 		prepare_to_wait(&sbi->cp_wait, &wait, TASK_UNINTERRUPTIBLE);
 
-		if (!atomic_read(&sbi->nr_wb_bios))
+		if (!get_pages(sbi, F2FS_WB_CP_DATA))
 			break;
 
 		io_schedule_timeout(5*HZ);
@@ -1130,24 +1158,26 @@
 {
 	unsigned long orphan_num = sbi->im[ORPHAN_INO].ino_num;
 	struct f2fs_checkpoint *ckpt = F2FS_CKPT(sbi);
-
-	spin_lock(&sbi->cp_lock);
-
-<<<<<<< HEAD
-	if (cpc->reason == CP_UMOUNT)
-=======
+	unsigned long flags;
+
+	spin_lock_irqsave(&sbi->cp_lock, flags);
+
+	if ((cpc->reason & CP_UMOUNT) &&
+			le32_to_cpu(ckpt->cp_pack_total_block_count) >
+			sbi->blocks_per_seg - NM_I(sbi)->nat_bits_blocks)
+		disable_nat_bits(sbi, false);
+
 	if (cpc->reason & CP_TRIMMED)
 		__set_ckpt_flags(ckpt, CP_TRIMMED_FLAG);
 	else
 		__clear_ckpt_flags(ckpt, CP_TRIMMED_FLAG);
 
 	if (cpc->reason & CP_UMOUNT)
->>>>>>> c1fac76c
 		__set_ckpt_flags(ckpt, CP_UMOUNT_FLAG);
 	else
 		__clear_ckpt_flags(ckpt, CP_UMOUNT_FLAG);
 
-	if (cpc->reason == CP_FASTBOOT)
+	if (cpc->reason & CP_FASTBOOT)
 		__set_ckpt_flags(ckpt, CP_FASTBOOT_FLAG);
 	else
 		__clear_ckpt_flags(ckpt, CP_FASTBOOT_FLAG);
@@ -1164,7 +1194,7 @@
 	__set_ckpt_flags(ckpt, CP_CRC_RECOVERY_FLAG);
 	__clear_ckpt_flags(ckpt, CP_NOCRC_RECOVERY_FLAG);
 
-	spin_unlock(&sbi->cp_lock);
+	spin_unlock_irqrestore(&sbi->cp_lock, flags);
 }
 
 static void commit_checkpoint(struct f2fs_sb_info *sbi,
@@ -1204,8 +1234,7 @@
 {
 	struct f2fs_checkpoint *ckpt = F2FS_CKPT(sbi);
 	struct f2fs_nm_info *nm_i = NM_I(sbi);
-	unsigned long orphan_num = sbi->im[ORPHAN_INO].ino_num;
-	nid_t last_nid = nm_i->next_scan_nid;
+	unsigned long orphan_num = sbi->im[ORPHAN_INO].ino_num, flags;
 	block_t start_blk;
 	unsigned int data_sum_blocks, orphan_blocks;
 	__u32 crc32 = 0;
@@ -1218,19 +1247,16 @@
 
 	/* Flush all the NAT/SIT pages */
 	while (get_pages(sbi, F2FS_DIRTY_META)) {
-		sync_meta_pages(sbi, META, LONG_MAX);
+		sync_meta_pages(sbi, META, LONG_MAX, FS_CP_META_IO);
 		if (unlikely(f2fs_cp_error(sbi)))
 			return -EIO;
 	}
-
-	next_free_nid(sbi, &last_nid);
 
 	/*
 	 * modify checkpoint
 	 * version number is already updated
 	 */
 	ckpt->elapsed_time = cpu_to_le64(get_mtime(sbi));
-	ckpt->valid_block_count = cpu_to_le64(valid_user_blocks(sbi));
 	ckpt->free_segment_count = cpu_to_le32(free_segments(sbi));
 	for (i = 0; i < NR_CURSEG_NODE_TYPE; i++) {
 		ckpt->cur_node_segno[i] =
@@ -1249,18 +1275,14 @@
 				curseg_alloc_type(sbi, i + CURSEG_HOT_DATA);
 	}
 
-	ckpt->valid_node_count = cpu_to_le32(valid_node_count(sbi));
-	ckpt->valid_inode_count = cpu_to_le32(valid_inode_count(sbi));
-	ckpt->next_free_nid = cpu_to_le32(last_nid);
-
 	/* 2 cp  + n data seg summary + orphan inode blocks */
 	data_sum_blocks = npages_for_summary_flush(sbi, false);
-	spin_lock(&sbi->cp_lock);
+	spin_lock_irqsave(&sbi->cp_lock, flags);
 	if (data_sum_blocks < NR_CURSEG_DATA_TYPE)
 		__set_ckpt_flags(ckpt, CP_COMPACT_SUM_FLAG);
 	else
 		__clear_ckpt_flags(ckpt, CP_COMPACT_SUM_FLAG);
-	spin_unlock(&sbi->cp_lock);
+	spin_unlock_irqrestore(&sbi->cp_lock, flags);
 
 	orphan_blocks = GET_ORPHAN_BLOCKS(orphan_num);
 	ckpt->cp_pack_start_sum = cpu_to_le32(1 + cp_payload_blks +
@@ -1289,12 +1311,6 @@
 
 	start_blk = __start_cp_next_addr(sbi);
 
-<<<<<<< HEAD
-	/* need to wait for end_io results */
-	wait_on_all_pages_writeback(sbi);
-	if (unlikely(f2fs_cp_error(sbi)))
-		return -EIO;
-=======
 	/* write nat bits */
 	if (enabled_nat_bits(sbi, cpc)) {
 		__u64 cp_ver = cur_cp_version(ckpt);
@@ -1315,7 +1331,6 @@
 				return -EIO;
 		}
 	}
->>>>>>> c1fac76c
 
 	/* write out checkpoint buffer at block 0 */
 	update_meta_page(sbi, ckpt, start_blk++);
@@ -1357,22 +1372,10 @@
 	if (unlikely(f2fs_cp_error(sbi)))
 		return -EIO;
 
-<<<<<<< HEAD
-	filemap_fdatawait_range(NODE_MAPPING(sbi), 0, LLONG_MAX);
-	filemap_fdatawait_range(META_MAPPING(sbi), 0, LLONG_MAX);
-
-	/* update user_block_counts */
-	sbi->last_valid_block_count = sbi->total_valid_block_count;
-	percpu_counter_set(&sbi->alloc_valid_block_count, 0);
-
-	/* Here, we only have one bio having CP pack */
-	sync_meta_pages(sbi, META_FLUSH, LONG_MAX);
-=======
 	/* flush all device cache */
 	err = f2fs_flush_device_cache(sbi);
 	if (err)
 		return err;
->>>>>>> c1fac76c
 
 	/* barrier and flush checkpoint cp pack 2 page if it can */
 	commit_checkpoint(sbi, ckpt, start_blk);
@@ -1383,7 +1386,6 @@
 	if (unlikely(f2fs_cp_error(sbi)))
 		return -EIO;
 
-	clear_prefree_segments(sbi, cpc);
 	clear_sbi_flag(sbi, SBI_IS_DIRTY);
 	clear_sbi_flag(sbi, SBI_NEED_CP);
 	__set_cp_next_pack(sbi);
@@ -1413,8 +1415,8 @@
 	mutex_lock(&sbi->cp_mutex);
 
 	if (!is_sbi_flag_set(sbi, SBI_IS_DIRTY) &&
-		(cpc->reason == CP_FASTBOOT || cpc->reason == CP_SYNC ||
-		(cpc->reason == CP_DISCARD && !sbi->discard_blks)))
+		((cpc->reason & CP_FASTBOOT) || (cpc->reason & CP_SYNC) ||
+		((cpc->reason & CP_DISCARD) && !sbi->discard_blks)))
 		goto out;
 	if (unlikely(f2fs_cp_error(sbi))) {
 		err = -EIO;
@@ -1433,18 +1435,23 @@
 
 	trace_f2fs_write_checkpoint(sbi->sb, cpc->reason, "finish block_ops");
 
-	f2fs_flush_merged_bios(sbi);
+	f2fs_flush_merged_writes(sbi);
 
 	/* this is the case of multiple fstrims without any changes */
-	if (cpc->reason == CP_DISCARD && !is_sbi_flag_set(sbi, SBI_IS_DIRTY)) {
-		f2fs_bug_on(sbi, NM_I(sbi)->dirty_nat_cnt);
-		f2fs_bug_on(sbi, SIT_I(sbi)->dirty_sentries);
-		f2fs_bug_on(sbi, prefree_segments(sbi));
-		flush_sit_entries(sbi, cpc);
-		clear_prefree_segments(sbi, cpc);
-		f2fs_wait_all_discard_bio(sbi);
-		unblock_operations(sbi);
-		goto out;
+	if (cpc->reason & CP_DISCARD) {
+		if (!exist_trim_candidates(sbi, cpc)) {
+			unblock_operations(sbi);
+			goto out;
+		}
+
+		if (NM_I(sbi)->dirty_nat_cnt == 0 &&
+				SIT_I(sbi)->dirty_sentries == 0 &&
+				prefree_segments(sbi) == 0) {
+			flush_sit_entries(sbi, cpc);
+			clear_prefree_segments(sbi, cpc);
+			unblock_operations(sbi);
+			goto out;
+		}
 	}
 
 	/*
@@ -1456,18 +1463,20 @@
 	ckpt->checkpoint_ver = cpu_to_le64(++ckpt_ver);
 
 	/* write cached NAT/SIT entries to NAT/SIT area */
-	flush_nat_entries(sbi);
+	flush_nat_entries(sbi, cpc);
 	flush_sit_entries(sbi, cpc);
 
 	/* unlock all the fs_lock[] in do_checkpoint() */
 	err = do_checkpoint(sbi, cpc);
-
-	f2fs_wait_all_discard_bio(sbi);
+	if (err)
+		release_discard_addrs(sbi);
+	else
+		clear_prefree_segments(sbi, cpc);
 
 	unblock_operations(sbi);
 	stat_inc_cp_count(sbi->stat_info);
 
-	if (cpc->reason == CP_RECOVERY)
+	if (cpc->reason & CP_RECOVERY)
 		f2fs_msg(sbi->sb, KERN_NOTICE,
 			"checkpoint: version = %llx", ckpt_ver);
 
