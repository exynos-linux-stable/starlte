--- conflicted
+++ resolved
@@ -36,7 +36,7 @@
 		return ERR_PTR(-ENOMEM);
 
 	f2fs_lock_op(sbi);
-	if (!alloc_nid(sbi, &ino)) {
+	if (!f2fs_alloc_nid(sbi, &ino)) {
 		f2fs_unlock_op(sbi);
 		err = -ENOSPC;
 		goto fail;
@@ -49,13 +49,12 @@
 
 	inode->i_ino = ino;
 	inode->i_blocks = 0;
-
-	if (IS_I_VERSION(inode))
-		inode->i_version++;
-
 	inode->i_mtime = inode->i_atime = inode->i_ctime =
 			F2FS_I(inode)->i_crtime = current_time(inode);
 	inode->i_generation = prandom_u32();
+
+	if (S_ISDIR(inode->i_mode))
+		F2FS_I(inode)->i_current_depth = 1;
 
 	err = insert_inode_locked(inode);
 	if (err) {
@@ -63,13 +62,8 @@
 		goto fail;
 	}
 
-<<<<<<< HEAD
-	if (f2fs_sb_has_project_quota(sbi->sb) &&
-		(F2FS_I(dir)->i_flags & FS_PROJINHERIT_FL))
-=======
 	if (f2fs_sb_has_project_quota(sbi) &&
 		(F2FS_I(dir)->i_flags & F2FS_PROJINHERIT_FL))
->>>>>>> a0ccc147
 		F2FS_I(inode)->i_projid = F2FS_I(dir)->i_projid;
 	else
 		F2FS_I(inode)->i_projid = make_kprojid(&init_user_ns,
@@ -120,9 +114,9 @@
 		f2fs_mask_flags(mode, F2FS_I(dir)->i_flags & F2FS_FL_INHERITED);
 
 	if (S_ISDIR(inode->i_mode))
-		F2FS_I(inode)->i_flags |= FS_INDEX_FL;
-
-	if (F2FS_I(inode)->i_flags & FS_PROJINHERIT_FL)
+		F2FS_I(inode)->i_flags |= F2FS_INDEX_FL;
+
+	if (F2FS_I(inode)->i_flags & F2FS_PROJINHERIT_FL)
 		set_inode_flag(inode, FI_PROJ_INHERIT);
 
 	f2fs_set_inode_flags(inode);
@@ -202,7 +196,7 @@
 		file_set_hot(inode);
 }
 
-int update_extension_list(struct f2fs_sb_info *sbi, const char *name,
+int f2fs_update_extension_list(struct f2fs_sb_info *sbi, const char *name,
 							bool hot, bool set)
 {
 	__u8 (*extlist)[F2FS_EXTENSION_LEN] = sbi->raw_super->extension_list;
@@ -304,7 +298,7 @@
 		goto out;
 	f2fs_unlock_op(sbi);
 
-	alloc_nid_done(sbi, ino);
+	f2fs_alloc_nid_done(sbi, ino);
 
 	d_instantiate_new(dentry, inode);
 
@@ -314,7 +308,7 @@
 	f2fs_balance_fs(sbi, true);
 	return 0;
 out:
-	handle_failed_inode(inode);
+	f2fs_handle_failed_inode(inode);
 	return err;
 }
 
@@ -412,7 +406,7 @@
 		err = PTR_ERR(page);
 		goto out;
 	} else {
-		err = __f2fs_add_link(dir, &dot, NULL, dir->i_ino, S_IFDIR);
+		err = f2fs_do_add_link(dir, &dot, NULL, dir->i_ino, S_IFDIR);
 		if (err)
 			goto out;
 	}
@@ -423,7 +417,7 @@
 	else if (IS_ERR(page))
 		err = PTR_ERR(page);
 	else
-		err = __f2fs_add_link(dir, &dotdot, NULL, pino, S_IFDIR);
+		err = f2fs_do_add_link(dir, &dotdot, NULL, pino, S_IFDIR);
 out:
 	if (!err)
 		clear_inode_flag(dir, FI_INLINE_DOTS);
@@ -535,7 +529,7 @@
 	f2fs_balance_fs(sbi, true);
 
 	f2fs_lock_op(sbi);
-	err = acquire_orphan_inode(sbi);
+	err = f2fs_acquire_orphan_inode(sbi);
 	if (err) {
 		f2fs_unlock_op(sbi);
 		f2fs_put_page(page, 0);
@@ -603,9 +597,9 @@
 	f2fs_lock_op(sbi);
 	err = f2fs_add_link(dentry, inode);
 	if (err)
-		goto out_handle_failed_inode;
+		goto out_f2fs_handle_failed_inode;
 	f2fs_unlock_op(sbi);
-	alloc_nid_done(sbi, inode->i_ino);
+	f2fs_alloc_nid_done(sbi, inode->i_ino);
 
 	err = fscrypt_encrypt_symlink(inode, symname, len, &disk_link);
 	if (err)
@@ -638,8 +632,8 @@
 	f2fs_balance_fs(sbi, true);
 	goto out_free_encrypted_link;
 
-out_handle_failed_inode:
-	handle_failed_inode(inode);
+out_f2fs_handle_failed_inode:
+	f2fs_handle_failed_inode(inode);
 out_free_encrypted_link:
 	if (disk_link.name != (unsigned char *)symname)
 		kvfree(disk_link.name);
@@ -675,7 +669,7 @@
 		goto out_fail;
 	f2fs_unlock_op(sbi);
 
-	alloc_nid_done(sbi, inode->i_ino);
+	f2fs_alloc_nid_done(sbi, inode->i_ino);
 
 	d_instantiate_new(dentry, inode);
 
@@ -687,7 +681,7 @@
 
 out_fail:
 	clear_inode_flag(inode, FI_INC_LINK);
-	handle_failed_inode(inode);
+	f2fs_handle_failed_inode(inode);
 	return err;
 }
 
@@ -729,7 +723,7 @@
 		goto out;
 	f2fs_unlock_op(sbi);
 
-	alloc_nid_done(sbi, inode->i_ino);
+	f2fs_alloc_nid_done(sbi, inode->i_ino);
 
 	d_instantiate_new(dentry, inode);
 
@@ -739,7 +733,7 @@
 	f2fs_balance_fs(sbi, true);
 	return 0;
 out:
-	handle_failed_inode(inode);
+	f2fs_handle_failed_inode(inode);
 	return err;
 }
 
@@ -768,7 +762,7 @@
 	}
 
 	f2fs_lock_op(sbi);
-	err = acquire_orphan_inode(sbi);
+	err = f2fs_acquire_orphan_inode(sbi);
 	if (err)
 		goto out;
 
@@ -780,8 +774,8 @@
 	 * add this non-linked tmpfile to orphan list, in this way we could
 	 * remove all unused data of tmpfile after abnormal power-off.
 	 */
-	add_orphan_inode(inode);
-	alloc_nid_done(sbi, inode->i_ino);
+	f2fs_add_orphan_inode(inode);
+	f2fs_alloc_nid_done(sbi, inode->i_ino);
 
 	if (whiteout) {
 		f2fs_i_links_write(inode, false);
@@ -797,9 +791,9 @@
 	return 0;
 
 release_out:
-	release_orphan_inode(sbi);
+	f2fs_release_orphan_inode(sbi);
 out:
-	handle_failed_inode(inode);
+	f2fs_handle_failed_inode(inode);
 	return err;
 }
 
@@ -910,7 +904,7 @@
 
 		f2fs_lock_op(sbi);
 
-		err = acquire_orphan_inode(sbi);
+		err = f2fs_acquire_orphan_inode(sbi);
 		if (err)
 			goto put_out_dir;
 
@@ -924,9 +918,9 @@
 		up_write(&F2FS_I(new_inode)->i_sem);
 
 		if (!new_inode->i_nlink)
-			add_orphan_inode(new_inode);
+			f2fs_add_orphan_inode(new_inode);
 		else
-			release_orphan_inode(sbi);
+			f2fs_release_orphan_inode(sbi);
 	} else {
 		f2fs_balance_fs(sbi, true);
 
@@ -994,8 +988,12 @@
 			f2fs_put_page(old_dir_page, 0);
 		f2fs_i_links_write(old_dir, false);
 	}
-	if (F2FS_OPTION(sbi).fsync_mode == FSYNC_MODE_STRICT)
-		add_ino_entry(sbi, new_dir->i_ino, TRANS_DIR_INO);
+	if (F2FS_OPTION(sbi).fsync_mode == FSYNC_MODE_STRICT) {
+		f2fs_add_ino_entry(sbi, new_dir->i_ino, TRANS_DIR_INO);
+		if (S_ISDIR(old_inode->i_mode))
+			f2fs_add_ino_entry(sbi, old_inode->i_ino,
+							TRANS_DIR_INO);
+	}
 
 	f2fs_unlock_op(sbi);
 
@@ -1152,8 +1150,8 @@
 	f2fs_mark_inode_dirty_sync(new_dir, false);
 
 	if (F2FS_OPTION(sbi).fsync_mode == FSYNC_MODE_STRICT) {
-		add_ino_entry(sbi, old_dir->i_ino, TRANS_DIR_INO);
-		add_ino_entry(sbi, new_dir->i_ino, TRANS_DIR_INO);
+		f2fs_add_ino_entry(sbi, old_dir->i_ino, TRANS_DIR_INO);
+		f2fs_add_ino_entry(sbi, new_dir->i_ino, TRANS_DIR_INO);
 	}
 
 	f2fs_unlock_op(sbi);
