--- conflicted
+++ resolved
@@ -12,12 +12,8 @@
 
 #include <linux/scatterlist.h>
 #include <linux/ratelimit.h>
-<<<<<<< HEAD
-#include <linux/fscrypto.h>
-=======
 #include <crypto/skcipher.h>
 #include "fscrypt_private.h"
->>>>>>> c1fac76c
 
 static inline bool fscrypt_is_dot_dotdot(const struct qstr *str)
 {
@@ -141,6 +137,8 @@
 
 static const char *lookup_table =
 	"ABCDEFGHIJKLMNOPQRSTUVWXYZabcdefghijklmnopqrstuvwxyz0123456789+,";
+
+#define BASE64_CHARS(nbytes)	DIV_ROUND_UP((nbytes) * 4, 3)
 
 /**
  * digest_encode() -
@@ -192,12 +190,8 @@
 	return cp - dst;
 }
 
-<<<<<<< HEAD
-u32 fscrypt_fname_encrypted_size(struct inode *inode, u32 ilen)
-=======
 bool fscrypt_fname_encrypted_size(const struct inode *inode, u32 orig_len,
 				  u32 max_len, u32 *encrypted_len_ret)
->>>>>>> c1fac76c
 {
 	int padding = 4 << (inode->i_crypt_info->ci_flags &
 			    FS_POLICY_FLAGS_PAD_MASK);
@@ -219,22 +213,6 @@
  *
  * Return: 0 on success, -errno on failure
  */
-<<<<<<< HEAD
-int fscrypt_fname_alloc_buffer(struct inode *inode,
-				u32 ilen, struct fscrypt_str *crypto_str)
-{
-	unsigned int olen = fscrypt_fname_encrypted_size(inode, ilen);
-
-	crypto_str->len = olen;
-	if (olen < FS_FNAME_CRYPTO_DIGEST_SIZE * 2)
-		olen = FS_FNAME_CRYPTO_DIGEST_SIZE * 2;
-	/*
-	 * Allocated buffer can hold one more character to null-terminate the
-	 * string
-	 */
-	crypto_str->name = kmalloc(olen + 1, GFP_NOFS);
-	if (!(crypto_str->name))
-=======
 int fscrypt_fname_alloc_buffer(const struct inode *inode,
 			       u32 max_encrypted_len,
 			       struct fscrypt_str *crypto_str)
@@ -248,7 +226,6 @@
 
 	crypto_str->name = kmalloc(max_presented_len + 1, GFP_NOFS);
 	if (!crypto_str->name)
->>>>>>> c1fac76c
 		return -ENOMEM;
 	crypto_str->len = max_presented_len;
 	return 0;
@@ -275,6 +252,10 @@
  *
  * The caller must have allocated sufficient memory for the @oname string.
  *
+ * If the key is available, we'll decrypt the disk name; otherwise, we'll encode
+ * it for presentation.  Short names are directly base64-encoded, while long
+ * names are encoded in fscrypt_digested_name format.
+ *
  * Return: 0 on success, -errno on failure
  */
 int fscrypt_fname_disk_to_usr(struct inode *inode,
@@ -283,7 +264,7 @@
 			struct fscrypt_str *oname)
 {
 	const struct qstr qname = FSTR_TO_QSTR(iname);
-	char buf[24];
+	struct fscrypt_digested_name digested_name;
 
 	if (fscrypt_is_dot_dotdot(&qname)) {
 		oname->name[0] = '.';
@@ -298,55 +279,29 @@
 	if (inode->i_crypt_info)
 		return fname_decrypt(inode, iname, oname);
 
-	if (iname->len <= FS_FNAME_CRYPTO_DIGEST_SIZE) {
+	if (iname->len <= FSCRYPT_FNAME_MAX_UNDIGESTED_SIZE) {
 		oname->len = digest_encode(iname->name, iname->len,
 					   oname->name);
 		return 0;
 	}
 	if (hash) {
-		memcpy(buf, &hash, 4);
-		memcpy(buf + 4, &minor_hash, 4);
+		digested_name.hash = hash;
+		digested_name.minor_hash = minor_hash;
 	} else {
-		memset(buf, 0, 8);
-	}
-	memcpy(buf + 8, iname->name + ((iname->len - 17) & ~15), 16);
+		digested_name.hash = 0;
+		digested_name.minor_hash = 0;
+	}
+	memcpy(digested_name.digest,
+	       FSCRYPT_FNAME_DIGEST(iname->name, iname->len),
+	       FSCRYPT_FNAME_DIGEST_SIZE);
 	oname->name[0] = '_';
-	oname->len = 1 + digest_encode(buf, 24, oname->name + 1);
+	oname->len = 1 + digest_encode((const char *)&digested_name,
+				       sizeof(digested_name), oname->name + 1);
 	return 0;
 }
 EXPORT_SYMBOL(fscrypt_fname_disk_to_usr);
 
 /**
-<<<<<<< HEAD
- * fscrypt_fname_usr_to_disk() - converts a filename from user space to disk
- * space
- *
- * The caller must have allocated sufficient memory for the @oname string.
- *
- * Return: 0 on success, -errno on failure
- */
-int fscrypt_fname_usr_to_disk(struct inode *inode,
-			const struct qstr *iname,
-			struct fscrypt_str *oname)
-{
-	if (fscrypt_is_dot_dotdot(iname)) {
-		oname->name[0] = '.';
-		oname->name[iname->len - 1] = '.';
-		oname->len = iname->len;
-		return 0;
-	}
-	if (inode->i_crypt_info)
-		return fname_encrypt(inode, iname, oname);
-	/*
-	 * Without a proper key, a user is not allowed to modify the filenames
-	 * in a directory. Consequently, a user space name cannot be mapped to
-	 * a disk-space name
-	 */
-	return -EACCES;
-}
-EXPORT_SYMBOL(fscrypt_fname_usr_to_disk);
-
-=======
  * fscrypt_setup_filename() - prepare to search a possibly encrypted directory
  * @dir: the directory that will be searched
  * @iname: the user-provided filename being searched for
@@ -370,11 +325,11 @@
  *
  * Return: 0 on success, -errno on failure
  */
->>>>>>> c1fac76c
 int fscrypt_setup_filename(struct inode *dir, const struct qstr *iname,
 			      int lookup, struct fscrypt_name *fname)
 {
-	int ret = 0, bigname = 0;
+	int ret;
+	int digested;
 
 	memset(fname, 0, sizeof(struct fscrypt_name));
 	fname->usr_fname = iname;
@@ -407,31 +362,43 @@
 		return 0;
 	}
 	if (!lookup)
-		return -EACCES;
+		return -ENOKEY;
 
 	/*
 	 * We don't have the key and we are doing a lookup; decode the
 	 * user-supplied name
 	 */
-	if (iname->name[0] == '_')
-		bigname = 1;
-	if ((bigname && (iname->len != 33)) || (!bigname && (iname->len > 43)))
-		return -ENOENT;
-
-	fname->crypto_buf.name = kmalloc(32, GFP_KERNEL);
+	if (iname->name[0] == '_') {
+		if (iname->len !=
+		    1 + BASE64_CHARS(sizeof(struct fscrypt_digested_name)))
+			return -ENOENT;
+		digested = 1;
+	} else {
+		if (iname->len >
+		    BASE64_CHARS(FSCRYPT_FNAME_MAX_UNDIGESTED_SIZE))
+			return -ENOENT;
+		digested = 0;
+	}
+
+	fname->crypto_buf.name =
+		kmalloc(max_t(size_t, FSCRYPT_FNAME_MAX_UNDIGESTED_SIZE,
+			      sizeof(struct fscrypt_digested_name)),
+			GFP_KERNEL);
 	if (fname->crypto_buf.name == NULL)
 		return -ENOMEM;
 
-	ret = digest_decode(iname->name + bigname, iname->len - bigname,
+	ret = digest_decode(iname->name + digested, iname->len - digested,
 				fname->crypto_buf.name);
 	if (ret < 0) {
 		ret = -ENOENT;
 		goto errout;
 	}
 	fname->crypto_buf.len = ret;
-	if (bigname) {
-		memcpy(&fname->hash, fname->crypto_buf.name, 4);
-		memcpy(&fname->minor_hash, fname->crypto_buf.name + 4, 4);
+	if (digested) {
+		const struct fscrypt_digested_name *n =
+			(const void *)fname->crypto_buf.name;
+		fname->hash = n->hash;
+		fname->minor_hash = n->minor_hash;
 	} else {
 		fname->disk_name.name = fname->crypto_buf.name;
 		fname->disk_name.len = fname->crypto_buf.len;
@@ -442,13 +409,4 @@
 	kfree(fname->crypto_buf.name);
 	return ret;
 }
-EXPORT_SYMBOL(fscrypt_setup_filename);
-
-void fscrypt_free_filename(struct fscrypt_name *fname)
-{
-	kfree(fname->crypto_buf.name);
-	fname->crypto_buf.name = NULL;
-	fname->usr_fname = NULL;
-	fname->disk_name.name = NULL;
-}
-EXPORT_SYMBOL(fscrypt_free_filename);+EXPORT_SYMBOL(fscrypt_setup_filename);