--- conflicted
+++ resolved
@@ -186,7 +186,7 @@
 static int mnt_alloc_vfsmount(struct mount *mnt)
 {
 	struct vfsmount *vfsmnt = NULL;
-	
+
 	vfsmnt = kmem_cache_alloc(vfsmnt_cache, GFP_KERNEL);
 	if(!vfsmnt)
 		return 1;
@@ -317,7 +317,11 @@
 		mnt->mnt_count = 1;
 		mnt->mnt_writers = 0;
 #endif
+#ifdef CONFIG_RKP_NS_PROT
+		rkp_set_data(mnt->mnt,NULL);
+#else
 		mnt->mnt.data = NULL;
+#endif
 
 		INIT_HLIST_NODE(&mnt->mnt_hash);
 		INIT_LIST_HEAD(&mnt->mnt_child);
@@ -715,7 +719,7 @@
 	free_percpu(mnt->mnt_pcp);
 #endif
 #ifdef CONFIG_RKP_NS_PROT
-	if(mnt->mnt && 
+	if(mnt->mnt &&
 		rkp_from_vfsmnt_cache((unsigned long)mnt->mnt))
 		kmem_cache_free(vfsmnt_cache,mnt->mnt);
 #endif
@@ -1129,15 +1133,7 @@
 	mnt = alloc_vfsmnt(name);
 	if (!mnt)
 		return ERR_PTR(-ENOMEM);
-<<<<<<< HEAD
-
-=======
-#ifdef CONFIG_RKP_NS_PROT
-		rkp_set_data(mnt->mnt,NULL);
-#else
-		mnt->mnt.data = NULL;
-#endif
->>>>>>> d3f21702
+
 	if (type->alloc_mnt_data) {
 #ifdef CONFIG_RKP_NS_PROT
 		rkp_set_data(mnt->mnt,type->alloc_mnt_data());
@@ -1172,7 +1168,7 @@
 	mnt->mnt.mnt_root = root;
 	mnt->mnt.mnt_sb = root->d_sb;
 	mnt->mnt_mountpoint = mnt->mnt.mnt_root;
-#endif	
+#endif
 	mnt->mnt_parent = mnt;
 	lock_mount_hash();
 	list_add_tail(&mnt->mnt_instance, &root->d_sb->s_mounts);
@@ -1242,10 +1238,6 @@
 			goto out_free;
 	}
 
-<<<<<<< HEAD
-	mnt->mnt.mnt_flags = old->mnt.mnt_flags;
-	mnt->mnt.mnt_flags &= ~(MNT_WRITE_HOLD|MNT_MARKED|MNT_INTERNAL);
-=======
 #ifdef CONFIG_RKP_NS_PROT
 	nsflags = old->mnt->mnt_flags & ~(MNT_WRITE_HOLD|MNT_MARKED);
 	/* Don't allow unprivileged users to change mount flags */
@@ -1269,8 +1261,8 @@
 		nsflags |= MNT_LOCKED;
 	rkp_assign_mnt_flags(mnt->mnt,nsflags);
 #else
-	mnt->mnt.mnt_flags = old->mnt.mnt_flags & ~(MNT_WRITE_HOLD|MNT_MARKED);
->>>>>>> d3f21702
+	mnt->mnt.mnt_flags = old->mnt.mnt_flags;
+	mnt->mnt.mnt_flags &= ~(MNT_WRITE_HOLD|MNT_MARKED|MNT_INTERNAL);
 	/* Don't allow unprivileged users to change mount flags */
 	if (flag & CL_UNPRIVILEGED) {
 		mnt->mnt.mnt_flags |= MNT_LOCK_ATIME;
@@ -1936,7 +1928,7 @@
 	namespace_unlock();
 }
 
-/* 
+/*
  * Is the caller allowed to modify his namespace?
  */
 static inline bool may_mount(void)
@@ -2537,7 +2529,7 @@
 
 	err = -EINVAL;
 	if (mnt_ns_loop(old_path.dentry))
-		goto out; 
+		goto out;
 
 	mp = lock_mount(path);
 	err = PTR_ERR(mp);
@@ -2911,7 +2903,7 @@
 	if (err)
 		mntput(mnt);
 #ifdef CONFIG_RKP_NS_PROT
-	if(!sys_sb) 
+	if(!sys_sb)
 	{
 		char *mount_point;
 		mount_point = copy_mount_string(dir_name);
