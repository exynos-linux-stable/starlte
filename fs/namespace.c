--- conflicted
+++ resolved
@@ -274,7 +274,7 @@
 static int mnt_alloc_vfsmount(struct mount *mnt)
 {
 	struct vfsmount *vfsmnt = NULL;
-	
+
 	vfsmnt = kmem_cache_alloc(vfsmnt_cache, GFP_KERNEL);
 	if(!vfsmnt)
 		return 1;
@@ -807,7 +807,7 @@
 	free_percpu(mnt->mnt_pcp);
 #endif
 #ifdef CONFIG_RKP_NS_PROT
-	if(mnt->mnt && 
+	if(mnt->mnt &&
 		rkp_from_vfsmnt_cache((unsigned long)mnt->mnt))
 		kmem_cache_free(vfsmnt_cache,mnt->mnt);
 #endif
@@ -1269,7 +1269,7 @@
 	mnt->mnt.mnt_root = root;
 	mnt->mnt.mnt_sb = root->d_sb;
 	mnt->mnt_mountpoint = mnt->mnt.mnt_root;
-#endif	
+#endif
 	mnt->mnt_parent = mnt;
 	lock_mount_hash();
 	list_add_tail(&mnt->mnt_instance, &root->d_sb->s_mounts);
@@ -2055,7 +2055,7 @@
 	namespace_unlock();
 }
 
-/* 
+/*
  * Is the caller allowed to modify his namespace?
  */
 static inline bool may_mount(void)
@@ -2104,16 +2104,12 @@
 		goto dput_and_out;
 	if (!check_mnt(mnt))
 		goto dput_and_out;
-<<<<<<< HEAD
 
 #ifdef CONFIG_RKP_NS_PROT
 	if (mnt->mnt->mnt_flags & MNT_LOCKED)
 #else
-	if (mnt->mnt.mnt_flags & MNT_LOCKED)
-#endif
-=======
 	if (mnt->mnt.mnt_flags & MNT_LOCKED) /* Check optimistically */
->>>>>>> a0ccc147
+#endif
 		goto dput_and_out;
 	retval = -EPERM;
 	if (flags & MNT_FORCE && !capable(CAP_SYS_ADMIN))
@@ -2668,7 +2664,7 @@
 
 	err = -EINVAL;
 	if (mnt_ns_loop(old_path.dentry))
-		goto out; 
+		goto out;
 
 	mp = lock_mount(path);
 	err = PTR_ERR(mp);
@@ -3001,7 +2997,7 @@
 
 #ifdef CONFIG_RKP_NS_PROT
 
-static void rkp_populate_sb(const char __user *dir_name,struct vfsmount *mnt) 
+static void rkp_populate_sb(const char __user *dir_name,struct vfsmount *mnt)
 {
 	char *mount_point = NULL;
 
@@ -3072,7 +3068,7 @@
 	if (err)
 		mntput(mnt);
 #ifdef CONFIG_RKP_NS_PROT
-	if(!sys_sb || !odm_sb || !vendor_sb) 
+	if(!sys_sb || !odm_sb || !vendor_sb)
 		rkp_populate_sb(dir_name,mnt);
 #endif
 
