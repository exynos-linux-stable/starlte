/*
 *  linux/fs/namespace.c
 *
 * (C) Copyright Al Viro 2000, 2001
 *	Released under GPL v2.
 *
 * Based on code from fs/super.c, copyright Linus Torvalds and others.
 * Heavily rewritten.
 */

#include <linux/syscalls.h>
#include <linux/export.h>
#include <linux/capability.h>
#include <linux/mnt_namespace.h>
#include <linux/user_namespace.h>
#include <linux/namei.h>
#include <linux/security.h>
#include <linux/idr.h>
#include <linux/init.h>		/* init_rootfs */
#include <linux/fs_struct.h>	/* get_fs_root et.al. */
#include <linux/fsnotify.h>	/* fsnotify_vfsmount_delete */
#include <linux/uaccess.h>
#include <linux/proc_ns.h>
#include <linux/magic.h>
#include <linux/bootmem.h>
#include <linux/task_work.h>
#include <linux/slub_def.h>
#include "pnode.h"
#include "internal.h"

#ifdef CONFIG_RKP_NS_PROT
#define KDP_MOUNT_SYSTEM "/system"
#define KDP_MOUNT_SYSTEM_LEN strlen(KDP_MOUNT_SYSTEM)

#define KDP_MOUNT_ODM "/odm"
#define KDP_MOUNT_ODM_LEN strlen(KDP_MOUNT_ODM)

#define KDP_MOUNT_VENDOR "/vendor"
#define KDP_MOUNT_VENDOR_LEN strlen(KDP_MOUNT_VENDOR)
#endif /*CONFIG_RKP_NS_PROT */

/* Maximum number of mounts in a mount namespace */
unsigned int sysctl_mount_max __read_mostly = 100000;

static unsigned int m_hash_mask __read_mostly;
static unsigned int m_hash_shift __read_mostly;
static unsigned int mp_hash_mask __read_mostly;
static unsigned int mp_hash_shift __read_mostly;

static __initdata unsigned long mhash_entries;
static int __init set_mhash_entries(char *str)
{
	if (!str)
		return 0;
	mhash_entries = simple_strtoul(str, &str, 0);
	return 1;
}
__setup("mhash_entries=", set_mhash_entries);

static __initdata unsigned long mphash_entries;
static int __init set_mphash_entries(char *str)
{
	if (!str)
		return 0;
	mphash_entries = simple_strtoul(str, &str, 0);
	return 1;
}
__setup("mphash_entries=", set_mphash_entries);

static u64 event;
static DEFINE_IDA(mnt_id_ida);
static DEFINE_IDA(mnt_group_ida);
static DEFINE_SPINLOCK(mnt_id_lock);
#ifdef CONFIG_RKP_NS_PROT
static DEFINE_SPINLOCK(mnt_vfsmnt_lock);
#endif /*CONFIG_RKP_NS_PROT */
static int mnt_id_start = 0;
static int mnt_group_start = 1;

static struct hlist_head *mount_hashtable __read_mostly;
static struct hlist_head *mountpoint_hashtable __read_mostly;
static struct kmem_cache *mnt_cache __read_mostly;
#ifdef CONFIG_RKP_NS_PROT
RKP_RO_AREA struct super_block *sys_sb = NULL;
RKP_RO_AREA struct super_block *odm_sb = NULL;
RKP_RO_AREA struct super_block *vendor_sb = NULL;
RKP_RO_AREA struct super_block *rootfs_sb = NULL;
static struct kmem_cache *vfsmnt_cache __read_mostly;
/* Populate all superblocks required for NS Protection */

enum kdp_sb {
	KDP_SB_ROOTFS = 0,
	KDP_SB_ODM,
	KDP_SB_SYS,
	KDP_SB_VENDOR,
	KDP_SB_MAX
};


#endif /*CONFIG_RKP_NS_PROT */

static DECLARE_RWSEM(namespace_sem);

/* /sys/fs */
struct kobject *fs_kobj;
EXPORT_SYMBOL_GPL(fs_kobj);

/*
 * vfsmount lock may be taken for read to prevent changes to the
 * vfsmount hash, ie. during mountpoint lookups or walking back
 * up the tree.
 *
 * It should be taken for write in all cases where the vfsmount
 * tree or hash is modified or when a vfsmount structure is modified.
 */
__cacheline_aligned_in_smp DEFINE_SEQLOCK(mount_lock);

static inline struct hlist_head *m_hash(struct vfsmount *mnt, struct dentry *dentry)
{
	unsigned long tmp = ((unsigned long)mnt / L1_CACHE_BYTES);
	tmp += ((unsigned long)dentry / L1_CACHE_BYTES);
	tmp = tmp + (tmp >> m_hash_shift);
	return &mount_hashtable[tmp & m_hash_mask];
}


#ifdef CONFIG_RKP_NS_PROT
extern u8 ns_prot;
unsigned int cmp_ns_integrity(void)
{
	struct mount *root = NULL;
	struct nsproxy *nsp = NULL;
	int ret = 0;

	if((in_interrupt()
		 || in_softirq())){
		return 0;
	}
	nsp = current->nsproxy;
	if(!ns_prot || !nsp ||
		!nsp->mnt_ns) {
		return 0;
	}
	root = current->nsproxy->mnt_ns->root;
	if(root != root->mnt->bp_mount){
		printk("\n RKP44_3 Name Space Mismatch %p != %p\n nsp = %p mnt_ns %p\n",root,root->mnt->bp_mount,nsp,nsp->mnt_ns);
		ret = 1;
	}
	return ret;
}

void rkp_set_mnt_root_sb(struct vfsmount *mnt,	struct dentry *mnt_root,struct super_block *mnt_sb)
{
	uh_call(UH_APP_RKP,0x53,(u64)mnt,(u64)mnt_root,(u64)mnt_sb,0);
}
void rkp_assign_mnt_flags(struct vfsmount *mnt,int flags)
{
	uh_call(UH_APP_RKP,(0x54),(u64)mnt,(u64)flags,0,0);
}
void rkp_set_data(struct vfsmount *mnt,void *data)
{
	uh_call(UH_APP_RKP,(0x55),(u64)mnt,(u64)data,0,0);
}
void rkp_set_mnt_flags(struct vfsmount *mnt,int flags)
{
	int f = mnt->mnt_flags;
	f |= flags;
	rkp_assign_mnt_flags(mnt,f);
}

void rkp_reset_mnt_flags(struct vfsmount *mnt,int flags)
{
	int f = mnt->mnt_flags;
	f &= ~flags;
	rkp_assign_mnt_flags(mnt,f);
}
#endif
static inline struct hlist_head *mp_hash(struct dentry *dentry)
{
	unsigned long tmp = ((unsigned long)dentry / L1_CACHE_BYTES);
	tmp = tmp + (tmp >> mp_hash_shift);
	return &mountpoint_hashtable[tmp & mp_hash_mask];
}

/*
 * allocation is serialized by namespace_sem, but we need the spinlock to
 * serialize with freeing.
 */
static int mnt_alloc_id(struct mount *mnt)
{
	int res;

retry:
	ida_pre_get(&mnt_id_ida, GFP_KERNEL);
	spin_lock(&mnt_id_lock);
	res = ida_get_new_above(&mnt_id_ida, mnt_id_start, &mnt->mnt_id);
	if (!res)
		mnt_id_start = mnt->mnt_id + 1;
	spin_unlock(&mnt_id_lock);
	if (res == -EAGAIN)
		goto retry;

	return res;
}
#ifdef CONFIG_RKP_NS_PROT
void rkp_init_ns(struct vfsmount *vfsmnt,struct mount *mnt)
{
	uh_call(UH_APP_RKP,(0x52),(u64)vfsmnt,(u64)mnt,0,0);
}
static int mnt_alloc_vfsmount(struct mount *mnt)
{
	struct vfsmount *vfsmnt = NULL;
	
	vfsmnt = kmem_cache_alloc(vfsmnt_cache, GFP_KERNEL);
	if(!vfsmnt)
		return 1;

	spin_lock(&mnt_vfsmnt_lock);
	rkp_init_ns(vfsmnt,mnt);
//	vfsmnt->bp_mount = mnt;
	mnt->mnt = vfsmnt;
	spin_unlock(&mnt_vfsmnt_lock);
	return 0;
}
#endif
static void mnt_free_id(struct mount *mnt)
{
	int id = mnt->mnt_id;
	spin_lock(&mnt_id_lock);
	ida_remove(&mnt_id_ida, id);
	if (mnt_id_start > id)
		mnt_id_start = id;
	spin_unlock(&mnt_id_lock);
}

/*
 * Allocate a new peer group ID
 *
 * mnt_group_ida is protected by namespace_sem
 */
static int mnt_alloc_group_id(struct mount *mnt)
{
	int res;

	if (!ida_pre_get(&mnt_group_ida, GFP_KERNEL))
		return -ENOMEM;

	res = ida_get_new_above(&mnt_group_ida,
				mnt_group_start,
				&mnt->mnt_group_id);
	if (!res)
		mnt_group_start = mnt->mnt_group_id + 1;

	return res;
}

/*
 * Release a peer group ID
 */
void mnt_release_group_id(struct mount *mnt)
{
	int id = mnt->mnt_group_id;
	ida_remove(&mnt_group_ida, id);
	if (mnt_group_start > id)
		mnt_group_start = id;
	mnt->mnt_group_id = 0;
}

/*
 * vfsmount lock must be held for read
 */
static inline void mnt_add_count(struct mount *mnt, int n)
{
#ifdef CONFIG_SMP
	this_cpu_add(mnt->mnt_pcp->mnt_count, n);
#else
	preempt_disable();
	mnt->mnt_count += n;
	preempt_enable();
#endif
}

/*
 * vfsmount lock must be held for write
 */
unsigned int mnt_get_count(struct mount *mnt)
{
#ifdef CONFIG_SMP
	unsigned int count = 0;
	int cpu;

	for_each_possible_cpu(cpu) {
		count += per_cpu_ptr(mnt->mnt_pcp, cpu)->mnt_count;
	}

	return count;
#else
	return mnt->mnt_count;
#endif
}

static void drop_mountpoint(struct fs_pin *p)
{
	struct mount *m = container_of(p, struct mount, mnt_umount);
	dput(m->mnt_ex_mountpoint);
	pin_remove(p);
#ifdef CONFIG_RKP_NS_PROT
	mntput(m->mnt);
#else
	mntput(&m->mnt);
#endif
}

static struct mount *alloc_vfsmnt(const char *name)
{
	struct mount *mnt = kmem_cache_zalloc(mnt_cache, GFP_KERNEL);
	if (mnt) {
		int err;

		err = mnt_alloc_id(mnt);
		if (err)
			goto out_free_cache;
#ifdef CONFIG_RKP_NS_PROT
		err = mnt_alloc_vfsmount(mnt);
		if (err)
			goto out_free_cache;
#endif
		if (name) {
			mnt->mnt_devname = kstrdup_const(name, GFP_KERNEL);
			if (!mnt->mnt_devname)
				goto out_free_id;
		}

#ifdef CONFIG_SMP
		mnt->mnt_pcp = alloc_percpu(struct mnt_pcp);
		if (!mnt->mnt_pcp)
			goto out_free_devname;

		this_cpu_add(mnt->mnt_pcp->mnt_count, 1);
#else
		mnt->mnt_count = 1;
		mnt->mnt_writers = 0;
#endif
#ifdef CONFIG_RKP_NS_PROT
		rkp_set_data(mnt->mnt,NULL);
#else
		mnt->mnt.data = NULL;
#endif

		INIT_HLIST_NODE(&mnt->mnt_hash);
		INIT_LIST_HEAD(&mnt->mnt_child);
		INIT_LIST_HEAD(&mnt->mnt_mounts);
		INIT_LIST_HEAD(&mnt->mnt_list);
		INIT_LIST_HEAD(&mnt->mnt_expire);
		INIT_LIST_HEAD(&mnt->mnt_share);
		INIT_LIST_HEAD(&mnt->mnt_slave_list);
		INIT_LIST_HEAD(&mnt->mnt_slave);
		INIT_HLIST_NODE(&mnt->mnt_mp_list);
		INIT_LIST_HEAD(&mnt->mnt_umounting);
#ifdef CONFIG_FSNOTIFY
		INIT_HLIST_HEAD(&mnt->mnt_fsnotify_marks);
#endif
		init_fs_pin(&mnt->mnt_umount, drop_mountpoint);
	}
	return mnt;

#ifdef CONFIG_SMP
out_free_devname:
	kfree_const(mnt->mnt_devname);
#endif
out_free_id:
	mnt_free_id(mnt);
out_free_cache:
	kmem_cache_free(mnt_cache, mnt);
	return NULL;
}

/*
 * Most r/o checks on a fs are for operations that take
 * discrete amounts of time, like a write() or unlink().
 * We must keep track of when those operations start
 * (for permission checks) and when they end, so that
 * we can determine when writes are able to occur to
 * a filesystem.
 */
/*
 * __mnt_is_readonly: check whether a mount is read-only
 * @mnt: the mount to check for its write status
 *
 * This shouldn't be used directly ouside of the VFS.
 * It does not guarantee that the filesystem will stay
 * r/w, just that it is right *now*.  This can not and
 * should not be used in place of IS_RDONLY(inode).
 * mnt_want/drop_write() will _keep_ the filesystem
 * r/w.
 */
int __mnt_is_readonly(struct vfsmount *mnt)
{
	if (mnt->mnt_flags & MNT_READONLY)
		return 1;
	if (mnt->mnt_sb->s_flags & MS_RDONLY)
		return 1;
	return 0;
}
EXPORT_SYMBOL_GPL(__mnt_is_readonly);

static inline void mnt_inc_writers(struct mount *mnt)
{
#ifdef CONFIG_SMP
	this_cpu_inc(mnt->mnt_pcp->mnt_writers);
#else
	mnt->mnt_writers++;
#endif
}

static inline void mnt_dec_writers(struct mount *mnt)
{
#ifdef CONFIG_SMP
	this_cpu_dec(mnt->mnt_pcp->mnt_writers);
#else
	mnt->mnt_writers--;
#endif
}

static unsigned int mnt_get_writers(struct mount *mnt)
{
#ifdef CONFIG_SMP
	unsigned int count = 0;
	int cpu;

	for_each_possible_cpu(cpu) {
		count += per_cpu_ptr(mnt->mnt_pcp, cpu)->mnt_writers;
	}

	return count;
#else
	return mnt->mnt_writers;
#endif
}

static int mnt_is_readonly(struct vfsmount *mnt)
{
	if (mnt->mnt_sb->s_readonly_remount)
		return 1;
	/* Order wrt setting s_flags/s_readonly_remount in do_remount() */
	smp_rmb();
	return __mnt_is_readonly(mnt);
}

/*
 * Most r/o & frozen checks on a fs are for operations that take discrete
 * amounts of time, like a write() or unlink().  We must keep track of when
 * those operations start (for permission checks) and when they end, so that we
 * can determine when writes are able to occur to a filesystem.
 */
/**
 * __mnt_want_write - get write access to a mount without freeze protection
 * @m: the mount on which to take a write
 *
 * This tells the low-level filesystem that a write is about to be performed to
 * it, and makes sure that writes are allowed (mnt it read-write) before
 * returning success. This operation does not protect against filesystem being
 * frozen. When the write operation is finished, __mnt_drop_write() must be
 * called. This is effectively a refcount.
 */
int __mnt_want_write(struct vfsmount *m)
{
	struct mount *mnt = real_mount(m);
	int ret = 0;

	preempt_disable();
	mnt_inc_writers(mnt);
	/*
	 * The store to mnt_inc_writers must be visible before we pass
	 * MNT_WRITE_HOLD loop below, so that the slowpath can see our
	 * incremented count after it has set MNT_WRITE_HOLD.
	 */
	smp_mb();
#ifdef CONFIG_RKP_NS_PROT
	while (ACCESS_ONCE(mnt->mnt->mnt_flags) & MNT_WRITE_HOLD)
#else
	while (ACCESS_ONCE(mnt->mnt.mnt_flags) & MNT_WRITE_HOLD)
#endif
		cpu_relax();
	/*
	 * After the slowpath clears MNT_WRITE_HOLD, mnt_is_readonly will
	 * be set to match its requirements. So we must not load that until
	 * MNT_WRITE_HOLD is cleared.
	 */
	smp_rmb();
	if (mnt_is_readonly(m)) {
		mnt_dec_writers(mnt);
		ret = -EROFS;
	}
	preempt_enable();

	return ret;
}

/**
 * mnt_want_write - get write access to a mount
 * @m: the mount on which to take a write
 *
 * This tells the low-level filesystem that a write is about to be performed to
 * it, and makes sure that writes are allowed (mount is read-write, filesystem
 * is not frozen) before returning success.  When the write operation is
 * finished, mnt_drop_write() must be called.  This is effectively a refcount.
 */
int mnt_want_write(struct vfsmount *m)
{
	int ret;

	sb_start_write(m->mnt_sb);
	ret = __mnt_want_write(m);
	if (ret)
		sb_end_write(m->mnt_sb);
	return ret;
}
EXPORT_SYMBOL_GPL(mnt_want_write);

/**
 * mnt_clone_write - get write access to a mount
 * @mnt: the mount on which to take a write
 *
 * This is effectively like mnt_want_write, except
 * it must only be used to take an extra write reference
 * on a mountpoint that we already know has a write reference
 * on it. This allows some optimisation.
 *
 * After finished, mnt_drop_write must be called as usual to
 * drop the reference.
 */
int mnt_clone_write(struct vfsmount *mnt)
{
	/* superblock may be r/o */
	if (__mnt_is_readonly(mnt))
		return -EROFS;
	preempt_disable();
	mnt_inc_writers(real_mount(mnt));
	preempt_enable();
	return 0;
}
EXPORT_SYMBOL_GPL(mnt_clone_write);

/**
 * __mnt_want_write_file - get write access to a file's mount
 * @file: the file who's mount on which to take a write
 *
 * This is like __mnt_want_write, but it takes a file and can
 * do some optimisations if the file is open for write already
 */
int __mnt_want_write_file(struct file *file)
{
	if (!(file->f_mode & FMODE_WRITER))
		return __mnt_want_write(file->f_path.mnt);
	else
		return mnt_clone_write(file->f_path.mnt);
}

/**
 * mnt_want_write_file - get write access to a file's mount
 * @file: the file who's mount on which to take a write
 *
 * This is like mnt_want_write, but it takes a file and can
 * do some optimisations if the file is open for write already
 */
int mnt_want_write_file(struct file *file)
{
	int ret;

	sb_start_write(file->f_path.mnt->mnt_sb);
	ret = __mnt_want_write_file(file);
	if (ret)
		sb_end_write(file->f_path.mnt->mnt_sb);
	return ret;
}
EXPORT_SYMBOL_GPL(mnt_want_write_file);

/**
 * __mnt_drop_write - give up write access to a mount
 * @mnt: the mount on which to give up write access
 *
 * Tells the low-level filesystem that we are done
 * performing writes to it.  Must be matched with
 * __mnt_want_write() call above.
 */
void __mnt_drop_write(struct vfsmount *mnt)
{
	preempt_disable();
	mnt_dec_writers(real_mount(mnt));
	preempt_enable();
}

/**
 * mnt_drop_write - give up write access to a mount
 * @mnt: the mount on which to give up write access
 *
 * Tells the low-level filesystem that we are done performing writes to it and
 * also allows filesystem to be frozen again.  Must be matched with
 * mnt_want_write() call above.
 */
void mnt_drop_write(struct vfsmount *mnt)
{
	__mnt_drop_write(mnt);
	sb_end_write(mnt->mnt_sb);
}
EXPORT_SYMBOL_GPL(mnt_drop_write);

void __mnt_drop_write_file(struct file *file)
{
	__mnt_drop_write(file->f_path.mnt);
}

void mnt_drop_write_file(struct file *file)
{
	mnt_drop_write(file->f_path.mnt);
}
EXPORT_SYMBOL(mnt_drop_write_file);

static int mnt_make_readonly(struct mount *mnt)
{
	int ret = 0;

	lock_mount_hash();
#ifdef CONFIG_RKP_NS_PROT
	rkp_set_mnt_flags(mnt->mnt,MNT_WRITE_HOLD);
#else
	mnt->mnt.mnt_flags |= MNT_WRITE_HOLD;
#endif
	/*
	 * After storing MNT_WRITE_HOLD, we'll read the counters. This store
	 * should be visible before we do.
	 */
	smp_mb();

	/*
	 * With writers on hold, if this value is zero, then there are
	 * definitely no active writers (although held writers may subsequently
	 * increment the count, they'll have to wait, and decrement it after
	 * seeing MNT_READONLY).
	 *
	 * It is OK to have counter incremented on one CPU and decremented on
	 * another: the sum will add up correctly. The danger would be when we
	 * sum up each counter, if we read a counter before it is incremented,
	 * but then read another CPU's count which it has been subsequently
	 * decremented from -- we would see more decrements than we should.
	 * MNT_WRITE_HOLD protects against this scenario, because
	 * mnt_want_write first increments count, then smp_mb, then spins on
	 * MNT_WRITE_HOLD, so it can't be decremented by another CPU while
	 * we're counting up here.
	 */
	if (mnt_get_writers(mnt) > 0)
		ret = -EBUSY;
	else {
#ifdef CONFIG_RKP_NS_PROT
	rkp_set_mnt_flags(mnt->mnt,MNT_READONLY);
#else
		mnt->mnt.mnt_flags |= MNT_READONLY;
#endif
	}
	/*
	 * MNT_READONLY must become visible before ~MNT_WRITE_HOLD, so writers
	 * that become unheld will see MNT_READONLY.
	 */
	smp_wmb();
#ifdef CONFIG_RKP_NS_PROT
	rkp_reset_mnt_flags(mnt->mnt,MNT_WRITE_HOLD);
#else
	mnt->mnt.mnt_flags &= ~MNT_WRITE_HOLD;
#endif
	unlock_mount_hash();
	return ret;
}

static void __mnt_unmake_readonly(struct mount *mnt)
{
	lock_mount_hash();
#ifdef CONFIG_RKP_NS_PROT
	rkp_reset_mnt_flags(mnt->mnt,MNT_READONLY);
#else
	mnt->mnt.mnt_flags &= ~MNT_READONLY;
#endif
	unlock_mount_hash();
}

int sb_prepare_remount_readonly(struct super_block *sb)
{
	struct mount *mnt;
	int err = 0;

	/* Racy optimization.  Recheck the counter under MNT_WRITE_HOLD */
	if (atomic_long_read(&sb->s_remove_count))
		return -EBUSY;

	lock_mount_hash();
	list_for_each_entry(mnt, &sb->s_mounts, mnt_instance) {
#ifdef CONFIG_RKP_NS_PROT
		if (!(mnt->mnt->mnt_flags & MNT_READONLY)) {
			rkp_set_mnt_flags(mnt->mnt,MNT_WRITE_HOLD);
#else
		if (!(mnt->mnt.mnt_flags & MNT_READONLY)) {
			mnt->mnt.mnt_flags |= MNT_WRITE_HOLD;
#endif
			smp_mb();
			if (mnt_get_writers(mnt) > 0) {
				err = -EBUSY;
				break;
			}
		}
	}
	if (!err && atomic_long_read(&sb->s_remove_count))
		err = -EBUSY;

	if (!err) {
		sb->s_readonly_remount = 1;
		smp_wmb();
	}
	list_for_each_entry(mnt, &sb->s_mounts, mnt_instance) {
#ifdef CONFIG_RKP_NS_PROT
		if (mnt->mnt->mnt_flags & MNT_WRITE_HOLD)
			rkp_reset_mnt_flags(mnt->mnt,MNT_WRITE_HOLD);
#else
		if (mnt->mnt.mnt_flags & MNT_WRITE_HOLD)
			mnt->mnt.mnt_flags &= ~MNT_WRITE_HOLD;
#endif
	}
	unlock_mount_hash();

	return err;
}
#ifdef CONFIG_RKP_NS_PROT
extern int rkp_from_vfsmnt_cache(unsigned long addr);
#endif
static void free_vfsmnt(struct mount *mnt)
{
#ifdef CONFIG_RKP_NS_PROT
	kfree(mnt->mnt->data);
#else
	kfree(mnt->mnt.data);
#endif
	kfree_const(mnt->mnt_devname);
#ifdef CONFIG_SMP
	free_percpu(mnt->mnt_pcp);
#endif
#ifdef CONFIG_RKP_NS_PROT
	if(mnt->mnt && 
		rkp_from_vfsmnt_cache((unsigned long)mnt->mnt))
		kmem_cache_free(vfsmnt_cache,mnt->mnt);
#endif
	kmem_cache_free(mnt_cache, mnt);
}

static void delayed_free_vfsmnt(struct rcu_head *head)
{
	free_vfsmnt(container_of(head, struct mount, mnt_rcu));
}

/* call under rcu_read_lock */
int __legitimize_mnt(struct vfsmount *bastard, unsigned seq)
{
	struct mount *mnt;
	if (read_seqretry(&mount_lock, seq))
		return 1;
	if (bastard == NULL)
		return 0;
	mnt = real_mount(bastard);
	mnt_add_count(mnt, 1);
	smp_mb();			// see mntput_no_expire()
	if (likely(!read_seqretry(&mount_lock, seq)))
		return 0;
	if (bastard->mnt_flags & MNT_SYNC_UMOUNT) {
		mnt_add_count(mnt, -1);
		return 1;
	}
	lock_mount_hash();
	if (unlikely(bastard->mnt_flags & MNT_DOOMED)) {
		mnt_add_count(mnt, -1);
		unlock_mount_hash();
		return 1;
	}
	unlock_mount_hash();
	/* caller will mntput() */
	return -1;
}

/* call under rcu_read_lock */
bool legitimize_mnt(struct vfsmount *bastard, unsigned seq)
{
	int res = __legitimize_mnt(bastard, seq);
	if (likely(!res))
		return true;
	if (unlikely(res < 0)) {
		rcu_read_unlock();
		mntput(bastard);
		rcu_read_lock();
	}
	return false;
}

/*
 * find the first mount at @dentry on vfsmount @mnt.
 * call under rcu_read_lock()
 */
struct mount *__lookup_mnt(struct vfsmount *mnt, struct dentry *dentry)
{
	struct hlist_head *head = m_hash(mnt, dentry);
	struct mount *p;

	hlist_for_each_entry_rcu(p, head, mnt_hash)
#ifdef CONFIG_RKP_NS_PROT
		if (p->mnt_parent->mnt == mnt && p->mnt_mountpoint == dentry)
#else
		if (&p->mnt_parent->mnt == mnt && p->mnt_mountpoint == dentry)
#endif
			return p;
	return NULL;
}

/*
 * lookup_mnt - Return the first child mount mounted at path
 *
 * "First" means first mounted chronologically.  If you create the
 * following mounts:
 *
 * mount /dev/sda1 /mnt
 * mount /dev/sda2 /mnt
 * mount /dev/sda3 /mnt
 *
 * Then lookup_mnt() on the base /mnt dentry in the root mount will
 * return successively the root dentry and vfsmount of /dev/sda1, then
 * /dev/sda2, then /dev/sda3, then NULL.
 *
 * lookup_mnt takes a reference to the found vfsmount.
 */
struct vfsmount *lookup_mnt(struct path *path)
{
	struct mount *child_mnt;
	struct vfsmount *m;
	unsigned seq;

	rcu_read_lock();
	do {
		seq = read_seqbegin(&mount_lock);
		child_mnt = __lookup_mnt(path->mnt, path->dentry);
#ifdef CONFIG_RKP_NS_PROT
		m = child_mnt ? child_mnt->mnt : NULL;
#else
		m = child_mnt ? &child_mnt->mnt : NULL;
#endif
	} while (!legitimize_mnt(m, seq));
	rcu_read_unlock();
	return m;
}

/*
 * __is_local_mountpoint - Test to see if dentry is a mountpoint in the
 *                         current mount namespace.
 *
 * The common case is dentries are not mountpoints at all and that
 * test is handled inline.  For the slow case when we are actually
 * dealing with a mountpoint of some kind, walk through all of the
 * mounts in the current mount namespace and test to see if the dentry
 * is a mountpoint.
 *
 * The mount_hashtable is not usable in the context because we
 * need to identify all mounts that may be in the current mount
 * namespace not just a mount that happens to have some specified
 * parent mount.
 */
bool __is_local_mountpoint(struct dentry *dentry)
{
	struct mnt_namespace *ns = current->nsproxy->mnt_ns;
	struct mount *mnt;
	bool is_covered = false;

	if (!d_mountpoint(dentry))
		goto out;

	down_read(&namespace_sem);
	list_for_each_entry(mnt, &ns->list, mnt_list) {
		is_covered = (mnt->mnt_mountpoint == dentry);
		if (is_covered)
			break;
	}
	up_read(&namespace_sem);
out:
	return is_covered;
}

static struct mountpoint *lookup_mountpoint(struct dentry *dentry)
{
	struct hlist_head *chain = mp_hash(dentry);
	struct mountpoint *mp;

	hlist_for_each_entry(mp, chain, m_hash) {
		if (mp->m_dentry == dentry) {
			/* might be worth a WARN_ON() */
			if (d_unlinked(dentry))
				return ERR_PTR(-ENOENT);
			mp->m_count++;
			return mp;
		}
	}
	return NULL;
}

static struct mountpoint *get_mountpoint(struct dentry *dentry)
{
	struct mountpoint *mp, *new = NULL;
	int ret;

	if (d_mountpoint(dentry)) {
mountpoint:
		read_seqlock_excl(&mount_lock);
		mp = lookup_mountpoint(dentry);
		read_sequnlock_excl(&mount_lock);
		if (mp)
			goto done;
	}

	if (!new)
		new = kmalloc(sizeof(struct mountpoint), GFP_KERNEL);
	if (!new)
		return ERR_PTR(-ENOMEM);


	/* Exactly one processes may set d_mounted */
	ret = d_set_mounted(dentry);

	/* Someone else set d_mounted? */
	if (ret == -EBUSY)
		goto mountpoint;

	/* The dentry is not available as a mountpoint? */
	mp = ERR_PTR(ret);
	if (ret)
		goto done;

	/* Add the new mountpoint to the hash table */
	read_seqlock_excl(&mount_lock);
	new->m_dentry = dentry;
	new->m_count = 1;
	hlist_add_head(&new->m_hash, mp_hash(dentry));
	INIT_HLIST_HEAD(&new->m_list);
	read_sequnlock_excl(&mount_lock);

	mp = new;
	new = NULL;
done:
	kfree(new);
	return mp;
}

static void put_mountpoint(struct mountpoint *mp)
{
	if (!--mp->m_count) {
		struct dentry *dentry = mp->m_dentry;
		BUG_ON(!hlist_empty(&mp->m_list));
		spin_lock(&dentry->d_lock);
		dentry->d_flags &= ~DCACHE_MOUNTED;
		spin_unlock(&dentry->d_lock);
		hlist_del(&mp->m_hash);
		kfree(mp);
	}
}

static inline int check_mnt(struct mount *mnt)
{
	return mnt->mnt_ns == current->nsproxy->mnt_ns;
}

/*
 * vfsmount lock must be held for write
 */
static void touch_mnt_namespace(struct mnt_namespace *ns)
{
	if (ns) {
		ns->event = ++event;
		wake_up_interruptible(&ns->poll);
	}
}

/*
 * vfsmount lock must be held for write
 */
static void __touch_mnt_namespace(struct mnt_namespace *ns)
{
	if (ns && ns->event != event) {
		ns->event = event;
		wake_up_interruptible(&ns->poll);
	}
}

/*
 * vfsmount lock must be held for write
 */
static void unhash_mnt(struct mount *mnt)
{
	mnt->mnt_parent = mnt;
#ifdef CONFIG_RKP_NS_PROT
	mnt->mnt_mountpoint = mnt->mnt->mnt_root;
#else
	mnt->mnt_mountpoint = mnt->mnt.mnt_root;
#endif
	list_del_init(&mnt->mnt_child);
	hlist_del_init_rcu(&mnt->mnt_hash);
	hlist_del_init(&mnt->mnt_mp_list);
	put_mountpoint(mnt->mnt_mp);
	mnt->mnt_mp = NULL;
}

/*
 * vfsmount lock must be held for write
 */
static void detach_mnt(struct mount *mnt, struct path *old_path)
{
	old_path->dentry = mnt->mnt_mountpoint;
#ifdef CONFIG_RKP_NS_PROT
	old_path->mnt = mnt->mnt_parent->mnt;
#else
	old_path->mnt = &mnt->mnt_parent->mnt;
#endif
	unhash_mnt(mnt);
}

/*
 * vfsmount lock must be held for write
 */
static void umount_mnt(struct mount *mnt)
{
	/* old mountpoint will be dropped when we can do that */
	mnt->mnt_ex_mountpoint = mnt->mnt_mountpoint;
	unhash_mnt(mnt);
}

/*
 * vfsmount lock must be held for write
 */
void mnt_set_mountpoint(struct mount *mnt,
			struct mountpoint *mp,
			struct mount *child_mnt)
{
	mp->m_count++;
	mnt_add_count(mnt, 1);	/* essentially, that's mntget */
	child_mnt->mnt_mountpoint = dget(mp->m_dentry);
	child_mnt->mnt_parent = mnt;
	child_mnt->mnt_mp = mp;
	hlist_add_head(&child_mnt->mnt_mp_list, &mp->m_list);
}

static void __attach_mnt(struct mount *mnt, struct mount *parent)
{
#ifdef CONFIG_RKP_NS_PROT
	hlist_add_head_rcu(&mnt->mnt_hash,
			   m_hash(parent->mnt, mnt->mnt_mountpoint));
#else
	hlist_add_head_rcu(&mnt->mnt_hash,
			m_hash(&parent->mnt, mnt->mnt_mountpoint));
#endif
	list_add_tail(&mnt->mnt_child, &parent->mnt_mounts);
}

/*
 * vfsmount lock must be held for write
 */
static void attach_mnt(struct mount *mnt,
			struct mount *parent,
			struct mountpoint *mp)
{
	mnt_set_mountpoint(parent, mp, mnt);
	__attach_mnt(mnt, parent);
}

void mnt_change_mountpoint(struct mount *parent, struct mountpoint *mp, struct mount *mnt)
{
	struct mountpoint *old_mp = mnt->mnt_mp;
	struct dentry *old_mountpoint = mnt->mnt_mountpoint;
	struct mount *old_parent = mnt->mnt_parent;

	list_del_init(&mnt->mnt_child);
	hlist_del_init(&mnt->mnt_mp_list);
	hlist_del_init_rcu(&mnt->mnt_hash);

	attach_mnt(mnt, parent, mp);

	put_mountpoint(old_mp);

	/*
	 * Safely avoid even the suggestion this code might sleep or
	 * lock the mount hash by taking advantage of the knowledge that
	 * mnt_change_mountpoint will not release the final reference
	 * to a mountpoint.
	 *
	 * During mounting, the mount passed in as the parent mount will
	 * continue to use the old mountpoint and during unmounting, the
	 * old mountpoint will continue to exist until namespace_unlock,
	 * which happens well after mnt_change_mountpoint.
	 */
	spin_lock(&old_mountpoint->d_lock);
	old_mountpoint->d_lockref.count--;
	spin_unlock(&old_mountpoint->d_lock);

	mnt_add_count(old_parent, -1);
}

/*
 * vfsmount lock must be held for write
 */
static void commit_tree(struct mount *mnt)
{
	struct mount *parent = mnt->mnt_parent;
	struct mount *m;
	LIST_HEAD(head);
	struct mnt_namespace *n = parent->mnt_ns;

	BUG_ON(parent == mnt);

	list_add_tail(&head, &mnt->mnt_list);
	list_for_each_entry(m, &head, mnt_list)
		m->mnt_ns = n;

	list_splice(&head, n->list.prev);

	n->mounts += n->pending_mounts;
	n->pending_mounts = 0;

	__attach_mnt(mnt, parent);
	touch_mnt_namespace(n);
}

static struct mount *next_mnt(struct mount *p, struct mount *root)
{
	struct list_head *next = p->mnt_mounts.next;
	if (next == &p->mnt_mounts) {
		while (1) {
			if (p == root)
				return NULL;
			next = p->mnt_child.next;
			if (next != &p->mnt_parent->mnt_mounts)
				break;
			p = p->mnt_parent;
		}
	}
	return list_entry(next, struct mount, mnt_child);
}

static struct mount *skip_mnt_tree(struct mount *p)
{
	struct list_head *prev = p->mnt_mounts.prev;
	while (prev != &p->mnt_mounts) {
		p = list_entry(prev, struct mount, mnt_child);
		prev = p->mnt_mounts.prev;
	}
	return p;
}

struct vfsmount *
vfs_kern_mount(struct file_system_type *type, int flags, const char *name, void *data)
{
	struct mount *mnt;
	struct dentry *root;

	if (!type)
		return ERR_PTR(-ENODEV);

	mnt = alloc_vfsmnt(name);
	if (!mnt)
		return ERR_PTR(-ENOMEM);
#ifdef CONFIG_RKP_NS_PROT
		rkp_set_data(mnt->mnt,NULL);
#else
		mnt->mnt.data = NULL;
#endif
	if (type->alloc_mnt_data) {
#ifdef CONFIG_RKP_NS_PROT
		rkp_set_data(mnt->mnt,type->alloc_mnt_data());
		if (!mnt->mnt->data) {
#else
		mnt->mnt.data = type->alloc_mnt_data();
		if (!mnt->mnt.data) {
#endif
			mnt_free_id(mnt);
			free_vfsmnt(mnt);
			return ERR_PTR(-ENOMEM);
		}
	}
	if (flags & MS_KERNMOUNT)
#ifdef CONFIG_RKP_NS_PROT
		rkp_set_mnt_flags(mnt->mnt,MNT_INTERNAL);
		root = mount_fs(type, flags, name, mnt->mnt, data);
#else
		mnt->mnt.mnt_flags = MNT_INTERNAL;
		root = mount_fs(type, flags, name, &mnt->mnt, data);
#endif

	if (IS_ERR(root)) {
		mnt_free_id(mnt);
		free_vfsmnt(mnt);
		return ERR_CAST(root);
	}
#ifdef CONFIG_RKP_NS_PROT
	rkp_set_mnt_root_sb(mnt->mnt,root,root->d_sb);
	mnt->mnt_mountpoint = mnt->mnt->mnt_root;
#else
	mnt->mnt.mnt_root = root;
	mnt->mnt.mnt_sb = root->d_sb;
	mnt->mnt_mountpoint = mnt->mnt.mnt_root;
#endif	
	mnt->mnt_parent = mnt;
	lock_mount_hash();
	list_add_tail(&mnt->mnt_instance, &root->d_sb->s_mounts);
	unlock_mount_hash();
#ifdef CONFIG_RKP_NS_PROT
	return mnt->mnt;
#else
	return &mnt->mnt;
#endif
}
EXPORT_SYMBOL_GPL(vfs_kern_mount);

struct vfsmount *
vfs_submount(const struct dentry *mountpoint, struct file_system_type *type,
	     const char *name, void *data)
{
	/* Until it is worked out how to pass the user namespace
	 * through from the parent mount to the submount don't support
	 * unprivileged mounts with submounts.
	 */
	if (mountpoint->d_sb->s_user_ns != &init_user_ns)
		return ERR_PTR(-EPERM);

	return vfs_kern_mount(type, MS_SUBMOUNT, name, data);
}
EXPORT_SYMBOL_GPL(vfs_submount);

static struct mount *clone_mnt(struct mount *old, struct dentry *root,
					int flag)
{
#ifdef CONFIG_RKP_NS_PROT
	struct super_block *sb = old->mnt->mnt_sb;
#else
	struct super_block *sb = old->mnt.mnt_sb;
#endif
	struct mount *mnt;
	int err;
#ifdef CONFIG_RKP_NS_PROT
	int nsflags;
#endif

	mnt = alloc_vfsmnt(old->mnt_devname);
	if (!mnt)
		return ERR_PTR(-ENOMEM);

	if (sb->s_op->clone_mnt_data) {
#ifdef CONFIG_RKP_NS_PROT
		rkp_set_data(mnt->mnt,sb->s_op->clone_mnt_data(old->mnt->data));
		if (!mnt->mnt->data) {
#else
		mnt->mnt.data = sb->s_op->clone_mnt_data(old->mnt.data);
		if (!mnt->mnt.data) {
#endif
			err = -ENOMEM;
			goto out_free;
		}
	}

	if (flag & (CL_SLAVE | CL_PRIVATE | CL_SHARED_TO_SLAVE))
		mnt->mnt_group_id = 0; /* not a peer of original */
	else
		mnt->mnt_group_id = old->mnt_group_id;

	if ((flag & CL_MAKE_SHARED) && !mnt->mnt_group_id) {
		err = mnt_alloc_group_id(mnt);
		if (err)
			goto out_free;
	}

<<<<<<< HEAD
#ifdef CONFIG_RKP_NS_PROT
	nsflags = old->mnt->mnt_flags & ~(MNT_WRITE_HOLD|MNT_MARKED);
	/* Don't allow unprivileged users to change mount flags */
	if (flag & CL_UNPRIVILEGED) {
		nsflags |= MNT_LOCK_ATIME;

		if (nsflags & MNT_READONLY)
			nsflags |= MNT_LOCK_READONLY;

		if (nsflags & MNT_NODEV)
			nsflags |= MNT_LOCK_NODEV;

		if (nsflags & MNT_NOSUID)
			nsflags |= MNT_LOCK_NOSUID;

		if (nsflags & MNT_NOEXEC)
			nsflags |= MNT_LOCK_NOEXEC;
	}
	if ((flag & CL_UNPRIVILEGED) &&
	    (!(flag & CL_EXPIRE) || list_empty(&old->mnt_expire)))
		nsflags |= MNT_LOCKED;
	rkp_assign_mnt_flags(mnt->mnt,nsflags);
#else
	mnt->mnt.mnt_flags = old->mnt.mnt_flags & ~(MNT_WRITE_HOLD|MNT_MARKED);
=======
	mnt->mnt.mnt_flags = old->mnt.mnt_flags;
	mnt->mnt.mnt_flags &= ~(MNT_WRITE_HOLD|MNT_MARKED|MNT_INTERNAL);
>>>>>>> c1fac76c
	/* Don't allow unprivileged users to change mount flags */
	if (flag & CL_UNPRIVILEGED) {
		mnt->mnt.mnt_flags |= MNT_LOCK_ATIME;

		if (mnt->mnt.mnt_flags & MNT_READONLY)
			mnt->mnt.mnt_flags |= MNT_LOCK_READONLY;

		if (mnt->mnt.mnt_flags & MNT_NODEV)
			mnt->mnt.mnt_flags |= MNT_LOCK_NODEV;

		if (mnt->mnt.mnt_flags & MNT_NOSUID)
			mnt->mnt.mnt_flags |= MNT_LOCK_NOSUID;

		if (mnt->mnt.mnt_flags & MNT_NOEXEC)
			mnt->mnt.mnt_flags |= MNT_LOCK_NOEXEC;
	}

	/* Don't allow unprivileged users to reveal what is under a mount */
	if ((flag & CL_UNPRIVILEGED) &&
	    (!(flag & CL_EXPIRE) || list_empty(&old->mnt_expire)))
		mnt->mnt.mnt_flags |= MNT_LOCKED;
#endif
	/* Don't allow unprivileged users to reveal what is under a mount */
	atomic_inc(&sb->s_active);
#ifdef CONFIG_RKP_NS_PROT
	rkp_set_mnt_root_sb(mnt->mnt,dget(root),sb);
	mnt->mnt_mountpoint = mnt->mnt->mnt_root;
#else
	mnt->mnt.mnt_sb = sb;
	mnt->mnt.mnt_root = dget(root);
	mnt->mnt_mountpoint = mnt->mnt.mnt_root;
#endif
	mnt->mnt_parent = mnt;
	lock_mount_hash();
	list_add_tail(&mnt->mnt_instance, &sb->s_mounts);
	unlock_mount_hash();

	if ((flag & CL_SLAVE) ||
	    ((flag & CL_SHARED_TO_SLAVE) && IS_MNT_SHARED(old))) {
		list_add(&mnt->mnt_slave, &old->mnt_slave_list);
		mnt->mnt_master = old;
		CLEAR_MNT_SHARED(mnt);
	} else if (!(flag & CL_PRIVATE)) {
		if ((flag & CL_MAKE_SHARED) || IS_MNT_SHARED(old))
			list_add(&mnt->mnt_share, &old->mnt_share);
		if (IS_MNT_SLAVE(old))
			list_add(&mnt->mnt_slave, &old->mnt_slave);
		mnt->mnt_master = old->mnt_master;
	}
	if (flag & CL_MAKE_SHARED)
		set_mnt_shared(mnt);

	/* stick the duplicate mount on the same expiry list
	 * as the original if that was on one */
	if (flag & CL_EXPIRE) {
		if (!list_empty(&old->mnt_expire))
			list_add(&mnt->mnt_expire, &old->mnt_expire);
	}

	return mnt;

 out_free:
	mnt_free_id(mnt);
	free_vfsmnt(mnt);
	return ERR_PTR(err);
}

static void cleanup_mnt(struct mount *mnt)
{
	/*
	 * This probably indicates that somebody messed
	 * up a mnt_want/drop_write() pair.  If this
	 * happens, the filesystem was probably unable
	 * to make r/w->r/o transitions.
	 */
	/*
	 * The locking used to deal with mnt_count decrement provides barriers,
	 * so mnt_get_writers() below is safe.
	 */
	WARN_ON(mnt_get_writers(mnt));
	if (unlikely(mnt->mnt_pins.first))
		mnt_pin_kill(mnt);
#ifdef CONFIG_RKP_NS_PROT
	fsnotify_vfsmount_delete(mnt->mnt);
	dput(mnt->mnt->mnt_root);
	deactivate_super(mnt->mnt->mnt_sb);
#else
	fsnotify_vfsmount_delete(&mnt->mnt);
	dput(mnt->mnt.mnt_root);
	deactivate_super(mnt->mnt.mnt_sb);
#endif
	mnt_free_id(mnt);
	call_rcu(&mnt->mnt_rcu, delayed_free_vfsmnt);
}

static void __cleanup_mnt(struct rcu_head *head)
{
	cleanup_mnt(container_of(head, struct mount, mnt_rcu));
}

static LLIST_HEAD(delayed_mntput_list);
static void delayed_mntput(struct work_struct *unused)
{
	struct llist_node *node = llist_del_all(&delayed_mntput_list);
	struct llist_node *next;

	for (; node; node = next) {
		next = llist_next(node);
		cleanup_mnt(llist_entry(node, struct mount, mnt_llist));
	}
}
static DECLARE_DELAYED_WORK(delayed_mntput_work, delayed_mntput);

static void mntput_no_expire(struct mount *mnt)
{
	rcu_read_lock();
	if (likely(READ_ONCE(mnt->mnt_ns))) {
		/*
		 * Since we don't do lock_mount_hash() here,
		 * ->mnt_ns can change under us.  However, if it's
		 * non-NULL, then there's a reference that won't
		 * be dropped until after an RCU delay done after
		 * turning ->mnt_ns NULL.  So if we observe it
		 * non-NULL under rcu_read_lock(), the reference
		 * we are dropping is not the final one.
		 */
		mnt_add_count(mnt, -1);
		rcu_read_unlock();
		return;
	}
	lock_mount_hash();
	/*
	 * make sure that if __legitimize_mnt() has not seen us grab
	 * mount_lock, we'll see their refcount increment here.
	 */
	smp_mb();
	mnt_add_count(mnt, -1);
	if (mnt_get_count(mnt)) {
		rcu_read_unlock();
		unlock_mount_hash();
		return;
	}

#ifdef CONFIG_RKP_NS_PROT
	if (unlikely(mnt->mnt->mnt_flags & MNT_DOOMED)) {
#else
	if (unlikely(mnt->mnt.mnt_flags & MNT_DOOMED)) {
#endif
		rcu_read_unlock();
		unlock_mount_hash();
		return;
	}
#ifdef CONFIG_RKP_NS_PROT
	rkp_set_mnt_flags(mnt->mnt,MNT_DOOMED);
#else
	mnt->mnt.mnt_flags |= MNT_DOOMED;
#endif
	rcu_read_unlock();

	list_del(&mnt->mnt_instance);

	if (unlikely(!list_empty(&mnt->mnt_mounts))) {
		struct mount *p, *tmp;
		list_for_each_entry_safe(p, tmp, &mnt->mnt_mounts,  mnt_child) {
			umount_mnt(p);
		}
	}
	unlock_mount_hash();

#ifdef CONFIG_RKP_NS_PROT
	if (likely(!(mnt->mnt->mnt_flags & MNT_INTERNAL))) {
#else
	if (likely(!(mnt->mnt.mnt_flags & MNT_INTERNAL))) {
#endif
		struct task_struct *task = current;
		if (likely(!(task->flags & PF_KTHREAD))) {
			init_task_work(&mnt->mnt_rcu, __cleanup_mnt);
			if (!task_work_add(task, &mnt->mnt_rcu, true))
				return;
		}
		if (llist_add(&mnt->mnt_llist, &delayed_mntput_list))
			schedule_delayed_work(&delayed_mntput_work, 1);
		return;
	}
	cleanup_mnt(mnt);
}

void mntput(struct vfsmount *mnt)
{
	if (mnt) {
		struct mount *m = real_mount(mnt);
		/* avoid cacheline pingpong, hope gcc doesn't get "smart" */
		if (unlikely(m->mnt_expiry_mark))
			m->mnt_expiry_mark = 0;
		mntput_no_expire(m);
	}
}
EXPORT_SYMBOL(mntput);

struct vfsmount *mntget(struct vfsmount *mnt)
{
	if (mnt)
		mnt_add_count(real_mount(mnt), 1);
	return mnt;
}
EXPORT_SYMBOL(mntget);

struct vfsmount *mnt_clone_internal(struct path *path)
{
	struct mount *p;
	p = clone_mnt(real_mount(path->mnt), path->dentry, CL_PRIVATE);
	if (IS_ERR(p))
		return ERR_CAST(p);
#ifdef CONFIG_RKP_NS_PROT
	rkp_set_mnt_flags(p->mnt,MNT_INTERNAL);
	return p->mnt;
#else
	p->mnt.mnt_flags |= MNT_INTERNAL;
	return &p->mnt;
#endif
}

static inline void mangle(struct seq_file *m, const char *s)
{
	seq_escape(m, s, " \t\n\\");
}

/*
 * Simple .show_options callback for filesystems which don't want to
 * implement more complex mount option showing.
 *
 * See also save_mount_options().
 */
int generic_show_options(struct seq_file *m, struct dentry *root)
{
	const char *options;

	rcu_read_lock();
	options = rcu_dereference(root->d_sb->s_options);

	if (options != NULL && options[0]) {
		seq_putc(m, ',');
		mangle(m, options);
	}
	rcu_read_unlock();

	return 0;
}
EXPORT_SYMBOL(generic_show_options);

/*
 * If filesystem uses generic_show_options(), this function should be
 * called from the fill_super() callback.
 *
 * The .remount_fs callback usually needs to be handled in a special
 * way, to make sure, that previous options are not overwritten if the
 * remount fails.
 *
 * Also note, that if the filesystem's .remount_fs function doesn't
 * reset all options to their default value, but changes only newly
 * given options, then the displayed options will not reflect reality
 * any more.
 */
void save_mount_options(struct super_block *sb, char *options)
{
	BUG_ON(sb->s_options);
	rcu_assign_pointer(sb->s_options, kstrdup(options, GFP_KERNEL));
}
EXPORT_SYMBOL(save_mount_options);

void replace_mount_options(struct super_block *sb, char *options)
{
	char *old = sb->s_options;
	rcu_assign_pointer(sb->s_options, options);
	if (old) {
		synchronize_rcu();
		kfree(old);
	}
}
EXPORT_SYMBOL(replace_mount_options);

#ifdef CONFIG_PROC_FS
/* iterator; we want it to have access to namespace_sem, thus here... */
static void *m_start(struct seq_file *m, loff_t *pos)
{
	struct proc_mounts *p = m->private;

	down_read(&namespace_sem);
	if (p->cached_event == p->ns->event) {
		void *v = p->cached_mount;
		if (*pos == p->cached_index)
			return v;
		if (*pos == p->cached_index + 1) {
			v = seq_list_next(v, &p->ns->list, &p->cached_index);
			return p->cached_mount = v;
		}
	}

	p->cached_event = p->ns->event;
	p->cached_mount = seq_list_start(&p->ns->list, *pos);
	p->cached_index = *pos;
	return p->cached_mount;
}

static void *m_next(struct seq_file *m, void *v, loff_t *pos)
{
	struct proc_mounts *p = m->private;

	p->cached_mount = seq_list_next(v, &p->ns->list, pos);
	p->cached_index = *pos;
	return p->cached_mount;
}

static void m_stop(struct seq_file *m, void *v)
{
	up_read(&namespace_sem);
}

static int m_show(struct seq_file *m, void *v)
{
	struct proc_mounts *p = m->private;
	struct mount *r = list_entry(v, struct mount, mnt_list);
#ifdef CONFIG_RKP_NS_PROT
	return p->show(m, r->mnt);
#else
	return p->show(m, &r->mnt);
#endif
}

const struct seq_operations mounts_op = {
	.start	= m_start,
	.next	= m_next,
	.stop	= m_stop,
	.show	= m_show,
};
#endif  /* CONFIG_PROC_FS */

/**
 * may_umount_tree - check if a mount tree is busy
 * @mnt: root of mount tree
 *
 * This is called to check if a tree of mounts has any
 * open files, pwds, chroots or sub mounts that are
 * busy.
 */
int may_umount_tree(struct vfsmount *m)
{
	struct mount *mnt = real_mount(m);
	int actual_refs = 0;
	int minimum_refs = 0;
	struct mount *p;
	BUG_ON(!m);

	/* write lock needed for mnt_get_count */
	lock_mount_hash();
	for (p = mnt; p; p = next_mnt(p, mnt)) {
		actual_refs += mnt_get_count(p);
		minimum_refs += 2;
	}
	unlock_mount_hash();

	if (actual_refs > minimum_refs)
		return 0;

	return 1;
}

EXPORT_SYMBOL(may_umount_tree);

/**
 * may_umount - check if a mount point is busy
 * @mnt: root of mount
 *
 * This is called to check if a mount point has any
 * open files, pwds, chroots or sub mounts. If the
 * mount has sub mounts this will return busy
 * regardless of whether the sub mounts are busy.
 *
 * Doesn't take quota and stuff into account. IOW, in some cases it will
 * give false negatives. The main reason why it's here is that we need
 * a non-destructive way to look for easily umountable filesystems.
 */
int may_umount(struct vfsmount *mnt)
{
	int ret = 1;
	down_read(&namespace_sem);
	lock_mount_hash();
	if (propagate_mount_busy(real_mount(mnt), 2))
		ret = 0;
	unlock_mount_hash();
	up_read(&namespace_sem);
	return ret;
}

EXPORT_SYMBOL(may_umount);

static HLIST_HEAD(unmounted);	/* protected by namespace_sem */

static void namespace_unlock(void)
{
	struct hlist_head head;

	hlist_move_list(&unmounted, &head);

	up_write(&namespace_sem);

	if (likely(hlist_empty(&head)))
		return;

	synchronize_rcu();

	group_pin_kill(&head);
}

static inline void namespace_lock(void)
{
	down_write(&namespace_sem);
}

enum umount_tree_flags {
	UMOUNT_SYNC = 1,
	UMOUNT_PROPAGATE = 2,
	UMOUNT_CONNECTED = 4,
};

static bool disconnect_mount(struct mount *mnt, enum umount_tree_flags how)
{
	/* Leaving mounts connected is only valid for lazy umounts */
	if (how & UMOUNT_SYNC)
		return true;

	/* A mount without a parent has nothing to be connected to */
	if (!mnt_has_parent(mnt))
		return true;

	/* Because the reference counting rules change when mounts are
	 * unmounted and connected, umounted mounts may not be
	 * connected to mounted mounts.
	 */
#ifdef CONFIG_RKP_NS_PROT
	if (!(mnt->mnt_parent->mnt->mnt_flags & MNT_UMOUNT))
		return true;
#else
if (!(mnt->mnt_parent->mnt.mnt_flags & MNT_UMOUNT))
		return true;
#endif
	/* Has it been requested that the mount remain connected? */
	if (how & UMOUNT_CONNECTED)
		return false;

	/* Is the mount locked such that it needs to remain connected? */
	if (IS_MNT_LOCKED(mnt))
		return false;

	/* By default disconnect the mount */
	return true;
}

/*
 * mount_lock must be held
 * namespace_sem must be held for write
 */
static void umount_tree(struct mount *mnt, enum umount_tree_flags how)
{
	LIST_HEAD(tmp_list);
	struct mount *p;

	if (how & UMOUNT_PROPAGATE)
		propagate_mount_unlock(mnt);

	/* Gather the mounts to umount */
	for (p = mnt; p; p = next_mnt(p, mnt)) {
#ifdef CONFIG_RKP_NS_PROT
		rkp_set_mnt_flags(p->mnt,MNT_UMOUNT);
#else
		p->mnt.mnt_flags |= MNT_UMOUNT;
#endif
		list_move(&p->mnt_list, &tmp_list);
	}

	/* Hide the mounts from mnt_mounts */
	list_for_each_entry(p, &tmp_list, mnt_list) {
		list_del_init(&p->mnt_child);
	}

	/* Add propogated mounts to the tmp_list */
	if (how & UMOUNT_PROPAGATE)
		propagate_umount(&tmp_list);

	while (!list_empty(&tmp_list)) {
		struct mnt_namespace *ns;
		bool disconnect;
		p = list_first_entry(&tmp_list, struct mount, mnt_list);
		list_del_init(&p->mnt_expire);
		list_del_init(&p->mnt_list);
		ns = p->mnt_ns;
		if (ns) {
			ns->mounts--;
			__touch_mnt_namespace(ns);
		}
		p->mnt_ns = NULL;
		if (how & UMOUNT_SYNC)
#ifdef CONFIG_RKP_NS_PROT
		rkp_set_mnt_flags(p->mnt,MNT_SYNC_UMOUNT);
#else
			p->mnt.mnt_flags |= MNT_SYNC_UMOUNT;
#endif
		disconnect = disconnect_mount(p, how);

#ifdef CONFIG_RKP_NS_PROT
		pin_insert_group(&p->mnt_umount, p->mnt_parent->mnt,
#else
		pin_insert_group(&p->mnt_umount, &p->mnt_parent->mnt,
#endif
				 disconnect ? &unmounted : NULL);
		if (mnt_has_parent(p)) {
			mnt_add_count(p->mnt_parent, -1);
			if (!disconnect) {
				/* Don't forget about p */
				list_add_tail(&p->mnt_child, &p->mnt_parent->mnt_mounts);
			} else {
				umount_mnt(p);
			}
		}
		change_mnt_propagation(p, MS_PRIVATE);
	}
}

static void shrink_submounts(struct mount *mnt);

static int do_umount(struct mount *mnt, int flags)
{
#ifdef CONFIG_RKP_NS_PROT
	struct super_block *sb = mnt->mnt->mnt_sb;
#else
	struct super_block *sb = mnt->mnt.mnt_sb;
#endif
	int retval;

#ifdef CONFIG_RKP_NS_PROT
	retval = security_sb_umount(mnt->mnt, flags);
#else
	retval = security_sb_umount(&mnt->mnt, flags);
#endif
	if (retval)
		return retval;

	/*
	 * Allow userspace to request a mountpoint be expired rather than
	 * unmounting unconditionally. Unmount only happens if:
	 *  (1) the mark is already set (the mark is cleared by mntput())
	 *  (2) the usage count == 1 [parent vfsmount] + 1 [sys_umount]
	 */
	if (flags & MNT_EXPIRE) {
#ifdef CONFIG_RKP_NS_PROT
		if (mnt->mnt == current->fs->root.mnt ||
#else
		if (&mnt->mnt == current->fs->root.mnt ||
#endif
		    flags & (MNT_FORCE | MNT_DETACH))
			return -EINVAL;

		/*
		 * probably don't strictly need the lock here if we examined
		 * all race cases, but it's a slowpath.
		 */
		lock_mount_hash();
		if (mnt_get_count(mnt) != 2) {
			unlock_mount_hash();
			return -EBUSY;
		}
		unlock_mount_hash();

		if (!xchg(&mnt->mnt_expiry_mark, 1))
			return -EAGAIN;
	}

	/*
	 * If we may have to abort operations to get out of this
	 * mount, and they will themselves hold resources we must
	 * allow the fs to do things. In the Unix tradition of
	 * 'Gee thats tricky lets do it in userspace' the umount_begin
	 * might fail to complete on the first run through as other tasks
	 * must return, and the like. Thats for the mount program to worry
	 * about for the moment.
	 */

	if (flags & MNT_FORCE && sb->s_op->umount_begin) {
		sb->s_op->umount_begin(sb);
	}

	/*
	 * No sense to grab the lock for this test, but test itself looks
	 * somewhat bogus. Suggestions for better replacement?
	 * Ho-hum... In principle, we might treat that as umount + switch
	 * to rootfs. GC would eventually take care of the old vfsmount.
	 * Actually it makes sense, especially if rootfs would contain a
	 * /reboot - static binary that would close all descriptors and
	 * call reboot(9). Then init(8) could umount root and exec /reboot.
	 */
#ifdef CONFIG_RKP_NS_PROT
	if (mnt->mnt == current->fs->root.mnt && !(flags & MNT_DETACH)) {
#else
	if (&mnt->mnt == current->fs->root.mnt && !(flags & MNT_DETACH)) {
#endif
		/*
		 * Special case for "unmounting" root ...
		 * we just try to remount it readonly.
		 */
		if (!capable(CAP_SYS_ADMIN))
			return -EPERM;
		down_write(&sb->s_umount);
		if (!(sb->s_flags & MS_RDONLY))
			retval = do_remount_sb(sb, MS_RDONLY, NULL, 0);
		up_write(&sb->s_umount);
		return retval;
	}

	namespace_lock();
	lock_mount_hash();

	/* Recheck MNT_LOCKED with the locks held */
	retval = -EINVAL;
	if (mnt->mnt.mnt_flags & MNT_LOCKED)
		goto out;

	event++;
	if (flags & MNT_DETACH) {
		if (!list_empty(&mnt->mnt_list))
			umount_tree(mnt, UMOUNT_PROPAGATE);
		retval = 0;
	} else {
		shrink_submounts(mnt);
		retval = -EBUSY;
		if (!propagate_mount_busy(mnt, 2)) {
			if (!list_empty(&mnt->mnt_list))
				umount_tree(mnt, UMOUNT_PROPAGATE|UMOUNT_SYNC);
			retval = 0;
		}
	}
out:
	unlock_mount_hash();
	namespace_unlock();
	return retval;
}

/*
 * __detach_mounts - lazily unmount all mounts on the specified dentry
 *
 * During unlink, rmdir, and d_drop it is possible to loose the path
 * to an existing mountpoint, and wind up leaking the mount.
 * detach_mounts allows lazily unmounting those mounts instead of
 * leaking them.
 *
 * The caller may hold dentry->d_inode->i_mutex.
 */
void __detach_mounts(struct dentry *dentry)
{
	struct mountpoint *mp;
	struct mount *mnt;

	namespace_lock();
	lock_mount_hash();
	mp = lookup_mountpoint(dentry);
	if (IS_ERR_OR_NULL(mp))
		goto out_unlock;

	event++;
	while (!hlist_empty(&mp->m_list)) {
		mnt = hlist_entry(mp->m_list.first, struct mount, mnt_mp_list);
#ifdef CONFIG_RKP_NS_PROT
		if (mnt->mnt->mnt_flags & MNT_UMOUNT) {
#else
		if (mnt->mnt.mnt_flags & MNT_UMOUNT) {
#endif
			hlist_add_head(&mnt->mnt_umount.s_list, &unmounted);
			umount_mnt(mnt);
		}
		else umount_tree(mnt, UMOUNT_CONNECTED);
	}
	put_mountpoint(mp);
out_unlock:
	unlock_mount_hash();
	namespace_unlock();
}

/* 
 * Is the caller allowed to modify his namespace?
 */
static inline bool may_mount(void)
{
	return ns_capable(current->nsproxy->mnt_ns->user_ns, CAP_SYS_ADMIN);
}

static inline bool may_mandlock(void)
{
#ifndef	CONFIG_MANDATORY_FILE_LOCKING
	return false;
#endif
	return capable(CAP_SYS_ADMIN);
}

/*
 * Now umount can handle mount points as well as block devices.
 * This is important for filesystems which use unnamed block devices.
 *
 * We now support a flag for forced unmount like the other 'big iron'
 * unixes. Our API is identical to OSF/1 to avoid making a mess of AMD
 */

SYSCALL_DEFINE2(umount, char __user *, name, int, flags)
{
	struct path path;
	struct mount *mnt;
	int retval;
	int lookup_flags = 0;

	if (flags & ~(MNT_FORCE | MNT_DETACH | MNT_EXPIRE | UMOUNT_NOFOLLOW))
		return -EINVAL;

	if (!may_mount())
		return -EPERM;

	if (!(flags & UMOUNT_NOFOLLOW))
		lookup_flags |= LOOKUP_FOLLOW;

	retval = user_path_mountpoint_at(AT_FDCWD, name, lookup_flags, &path);
	if (retval)
		goto out;
	mnt = real_mount(path.mnt);
	retval = -EINVAL;
	if (path.dentry != path.mnt->mnt_root)
		goto dput_and_out;
	if (!check_mnt(mnt))
		goto dput_and_out;
<<<<<<< HEAD

#ifdef CONFIG_RKP_NS_PROT
	if (mnt->mnt->mnt_flags & MNT_LOCKED)
#else
	if (mnt->mnt.mnt_flags & MNT_LOCKED)
#endif
=======
	if (mnt->mnt.mnt_flags & MNT_LOCKED) /* Check optimistically */
>>>>>>> c1fac76c
		goto dput_and_out;
	retval = -EPERM;
	if (flags & MNT_FORCE && !capable(CAP_SYS_ADMIN))
		goto dput_and_out;

	retval = do_umount(mnt, flags);
dput_and_out:
	/* we mustn't call path_put() as that would clear mnt_expiry_mark */
	dput(path.dentry);
	mntput_no_expire(mnt);
out:
	return retval;
}

#ifdef __ARCH_WANT_SYS_OLDUMOUNT

/*
 *	The 2.0 compatible umount. No flags.
 */
SYSCALL_DEFINE1(oldumount, char __user *, name)
{
	return sys_umount(name, 0);
}

#endif

static bool is_mnt_ns_file(struct dentry *dentry)
{
	/* Is this a proxy for a mount namespace? */
	return dentry->d_op == &ns_dentry_operations &&
	       dentry->d_fsdata == &mntns_operations;
}

struct mnt_namespace *to_mnt_ns(struct ns_common *ns)
{
	return container_of(ns, struct mnt_namespace, ns);
}

static bool mnt_ns_loop(struct dentry *dentry)
{
	/* Could bind mounting the mount namespace inode cause a
	 * mount namespace loop?
	 */
	struct mnt_namespace *mnt_ns;
	if (!is_mnt_ns_file(dentry))
		return false;

	mnt_ns = to_mnt_ns(get_proc_ns(dentry->d_inode));
	return current->nsproxy->mnt_ns->seq >= mnt_ns->seq;
}

struct mount *copy_tree(struct mount *mnt, struct dentry *dentry,
					int flag)
{
	struct mount *res, *p, *q, *r, *parent;

	if (!(flag & CL_COPY_UNBINDABLE) && IS_MNT_UNBINDABLE(mnt))
		return ERR_PTR(-EINVAL);

	if (!(flag & CL_COPY_MNT_NS_FILE) && is_mnt_ns_file(dentry))
		return ERR_PTR(-EINVAL);

	res = q = clone_mnt(mnt, dentry, flag);
	if (IS_ERR(q))
		return q;

	q->mnt_mountpoint = mnt->mnt_mountpoint;

	p = mnt;
	list_for_each_entry(r, &mnt->mnt_mounts, mnt_child) {
		struct mount *s;
		if (!is_subdir(r->mnt_mountpoint, dentry))
			continue;

		for (s = r; s; s = next_mnt(s, r)) {
			if (!(flag & CL_COPY_UNBINDABLE) &&
			    IS_MNT_UNBINDABLE(s)) {
				if (s->mnt.mnt_flags & MNT_LOCKED) {
					/* Both unbindable and locked. */
					q = ERR_PTR(-EPERM);
					goto out;
				} else {
					s = skip_mnt_tree(s);
					continue;
				}
			}
			if (!(flag & CL_COPY_MNT_NS_FILE) &&
#ifdef CONFIG_RKP_NS_PROT
			    is_mnt_ns_file(s->mnt->mnt_root)) {
#else
			    is_mnt_ns_file(s->mnt.mnt_root)) {
#endif
				s = skip_mnt_tree(s);
				continue;
			}
			while (p != s->mnt_parent) {
				p = p->mnt_parent;
				q = q->mnt_parent;
			}
			p = s;
			parent = q;
#ifdef CONFIG_RKP_NS_PROT
			q = clone_mnt(p, p->mnt->mnt_root, flag);
#else
			q = clone_mnt(p, p->mnt.mnt_root, flag);
#endif
			if (IS_ERR(q))
				goto out;
			lock_mount_hash();
			list_add_tail(&q->mnt_list, &res->mnt_list);
			attach_mnt(q, parent, p->mnt_mp);
			unlock_mount_hash();
		}
	}
	return res;
out:
	if (res) {
		lock_mount_hash();
		umount_tree(res, UMOUNT_SYNC);
		unlock_mount_hash();
	}
	return q;
}

/* Caller should check returned pointer for errors */

struct vfsmount *collect_mounts(struct path *path)
{
	struct mount *tree;
	namespace_lock();
	if (!check_mnt(real_mount(path->mnt)))
		tree = ERR_PTR(-EINVAL);
	else
		tree = copy_tree(real_mount(path->mnt), path->dentry,
				 CL_COPY_ALL | CL_PRIVATE);
	namespace_unlock();
	if (IS_ERR(tree))
		return ERR_CAST(tree);
#ifdef CONFIG_RKP_NS_PROT
	return tree->mnt;
#else
	return &tree->mnt;
#endif
}

void drop_collected_mounts(struct vfsmount *mnt)
{
	namespace_lock();
	lock_mount_hash();
	umount_tree(real_mount(mnt), 0);
	unlock_mount_hash();
	namespace_unlock();
}

/**
 * clone_private_mount - create a private clone of a path
 *
 * This creates a new vfsmount, which will be the clone of @path.  The new will
 * not be attached anywhere in the namespace and will be private (i.e. changes
 * to the originating mount won't be propagated into this).
 *
 * Release with mntput().
 */
struct vfsmount *clone_private_mount(struct path *path)
{
	struct mount *old_mnt = real_mount(path->mnt);
	struct mount *new_mnt;

	if (IS_MNT_UNBINDABLE(old_mnt))
		return ERR_PTR(-EINVAL);

	down_read(&namespace_sem);
	new_mnt = clone_mnt(old_mnt, path->dentry, CL_PRIVATE);
	up_read(&namespace_sem);
	if (IS_ERR(new_mnt))
		return ERR_CAST(new_mnt);

#ifdef CONFIG_RKP_NS_PROT
	return new_mnt->mnt;
#else
	return &new_mnt->mnt;
#endif
}
EXPORT_SYMBOL_GPL(clone_private_mount);

int iterate_mounts(int (*f)(struct vfsmount *, void *), void *arg,
		   struct vfsmount *root)
{
	struct mount *mnt;
	int res = f(root, arg);
	if (res)
		return res;
	list_for_each_entry(mnt, &real_mount(root)->mnt_list, mnt_list) {
#ifdef CONFIG_RKP_NS_PROT
		res = f(mnt->mnt, arg);
#else
		res = f(&mnt->mnt, arg);
#endif
		if (res)
			return res;
	}
	return 0;
}

static void cleanup_group_ids(struct mount *mnt, struct mount *end)
{
	struct mount *p;

	for (p = mnt; p != end; p = next_mnt(p, mnt)) {
		if (p->mnt_group_id && !IS_MNT_SHARED(p))
			mnt_release_group_id(p);
	}
}

static int invent_group_ids(struct mount *mnt, bool recurse)
{
	struct mount *p;

	for (p = mnt; p; p = recurse ? next_mnt(p, mnt) : NULL) {
		if (!p->mnt_group_id && !IS_MNT_SHARED(p)) {
			int err = mnt_alloc_group_id(p);
			if (err) {
				cleanup_group_ids(mnt, p);
				return err;
			}
		}
	}

	return 0;
}

int count_mounts(struct mnt_namespace *ns, struct mount *mnt)
{
	unsigned int max = READ_ONCE(sysctl_mount_max);
	unsigned int mounts = 0, old, pending, sum;
	struct mount *p;

	for (p = mnt; p; p = next_mnt(p, mnt))
		mounts++;

	old = ns->mounts;
	pending = ns->pending_mounts;
	sum = old + pending;
	if ((old > sum) ||
	    (pending > sum) ||
	    (max < sum) ||
	    (mounts > (max - sum)))
		return -ENOSPC;

	ns->pending_mounts = pending + mounts;
	return 0;
}

/*
 *  @source_mnt : mount tree to be attached
 *  @nd         : place the mount tree @source_mnt is attached
 *  @parent_nd  : if non-null, detach the source_mnt from its parent and
 *  		   store the parent mount and mountpoint dentry.
 *  		   (done when source_mnt is moved)
 *
 *  NOTE: in the table below explains the semantics when a source mount
 *  of a given type is attached to a destination mount of a given type.
 * ---------------------------------------------------------------------------
 * |         BIND MOUNT OPERATION                                            |
 * |**************************************************************************
 * | source-->| shared        |       private  |       slave    | unbindable |
 * | dest     |               |                |                |            |
 * |   |      |               |                |                |            |
 * |   v      |               |                |                |            |
 * |**************************************************************************
 * |  shared  | shared (++)   |     shared (+) |     shared(+++)|  invalid   |
 * |          |               |                |                |            |
 * |non-shared| shared (+)    |      private   |      slave (*) |  invalid   |
 * ***************************************************************************
 * A bind operation clones the source mount and mounts the clone on the
 * destination mount.
 *
 * (++)  the cloned mount is propagated to all the mounts in the propagation
 * 	 tree of the destination mount and the cloned mount is added to
 * 	 the peer group of the source mount.
 * (+)   the cloned mount is created under the destination mount and is marked
 *       as shared. The cloned mount is added to the peer group of the source
 *       mount.
 * (+++) the mount is propagated to all the mounts in the propagation tree
 *       of the destination mount and the cloned mount is made slave
 *       of the same master as that of the source mount. The cloned mount
 *       is marked as 'shared and slave'.
 * (*)   the cloned mount is made a slave of the same master as that of the
 * 	 source mount.
 *
 * ---------------------------------------------------------------------------
 * |         		MOVE MOUNT OPERATION                                 |
 * |**************************************************************************
 * | source-->| shared        |       private  |       slave    | unbindable |
 * | dest     |               |                |                |            |
 * |   |      |               |                |                |            |
 * |   v      |               |                |                |            |
 * |**************************************************************************
 * |  shared  | shared (+)    |     shared (+) |    shared(+++) |  invalid   |
 * |          |               |                |                |            |
 * |non-shared| shared (+*)   |      private   |    slave (*)   | unbindable |
 * ***************************************************************************
 *
 * (+)  the mount is moved to the destination. And is then propagated to
 * 	all the mounts in the propagation tree of the destination mount.
 * (+*)  the mount is moved to the destination.
 * (+++)  the mount is moved to the destination and is then propagated to
 * 	all the mounts belonging to the destination mount's propagation tree.
 * 	the mount is marked as 'shared and slave'.
 * (*)	the mount continues to be a slave at the new location.
 *
 * if the source mount is a tree, the operations explained above is
 * applied to each mount in the tree.
 * Must be called without spinlocks held, since this function can sleep
 * in allocations.
 */
static int attach_recursive_mnt(struct mount *source_mnt,
			struct mount *dest_mnt,
			struct mountpoint *dest_mp,
			struct path *parent_path)
{
	HLIST_HEAD(tree_list);
	struct mnt_namespace *ns = dest_mnt->mnt_ns;
	struct mountpoint *smp;
	struct mount *child, *p;
	struct hlist_node *n;
	int err;

	/* Preallocate a mountpoint in case the new mounts need
	 * to be tucked under other mounts.
	 */
#ifdef CONFIG_RKP_NS_PROT
	smp = get_mountpoint(source_mnt->mnt->mnt_root);
#else
	smp = get_mountpoint(source_mnt->mnt.mnt_root);
#endif
	if (IS_ERR(smp))
		return PTR_ERR(smp);

	/* Is there space to add these mounts to the mount namespace? */
	if (!parent_path) {
		err = count_mounts(ns, source_mnt);
		if (err)
			goto out;
	}

	if (IS_MNT_SHARED(dest_mnt)) {
		err = invent_group_ids(source_mnt, true);
		if (err)
			goto out;
		err = propagate_mnt(dest_mnt, dest_mp, source_mnt, &tree_list);
		lock_mount_hash();
		if (err)
			goto out_cleanup_ids;
		for (p = source_mnt; p; p = next_mnt(p, source_mnt))
			set_mnt_shared(p);
	} else {
		lock_mount_hash();
	}
	if (parent_path) {
		detach_mnt(source_mnt, parent_path);
		attach_mnt(source_mnt, dest_mnt, dest_mp);
		touch_mnt_namespace(source_mnt->mnt_ns);
	} else {
		mnt_set_mountpoint(dest_mnt, dest_mp, source_mnt);
		commit_tree(source_mnt);
	}

	hlist_for_each_entry_safe(child, n, &tree_list, mnt_hash) {
		struct mount *q;
		hlist_del_init(&child->mnt_hash);
#ifdef CONFIG_RKP_NS_PROT
		q = __lookup_mnt(child->mnt_parent->mnt,
#else
		q = __lookup_mnt(&child->mnt_parent->mnt,
#endif
				 child->mnt_mountpoint);
		if (q)
			mnt_change_mountpoint(child, smp, q);
		commit_tree(child);
	}
	put_mountpoint(smp);
	unlock_mount_hash();

	return 0;

 out_cleanup_ids:
	while (!hlist_empty(&tree_list)) {
		child = hlist_entry(tree_list.first, struct mount, mnt_hash);
		child->mnt_parent->mnt_ns->pending_mounts = 0;
		umount_tree(child, UMOUNT_SYNC);
	}
	unlock_mount_hash();
	cleanup_group_ids(source_mnt, NULL);
 out:
	ns->pending_mounts = 0;

	read_seqlock_excl(&mount_lock);
	put_mountpoint(smp);
	read_sequnlock_excl(&mount_lock);

	return err;
}

static struct mountpoint *lock_mount(struct path *path)
{
	struct vfsmount *mnt;
	struct dentry *dentry = path->dentry;
retry:
	inode_lock(dentry->d_inode);
	if (unlikely(cant_mount(dentry))) {
		inode_unlock(dentry->d_inode);
		return ERR_PTR(-ENOENT);
	}
	namespace_lock();
	mnt = lookup_mnt(path);
	if (likely(!mnt)) {
		struct mountpoint *mp = get_mountpoint(dentry);
		if (IS_ERR(mp)) {
			namespace_unlock();
			inode_unlock(dentry->d_inode);
			return mp;
		}
		return mp;
	}
	namespace_unlock();
	inode_unlock(path->dentry->d_inode);
	path_put(path);
	path->mnt = mnt;
	dentry = path->dentry = dget(mnt->mnt_root);
	goto retry;
}

static void unlock_mount(struct mountpoint *where)
{
	struct dentry *dentry = where->m_dentry;

	read_seqlock_excl(&mount_lock);
	put_mountpoint(where);
	read_sequnlock_excl(&mount_lock);

	namespace_unlock();
	inode_unlock(dentry->d_inode);
}

static int graft_tree(struct mount *mnt, struct mount *p, struct mountpoint *mp)
{
#ifdef CONFIG_RKP_NS_PROT
	if (mnt->mnt->mnt_sb->s_flags & MS_NOUSER)
#else
	if (mnt->mnt.mnt_sb->s_flags & MS_NOUSER)
#endif
		return -EINVAL;

	if (d_is_dir(mp->m_dentry) !=
#ifdef CONFIG_RKP_NS_PROT
	      d_is_dir(mnt->mnt->mnt_root))
#else
	      d_is_dir(mnt->mnt.mnt_root))
#endif
		return -ENOTDIR;

	return attach_recursive_mnt(mnt, p, mp, NULL);
}

/*
 * Sanity check the flags to change_mnt_propagation.
 */

static int flags_to_propagation_type(int flags)
{
	int type = flags & ~(MS_REC | MS_SILENT);

	/* Fail if any non-propagation flags are set */
	if (type & ~(MS_SHARED | MS_PRIVATE | MS_SLAVE | MS_UNBINDABLE))
		return 0;
	/* Only one propagation flag should be set */
	if (!is_power_of_2(type))
		return 0;
	return type;
}

/*
 * recursively change the type of the mountpoint.
 */
static int do_change_type(struct path *path, int flag)
{
	struct mount *m;
	struct mount *mnt = real_mount(path->mnt);
	int recurse = flag & MS_REC;
	int type;
	int err = 0;

	if (path->dentry != path->mnt->mnt_root)
		return -EINVAL;

	type = flags_to_propagation_type(flag);
	if (!type)
		return -EINVAL;

	namespace_lock();
	if (type == MS_SHARED) {
		err = invent_group_ids(mnt, recurse);
		if (err)
			goto out_unlock;
	}

	lock_mount_hash();
	for (m = mnt; m; m = (recurse ? next_mnt(m, mnt) : NULL))
		change_mnt_propagation(m, type);
	unlock_mount_hash();

 out_unlock:
	namespace_unlock();
	return err;
}

static bool has_locked_children(struct mount *mnt, struct dentry *dentry)
{
	struct mount *child;
	list_for_each_entry(child, &mnt->mnt_mounts, mnt_child) {
		if (!is_subdir(child->mnt_mountpoint, dentry))
			continue;

#ifdef CONFIG_RKP_NS_PROT
		if (child->mnt->mnt_flags & MNT_LOCKED)
#else
		if (child->mnt.mnt_flags & MNT_LOCKED)
#endif
			return true;
	}
	return false;
}

/*
 * do loopback mount.
 */
static int do_loopback(struct path *path, const char *old_name,
				int recurse)
{
	struct path old_path;
	struct mount *mnt = NULL, *old, *parent;
	struct mountpoint *mp;
	int err;
	if (!old_name || !*old_name)
		return -EINVAL;
	err = kern_path(old_name, LOOKUP_FOLLOW|LOOKUP_AUTOMOUNT, &old_path);
	if (err)
		return err;

	err = -EINVAL;
	if (mnt_ns_loop(old_path.dentry))
		goto out; 

	mp = lock_mount(path);
	err = PTR_ERR(mp);
	if (IS_ERR(mp))
		goto out;

	old = real_mount(old_path.mnt);
	parent = real_mount(path->mnt);

	err = -EINVAL;
	if (IS_MNT_UNBINDABLE(old))
		goto out2;

	if (!check_mnt(parent))
		goto out2;

	if (!check_mnt(old) && old_path.dentry->d_op != &ns_dentry_operations)
		goto out2;

	if (!recurse && has_locked_children(old, old_path.dentry))
		goto out2;

	if (recurse)
		mnt = copy_tree(old, old_path.dentry, CL_COPY_MNT_NS_FILE);
	else
		mnt = clone_mnt(old, old_path.dentry, 0);

	if (IS_ERR(mnt)) {
		err = PTR_ERR(mnt);
		goto out2;
	}

#ifdef CONFIG_RKP_NS_PROT
	rkp_reset_mnt_flags(mnt->mnt,MNT_LOCKED);
#else
	mnt->mnt.mnt_flags &= ~MNT_LOCKED;
#endif
	err = graft_tree(mnt, parent, mp);
	if (err) {
		lock_mount_hash();
		umount_tree(mnt, UMOUNT_SYNC);
		unlock_mount_hash();
	}
out2:
	unlock_mount(mp);
out:
	path_put(&old_path);
	return err;
}

static int change_mount_flags(struct vfsmount *mnt, int ms_flags)
{
	int error = 0;
	int readonly_request = 0;

	if (ms_flags & MS_RDONLY)
		readonly_request = 1;
	if (readonly_request == __mnt_is_readonly(mnt))
		return 0;

	if (readonly_request)
		error = mnt_make_readonly(real_mount(mnt));
	else
		__mnt_unmake_readonly(real_mount(mnt));
	return error;
}

/*
 * change filesystem flags. dir should be a physical root of filesystem.
 * If you've mounted a non-root directory somewhere and want to do remount
 * on it - tough luck.
 */
static int do_remount(struct path *path, int flags, int mnt_flags,
		      void *data)
{
	int err;
	struct super_block *sb = path->mnt->mnt_sb;
	struct mount *mnt = real_mount(path->mnt);

	if (!check_mnt(mnt))
		return -EINVAL;

	if (path->dentry != path->mnt->mnt_root)
		return -EINVAL;

	/* Don't allow changing of locked mnt flags.
	 *
	 * No locks need to be held here while testing the various
	 * MNT_LOCK flags because those flags can never be cleared
	 * once they are set.
	 */
#ifdef CONFIG_RKP_NS_PROT
	if ((mnt->mnt->mnt_flags & MNT_LOCK_READONLY) &&
	    !(mnt_flags & MNT_READONLY)) {
		return -EPERM;
	}
	if ((mnt->mnt->mnt_flags & MNT_LOCK_NODEV) &&
	    !(mnt_flags & MNT_NODEV)) {
		return -EPERM;
	}
	if ((mnt->mnt->mnt_flags & MNT_LOCK_NOSUID) &&
	    !(mnt_flags & MNT_NOSUID)) {
		return -EPERM;
	}
	if ((mnt->mnt->mnt_flags & MNT_LOCK_NOEXEC) &&
	    !(mnt_flags & MNT_NOEXEC)) {
		return -EPERM;
	}
	if ((mnt->mnt->mnt_flags & MNT_LOCK_ATIME) &&
	    ((mnt->mnt->mnt_flags & MNT_ATIME_MASK) != (mnt_flags & MNT_ATIME_MASK))) {
		return -EPERM;
	}
#else
	if ((mnt->mnt.mnt_flags & MNT_LOCK_READONLY) &&
	    !(mnt_flags & MNT_READONLY)) {
		return -EPERM;
	}
	if ((mnt->mnt.mnt_flags & MNT_LOCK_NODEV) &&
	    !(mnt_flags & MNT_NODEV)) {
		return -EPERM;
	}
	if ((mnt->mnt.mnt_flags & MNT_LOCK_NOSUID) &&
	    !(mnt_flags & MNT_NOSUID)) {
		return -EPERM;
	}
	if ((mnt->mnt.mnt_flags & MNT_LOCK_NOEXEC) &&
	    !(mnt_flags & MNT_NOEXEC)) {
		return -EPERM;
	}
	if ((mnt->mnt.mnt_flags & MNT_LOCK_ATIME) &&
	    ((mnt->mnt.mnt_flags & MNT_ATIME_MASK) != (mnt_flags & MNT_ATIME_MASK))) {
		return -EPERM;
	}
#endif
	err = security_sb_remount(sb, data);
	if (err)
		return err;

	down_write(&sb->s_umount);
	if (flags & MS_BIND)
		err = change_mount_flags(path->mnt, flags);
	else if (!capable(CAP_SYS_ADMIN))
		err = -EPERM;
	else {
		err = do_remount_sb2(path->mnt, sb, flags, data, 0);
		namespace_lock();
		lock_mount_hash();
		propagate_remount(mnt);
		unlock_mount_hash();
		namespace_unlock();
	}
	if (!err) {
		lock_mount_hash();
#ifdef CONFIG_RKP_NS_PROT
		mnt_flags |= mnt->mnt->mnt_flags & ~MNT_USER_SETTABLE_MASK;
		rkp_assign_mnt_flags(mnt->mnt,mnt_flags);
#else
		mnt_flags |= mnt->mnt.mnt_flags & ~MNT_USER_SETTABLE_MASK;
		mnt->mnt.mnt_flags = mnt_flags;
#endif
		touch_mnt_namespace(mnt->mnt_ns);
		unlock_mount_hash();
	}
	up_write(&sb->s_umount);
	return err;
}

static inline int tree_contains_unbindable(struct mount *mnt)
{
	struct mount *p;
	for (p = mnt; p; p = next_mnt(p, mnt)) {
		if (IS_MNT_UNBINDABLE(p))
			return 1;
	}
	return 0;
}

static int do_move_mount(struct path *path, const char *old_name)
{
	struct path old_path, parent_path;
	struct mount *p;
	struct mount *old;
	struct mountpoint *mp;
	int err;
	if (!old_name || !*old_name)
		return -EINVAL;
	err = kern_path(old_name, LOOKUP_FOLLOW, &old_path);
	if (err)
		return err;

	mp = lock_mount(path);
	err = PTR_ERR(mp);
	if (IS_ERR(mp))
		goto out;

	old = real_mount(old_path.mnt);
	p = real_mount(path->mnt);

	err = -EINVAL;
	if (!check_mnt(p) || !check_mnt(old))
		goto out1;

#ifdef CONFIG_RKP_NS_PROT
	if (old->mnt->mnt_flags & MNT_LOCKED)
#else
	if (old->mnt.mnt_flags & MNT_LOCKED)
#endif
		goto out1;

	err = -EINVAL;
	if (old_path.dentry != old_path.mnt->mnt_root)
		goto out1;

	if (!mnt_has_parent(old))
		goto out1;

	if (d_is_dir(path->dentry) !=
	      d_is_dir(old_path.dentry))
		goto out1;
	/*
	 * Don't move a mount residing in a shared parent.
	 */
	if (IS_MNT_SHARED(old->mnt_parent))
		goto out1;
	/*
	 * Don't move a mount tree containing unbindable mounts to a destination
	 * mount which is shared.
	 */
	if (IS_MNT_SHARED(p) && tree_contains_unbindable(old))
		goto out1;
	err = -ELOOP;
	for (; mnt_has_parent(p); p = p->mnt_parent)
		if (p == old)
			goto out1;

	err = attach_recursive_mnt(old, real_mount(path->mnt), mp, &parent_path);
	if (err)
		goto out1;

	/* if the mount is moved, it should no longer be expire
	 * automatically */
	list_del_init(&old->mnt_expire);
out1:
	unlock_mount(mp);
out:
	if (!err)
		path_put(&parent_path);
	path_put(&old_path);
	return err;
}

static struct vfsmount *fs_set_subtype(struct vfsmount *mnt, const char *fstype)
{
	int err;
	const char *subtype = strchr(fstype, '.');
	if (subtype) {
		subtype++;
		err = -EINVAL;
		if (!subtype[0])
			goto err;
	} else
		subtype = "";

	mnt->mnt_sb->s_subtype = kstrdup(subtype, GFP_KERNEL);
	err = -ENOMEM;
	if (!mnt->mnt_sb->s_subtype)
		goto err;
	return mnt;

 err:
	mntput(mnt);
	return ERR_PTR(err);
}

/*
 * add a mount into a namespace's mount tree
 */
static int do_add_mount(struct mount *newmnt, struct path *path, int mnt_flags)
{
	struct mountpoint *mp;
	struct mount *parent;
	int err;

	mnt_flags &= ~MNT_INTERNAL_FLAGS;

	mp = lock_mount(path);
	if (IS_ERR(mp))
		return PTR_ERR(mp);

	parent = real_mount(path->mnt);
	err = -EINVAL;
	if (unlikely(!check_mnt(parent))) {
		/* that's acceptable only for automounts done in private ns */
		if (!(mnt_flags & MNT_SHRINKABLE))
			goto unlock;
		/* ... and for those we'd better have mountpoint still alive */
		if (!parent->mnt_ns)
			goto unlock;
	}

	/* Refuse the same filesystem on the same mount point */
	err = -EBUSY;
#ifdef CONFIG_RKP_NS_PROT
	if (path->mnt->mnt_sb == newmnt->mnt->mnt_sb &&
#else
	if (path->mnt->mnt_sb == newmnt->mnt.mnt_sb &&
#endif
		path->mnt->mnt_root == path->dentry)
		goto unlock;

	err = -EINVAL;
#ifdef CONFIG_RKP_NS_PROT
	if (d_is_symlink(newmnt->mnt->mnt_root))
#else
	if (d_is_symlink(newmnt->mnt.mnt_root))
#endif
		goto unlock;

#ifdef CONFIG_RKP_NS_PROT
	rkp_assign_mnt_flags(newmnt->mnt,mnt_flags);
#else
	newmnt->mnt.mnt_flags = mnt_flags;
#endif
	err = graft_tree(newmnt, parent, mp);

unlock:
	unlock_mount(mp);
	return err;
}

#ifdef CONFIG_RKP_NS_PROT

static void rkp_populate_sb(const char __user *dir_name,struct vfsmount *mnt) 
{
	char *mount_point = NULL;

	if (!dir_name || !mnt)
		return;

	mount_point = copy_mount_string(dir_name);
	if (IS_ERR(mount_point)) {
		printk(KERN_WARNING" NS Protection: empty string copy failed %s\n",mount_point);
		return;
	}

	if (!odm_sb &&
		!strncmp(mount_point,KDP_MOUNT_ODM,KDP_MOUNT_ODM_LEN)) {
		uh_call(UH_APP_RKP, (0x56), (u64)&odm_sb, (u64)mnt, KDP_SB_ODM, 0);
	} else if (!sys_sb &&
		!strncmp(mount_point,KDP_MOUNT_SYSTEM,KDP_MOUNT_SYSTEM_LEN)) {
		uh_call(UH_APP_RKP, (0x56), (u64)&sys_sb, (u64)mnt, KDP_SB_SYS, 0);
	} else if (!vendor_sb &&
		!strncmp(mount_point,KDP_MOUNT_VENDOR,KDP_MOUNT_VENDOR_LEN)) {
		uh_call(UH_APP_RKP, (0x56), (u64)&vendor_sb, (u64)mnt, KDP_SB_VENDOR, 0);
	}
	kfree(mount_point);
}
#endif /*CONFIG_RKP_NS_PROT*/
static bool mount_too_revealing(struct vfsmount *mnt, int *new_mnt_flags);

/*
 * create a new mount for userspace and request it to be added into the
 * namespace's tree
 */
#ifdef CONFIG_RKP_NS_PROT
static int do_new_mount(const char __user *dir_name,struct path *path, const char *fstype, int flags,
			int mnt_flags, const char *name, void *data)
#else
static int do_new_mount(struct path *path, const char *fstype, int flags,
			int mnt_flags, const char *name, void *data)
#endif
{
	struct file_system_type *type;
	struct vfsmount *mnt;
	int err;

	if (!fstype)
		return -EINVAL;

	type = get_fs_type(fstype);
	if (!type)
		return -ENODEV;

	mnt = vfs_kern_mount(type, flags, name, data);
	if (!IS_ERR(mnt) && (type->fs_flags & FS_HAS_SUBTYPE) &&
	    !mnt->mnt_sb->s_subtype)
		mnt = fs_set_subtype(mnt, fstype);

	put_filesystem(type);
	if (IS_ERR(mnt))
		return PTR_ERR(mnt);

	if (mount_too_revealing(mnt, &mnt_flags)) {
		mntput(mnt);
		return -EPERM;
	}

	err = do_add_mount(real_mount(mnt), path, mnt_flags);
	if (err)
		mntput(mnt);
#ifdef CONFIG_RKP_NS_PROT
	if(!sys_sb || !odm_sb || !vendor_sb) 
		rkp_populate_sb(dir_name,mnt);
#endif

	return err;
}

int finish_automount(struct vfsmount *m, struct path *path)
{
	struct mount *mnt = real_mount(m);
	int err;
	/* The new mount record should have at least 2 refs to prevent it being
	 * expired before we get a chance to add it
	 */
	BUG_ON(mnt_get_count(mnt) < 2);

	if (m->mnt_sb == path->mnt->mnt_sb &&
	    m->mnt_root == path->dentry) {
		err = -ELOOP;
		goto fail;
	}

	err = do_add_mount(mnt, path, path->mnt->mnt_flags | MNT_SHRINKABLE);
	if (!err)
		return 0;
fail:
	/* remove m from any expiration list it may be on */
	if (!list_empty(&mnt->mnt_expire)) {
		namespace_lock();
		list_del_init(&mnt->mnt_expire);
		namespace_unlock();
	}
	mntput(m);
	mntput(m);
	return err;
}

/**
 * mnt_set_expiry - Put a mount on an expiration list
 * @mnt: The mount to list.
 * @expiry_list: The list to add the mount to.
 */
void mnt_set_expiry(struct vfsmount *mnt, struct list_head *expiry_list)
{
	namespace_lock();

	list_add_tail(&real_mount(mnt)->mnt_expire, expiry_list);

	namespace_unlock();
}
EXPORT_SYMBOL(mnt_set_expiry);

/*
 * process a list of expirable mountpoints with the intent of discarding any
 * mountpoints that aren't in use and haven't been touched since last we came
 * here
 */
void mark_mounts_for_expiry(struct list_head *mounts)
{
	struct mount *mnt, *next;
	LIST_HEAD(graveyard);

	if (list_empty(mounts))
		return;

	namespace_lock();
	lock_mount_hash();

	/* extract from the expiration list every vfsmount that matches the
	 * following criteria:
	 * - only referenced by its parent vfsmount
	 * - still marked for expiry (marked on the last call here; marks are
	 *   cleared by mntput())
	 */
	list_for_each_entry_safe(mnt, next, mounts, mnt_expire) {
		if (!xchg(&mnt->mnt_expiry_mark, 1) ||
			propagate_mount_busy(mnt, 1))
			continue;
		list_move(&mnt->mnt_expire, &graveyard);
	}
	while (!list_empty(&graveyard)) {
		mnt = list_first_entry(&graveyard, struct mount, mnt_expire);
		touch_mnt_namespace(mnt->mnt_ns);
		umount_tree(mnt, UMOUNT_PROPAGATE|UMOUNT_SYNC);
	}
	unlock_mount_hash();
	namespace_unlock();
}

EXPORT_SYMBOL_GPL(mark_mounts_for_expiry);

/*
 * Ripoff of 'select_parent()'
 *
 * search the list of submounts for a given mountpoint, and move any
 * shrinkable submounts to the 'graveyard' list.
 */
static int select_submounts(struct mount *parent, struct list_head *graveyard)
{
	struct mount *this_parent = parent;
	struct list_head *next;
	int found = 0;

repeat:
	next = this_parent->mnt_mounts.next;
resume:
	while (next != &this_parent->mnt_mounts) {
		struct list_head *tmp = next;
		struct mount *mnt = list_entry(tmp, struct mount, mnt_child);

		next = tmp->next;
#ifdef CONFIG_RKP_NS_PROT
		if (!(mnt->mnt->mnt_flags & MNT_SHRINKABLE))
#else
		if (!(mnt->mnt.mnt_flags & MNT_SHRINKABLE))
#endif
			continue;
		/*
		 * Descend a level if the d_mounts list is non-empty.
		 */
		if (!list_empty(&mnt->mnt_mounts)) {
			this_parent = mnt;
			goto repeat;
		}

		if (!propagate_mount_busy(mnt, 1)) {
			list_move_tail(&mnt->mnt_expire, graveyard);
			found++;
		}
	}
	/*
	 * All done at this level ... ascend and resume the search
	 */
	if (this_parent != parent) {
		next = this_parent->mnt_child.next;
		this_parent = this_parent->mnt_parent;
		goto resume;
	}
	return found;
}

/*
 * process a list of expirable mountpoints with the intent of discarding any
 * submounts of a specific parent mountpoint
 *
 * mount_lock must be held for write
 */
static void shrink_submounts(struct mount *mnt)
{
	LIST_HEAD(graveyard);
	struct mount *m;

	/* extract submounts of 'mountpoint' from the expiration list */
	while (select_submounts(mnt, &graveyard)) {
		while (!list_empty(&graveyard)) {
			m = list_first_entry(&graveyard, struct mount,
						mnt_expire);
			touch_mnt_namespace(m->mnt_ns);
			umount_tree(m, UMOUNT_PROPAGATE|UMOUNT_SYNC);
		}
	}
}

/*
 * Some copy_from_user() implementations do not return the exact number of
 * bytes remaining to copy on a fault.  But copy_mount_options() requires that.
 * Note that this function differs from copy_from_user() in that it will oops
 * on bad values of `to', rather than returning a short copy.
 */
static long exact_copy_from_user(void *to, const void __user * from,
				 unsigned long n)
{
	char *t = to;
	const char __user *f = from;
	char c;

	if (!access_ok(VERIFY_READ, from, n))
		return n;

	while (n) {
		if (__get_user(c, f)) {
			memset(t, 0, n);
			break;
		}
		*t++ = c;
		f++;
		n--;
	}
	return n;
}

void *copy_mount_options(const void __user * data)
{
	int i;
	unsigned long size;
	char *copy;

	if (!data)
		return NULL;

	copy = kmalloc(PAGE_SIZE, GFP_KERNEL);
	if (!copy)
		return ERR_PTR(-ENOMEM);

	/* We only care that *some* data at the address the user
	 * gave us is valid.  Just in case, we'll zero
	 * the remainder of the page.
	 */
	/* copy_from_user cannot cross TASK_SIZE ! */
	size = TASK_SIZE - (unsigned long)data;
	if (size > PAGE_SIZE)
		size = PAGE_SIZE;

	i = size - exact_copy_from_user(copy, data, size);
	if (!i) {
		kfree(copy);
		return ERR_PTR(-EFAULT);
	}
	if (i != PAGE_SIZE)
		memset(copy + i, 0, PAGE_SIZE - i);
	return copy;
}

char *copy_mount_string(const void __user *data)
{
	return data ? strndup_user(data, PAGE_SIZE) : NULL;
}

/*
 * Flags is a 32-bit value that allows up to 31 non-fs dependent flags to
 * be given to the mount() call (ie: read-only, no-dev, no-suid etc).
 *
 * data is a (void *) that can point to any structure up to
 * PAGE_SIZE-1 bytes, which can contain arbitrary fs-dependent
 * information (or be NULL).
 *
 * Pre-0.97 versions of mount() didn't have a flags word.
 * When the flags word was introduced its top half was required
 * to have the magic value 0xC0ED, and this remained so until 2.4.0-test9.
 * Therefore, if this magic number is present, it carries no information
 * and must be discarded.
 */
long do_mount(const char *dev_name, const char __user *dir_name,
		const char *type_page, unsigned long flags, void *data_page)
{
	struct path path;
	int retval = 0;
	int mnt_flags = 0;

	/* Discard magic */
	if ((flags & MS_MGC_MSK) == MS_MGC_VAL)
		flags &= ~MS_MGC_MSK;

	/* Basic sanity checks */
	if (data_page)
		((char *)data_page)[PAGE_SIZE - 1] = 0;

	/* ... and get the mountpoint */
	retval = user_path(dir_name, &path);
	if (retval)
		return retval;

	retval = security_sb_mount(dev_name, &path,
				   type_page, flags, data_page);
	if (!retval && !may_mount())
		retval = -EPERM;
	if (!retval && (flags & MS_MANDLOCK) && !may_mandlock())
		retval = -EPERM;
	if (retval)
		goto dput_out;

	/* Default to relatime unless overriden */
	if (!(flags & MS_NOATIME))
		mnt_flags |= MNT_RELATIME;

	/* Separate the per-mountpoint flags */
	if (flags & MS_NOSUID)
		mnt_flags |= MNT_NOSUID;
	if (flags & MS_NODEV)
		mnt_flags |= MNT_NODEV;
	if (flags & MS_NOEXEC)
		mnt_flags |= MNT_NOEXEC;
	if (flags & MS_NOATIME)
		mnt_flags |= MNT_NOATIME;
	if (flags & MS_NODIRATIME)
		mnt_flags |= MNT_NODIRATIME;
	if (flags & MS_STRICTATIME)
		mnt_flags &= ~(MNT_RELATIME | MNT_NOATIME);
	if (flags & MS_RDONLY)
		mnt_flags |= MNT_READONLY;

	/* The default atime for remount is preservation */
	if ((flags & MS_REMOUNT) &&
	    ((flags & (MS_NOATIME | MS_NODIRATIME | MS_RELATIME |
		       MS_STRICTATIME)) == 0)) {
		mnt_flags &= ~MNT_ATIME_MASK;
		mnt_flags |= path.mnt->mnt_flags & MNT_ATIME_MASK;
	}

	flags &= ~(MS_NOSUID | MS_NOEXEC | MS_NODEV | MS_ACTIVE | MS_BORN |
		   MS_NOATIME | MS_NODIRATIME | MS_RELATIME| MS_KERNMOUNT |
		   MS_STRICTATIME | MS_NOREMOTELOCK | MS_SUBMOUNT);

	if (flags & MS_REMOUNT)
		retval = do_remount(&path, flags & ~MS_REMOUNT, mnt_flags,
				    data_page);
	else if (flags & MS_BIND)
		retval = do_loopback(&path, dev_name, flags & MS_REC);
	else if (flags & (MS_SHARED | MS_PRIVATE | MS_SLAVE | MS_UNBINDABLE))
		retval = do_change_type(&path, flags);
	else if (flags & MS_MOVE)
		retval = do_move_mount(&path, dev_name);
	else
#ifdef CONFIG_RKP_NS_PROT
		retval = do_new_mount(dir_name,&path, type_page, flags, mnt_flags,
				      dev_name, data_page);
#else
		retval = do_new_mount(&path, type_page, flags, mnt_flags,
				      dev_name, data_page);
#endif
dput_out:
	path_put(&path);
	return retval;
}

static struct ucounts *inc_mnt_namespaces(struct user_namespace *ns)
{
	return inc_ucount(ns, current_euid(), UCOUNT_MNT_NAMESPACES);
}

static void dec_mnt_namespaces(struct ucounts *ucounts)
{
	dec_ucount(ucounts, UCOUNT_MNT_NAMESPACES);
}

static void free_mnt_ns(struct mnt_namespace *ns)
{
	ns_free_inum(&ns->ns);
	dec_mnt_namespaces(ns->ucounts);
	put_user_ns(ns->user_ns);
	kfree(ns);
}

/*
 * Assign a sequence number so we can detect when we attempt to bind
 * mount a reference to an older mount namespace into the current
 * mount namespace, preventing reference counting loops.  A 64bit
 * number incrementing at 10Ghz will take 12,427 years to wrap which
 * is effectively never, so we can ignore the possibility.
 */
static atomic64_t mnt_ns_seq = ATOMIC64_INIT(1);

static struct mnt_namespace *alloc_mnt_ns(struct user_namespace *user_ns)
{
	struct mnt_namespace *new_ns;
	struct ucounts *ucounts;
	int ret;

	ucounts = inc_mnt_namespaces(user_ns);
	if (!ucounts)
		return ERR_PTR(-ENOSPC);

	new_ns = kmalloc(sizeof(struct mnt_namespace), GFP_KERNEL);
	if (!new_ns) {
		dec_mnt_namespaces(ucounts);
		return ERR_PTR(-ENOMEM);
	}
	ret = ns_alloc_inum(&new_ns->ns);
	if (ret) {
		kfree(new_ns);
		dec_mnt_namespaces(ucounts);
		return ERR_PTR(ret);
	}
	new_ns->ns.ops = &mntns_operations;
	new_ns->seq = atomic64_add_return(1, &mnt_ns_seq);
	atomic_set(&new_ns->count, 1);
	new_ns->root = NULL;
	INIT_LIST_HEAD(&new_ns->list);
	init_waitqueue_head(&new_ns->poll);
	new_ns->event = 0;
	new_ns->user_ns = get_user_ns(user_ns);
	new_ns->ucounts = ucounts;
	new_ns->mounts = 0;
	new_ns->pending_mounts = 0;
	return new_ns;
}

__latent_entropy
struct mnt_namespace *copy_mnt_ns(unsigned long flags, struct mnt_namespace *ns,
		struct user_namespace *user_ns, struct fs_struct *new_fs)
{
	struct mnt_namespace *new_ns;
	struct vfsmount *rootmnt = NULL, *pwdmnt = NULL;
	struct mount *p, *q;
	struct mount *old;
	struct mount *new;
	int copy_flags;

	BUG_ON(!ns);

	if (likely(!(flags & CLONE_NEWNS))) {
		get_mnt_ns(ns);
		return ns;
	}

	old = ns->root;

	new_ns = alloc_mnt_ns(user_ns);
	if (IS_ERR(new_ns))
		return new_ns;

	namespace_lock();
	/* First pass: copy the tree topology */
	copy_flags = CL_COPY_UNBINDABLE | CL_EXPIRE;
	if (user_ns != ns->user_ns)
		copy_flags |= CL_SHARED_TO_SLAVE | CL_UNPRIVILEGED;
#ifdef CONFIG_RKP_NS_PROT
	new = copy_tree(old, old->mnt->mnt_root, copy_flags);
#else
	new = copy_tree(old, old->mnt.mnt_root, copy_flags);
#endif
	if (IS_ERR(new)) {
		namespace_unlock();
		free_mnt_ns(new_ns);
		return ERR_CAST(new);
	}
	new_ns->root = new;
	list_add_tail(&new_ns->list, &new->mnt_list);

	/*
	 * Second pass: switch the tsk->fs->* elements and mark new vfsmounts
	 * as belonging to new namespace.  We have already acquired a private
	 * fs_struct, so tsk->fs->lock is not needed.
	 */
	p = old;
	q = new;
	while (p) {
		q->mnt_ns = new_ns;
		new_ns->mounts++;
		if (new_fs) {
#ifdef CONFIG_RKP_NS_PROT
			if (p->mnt == new_fs->root.mnt) {
				new_fs->root.mnt = mntget(q->mnt);
				rootmnt = p->mnt;
#else
			if (&p->mnt == new_fs->root.mnt) {
				new_fs->root.mnt = mntget(&q->mnt);
				rootmnt = &p->mnt;
#endif
			}
#ifdef CONFIG_RKP_NS_PROT
			if (p->mnt == new_fs->pwd.mnt) {
				new_fs->pwd.mnt = mntget(q->mnt);
				pwdmnt = p->mnt;
#else
			if (&p->mnt == new_fs->pwd.mnt) {
				new_fs->pwd.mnt = mntget(&q->mnt);
				pwdmnt = &p->mnt;
#endif
			}
		}
		p = next_mnt(p, old);
		q = next_mnt(q, new);
		if (!q)
			break;
#ifdef CONFIG_RKP_NS_PROT
		while (p->mnt->mnt_root != q->mnt->mnt_root)
#else
		while (p->mnt.mnt_root != q->mnt.mnt_root)
#endif
			p = next_mnt(p, old);
	}
	namespace_unlock();

	if (rootmnt)
		mntput(rootmnt);
	if (pwdmnt)
		mntput(pwdmnt);

	return new_ns;
}

/**
 * create_mnt_ns - creates a private namespace and adds a root filesystem
 * @mnt: pointer to the new root filesystem mountpoint
 */
static struct mnt_namespace *create_mnt_ns(struct vfsmount *m)
{
	struct mnt_namespace *new_ns = alloc_mnt_ns(&init_user_ns);
	if (!IS_ERR(new_ns)) {
		struct mount *mnt = real_mount(m);
		mnt->mnt_ns = new_ns;
		new_ns->root = mnt;
		new_ns->mounts++;
		list_add(&mnt->mnt_list, &new_ns->list);
	} else {
		mntput(m);
	}
	return new_ns;
}

struct dentry *mount_subtree(struct vfsmount *mnt, const char *name)
{
	struct mnt_namespace *ns;
	struct super_block *s;
	struct path path;
	int err;

	ns = create_mnt_ns(mnt);
	if (IS_ERR(ns))
		return ERR_CAST(ns);

	err = vfs_path_lookup(mnt->mnt_root, mnt,
			name, LOOKUP_FOLLOW|LOOKUP_AUTOMOUNT, &path);

	put_mnt_ns(ns);

	if (err)
		return ERR_PTR(err);

	/* trade a vfsmount reference for active sb one */
	s = path.mnt->mnt_sb;
	atomic_inc(&s->s_active);
	mntput(path.mnt);
	/* lock the sucker */
	down_write(&s->s_umount);
	/* ... and return the root of (sub)tree on it */
	return path.dentry;
}
EXPORT_SYMBOL(mount_subtree);

SYSCALL_DEFINE5(mount, char __user *, dev_name, char __user *, dir_name,
		char __user *, type, unsigned long, flags, void __user *, data)
{
	int ret;
	char *kernel_type;
	char *kernel_dev;
	void *options;

	kernel_type = copy_mount_string(type);
	ret = PTR_ERR(kernel_type);
	if (IS_ERR(kernel_type))
		goto out_type;

	kernel_dev = copy_mount_string(dev_name);
	ret = PTR_ERR(kernel_dev);
	if (IS_ERR(kernel_dev))
		goto out_dev;

	options = copy_mount_options(data);
	ret = PTR_ERR(options);
	if (IS_ERR(options))
		goto out_data;

	ret = do_mount(kernel_dev, dir_name, kernel_type, flags, options);

	kfree(options);
out_data:
	kfree(kernel_dev);
out_dev:
	kfree(kernel_type);
out_type:
	return ret;
}

/*
 * Return true if path is reachable from root
 *
 * namespace_sem or mount_lock is held
 */
bool is_path_reachable(struct mount *mnt, struct dentry *dentry,
			 const struct path *root)
{
#ifdef CONFIG_RKP_NS_PROT
	while (mnt->mnt != root->mnt && mnt_has_parent(mnt)) {
#else
	while (&mnt->mnt != root->mnt && mnt_has_parent(mnt)) {
#endif

		dentry = mnt->mnt_mountpoint;
		mnt = mnt->mnt_parent;
	}
#ifdef CONFIG_RKP_NS_PROT
	return mnt->mnt == root->mnt && is_subdir(dentry, root->dentry);
#else
	return &mnt->mnt == root->mnt && is_subdir(dentry, root->dentry);
#endif
}

bool path_is_under(struct path *path1, struct path *path2)
{
	bool res;
	read_seqlock_excl(&mount_lock);
	res = is_path_reachable(real_mount(path1->mnt), path1->dentry, path2);
	read_sequnlock_excl(&mount_lock);
	return res;
}
EXPORT_SYMBOL(path_is_under);

/*
 * pivot_root Semantics:
 * Moves the root file system of the current process to the directory put_old,
 * makes new_root as the new root file system of the current process, and sets
 * root/cwd of all processes which had them on the current root to new_root.
 *
 * Restrictions:
 * The new_root and put_old must be directories, and  must not be on the
 * same file  system as the current process root. The put_old  must  be
 * underneath new_root,  i.e. adding a non-zero number of /.. to the string
 * pointed to by put_old must yield the same directory as new_root. No other
 * file system may be mounted on put_old. After all, new_root is a mountpoint.
 *
 * Also, the current root cannot be on the 'rootfs' (initial ramfs) filesystem.
 * See Documentation/filesystems/ramfs-rootfs-initramfs.txt for alternatives
 * in this situation.
 *
 * Notes:
 *  - we don't move root/cwd if they are not at the root (reason: if something
 *    cared enough to change them, it's probably wrong to force them elsewhere)
 *  - it's okay to pick a root that isn't the root of a file system, e.g.
 *    /nfs/my_root where /nfs is the mount point. It must be a mountpoint,
 *    though, so you may need to say mount --bind /nfs/my_root /nfs/my_root
 *    first.
 */
SYSCALL_DEFINE2(pivot_root, const char __user *, new_root,
		const char __user *, put_old)
{
	struct path new, old, parent_path, root_parent, root;
	struct mount *new_mnt, *root_mnt, *old_mnt;
	struct mountpoint *old_mp, *root_mp;
	int error;

	if (!may_mount())
		return -EPERM;

	error = user_path_dir(new_root, &new);
	if (error)
		goto out0;

	error = user_path_dir(put_old, &old);
	if (error)
		goto out1;

	error = security_sb_pivotroot(&old, &new);
	if (error)
		goto out2;

	get_fs_root(current->fs, &root);
	old_mp = lock_mount(&old);
	error = PTR_ERR(old_mp);
	if (IS_ERR(old_mp))
		goto out3;

	error = -EINVAL;
	new_mnt = real_mount(new.mnt);
	root_mnt = real_mount(root.mnt);
	old_mnt = real_mount(old.mnt);
	if (IS_MNT_SHARED(old_mnt) ||
		IS_MNT_SHARED(new_mnt->mnt_parent) ||
		IS_MNT_SHARED(root_mnt->mnt_parent))
		goto out4;
	if (!check_mnt(root_mnt) || !check_mnt(new_mnt))
		goto out4;
#ifdef CONFIG_RKP_NS_PROT
	if (new_mnt->mnt->mnt_flags & MNT_LOCKED)
#else
	if (new_mnt->mnt.mnt_flags & MNT_LOCKED)
#endif
		goto out4;
	error = -ENOENT;
	if (d_unlinked(new.dentry))
		goto out4;
	error = -EBUSY;
	if (new_mnt == root_mnt || old_mnt == root_mnt)
		goto out4; /* loop, on the same file system  */
	error = -EINVAL;
	if (root.mnt->mnt_root != root.dentry)
		goto out4; /* not a mountpoint */
	if (!mnt_has_parent(root_mnt))
		goto out4; /* not attached */
	root_mp = root_mnt->mnt_mp;
	if (new.mnt->mnt_root != new.dentry)
		goto out4; /* not a mountpoint */
	if (!mnt_has_parent(new_mnt))
		goto out4; /* not attached */
	/* make sure we can reach put_old from new_root */
	if (!is_path_reachable(old_mnt, old.dentry, &new))
		goto out4;
	/* make certain new is below the root */
	if (!is_path_reachable(new_mnt, new.dentry, &root))
		goto out4;
	root_mp->m_count++; /* pin it so it won't go away */
	lock_mount_hash();
	detach_mnt(new_mnt, &parent_path);
	detach_mnt(root_mnt, &root_parent);
#ifdef CONFIG_RKP_NS_PROT
	if (root_mnt->mnt->mnt_flags & MNT_LOCKED) {
		rkp_set_mnt_flags(new_mnt->mnt,MNT_LOCKED);
		rkp_reset_mnt_flags(root_mnt->mnt,MNT_LOCKED);
	}
#else
	if (root_mnt->mnt.mnt_flags & MNT_LOCKED) {
		new_mnt->mnt.mnt_flags |= MNT_LOCKED;
		root_mnt->mnt.mnt_flags &= ~MNT_LOCKED;
	}
#endif
	/* mount old root on put_old */
	attach_mnt(root_mnt, old_mnt, old_mp);
	/* mount new_root on / */
	attach_mnt(new_mnt, real_mount(root_parent.mnt), root_mp);
	touch_mnt_namespace(current->nsproxy->mnt_ns);
	/* A moved mount should not expire automatically */
	list_del_init(&new_mnt->mnt_expire);
	put_mountpoint(root_mp);
	unlock_mount_hash();
	chroot_fs_refs(&root, &new);
	error = 0;
out4:
	unlock_mount(old_mp);
	if (!error) {
		path_put(&root_parent);
		path_put(&parent_path);
	}
out3:
	path_put(&root);
out2:
	path_put(&old);
out1:
	path_put(&new);
out0:
	return error;
}

static void __init init_mount_tree(void)
{
	struct vfsmount *mnt;
	struct mnt_namespace *ns;
	struct path root;
	struct file_system_type *type;

	type = get_fs_type("rootfs");
	if (!type)
		panic("Can't find rootfs type");
	mnt = vfs_kern_mount(type, 0, "rootfs", NULL);
	put_filesystem(type);
	if (IS_ERR(mnt))
		panic("Can't create rootfs");
#ifdef CONFIG_RKP_NS_PROT
	if(!rootfs_sb) {
		uh_call(UH_APP_RKP, (0x56), (u64)&rootfs_sb, (u64)mnt, KDP_SB_ROOTFS, 0);
	}
#endif
	ns = create_mnt_ns(mnt);
	if (IS_ERR(ns))
		panic("Can't allocate initial namespace");

	init_task.nsproxy->mnt_ns = ns;
	get_mnt_ns(ns);

	root.mnt = mnt;
	root.dentry = mnt->mnt_root;
#ifdef CONFIG_RKP_NS_PROT
	rkp_set_mnt_flags(mnt,MNT_LOCKED);
#else
	mnt->mnt_flags |= MNT_LOCKED;
#endif
	set_fs_pwd(current->fs, &root);
	set_fs_root(current->fs, &root);
}
#ifdef CONFIG_RKP_NS_PROT
void cred_ctor_vfsmount(void *data)
{
	/* Dummy constructor to make sure we have separate slabs caches. */
}
#endif

void __init mnt_init(void)
{
	unsigned u;
	int err;

#ifdef CONFIG_RKP_NS_PROT
	ns_param_t nsparam;
#endif
	mnt_cache = kmem_cache_create("mnt_cache", sizeof(struct mount),
			0, SLAB_HWCACHE_ALIGN | SLAB_PANIC, NULL);

#ifdef CONFIG_RKP_NS_PROT
	vfsmnt_cache = kmem_cache_create("vfsmnt_cache", sizeof(struct vfsmount),
			0, SLAB_HWCACHE_ALIGN | SLAB_PANIC, cred_ctor_vfsmount);

	if(!vfsmnt_cache)
		panic("Failed to allocate vfsmnt_cache \n");

	rkp_ns_fill_params(nsparam,vfsmnt_cache->size,sizeof(struct vfsmount),(u64)offsetof(struct vfsmount,bp_mount),
										(u64)offsetof(struct vfsmount,mnt_sb),(u64)offsetof(struct vfsmount,mnt_flags),
										(u64)offsetof(struct vfsmount,data));
	uh_call(UH_APP_RKP,(0x41),(u64)&nsparam,0,0,0);
#endif

	mount_hashtable = alloc_large_system_hash("Mount-cache",
				sizeof(struct hlist_head),
				mhash_entries, 19,
				0,
				&m_hash_shift, &m_hash_mask, 0, 0);
	mountpoint_hashtable = alloc_large_system_hash("Mountpoint-cache",
				sizeof(struct hlist_head),
				mphash_entries, 19,
				0,
				&mp_hash_shift, &mp_hash_mask, 0, 0);

	if (!mount_hashtable || !mountpoint_hashtable)
		panic("Failed to allocate mount hash table\n");

	for (u = 0; u <= m_hash_mask; u++)
		INIT_HLIST_HEAD(&mount_hashtable[u]);
	for (u = 0; u <= mp_hash_mask; u++)
		INIT_HLIST_HEAD(&mountpoint_hashtable[u]);

	kernfs_init();

	err = sysfs_init();
	if (err)
		printk(KERN_WARNING "%s: sysfs_init error: %d\n",
			__func__, err);
	fs_kobj = kobject_create_and_add("fs", NULL);
	if (!fs_kobj)
		printk(KERN_WARNING "%s: kobj create error\n", __func__);
	init_rootfs();
	init_mount_tree();
}

void put_mnt_ns(struct mnt_namespace *ns)
{
	if (!atomic_dec_and_test(&ns->count))
		return;
#ifdef CONFIG_RKP_NS_PROT
	drop_collected_mounts(ns->root->mnt);
#else
	drop_collected_mounts(&ns->root->mnt);
#endif
	free_mnt_ns(ns);
}

struct vfsmount *kern_mount_data(struct file_system_type *type, void *data)
{
	struct vfsmount *mnt;
	mnt = vfs_kern_mount(type, MS_KERNMOUNT, type->name, data);
	if (!IS_ERR(mnt)) {
		/*
		 * it is a longterm mount, don't release mnt until
		 * we unmount before file sys is unregistered
		*/
		real_mount(mnt)->mnt_ns = MNT_NS_INTERNAL;
	}
	return mnt;
}
EXPORT_SYMBOL_GPL(kern_mount_data);

void kern_unmount(struct vfsmount *mnt)
{
	/* release long term mount so mount point can be released */
	if (!IS_ERR_OR_NULL(mnt)) {
		real_mount(mnt)->mnt_ns = NULL;
		synchronize_rcu();	/* yecchhh... */
		mntput(mnt);
	}
}
EXPORT_SYMBOL(kern_unmount);

bool our_mnt(struct vfsmount *mnt)
{
	return check_mnt(real_mount(mnt));
}

bool current_chrooted(void)
{
	/* Does the current process have a non-standard root */
	struct path ns_root;
	struct path fs_root;
	bool chrooted;

	/* Find the namespace root */
#ifdef CONFIG_RKP_NS_PROT
	ns_root.mnt = current->nsproxy->mnt_ns->root->mnt;
#else
	ns_root.mnt = &current->nsproxy->mnt_ns->root->mnt;
#endif
	ns_root.dentry = ns_root.mnt->mnt_root;
	path_get(&ns_root);
	while (d_mountpoint(ns_root.dentry) && follow_down_one(&ns_root))
		;

	get_fs_root(current->fs, &fs_root);

	chrooted = !path_equal(&fs_root, &ns_root);

	path_put(&fs_root);
	path_put(&ns_root);

	return chrooted;
}

static bool mnt_already_visible(struct mnt_namespace *ns, struct vfsmount *new,
				int *new_mnt_flags)
{
	int new_flags = *new_mnt_flags;
	struct mount *mnt;
	bool visible = false;

	down_read(&namespace_sem);
	list_for_each_entry(mnt, &ns->list, mnt_list) {
		struct mount *child;
		int mnt_flags;
#ifdef CONFIG_RKP_NS_PROT
		if (mnt->mnt->mnt_sb->s_type != new->mnt_sb->s_type)
			continue;

		/* This mount is not fully visible if it's root directory
		 * is not the root directory of the filesystem.
		 */
		if (mnt->mnt->mnt_root != mnt->mnt->mnt_sb->s_root)
			continue;

		/* A local view of the mount flags */
		mnt_flags = mnt->mnt->mnt_flags;

		/* Don't miss readonly hidden in the superblock flags */
		if (mnt->mnt->mnt_sb->s_flags & MS_RDONLY)
			mnt_flags |= MNT_LOCK_READONLY;
#else
		if (mnt->mnt.mnt_sb->s_type != new->mnt_sb->s_type)
			continue;

		/* This mount is not fully visible if it's root directory
		 * is not the root directory of the filesystem.
		 */
		if (mnt->mnt.mnt_root != mnt->mnt.mnt_sb->s_root)
			continue;

		/* A local view of the mount flags */
		mnt_flags = mnt->mnt.mnt_flags;

		/* Don't miss readonly hidden in the superblock flags */
		if (mnt->mnt.mnt_sb->s_flags & MS_RDONLY)
			mnt_flags |= MNT_LOCK_READONLY;

#endif
		/* Verify the mount flags are equal to or more permissive
		 * than the proposed new mount.
		 */
		if ((mnt_flags & MNT_LOCK_READONLY) &&
		    !(new_flags & MNT_READONLY))
			continue;
		if ((mnt_flags & MNT_LOCK_ATIME) &&
		    ((mnt_flags & MNT_ATIME_MASK) != (new_flags & MNT_ATIME_MASK)))
			continue;

		/* This mount is not fully visible if there are any
		 * locked child mounts that cover anything except for
		 * empty directories.
		 */
		list_for_each_entry(child, &mnt->mnt_mounts, mnt_child) {
			struct inode *inode = child->mnt_mountpoint->d_inode;
			/* Only worry about locked mounts */
#ifdef CONFIG_RKP_NS_PROT
			if (!(child->mnt->mnt_flags & MNT_LOCKED))
				continue;
#else
			if (!(child->mnt.mnt_flags & MNT_LOCKED))
				continue;

#endif
			/* Is the directory permanetly empty? */
			if (!is_empty_dir_inode(inode))
				goto next;
		}
		/* Preserve the locked attributes */
		*new_mnt_flags |= mnt_flags & (MNT_LOCK_READONLY | \
					       MNT_LOCK_ATIME);
		visible = true;
		goto found;
	next:	;
	}
found:
	up_read(&namespace_sem);
	return visible;
}

static bool mount_too_revealing(struct vfsmount *mnt, int *new_mnt_flags)
{
	const unsigned long required_iflags = SB_I_NOEXEC | SB_I_NODEV;
	struct mnt_namespace *ns = current->nsproxy->mnt_ns;
	unsigned long s_iflags;

	if (ns->user_ns == &init_user_ns)
		return false;

	/* Can this filesystem be too revealing? */
	s_iflags = mnt->mnt_sb->s_iflags;
	if (!(s_iflags & SB_I_USERNS_VISIBLE))
		return false;

	if ((s_iflags & required_iflags) != required_iflags) {
		WARN_ONCE(1, "Expected s_iflags to contain 0x%lx\n",
			  required_iflags);
		return true;
	}

	return !mnt_already_visible(ns, mnt, new_mnt_flags);
}

bool mnt_may_suid(struct vfsmount *mnt)
{
	/*
	 * Foreign mounts (accessed via fchdir or through /proc
	 * symlinks) are always treated as if they are nosuid.  This
	 * prevents namespaces from trusting potentially unsafe
	 * suid/sgid bits, file caps, or security labels that originate
	 * in other namespaces.
	 */
	return !(mnt->mnt_flags & MNT_NOSUID) && check_mnt(real_mount(mnt)) &&
	       current_in_userns(mnt->mnt_sb->s_user_ns);
}

static struct ns_common *mntns_get(struct task_struct *task)
{
	struct ns_common *ns = NULL;
	struct nsproxy *nsproxy;

	task_lock(task);
	nsproxy = task->nsproxy;
	if (nsproxy) {
		ns = &nsproxy->mnt_ns->ns;
		get_mnt_ns(to_mnt_ns(ns));
	}
	task_unlock(task);

	return ns;
}

static void mntns_put(struct ns_common *ns)
{
	put_mnt_ns(to_mnt_ns(ns));
}

static int mntns_install(struct nsproxy *nsproxy, struct ns_common *ns)
{
	struct fs_struct *fs = current->fs;
	struct mnt_namespace *mnt_ns = to_mnt_ns(ns);
	struct path root;

	if (!ns_capable(mnt_ns->user_ns, CAP_SYS_ADMIN) ||
	    !ns_capable(current_user_ns(), CAP_SYS_CHROOT) ||
	    !ns_capable(current_user_ns(), CAP_SYS_ADMIN))
		return -EPERM;

	if (fs->users != 1)
		return -EINVAL;

	get_mnt_ns(mnt_ns);
	put_mnt_ns(nsproxy->mnt_ns);
	nsproxy->mnt_ns = mnt_ns;

	/* Find the root */
#ifdef CONFIG_RKP_NS_PROT
	root.mnt    = mnt_ns->root->mnt;
	root.dentry = mnt_ns->root->mnt->mnt_root;
#else
	root.mnt    = &mnt_ns->root->mnt;
	root.dentry = mnt_ns->root->mnt.mnt_root;
#endif
	path_get(&root);
	while(d_mountpoint(root.dentry) && follow_down_one(&root))
		;

	/* Update the pwd and root */
	set_fs_pwd(fs, &root);
	set_fs_root(fs, &root);

	path_put(&root);
	return 0;
}

static struct user_namespace *mntns_owner(struct ns_common *ns)
{
	return to_mnt_ns(ns)->user_ns;
}

const struct proc_ns_operations mntns_operations = {
	.name		= "mnt",
	.type		= CLONE_NEWNS,
	.get		= mntns_get,
	.put		= mntns_put,
	.install	= mntns_install,
	.owner		= mntns_owner,
};<|MERGE_RESOLUTION|>--- conflicted
+++ resolved
@@ -210,7 +210,7 @@
 static int mnt_alloc_vfsmount(struct mount *mnt)
 {
 	struct vfsmount *vfsmnt = NULL;
-	
+
 	vfsmnt = kmem_cache_alloc(vfsmnt_cache, GFP_KERNEL);
 	if(!vfsmnt)
 		return 1;
@@ -743,7 +743,7 @@
 	free_percpu(mnt->mnt_pcp);
 #endif
 #ifdef CONFIG_RKP_NS_PROT
-	if(mnt->mnt && 
+	if(mnt->mnt &&
 		rkp_from_vfsmnt_cache((unsigned long)mnt->mnt))
 		kmem_cache_free(vfsmnt_cache,mnt->mnt);
 #endif
@@ -1190,7 +1190,8 @@
 		root = mount_fs(type, flags, name, mnt->mnt, data);
 #else
 		mnt->mnt.mnt_flags = MNT_INTERNAL;
-		root = mount_fs(type, flags, name, &mnt->mnt, data);
+
+	root = mount_fs(type, flags, name, &mnt->mnt, data);
 #endif
 
 	if (IS_ERR(root)) {
@@ -1205,7 +1206,7 @@
 	mnt->mnt.mnt_root = root;
 	mnt->mnt.mnt_sb = root->d_sb;
 	mnt->mnt_mountpoint = mnt->mnt.mnt_root;
-#endif	
+#endif
 	mnt->mnt_parent = mnt;
 	lock_mount_hash();
 	list_add_tail(&mnt->mnt_instance, &root->d_sb->s_mounts);
@@ -1275,7 +1276,6 @@
 			goto out_free;
 	}
 
-<<<<<<< HEAD
 #ifdef CONFIG_RKP_NS_PROT
 	nsflags = old->mnt->mnt_flags & ~(MNT_WRITE_HOLD|MNT_MARKED);
 	/* Don't allow unprivileged users to change mount flags */
@@ -1299,11 +1299,8 @@
 		nsflags |= MNT_LOCKED;
 	rkp_assign_mnt_flags(mnt->mnt,nsflags);
 #else
-	mnt->mnt.mnt_flags = old->mnt.mnt_flags & ~(MNT_WRITE_HOLD|MNT_MARKED);
-=======
 	mnt->mnt.mnt_flags = old->mnt.mnt_flags;
 	mnt->mnt.mnt_flags &= ~(MNT_WRITE_HOLD|MNT_MARKED|MNT_INTERNAL);
->>>>>>> c1fac76c
 	/* Don't allow unprivileged users to change mount flags */
 	if (flag & CL_UNPRIVILEGED) {
 		mnt->mnt.mnt_flags |= MNT_LOCK_ATIME;
@@ -1747,7 +1744,7 @@
 	if (!(mnt->mnt_parent->mnt->mnt_flags & MNT_UMOUNT))
 		return true;
 #else
-if (!(mnt->mnt_parent->mnt.mnt_flags & MNT_UMOUNT))
+	if (!(mnt->mnt_parent->mnt.mnt_flags & MNT_UMOUNT))
 		return true;
 #endif
 	/* Has it been requested that the mount remain connected? */
@@ -1990,7 +1987,7 @@
 	namespace_unlock();
 }
 
-/* 
+/*
  * Is the caller allowed to modify his namespace?
  */
 static inline bool may_mount(void)
@@ -2039,16 +2036,12 @@
 		goto dput_and_out;
 	if (!check_mnt(mnt))
 		goto dput_and_out;
-<<<<<<< HEAD
 
 #ifdef CONFIG_RKP_NS_PROT
 	if (mnt->mnt->mnt_flags & MNT_LOCKED)
 #else
-	if (mnt->mnt.mnt_flags & MNT_LOCKED)
-#endif
-=======
 	if (mnt->mnt.mnt_flags & MNT_LOCKED) /* Check optimistically */
->>>>>>> c1fac76c
+#endif
 		goto dput_and_out;
 	retval = -EPERM;
 	if (flags & MNT_FORCE && !capable(CAP_SYS_ADMIN))
@@ -2601,7 +2594,7 @@
 
 	err = -EINVAL;
 	if (mnt_ns_loop(old_path.dentry))
-		goto out; 
+		goto out;
 
 	mp = lock_mount(path);
 	err = PTR_ERR(mp);
@@ -2909,7 +2902,7 @@
 #else
 	if (path->mnt->mnt_sb == newmnt->mnt.mnt_sb &&
 #endif
-		path->mnt->mnt_root == path->dentry)
+	    path->mnt->mnt_root == path->dentry)
 		goto unlock;
 
 	err = -EINVAL;
@@ -2934,7 +2927,7 @@
 
 #ifdef CONFIG_RKP_NS_PROT
 
-static void rkp_populate_sb(const char __user *dir_name,struct vfsmount *mnt) 
+static void rkp_populate_sb(const char __user *dir_name,struct vfsmount *mnt)
 {
 	char *mount_point = NULL;
 
@@ -3003,7 +2996,7 @@
 	if (err)
 		mntput(mnt);
 #ifdef CONFIG_RKP_NS_PROT
-	if(!sys_sb || !odm_sb || !vendor_sb) 
+	if(!sys_sb || !odm_sb || !vendor_sb)
 		rkp_populate_sb(dir_name,mnt);
 #endif
 
