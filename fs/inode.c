--- conflicted
+++ resolved
@@ -209,7 +209,6 @@
 	inode->i_fsnotify_mask = 0;
 #endif
 	inode->i_flctx = NULL;
-
 	this_cpu_inc(nr_inodes);
 
 	return 0;
@@ -265,7 +264,6 @@
 	if (inode->i_default_acl && !is_uncached_acl(inode->i_default_acl))
 		posix_acl_release(inode->i_default_acl);
 #endif
-
 	this_cpu_dec(nr_inodes);
 }
 EXPORT_SYMBOL(__destroy_inode);
@@ -2041,13 +2039,8 @@
 		if (S_ISDIR(mode))
 			mode |= S_ISGID;
 		else if ((mode & (S_ISGID | S_IXGRP)) == (S_ISGID | S_IXGRP) &&
-<<<<<<< HEAD
-			!in_group_p(inode->i_gid) &&
-			!capable_wrt_inode_uidgid(dir, CAP_FSETID))
-=======
 			 !in_group_p(inode->i_gid) &&
 			 !capable_wrt_inode_uidgid(dir, CAP_FSETID))
->>>>>>> c1fac76c
 			mode &= ~S_ISGID;
 	} else
 		inode->i_gid = current_fsgid();
