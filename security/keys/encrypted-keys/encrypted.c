--- conflicted
+++ resolved
@@ -156,11 +156,7 @@
 	if (orig_desc && strncmp(new_desc, orig_desc, prefix_len))
 		return -EINVAL;
 
-<<<<<<< HEAD
- 	return 0;
-=======
 	return 0;
->>>>>>> c1fac76c
 }
 
 /*
@@ -317,7 +313,7 @@
 		goto error;
 
 	down_read(&ukey->sem);
-	upayload = user_key_payload(ukey);
+	upayload = user_key_payload_locked(ukey);
 	if (!upayload) {
 		/* key was revoked before we acquired its semaphore */
 		up_read(&ukey->sem);
@@ -937,7 +933,7 @@
 	size_t asciiblob_len;
 	int ret;
 
-	epayload = rcu_dereference_key(key);
+	epayload = dereference_key_locked(key);
 
 	/* returns the hex encoded iv, encrypted-data, and hmac as ascii */
 	asciiblob_len = epayload->datablob_len + ivsize + 1
