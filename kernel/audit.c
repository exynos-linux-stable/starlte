--- conflicted
+++ resolved
@@ -91,11 +91,7 @@
 EXPORT_SYMBOL_GPL(audit_enabled);
 
 /* Default state when kernel boots without any parameters. */
-<<<<<<< HEAD
-static u32	audit_default = 1;
-=======
 static u32	audit_default = AUDIT_OFF;
->>>>>>> a779add5
 
 /* If auditing cannot proceed, audit_failure selects what happens. */
 static u32	audit_failure = AUDIT_FAIL_PRINTK;
