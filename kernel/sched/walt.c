--- conflicted
+++ resolved
@@ -19,6 +19,7 @@
  *             and Todd Kjos
  */
 
+#include <linux/acpi.h>
 #include <linux/syscore_ops.h>
 #include <trace/events/sched.h>
 #include "sched.h"
@@ -880,245 +881,6 @@
 		double_rq_unlock(src_rq, dest_rq);
 }
 
-<<<<<<< HEAD
-/*
- * Return 'capacity' of a cpu in reference to "least" efficient cpu, such that
- * least efficient cpu gets capacity of 1024
- */
-static unsigned long capacity_scale_cpu_efficiency(int cpu)
-{
-	return (1024 * cpu_rq(cpu)->efficiency) / min_possible_efficiency;
-}
-
-/*
- * Return 'capacity' of a cpu in reference to cpu with lowest max_freq
- * (min_max_freq), such that one with lowest max_freq gets capacity of 1024.
- */
-static unsigned long capacity_scale_cpu_freq(int cpu)
-{
-	return (1024 * cpu_rq(cpu)->max_freq) / min_max_freq;
-}
-
-/*
- * Return load_scale_factor of a cpu in reference to "most" efficient cpu, so
- * that "most" efficient cpu gets a load_scale_factor of 1
- */
-static unsigned long load_scale_cpu_efficiency(int cpu)
-{
-	return DIV_ROUND_UP(1024 * max_possible_efficiency,
-			    cpu_rq(cpu)->efficiency);
-}
-
-/*
- * Return load_scale_factor of a cpu in reference to cpu with best max_freq
- * (max_possible_freq), so that one with best max_freq gets a load_scale_factor
- * of 1.
- */
-static unsigned long load_scale_cpu_freq(int cpu)
-{
-	return DIV_ROUND_UP(1024 * max_possible_freq, cpu_rq(cpu)->max_freq);
-}
-
-static int compute_capacity(int cpu)
-{
-	int capacity = 1024;
-
-	capacity *= capacity_scale_cpu_efficiency(cpu);
-	capacity >>= 10;
-
-	capacity *= capacity_scale_cpu_freq(cpu);
-	capacity >>= 10;
-
-	return capacity;
-}
-
-static int compute_load_scale_factor(int cpu)
-{
-	int load_scale = 1024;
-
-	/*
-	 * load_scale_factor accounts for the fact that task load
-	 * is in reference to "best" performing cpu. Task's load will need to be
-	 * scaled (up) by a factor to determine suitability to be placed on a
-	 * (little) cpu.
-	 */
-	load_scale *= load_scale_cpu_efficiency(cpu);
-	load_scale >>= 10;
-
-	load_scale *= load_scale_cpu_freq(cpu);
-	load_scale >>= 10;
-
-	return load_scale;
-}
-
-static int cpufreq_notifier_policy(struct notifier_block *nb,
-		unsigned long val, void *data)
-{
-	struct cpufreq_policy *policy = (struct cpufreq_policy *)data;
-	int i, update_max = 0;
-	u64 highest_mpc = 0, highest_mplsf = 0;
-	const struct cpumask *cpus = policy->related_cpus;
-	unsigned int orig_min_max_freq = min_max_freq;
-	unsigned int orig_max_possible_freq = max_possible_freq;
-	/* Initialized to policy->max in case policy->related_cpus is empty! */
-	unsigned int orig_max_freq = policy->max;
-
-	if (val != CPUFREQ_NOTIFY)
-		return 0;
-
-	for_each_cpu(i, policy->related_cpus) {
-		cpumask_copy(&cpu_rq(i)->freq_domain_cpumask,
-			     policy->related_cpus);
-		orig_max_freq = cpu_rq(i)->max_freq;
-		cpu_rq(i)->min_freq = policy->min;
-		cpu_rq(i)->max_freq = policy->max;
-		cpu_rq(i)->cur_freq = policy->cur;
-		cpu_rq(i)->max_possible_freq = policy->cpuinfo.max_freq;
-	}
-
-	max_possible_freq = max(max_possible_freq, policy->cpuinfo.max_freq);
-	if (min_max_freq == 1)
-		min_max_freq = UINT_MAX;
-	min_max_freq = min(min_max_freq, policy->cpuinfo.max_freq);
-	BUG_ON(!min_max_freq);
-	BUG_ON(!policy->max);
-
-	/* Changes to policy other than max_freq don't require any updates */
-	if (orig_max_freq == policy->max)
-		return 0;
-
-	/*
-	 * A changed min_max_freq or max_possible_freq (possible during bootup)
-	 * needs to trigger re-computation of load_scale_factor and capacity for
-	 * all possible cpus (even those offline). It also needs to trigger
-	 * re-computation of nr_big_task count on all online cpus.
-	 *
-	 * A changed rq->max_freq otoh needs to trigger re-computation of
-	 * load_scale_factor and capacity for just the cluster of cpus involved.
-	 * Since small task definition depends on max_load_scale_factor, a
-	 * changed load_scale_factor of one cluster could influence
-	 * classification of tasks in another cluster. Hence a changed
-	 * rq->max_freq will need to trigger re-computation of nr_big_task
-	 * count on all online cpus.
-	 *
-	 * While it should be sufficient for nr_big_tasks to be
-	 * re-computed for only online cpus, we have inadequate context
-	 * information here (in policy notifier) with regard to hotplug-safety
-	 * context in which notification is issued. As a result, we can't use
-	 * get_online_cpus() here, as it can lead to deadlock. Until cpufreq is
-	 * fixed up to issue notification always in hotplug-safe context,
-	 * re-compute nr_big_task for all possible cpus.
-	 */
-
-	if (orig_min_max_freq != min_max_freq ||
-		orig_max_possible_freq != max_possible_freq) {
-			cpus = cpu_possible_mask;
-			update_max = 1;
-	}
-
-	/*
-	 * Changed load_scale_factor can trigger reclassification of tasks as
-	 * big or small. Make this change "atomic" so that tasks are accounted
-	 * properly due to changed load_scale_factor
-	 */
-	for_each_cpu(i, cpus) {
-		struct rq *rq = cpu_rq(i);
-
-		rq->capacity = compute_capacity(i);
-		rq->load_scale_factor = compute_load_scale_factor(i);
-
-		if (update_max) {
-			u64 mpc, mplsf;
-
-			mpc = div_u64(((u64) rq->capacity) *
-				rq->max_possible_freq, rq->max_freq);
-			rq->max_possible_capacity = (int) mpc;
-
-			mplsf = div_u64(((u64) rq->load_scale_factor) *
-				rq->max_possible_freq, rq->max_freq);
-
-			if (mpc > highest_mpc) {
-				highest_mpc = mpc;
-				cpumask_clear(&mpc_mask);
-				cpumask_set_cpu(i, &mpc_mask);
-			} else if (mpc == highest_mpc) {
-				cpumask_set_cpu(i, &mpc_mask);
-			}
-
-			if (mplsf > highest_mplsf)
-				highest_mplsf = mplsf;
-		}
-	}
-
-	if (update_max) {
-		max_possible_capacity = highest_mpc;
-		max_load_scale_factor = highest_mplsf;
-	}
-
-	return 0;
-}
-
-static int cpufreq_notifier_trans(struct notifier_block *nb,
-		unsigned long val, void *data)
-{
-	struct cpufreq_freqs *freq = (struct cpufreq_freqs *)data;
-	unsigned int cpu = freq->cpu, new_freq = freq->new;
-	unsigned long flags;
-	int i;
-
-	if (val != CPUFREQ_POSTCHANGE)
-		return 0;
-
-	BUG_ON(!new_freq);
-
-	if (cpu_rq(cpu)->cur_freq == new_freq)
-		return 0;
-
-	for_each_cpu(i, &cpu_rq(cpu)->freq_domain_cpumask) {
-		struct rq *rq = cpu_rq(i);
-
-		raw_spin_lock_irqsave(&rq->lock, flags);
-		walt_update_task_ravg(rq->curr, rq, TASK_UPDATE,
-				      walt_ktime_clock(), 0);
-		rq->cur_freq = new_freq;
-		raw_spin_unlock_irqrestore(&rq->lock, flags);
-	}
-
-	return 0;
-}
-
-static struct notifier_block notifier_policy_block = {
-	.notifier_call = cpufreq_notifier_policy
-};
-
-static struct notifier_block notifier_trans_block = {
-	.notifier_call = cpufreq_notifier_trans
-};
-
-static int register_sched_callback(void)
-{
-	int ret;
-
-	ret = cpufreq_register_notifier(&notifier_policy_block,
-						CPUFREQ_POLICY_NOTIFIER);
-
-	if (!ret)
-		ret = cpufreq_register_notifier(&notifier_trans_block,
-						CPUFREQ_TRANSITION_NOTIFIER);
-
-	return 0;
-}
-
-/*
- * cpufreq callbacks can be registered at core_initcall or later time.
- * Any registration done prior to that is "forgotten" by cpufreq. See
- * initialization of variable init_cpufreq_transition_notifier_list_called
- * for further information.
- */
-core_initcall(register_sched_callback);
-
-=======
->>>>>>> c1fac76c
 void walt_init_new_task_load(struct task_struct *p)
 {
 	int i;
