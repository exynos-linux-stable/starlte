--- conflicted
+++ resolved
@@ -99,18 +99,9 @@
 	rt_rq->rt_nr_migratory = 0;
 	rt_rq->overloaded = 0;
 	plist_head_init(&rt_rq->pushable_tasks);
-<<<<<<< HEAD
 	atomic_long_set(&rt_rq->removed_util_avg, 0);
 	atomic_long_set(&rt_rq->removed_load_avg, 0);
 
-#ifdef HAVE_RT_PUSH_IPI
-	rt_rq->push_flags = 0;
-	rt_rq->push_cpu = nr_cpu_ids;
-	raw_spin_lock_init(&rt_rq->push_lock);
-	init_irq_work(&rt_rq->push_work, push_irq_work_func);
-#endif
-=======
->>>>>>> a779add5
 #endif /* CONFIG_SMP */
 	/* We start is dequeued state, because no RT tasks are queued */
 	rt_rq->rt_queued = 0;
