--- conflicted
+++ resolved
@@ -1652,15 +1652,11 @@
 	}
 
 	deactivate_task(rq, next_task, 0);
-<<<<<<< HEAD
+	next_task->on_rq = TASK_ON_RQ_MIGRATING;
 	clear_average_bw(&next_task->dl, &rq->dl);
 	set_task_cpu(next_task, later_rq->cpu);
+	next_task->on_rq = TASK_ON_RQ_QUEUED;
 	add_average_bw(&next_task->dl, &later_rq->dl);
-=======
-	next_task->on_rq = TASK_ON_RQ_MIGRATING;
-	set_task_cpu(next_task, later_rq->cpu);
-	next_task->on_rq = TASK_ON_RQ_QUEUED;
->>>>>>> c1fac76c
 	activate_task(later_rq, next_task, 0);
 	ret = 1;
 
@@ -1748,15 +1744,11 @@
 			resched = true;
 
 			deactivate_task(src_rq, p, 0);
-<<<<<<< HEAD
+			p->on_rq = TASK_ON_RQ_MIGRATING;
 			clear_average_bw(&p->dl, &src_rq->dl);
 			set_task_cpu(p, this_cpu);
+			p->on_rq = TASK_ON_RQ_QUEUED;
 			add_average_bw(&p->dl, &this_rq->dl);
-=======
-			p->on_rq = TASK_ON_RQ_MIGRATING;
-			set_task_cpu(p, this_cpu);
-			p->on_rq = TASK_ON_RQ_QUEUED;
->>>>>>> c1fac76c
 			activate_task(this_rq, p, 0);
 			dmin = p->dl.deadline;
 
