--- conflicted
+++ resolved
@@ -119,7 +119,7 @@
 {
         if (rkp_ro_page((unsigned long)&init_cred))
 				rocred_uc_inc((&init_cred));
-		else 
+		else
                 atomic_inc(&init_cred.usage);
 }
 EXPORT_SYMBOL(rkp_get_init_cred);
@@ -234,20 +234,15 @@
 #endif
 	BUG_ON(cred == current->cred);
 	BUG_ON(cred == current->real_cred);
-<<<<<<< HEAD
 #ifdef CONFIG_RKP_KDP
 	if (rkp_ro_page((unsigned long)cred)) {
 		put_ro_cred(cred);
 	} else
 #endif /*CONFIG_RKP_KDP*/
-	call_rcu(&cred->rcu, put_cred_rcu);
-=======
-
 	if (cred->non_rcu)
 		put_cred_rcu(&cred->rcu);
 	else
 		call_rcu(&cred->rcu, put_cred_rcu);
->>>>>>> 1ab56d0a
 }
 EXPORT_SYMBOL(__put_cred);
 
@@ -430,7 +425,7 @@
 	static void *objp;
 	static struct kmem_cache *s;
 	static struct page *page;
-	
+
 	objp = (void *)addr;
 
 	if(!objp)
@@ -445,21 +440,21 @@
 	}
 	return 0;
 }
-int chk_invalid_kern_ptr(u64 tsec) 
+int chk_invalid_kern_ptr(u64 tsec)
 {
 	return (((u64)tsec >> 36) != (u64)0xFFFFFFC);
 }
 void rkp_free_security(unsigned long tsec)
 {
-	if(!tsec || 
+	if(!tsec ||
 		chk_invalid_kern_ptr(tsec))
 		return;
 
-	if(rkp_ro_page(tsec) && 
+	if(rkp_ro_page(tsec) &&
 		rkp_from_tsec_jar(tsec)){
 		kmem_cache_free(tsec_jar,(void *)tsec);
 	}
-	else { 
+	else {
 		kfree((void *)tsec);
 	}
 }
@@ -559,11 +554,11 @@
 		tsec = kmem_cache_alloc(tsec_jar, GFP_KERNEL);
 		if(!tsec)
 			panic("copy_creds() : Unable to allocate security pointer\n");
-		
+
 		rkp_cred_fill_params(new,new_ro,use_cnt_ptr,tsec,RKP_CMD_COPY_CREDS,p);
 		uh_call(UH_APP_RKP,0x46,(u64)&cred_param,0,0,0);
-		if((new_ro->bp_task != p) 
-			|| new_ro->security != tsec 
+		if((new_ro->bp_task != p)
+			|| new_ro->security != tsec
 			|| new_ro->use_cnt != use_cnt_ptr) {
 			panic("Copy Creds: RKP Call failed task=#%p:%p#, sec=#%p:%p#, usecnt=#%p:%p#",new_ro->bp_task,p,new_ro->security,tsec,new_ro->use_cnt,use_cnt_ptr);
 		}
@@ -716,7 +711,7 @@
 		use_cnt_ptr = kmem_cache_alloc(usecnt_jar,GFP_KERNEL);
 		if(!use_cnt_ptr)
 			panic("commit_creds() : Unable to allocate usage pointer\n");
-		
+
 		tsec = kmem_cache_alloc(tsec_jar, GFP_KERNEL);
 		if(!tsec)
 			panic("commit_creds() : Unable to allocate security pointer\n");
@@ -724,8 +719,8 @@
 		rkp_cred_fill_params(new,new_ro,use_cnt_ptr,tsec,RKP_CMD_CMMIT_CREDS,0);
 		uh_call(UH_APP_RKP, 0x46,(u64)&cred_param,0,0,0);
 		if((new_ro->bp_task != current)||
-			(current->mm 
-			&& (!( in_interrupt() || in_softirq())) 
+			(current->mm
+			&& (!( in_interrupt() || in_softirq()))
 			&& new_ro->bp_pgd != (void *)pgd) ||
 			(new_ro->security != tsec) ||
 			(new_ro->use_cnt != use_cnt_ptr)) {
@@ -735,7 +730,7 @@
 		rcu_assign_pointer(task->cred, new_ro);
 
 		rocred_uc_set(new_ro,2);
-	} 
+	}
 	else {
 		rcu_assign_pointer(task->real_cred, new);
 		rcu_assign_pointer(task->cred, new);
@@ -761,7 +756,7 @@
 	    !gid_eq(new->fsgid, old->fsgid))
 		proc_id_connector(task, PROC_EVENT_GID);
 #ifdef CONFIG_RKP_KDP
-	if (rkp_cred_enable && 
+	if (rkp_cred_enable &&
 		!rkp_ro_page((unsigned long)new)) {
 		rkp_use_cnt = atomic_read(&new->usage);
 		if(rkp_use_cnt == 1) {
@@ -833,7 +828,6 @@
 
 	validate_creds(old);
 	validate_creds(new);
-<<<<<<< HEAD
 #ifdef CONFIG_RKP_KDP
 	if(rkp_cred_enable) {
 		cred_param_t cred_param;
@@ -849,11 +843,11 @@
 		if(!tsec)
 			panic("override_creds() : Unable to allocate security pointer\n");
 
-		rkp_cred_fill_params(new,new_ro,use_cnt_ptr,tsec,RKP_CMD_OVRD_CREDS,rkp_use_count);	
+		rkp_cred_fill_params(new,new_ro,use_cnt_ptr,tsec,RKP_CMD_OVRD_CREDS,rkp_use_count);
 		uh_call(UH_APP_RKP, 0x46,(u64)&cred_param,0,0,0);
 		if((new_ro->bp_task != current)||
-			(current->mm 
-			&& (!( in_interrupt() || in_softirq())) 
+			(current->mm
+			&& (!( in_interrupt() || in_softirq()))
 			&& new_ro->bp_pgd != (void *)pgd) ||
 			(new_ro->security != tsec) ||
 			(new_ro->use_cnt != use_cnt_ptr)) {
@@ -866,7 +860,7 @@
 			if(atomic_read(&new->usage) == 1) {
 				rkp_free_security((unsigned long)new->security);
 				kmem_cache_free(cred_jar, (void *)(*cnew));
-				*cnew = new_ro; 
+				*cnew = new_ro;
 			}
 		}
 	}
@@ -876,8 +870,6 @@
 		rcu_assign_pointer(current->cred, new);
 	}
 #else
-	get_cred(new);
-=======
 
 	/*
 	 * NOTE! This uses 'get_new_cred()' rather than 'get_cred()'.
@@ -891,7 +883,6 @@
 	 * on the validation in 'get_cred()'.
 	 */
 	get_new_cred((struct cred *)new);
->>>>>>> 1ab56d0a
 	alter_cred_subscribers(new, 1);
 	rcu_assign_pointer(current->cred, new);
 #endif  /* CONFIG_RKP_KDP */
@@ -937,7 +928,7 @@
 			struct cred *rocred = (struct cred *) override;
 			rkp_use_cnt = rocred_uc_read(rocred);
 
-			if( (rocred->type & 0x1) 
+			if( (rocred->type & 0x1)
 				&& (rkp_use_cnt == 2)){
 				rocred_uc_set((rocred), 0);
 				if(rocred->use_cnt)
