/*
 *  linux/mm/vmscan.c
 *
 *  Copyright (C) 1991, 1992, 1993, 1994  Linus Torvalds
 *
 *  Swap reorganised 29.12.95, Stephen Tweedie.
 *  kswapd added: 7.1.96  sct
 *  Removed kswapd_ctl limits, and swap out as many pages as needed
 *  to bring the system back to freepages.high: 2.4.97, Rik van Riel.
 *  Zone aware kswapd started 02/00, Kanoj Sarcar (kanoj@sgi.com).
 *  Multiqueue VM started 5.8.00, Rik van Riel.
 */

#define pr_fmt(fmt) KBUILD_MODNAME ": " fmt

#include <linux/mm.h>
#include <linux/module.h>
#include <linux/gfp.h>
#include <linux/kernel_stat.h>
#include <linux/swap.h>
#include <linux/pagemap.h>
#include <linux/init.h>
#include <linux/highmem.h>
#include <linux/vmpressure.h>
#include <linux/vmstat.h>
#include <linux/file.h>
#include <linux/writeback.h>
#include <linux/blkdev.h>
#include <linux/buffer_head.h>	/* for try_to_release_page(),
					buffer_heads_over_limit */
#include <linux/mm_inline.h>
#include <linux/backing-dev.h>
#include <linux/rmap.h>
#include <linux/topology.h>
#include <linux/cpu.h>
#include <linux/cpuset.h>
#include <linux/compaction.h>
#include <linux/notifier.h>
#include <linux/rwsem.h>
#include <linux/delay.h>
#include <linux/kthread.h>
#include <linux/freezer.h>
#include <linux/memcontrol.h>
#include <linux/delayacct.h>
#include <linux/sysctl.h>
#include <linux/oom.h>
#include <linux/prefetch.h>
#include <linux/printk.h>
#include <linux/dax.h>

#include <asm/tlbflush.h>
#include <asm/div64.h>

#include <linux/swapops.h>
#include <linux/balloon_compaction.h>

#include "internal.h"

#define CREATE_TRACE_POINTS
#include <trace/events/vmscan.h>

struct scan_control {
	/* How many pages shrink_list() should reclaim */
	unsigned long nr_to_reclaim;

	/* This context's GFP mask */
	gfp_t gfp_mask;

	/* Allocation order */
	int order;

	/*
	 * Nodemask of nodes allowed by the caller. If NULL, all nodes
	 * are scanned.
	 */
	nodemask_t	*nodemask;

	/*
	 * The memory cgroup that hit its limit and as a result is the
	 * primary target of this reclaim invocation.
	 */
	struct mem_cgroup *target_mem_cgroup;

	/* Scan (total_size >> priority) pages at once */
	int priority;

	/* The highest zone to isolate pages for reclaim from */
	enum zone_type reclaim_idx;

	unsigned int may_writepage:1;

	/* Can mapped pages be reclaimed? */
	unsigned int may_unmap:1;

	/* Can pages be swapped as part of reclaim? */
	unsigned int may_swap:1;

	/* Can cgroups be reclaimed below their normal consumption range? */
	unsigned int may_thrash:1;

	unsigned int hibernation_mode:1;

	/* One of the zones is ready for compaction */
	unsigned int compaction_ready:1;

	/* Incremented by the number of inactive pages that were scanned */
	unsigned long nr_scanned;

	/* Number of pages freed so far during a call to shrink_zones() */
	unsigned long nr_reclaimed;
};

#ifdef ARCH_HAS_PREFETCH
#define prefetch_prev_lru_page(_page, _base, _field)			\
	do {								\
		if ((_page)->lru.prev != _base) {			\
			struct page *prev;				\
									\
			prev = lru_to_page(&(_page->lru));		\
			prefetch(&prev->_field);			\
		}							\
	} while (0)
#else
#define prefetch_prev_lru_page(_page, _base, _field) do { } while (0)
#endif

#ifdef ARCH_HAS_PREFETCHW
#define prefetchw_prev_lru_page(_page, _base, _field)			\
	do {								\
		if ((_page)->lru.prev != _base) {			\
			struct page *prev;				\
									\
			prev = lru_to_page(&(_page->lru));		\
			prefetchw(&prev->_field);			\
		}							\
	} while (0)
#else
#define prefetchw_prev_lru_page(_page, _base, _field) do { } while (0)
#endif

/*
 * From 0 .. 100.  Higher means more swappy.
 */
int vm_swappiness = 60;
/*
 * The total number of pages which are beyond the high watermark within all
 * zones.
 */
unsigned long vm_total_pages;

static LIST_HEAD(shrinker_list);
static DECLARE_RWSEM(shrinker_rwsem);

#ifdef CONFIG_MEMCG
static bool global_reclaim(struct scan_control *sc)
{
	return !sc->target_mem_cgroup;
}

/**
 * sane_reclaim - is the usual dirty throttling mechanism operational?
 * @sc: scan_control in question
 *
 * The normal page dirty throttling mechanism in balance_dirty_pages() is
 * completely broken with the legacy memcg and direct stalling in
 * shrink_page_list() is used for throttling instead, which lacks all the
 * niceties such as fairness, adaptive pausing, bandwidth proportional
 * allocation and configurability.
 *
 * This function tests whether the vmscan currently in progress can assume
 * that the normal dirty throttling mechanism is operational.
 */
static bool sane_reclaim(struct scan_control *sc)
{
	struct mem_cgroup *memcg = sc->target_mem_cgroup;

	if (!memcg)
		return true;
#ifdef CONFIG_CGROUP_WRITEBACK
	if (cgroup_subsys_on_dfl(memory_cgrp_subsys))
		return true;
#endif
	return false;
}
#else
static bool global_reclaim(struct scan_control *sc)
{
	return true;
}

static bool sane_reclaim(struct scan_control *sc)
{
	return true;
}
#endif

/*
 * This misses isolated pages which are not accounted for to save counters.
 * As the data only determines if reclaim or compaction continues, it is
 * not expected that isolated pages will be a dominating factor.
 */
unsigned long zone_reclaimable_pages(struct zone *zone)
{
	unsigned long nr;

	nr = zone_page_state_snapshot(zone, NR_ZONE_INACTIVE_FILE) +
		zone_page_state_snapshot(zone, NR_ZONE_ACTIVE_FILE);
	if (get_nr_swap_pages() > 0)
		nr += zone_page_state_snapshot(zone, NR_ZONE_INACTIVE_ANON) +
			zone_page_state_snapshot(zone, NR_ZONE_ACTIVE_ANON);

	return nr;
}

unsigned long pgdat_reclaimable_pages(struct pglist_data *pgdat)
{
	unsigned long nr;

	nr = node_page_state_snapshot(pgdat, NR_ACTIVE_FILE) +
	     node_page_state_snapshot(pgdat, NR_INACTIVE_FILE) +
	     node_page_state_snapshot(pgdat, NR_ISOLATED_FILE);

	if (get_nr_swap_pages() > 0)
		nr += node_page_state_snapshot(pgdat, NR_ACTIVE_ANON) +
		      node_page_state_snapshot(pgdat, NR_INACTIVE_ANON) +
		      node_page_state_snapshot(pgdat, NR_ISOLATED_ANON);

	return nr;
}

bool pgdat_reclaimable(struct pglist_data *pgdat)
{
	return node_page_state_snapshot(pgdat, NR_PAGES_SCANNED) <
		pgdat_reclaimable_pages(pgdat) * 6;
}

/**
 * lruvec_lru_size -  Returns the number of pages on the given LRU list.
 * @lruvec: lru vector
 * @lru: lru to use
 * @zone_idx: zones to consider (use MAX_NR_ZONES for the whole LRU list)
 */
unsigned long lruvec_lru_size(struct lruvec *lruvec, enum lru_list lru, int zone_idx)
{
	unsigned long lru_size;
	int zid;

	if (!mem_cgroup_disabled())
		lru_size = mem_cgroup_get_lru_size(lruvec, lru);
	else
		lru_size = node_page_state(lruvec_pgdat(lruvec), NR_LRU_BASE + lru);

	for (zid = zone_idx + 1; zid < MAX_NR_ZONES; zid++) {
		struct zone *zone = &lruvec_pgdat(lruvec)->node_zones[zid];
		unsigned long size;

		if (!managed_zone(zone))
			continue;

		if (!mem_cgroup_disabled())
			size = mem_cgroup_get_zone_lru_size(lruvec, lru, zid);
		else
			size = zone_page_state(&lruvec_pgdat(lruvec)->node_zones[zid],
				       NR_ZONE_LRU_BASE + lru);
		lru_size -= min(size, lru_size);
	}

	return lru_size;

}

/*
 * Add a shrinker callback to be called from the vm.
 */
int register_shrinker(struct shrinker *shrinker)
{
	size_t size = sizeof(*shrinker->nr_deferred);

	if (shrinker->flags & SHRINKER_NUMA_AWARE)
		size *= nr_node_ids;

	shrinker->nr_deferred = kzalloc(size, GFP_KERNEL);
	if (!shrinker->nr_deferred)
		return -ENOMEM;

	down_write(&shrinker_rwsem);
	list_add_tail(&shrinker->list, &shrinker_list);
	up_write(&shrinker_rwsem);
	return 0;
}
EXPORT_SYMBOL(register_shrinker);

/*
 * Remove one
 */
void unregister_shrinker(struct shrinker *shrinker)
{
	if (!shrinker->nr_deferred)
		return;
	down_write(&shrinker_rwsem);
	list_del(&shrinker->list);
	up_write(&shrinker_rwsem);
	kfree(shrinker->nr_deferred);
	shrinker->nr_deferred = NULL;
}
EXPORT_SYMBOL(unregister_shrinker);

#define SHRINK_BATCH 128

static unsigned long do_shrink_slab(struct shrink_control *shrinkctl,
				    struct shrinker *shrinker,
				    unsigned long nr_scanned,
				    unsigned long nr_eligible)
{
	unsigned long freed = 0;
	unsigned long long delta;
	long total_scan;
	long freeable;
	long nr;
	long new_nr;
	int nid = shrinkctl->nid;
	long batch_size = shrinker->batch ? shrinker->batch
					  : SHRINK_BATCH;
	long scanned = 0, next_deferred;

	freeable = shrinker->count_objects(shrinker, shrinkctl);
	if (freeable == 0)
		return 0;

	/*
	 * copy the current shrinker scan count into a local variable
	 * and zero it so that other concurrent shrinker invocations
	 * don't also do this scanning work.
	 */
	nr = atomic_long_xchg(&shrinker->nr_deferred[nid], 0);

	total_scan = nr;
	delta = (4 * nr_scanned) / shrinker->seeks;
	delta *= freeable;
	do_div(delta, nr_eligible + 1);
	total_scan += delta;
	if (total_scan < 0) {
		pr_err("shrink_slab: %pF negative objects to delete nr=%ld\n",
		       shrinker->scan_objects, total_scan);
		total_scan = freeable;
		next_deferred = nr;
	} else
		next_deferred = total_scan;

	/*
	 * We need to avoid excessive windup on filesystem shrinkers
	 * due to large numbers of GFP_NOFS allocations causing the
	 * shrinkers to return -1 all the time. This results in a large
	 * nr being built up so when a shrink that can do some work
	 * comes along it empties the entire cache due to nr >>>
	 * freeable. This is bad for sustaining a working set in
	 * memory.
	 *
	 * Hence only allow the shrinker to scan the entire cache when
	 * a large delta change is calculated directly.
	 */
	if (delta < freeable / 4)
		total_scan = min(total_scan, freeable / 2);

	/*
	 * Avoid risking looping forever due to too large nr value:
	 * never try to free more than twice the estimate number of
	 * freeable entries.
	 */
	if (total_scan > freeable * 2)
		total_scan = freeable * 2;

	trace_mm_shrink_slab_start(shrinker, shrinkctl, nr,
				   nr_scanned, nr_eligible,
				   freeable, delta, total_scan);

	/*
	 * Normally, we should not scan less than batch_size objects in one
	 * pass to avoid too frequent shrinker calls, but if the slab has less
	 * than batch_size objects in total and we are really tight on memory,
	 * we will try to reclaim all available objects, otherwise we can end
	 * up failing allocations although there are plenty of reclaimable
	 * objects spread over several slabs with usage less than the
	 * batch_size.
	 *
	 * We detect the "tight on memory" situations by looking at the total
	 * number of objects we want to scan (total_scan). If it is greater
	 * than the total number of objects on slab (freeable), we must be
	 * scanning at high prio and therefore should try to reclaim as much as
	 * possible.
	 */
	while (total_scan >= batch_size ||
	       total_scan >= freeable) {
		unsigned long ret;
		unsigned long nr_to_scan = min(batch_size, total_scan);

		shrinkctl->nr_to_scan = nr_to_scan;
		ret = shrinker->scan_objects(shrinker, shrinkctl);
		if (ret == SHRINK_STOP)
			break;
		freed += ret;

		count_vm_events(SLABS_SCANNED, nr_to_scan);
		total_scan -= nr_to_scan;
		scanned += nr_to_scan;

		cond_resched();
	}

	if (next_deferred >= scanned)
		next_deferred -= scanned;
	else
		next_deferred = 0;
	/*
	 * move the unused scan count back into the shrinker in a
	 * manner that handles concurrent updates. If we exhausted the
	 * scan, there is no need to do an update.
	 */
	if (next_deferred > 0)
		new_nr = atomic_long_add_return(next_deferred,
						&shrinker->nr_deferred[nid]);
	else
		new_nr = atomic_long_read(&shrinker->nr_deferred[nid]);

	trace_mm_shrink_slab_end(shrinker, nid, freed, nr, new_nr, total_scan);
	return freed;
}

/**
 * shrink_slab - shrink slab caches
 * @gfp_mask: allocation context
 * @nid: node whose slab caches to target
 * @memcg: memory cgroup whose slab caches to target
 * @nr_scanned: pressure numerator
 * @nr_eligible: pressure denominator
 *
 * Call the shrink functions to age shrinkable caches.
 *
 * @nid is passed along to shrinkers with SHRINKER_NUMA_AWARE set,
 * unaware shrinkers will receive a node id of 0 instead.
 *
 * @memcg specifies the memory cgroup to target. If it is not NULL,
 * only shrinkers with SHRINKER_MEMCG_AWARE set will be called to scan
 * objects from the memory cgroup specified. Otherwise, only unaware
 * shrinkers are called.
 *
 * @nr_scanned and @nr_eligible form a ratio that indicate how much of
 * the available objects should be scanned.  Page reclaim for example
 * passes the number of pages scanned and the number of pages on the
 * LRU lists that it considered on @nid, plus a bias in @nr_scanned
 * when it encountered mapped pages.  The ratio is further biased by
 * the ->seeks setting of the shrink function, which indicates the
 * cost to recreate an object relative to that of an LRU page.
 *
 * Returns the number of reclaimed slab objects.
 */
static unsigned long shrink_slab(gfp_t gfp_mask, int nid,
				 struct mem_cgroup *memcg,
				 unsigned long nr_scanned,
				 unsigned long nr_eligible)
{
	struct shrinker *shrinker;
	unsigned long freed = 0;

	if (memcg && (!memcg_kmem_enabled() || !mem_cgroup_online(memcg)))
		return 0;

	if (nr_scanned == 0)
		nr_scanned = SWAP_CLUSTER_MAX;

	if (!down_read_trylock(&shrinker_rwsem)) {
		/*
		 * If we would return 0, our callers would understand that we
		 * have nothing else to shrink and give up trying. By returning
		 * 1 we keep it going and assume we'll be able to shrink next
		 * time.
		 */
		freed = 1;
		goto out;
	}

	list_for_each_entry(shrinker, &shrinker_list, list) {
		struct shrink_control sc = {
			.gfp_mask = gfp_mask,
			.nid = nid,
			.memcg = memcg,
		};

		/*
		 * If kernel memory accounting is disabled, we ignore
		 * SHRINKER_MEMCG_AWARE flag and call all shrinkers
		 * passing NULL for memcg.
		 */
		if (memcg_kmem_enabled() &&
		    !!memcg != !!(shrinker->flags & SHRINKER_MEMCG_AWARE))
			continue;

		if (!(shrinker->flags & SHRINKER_NUMA_AWARE))
			sc.nid = 0;

		freed += do_shrink_slab(&sc, shrinker, nr_scanned, nr_eligible);
	}

	up_read(&shrinker_rwsem);
out:
	cond_resched();
	return freed;
}

void drop_slab_node(int nid)
{
	unsigned long freed;

	do {
		struct mem_cgroup *memcg = NULL;

		freed = 0;
		do {
			freed += shrink_slab(GFP_KERNEL, nid, memcg,
					     1000, 1000);
		} while ((memcg = mem_cgroup_iter(NULL, memcg, NULL)) != NULL);
	} while (freed > 10);
}

void drop_slab(void)
{
	int nid;

	for_each_online_node(nid)
		drop_slab_node(nid);
}

static inline int is_page_cache_freeable(struct page *page)
{
	/*
	 * A freeable page cache page is referenced only by the caller
	 * that isolated the page, the page cache radix tree and
	 * optional buffer heads at page->private.
	 */
	return page_count(page) - page_has_private(page) == 2;
}

static int may_write_to_inode(struct inode *inode, struct scan_control *sc)
{
	if (current->flags & PF_SWAPWRITE)
		return 1;
	if (!inode_write_congested(inode))
		return 1;
	if (inode_to_bdi(inode) == current->backing_dev_info)
		return 1;
	return 0;
}

/*
 * We detected a synchronous write error writing a page out.  Probably
 * -ENOSPC.  We need to propagate that into the address_space for a subsequent
 * fsync(), msync() or close().
 *
 * The tricky part is that after writepage we cannot touch the mapping: nothing
 * prevents it from being freed up.  But we have a ref on the page and once
 * that page is locked, the mapping is pinned.
 *
 * We're allowed to run sleeping lock_page() here because we know the caller has
 * __GFP_FS.
 */
static void handle_write_error(struct address_space *mapping,
				struct page *page, int error)
{
	lock_page(page);
	if (page_mapping(page) == mapping)
		mapping_set_error(mapping, error);
	unlock_page(page);
}

/* possible outcome of pageout() */
typedef enum {
	/* failed to write page out, page is locked */
	PAGE_KEEP,
	/* move page to the active list, page is locked */
	PAGE_ACTIVATE,
	/* page has been sent to the disk successfully, page is unlocked */
	PAGE_SUCCESS,
	/* page is clean and locked */
	PAGE_CLEAN,
} pageout_t;

/*
 * pageout is called by shrink_page_list() for each dirty page.
 * Calls ->writepage().
 */
static pageout_t pageout(struct page *page, struct address_space *mapping,
			 struct scan_control *sc)
{
	/*
	 * If the page is dirty, only perform writeback if that write
	 * will be non-blocking.  To prevent this allocation from being
	 * stalled by pagecache activity.  But note that there may be
	 * stalls if we need to run get_block().  We could test
	 * PagePrivate for that.
	 *
	 * If this process is currently in __generic_file_write_iter() against
	 * this page's queue, we can perform writeback even if that
	 * will block.
	 *
	 * If the page is swapcache, write it back even if that would
	 * block, for some throttling. This happens by accident, because
	 * swap_backing_dev_info is bust: it doesn't reflect the
	 * congestion state of the swapdevs.  Easy to fix, if needed.
	 */
	if (!is_page_cache_freeable(page))
		return PAGE_KEEP;
	if (!mapping) {
		/*
		 * Some data journaling orphaned pages can have
		 * page->mapping == NULL while being dirty with clean buffers.
		 */
		if (page_has_private(page)) {
			if (try_to_free_buffers(page)) {
				ClearPageDirty(page);
				pr_info("%s: orphaned page\n", __func__);
				return PAGE_CLEAN;
			}
		}
		return PAGE_KEEP;
	}
	if (mapping->a_ops->writepage == NULL)
		return PAGE_ACTIVATE;
	if (!may_write_to_inode(mapping->host, sc))
		return PAGE_KEEP;

	if (clear_page_dirty_for_io(page)) {
		int res;
		struct writeback_control wbc = {
			.sync_mode = WB_SYNC_NONE,
			.nr_to_write = SWAP_CLUSTER_MAX,
			.range_start = 0,
			.range_end = LLONG_MAX,
			.for_reclaim = 1,
		};

		SetPageReclaim(page);
		res = mapping->a_ops->writepage(page, &wbc);
		if (res < 0)
			handle_write_error(mapping, page, res);
		if (res == AOP_WRITEPAGE_ACTIVATE) {
			ClearPageReclaim(page);
			return PAGE_ACTIVATE;
		}

		if (!PageWriteback(page)) {
			/* synchronous write or broken a_ops? */
			ClearPageReclaim(page);
		}
		trace_mm_vmscan_writepage(page);
		inc_node_page_state(page, NR_VMSCAN_WRITE);
		return PAGE_SUCCESS;
	}

	return PAGE_CLEAN;
}

/*
 * Same as remove_mapping, but if the page is removed from the mapping, it
 * gets returned with a refcount of 0.
 */
static int __remove_mapping(struct address_space *mapping, struct page *page,
			    bool reclaimed)
{
	unsigned long flags;

	BUG_ON(!PageLocked(page));
	BUG_ON(mapping != page_mapping(page));

	spin_lock_irqsave(&mapping->tree_lock, flags);
	/*
	 * The non racy check for a busy page.
	 *
	 * Must be careful with the order of the tests. When someone has
	 * a ref to the page, it may be possible that they dirty it then
	 * drop the reference. So if PageDirty is tested before page_count
	 * here, then the following race may occur:
	 *
	 * get_user_pages(&page);
	 * [user mapping goes away]
	 * write_to(page);
	 *				!PageDirty(page)    [good]
	 * SetPageDirty(page);
	 * put_page(page);
	 *				!page_count(page)   [good, discard it]
	 *
	 * [oops, our write_to data is lost]
	 *
	 * Reversing the order of the tests ensures such a situation cannot
	 * escape unnoticed. The smp_rmb is needed to ensure the page->flags
	 * load is not satisfied before that of page->_refcount.
	 *
	 * Note that if SetPageDirty is always performed via set_page_dirty,
	 * and thus under tree_lock, then this ordering is not required.
	 */
	if (!page_ref_freeze(page, 2))
		goto cannot_free;
	/* note: atomic_cmpxchg in page_freeze_refs provides the smp_rmb */
	if (unlikely(PageDirty(page))) {
		page_ref_unfreeze(page, 2);
		goto cannot_free;
	}

	if (PageSwapCache(page)) {
		swp_entry_t swap = { .val = page_private(page) };
		mem_cgroup_swapout(page, swap);
		__delete_from_swap_cache(page);
		spin_unlock_irqrestore(&mapping->tree_lock, flags);
		swapcache_free(swap);
	} else {
		void (*freepage)(struct page *);
		void *shadow = NULL;

		freepage = mapping->a_ops->freepage;
		/*
		 * Remember a shadow entry for reclaimed file cache in
		 * order to detect refaults, thus thrashing, later on.
		 *
		 * But don't store shadows in an address space that is
		 * already exiting.  This is not just an optizimation,
		 * inode reclaim needs to empty out the radix tree or
		 * the nodes are lost.  Don't plant shadows behind its
		 * back.
		 *
		 * We also don't store shadows for DAX mappings because the
		 * only page cache pages found in these are zero pages
		 * covering holes, and because we don't want to mix DAX
		 * exceptional entries and shadow exceptional entries in the
		 * same page_tree.
		 */
		if (reclaimed && page_is_file_cache(page) &&
		    !mapping_exiting(mapping) && !dax_mapping(mapping))
			shadow = workingset_eviction(mapping, page);
		__delete_from_page_cache(page, shadow);
		spin_unlock_irqrestore(&mapping->tree_lock, flags);

		if (freepage != NULL)
			freepage(page);
	}

	return 1;

cannot_free:
	spin_unlock_irqrestore(&mapping->tree_lock, flags);
	return 0;
}

/*
 * Attempt to detach a locked page from its ->mapping.  If it is dirty or if
 * someone else has a ref on the page, abort and return 0.  If it was
 * successfully detached, return 1.  Assumes the caller has a single ref on
 * this page.
 */
int remove_mapping(struct address_space *mapping, struct page *page)
{
	if (__remove_mapping(mapping, page, false)) {
		/*
		 * Unfreezing the refcount with 1 rather than 2 effectively
		 * drops the pagecache ref for us without requiring another
		 * atomic operation.
		 */
		page_ref_unfreeze(page, 1);
		return 1;
	}
	return 0;
}

/**
 * putback_lru_page - put previously isolated page onto appropriate LRU list
 * @page: page to be put back to appropriate lru list
 *
 * Add previously isolated @page to appropriate LRU list.
 * Page may still be unevictable for other reasons.
 *
 * lru_lock must not be held, interrupts must be enabled.
 */
void putback_lru_page(struct page *page)
{
	bool is_unevictable;
	int was_unevictable = PageUnevictable(page);

	VM_BUG_ON_PAGE(PageLRU(page), page);

redo:
	ClearPageUnevictable(page);

	if (page_evictable(page)) {
		/*
		 * For evictable pages, we can use the cache.
		 * In event of a race, worst case is we end up with an
		 * unevictable page on [in]active list.
		 * We know how to handle that.
		 */
		is_unevictable = false;
		lru_cache_add(page);
	} else {
		/*
		 * Put unevictable pages directly on zone's unevictable
		 * list.
		 */
		is_unevictable = true;
		add_page_to_unevictable_list(page);
		/*
		 * When racing with an mlock or AS_UNEVICTABLE clearing
		 * (page is unlocked) make sure that if the other thread
		 * does not observe our setting of PG_lru and fails
		 * isolation/check_move_unevictable_pages,
		 * we see PG_mlocked/AS_UNEVICTABLE cleared below and move
		 * the page back to the evictable list.
		 *
		 * The other side is TestClearPageMlocked() or shmem_lock().
		 */
		smp_mb();
	}

	/*
	 * page's status can change while we move it among lru. If an evictable
	 * page is on unevictable list, it never be freed. To avoid that,
	 * check after we added it to the list, again.
	 */
	if (is_unevictable && page_evictable(page)) {
		if (!isolate_lru_page(page)) {
			put_page(page);
			goto redo;
		}
		/* This means someone else dropped this page from LRU
		 * So, it will be freed or putback to LRU again. There is
		 * nothing to do here.
		 */
	}

	if (was_unevictable && !is_unevictable)
		count_vm_event(UNEVICTABLE_PGRESCUED);
	else if (!was_unevictable && is_unevictable)
		count_vm_event(UNEVICTABLE_PGCULLED);

	put_page(page);		/* drop ref from isolate */
}

enum page_references {
	PAGEREF_RECLAIM,
	PAGEREF_RECLAIM_CLEAN,
	PAGEREF_KEEP,
	PAGEREF_ACTIVATE,
};

static enum page_references page_check_references(struct page *page,
						  struct scan_control *sc)
{
	int referenced_ptes, referenced_page;
	unsigned long vm_flags;

	referenced_ptes = page_referenced(page, 1, sc->target_mem_cgroup,
					  &vm_flags);
	referenced_page = TestClearPageReferenced(page);

	/*
	 * Mlock lost the isolation race with us.  Let try_to_unmap()
	 * move the page to the unevictable list.
	 */
	if (vm_flags & VM_LOCKED)
		return PAGEREF_RECLAIM;

	if (referenced_ptes) {
		if (PageSwapBacked(page))
			return PAGEREF_ACTIVATE;
		/*
		 * All mapped pages start out with page table
		 * references from the instantiating fault, so we need
		 * to look twice if a mapped file page is used more
		 * than once.
		 *
		 * Mark it and spare it for another trip around the
		 * inactive list.  Another page table reference will
		 * lead to its activation.
		 *
		 * Note: the mark is set for activated pages as well
		 * so that recently deactivated but used pages are
		 * quickly recovered.
		 */
		SetPageReferenced(page);

		if (referenced_page || referenced_ptes > 1)
			return PAGEREF_ACTIVATE;

		/*
		 * Activate file-backed executable pages after first usage.
		 */
		if (vm_flags & VM_EXEC)
			return PAGEREF_ACTIVATE;

		return PAGEREF_KEEP;
	}

	/* Reclaim if clean, defer dirty pages to writeback */
	if (referenced_page && !PageSwapBacked(page))
		return PAGEREF_RECLAIM_CLEAN;

	return PAGEREF_RECLAIM;
}

/* Check if a page is dirty or under writeback */
static void page_check_dirty_writeback(struct page *page,
				       bool *dirty, bool *writeback)
{
	struct address_space *mapping;

	/*
	 * Anonymous pages are not handled by flushers and must be written
	 * from reclaim context. Do not stall reclaim based on them
	 */
	if (!page_is_file_cache(page)) {
		*dirty = false;
		*writeback = false;
		return;
	}

	/* By default assume that the page flags are accurate */
	*dirty = PageDirty(page);
	*writeback = PageWriteback(page);

	/* Verify dirty/writeback state if the filesystem supports it */
	if (!page_has_private(page))
		return;

	mapping = page_mapping(page);
	if (mapping && mapping->a_ops->is_dirty_writeback)
		mapping->a_ops->is_dirty_writeback(page, dirty, writeback);
}

/*
 * shrink_page_list() returns the number of reclaimed pages
 */
static unsigned long shrink_page_list(struct list_head *page_list,
				      struct pglist_data *pgdat,
				      struct scan_control *sc,
				      enum ttu_flags ttu_flags,
				      unsigned long *ret_nr_dirty,
				      unsigned long *ret_nr_unqueued_dirty,
				      unsigned long *ret_nr_congested,
				      unsigned long *ret_nr_writeback,
				      unsigned long *ret_nr_immediate,
				      bool force_reclaim)
{
	LIST_HEAD(ret_pages);
	LIST_HEAD(free_pages);
	int pgactivate = 0;
	unsigned long nr_unqueued_dirty = 0;
	unsigned long nr_dirty = 0;
	unsigned long nr_congested = 0;
	unsigned long nr_reclaimed = 0;
	unsigned long nr_writeback = 0;
	unsigned long nr_immediate = 0;

	cond_resched();

	while (!list_empty(page_list)) {
		struct address_space *mapping;
		struct page *page;
		int may_enter_fs;
		enum page_references references = PAGEREF_RECLAIM_CLEAN;
		bool dirty, writeback;
		bool lazyfree = false;
		int ret = SWAP_SUCCESS;

		cond_resched();

		page = lru_to_page(page_list);
		list_del(&page->lru);

		if (!trylock_page(page))
			goto keep;

		VM_BUG_ON_PAGE(PageActive(page), page);

		sc->nr_scanned++;

		if (unlikely(!page_evictable(page)))
			goto cull_mlocked;

		if (!sc->may_unmap && page_mapped(page))
			goto keep_locked;

		/* Double the slab pressure for mapped and swapcache pages */
		if (page_mapped(page) || PageSwapCache(page))
			sc->nr_scanned++;

		may_enter_fs = (sc->gfp_mask & __GFP_FS) ||
			(PageSwapCache(page) && (sc->gfp_mask & __GFP_IO));

		/*
		 * The number of dirty pages determines if a zone is marked
		 * reclaim_congested which affects wait_iff_congested. kswapd
		 * will stall and start writing pages if the tail of the LRU
		 * is all dirty unqueued pages.
		 */
		page_check_dirty_writeback(page, &dirty, &writeback);
		if (dirty || writeback)
			nr_dirty++;

		if (dirty && !writeback)
			nr_unqueued_dirty++;

		/*
		 * Treat this page as congested if the underlying BDI is or if
		 * pages are cycling through the LRU so quickly that the
		 * pages marked for immediate reclaim are making it to the
		 * end of the LRU a second time.
		 */
		mapping = page_mapping(page);
		if (((dirty || writeback) && mapping &&
		     inode_write_congested(mapping->host)) ||
		    (writeback && PageReclaim(page)))
			nr_congested++;

		/*
		 * If a page at the tail of the LRU is under writeback, there
		 * are three cases to consider.
		 *
		 * 1) If reclaim is encountering an excessive number of pages
		 *    under writeback and this page is both under writeback and
		 *    PageReclaim then it indicates that pages are being queued
		 *    for IO but are being recycled through the LRU before the
		 *    IO can complete. Waiting on the page itself risks an
		 *    indefinite stall if it is impossible to writeback the
		 *    page due to IO error or disconnected storage so instead
		 *    note that the LRU is being scanned too quickly and the
		 *    caller can stall after page list has been processed.
		 *
		 * 2) Global or new memcg reclaim encounters a page that is
		 *    not marked for immediate reclaim, or the caller does not
		 *    have __GFP_FS (or __GFP_IO if it's simply going to swap,
		 *    not to fs). In this case mark the page for immediate
		 *    reclaim and continue scanning.
		 *
		 *    Require may_enter_fs because we would wait on fs, which
		 *    may not have submitted IO yet. And the loop driver might
		 *    enter reclaim, and deadlock if it waits on a page for
		 *    which it is needed to do the write (loop masks off
		 *    __GFP_IO|__GFP_FS for this reason); but more thought
		 *    would probably show more reasons.
		 *
		 * 3) Legacy memcg encounters a page that is already marked
		 *    PageReclaim. memcg does not have any dirty pages
		 *    throttling so we could easily OOM just because too many
		 *    pages are in writeback and there is nothing else to
		 *    reclaim. Wait for the writeback to complete.
		 */
		if (PageWriteback(page)) {
			/* Case 1 above */
			if (current_is_kswapd() &&
			    PageReclaim(page) &&
			    test_bit(PGDAT_WRITEBACK, &pgdat->flags)) {
				nr_immediate++;
				goto keep_locked;

			/* Case 2 above */
			} else if (sane_reclaim(sc) ||
			    !PageReclaim(page) || !may_enter_fs) {
				/*
				 * This is slightly racy - end_page_writeback()
				 * might have just cleared PageReclaim, then
				 * setting PageReclaim here end up interpreted
				 * as PageReadahead - but that does not matter
				 * enough to care.  What we do want is for this
				 * page to have PageReclaim set next time memcg
				 * reclaim reaches the tests above, so it will
				 * then wait_on_page_writeback() to avoid OOM;
				 * and it's also appropriate in global reclaim.
				 */
				SetPageReclaim(page);
				nr_writeback++;
				goto keep_locked;

			/* Case 3 above */
			} else {
				unlock_page(page);
				wait_on_page_writeback(page);
				/* then go back and try same page again */
				list_add_tail(&page->lru, page_list);
				continue;
			}
		}

		if (!force_reclaim)
			references = page_check_references(page, sc);

		switch (references) {
		case PAGEREF_ACTIVATE:
			goto activate_locked;
		case PAGEREF_KEEP:
			goto keep_locked;
		case PAGEREF_RECLAIM:
		case PAGEREF_RECLAIM_CLEAN:
			; /* try to reclaim the page below */
		}

		/*
		 * Anonymous process memory has backing store?
		 * Try to allocate it some swap space here.
		 */
		if (PageAnon(page) && !PageSwapCache(page)) {
			if (!(sc->gfp_mask & __GFP_IO))
				goto keep_locked;
			if (!add_to_swap(page, page_list))
				goto activate_locked;
			lazyfree = true;
			may_enter_fs = 1;

			/* Adding to swap updated mapping */
			mapping = page_mapping(page);
		} else if (unlikely(PageTransHuge(page))) {
			/* Split file THP */
			if (split_huge_page_to_list(page, page_list))
				goto keep_locked;
		}

		VM_BUG_ON_PAGE(PageTransHuge(page), page);

		/*
		 * The page is mapped into the page tables of one or more
		 * processes. Try to unmap it here.
		 */
		if (page_mapped(page) && mapping) {
			switch (ret = try_to_unmap(page, lazyfree ?
				(ttu_flags | TTU_BATCH_FLUSH | TTU_LZFREE) :
				(ttu_flags | TTU_BATCH_FLUSH))) {
			case SWAP_FAIL:
				goto activate_locked;
			case SWAP_AGAIN:
				goto keep_locked;
			case SWAP_MLOCK:
				goto cull_mlocked;
			case SWAP_LZFREE:
				goto lazyfree;
			case SWAP_SUCCESS:
				; /* try to free the page below */
			}
		}

		if (PageDirty(page)) {
			/*
			 * Only kswapd can writeback filesystem pages to
			 * avoid risk of stack overflow but only writeback
			 * if many dirty pages have been encountered.
			 */
			if (page_is_file_cache(page) &&
					(!current_is_kswapd() ||
					 !test_bit(PGDAT_DIRTY, &pgdat->flags))) {
				/*
				 * Immediately reclaim when written back.
				 * Similar in principal to deactivate_page()
				 * except we already have the page isolated
				 * and know it's dirty
				 */
				inc_node_page_state(page, NR_VMSCAN_IMMEDIATE);
				SetPageReclaim(page);

				goto keep_locked;
			}

			if (references == PAGEREF_RECLAIM_CLEAN)
				goto keep_locked;
			if (!may_enter_fs)
				goto keep_locked;
			if (!sc->may_writepage)
				goto keep_locked;

			/*
			 * Page is dirty. Flush the TLB if a writable entry
			 * potentially exists to avoid CPU writes after IO
			 * starts and then write it out here.
			 */
			try_to_unmap_flush_dirty();
			switch (pageout(page, mapping, sc)) {
			case PAGE_KEEP:
				goto keep_locked;
			case PAGE_ACTIVATE:
				goto activate_locked;
			case PAGE_SUCCESS:
				if (PageWriteback(page))
					goto keep;
				if (PageDirty(page))
					goto keep;

				/*
				 * A synchronous write - probably a ramdisk.  Go
				 * ahead and try to reclaim the page.
				 */
				if (!trylock_page(page))
					goto keep;
				if (PageDirty(page) || PageWriteback(page))
					goto keep_locked;
				mapping = page_mapping(page);
			case PAGE_CLEAN:
				; /* try to free the page below */
			}
		}

		/*
		 * If the page has buffers, try to free the buffer mappings
		 * associated with this page. If we succeed we try to free
		 * the page as well.
		 *
		 * We do this even if the page is PageDirty().
		 * try_to_release_page() does not perform I/O, but it is
		 * possible for a page to have PageDirty set, but it is actually
		 * clean (all its buffers are clean).  This happens if the
		 * buffers were written out directly, with submit_bh(). ext3
		 * will do this, as well as the blockdev mapping.
		 * try_to_release_page() will discover that cleanness and will
		 * drop the buffers and mark the page clean - it can be freed.
		 *
		 * Rarely, pages can have buffers and no ->mapping.  These are
		 * the pages which were not successfully invalidated in
		 * truncate_complete_page().  We try to drop those buffers here
		 * and if that worked, and the page is no longer mapped into
		 * process address space (page_count == 1) it can be freed.
		 * Otherwise, leave the page on the LRU so it is swappable.
		 */
		if (page_has_private(page)) {
			if (!try_to_release_page(page, sc->gfp_mask))
				goto activate_locked;
			if (!mapping && page_count(page) == 1) {
				unlock_page(page);
				if (put_page_testzero(page))
					goto free_it;
				else {
					/*
					 * rare race with speculative reference.
					 * the speculative reference will free
					 * this page shortly, so we may
					 * increment nr_reclaimed here (and
					 * leave it off the LRU).
					 */
					nr_reclaimed++;
					continue;
				}
			}
		}

lazyfree:
		if (!mapping || !__remove_mapping(mapping, page, true))
			goto keep_locked;

		/*
		 * At this point, we have no other references and there is
		 * no way to pick any more up (removed from LRU, removed
		 * from pagecache). Can use non-atomic bitops now (and
		 * we obviously don't have to worry about waking up a process
		 * waiting on the page lock, because there are no references.
		 */
		__ClearPageLocked(page);
free_it:
		if (ret == SWAP_LZFREE)
			count_vm_event(PGLAZYFREED);

		nr_reclaimed++;

		/*
		 * Is there need to periodically free_page_list? It would
		 * appear not as the counts should be low
		 */
		list_add(&page->lru, &free_pages);
		continue;

cull_mlocked:
		if (PageSwapCache(page))
			try_to_free_swap(page);
		unlock_page(page);
		list_add(&page->lru, &ret_pages);
		continue;

activate_locked:
		/* Not a candidate for swapping, so reclaim swap space. */
		if (PageSwapCache(page) && mem_cgroup_swap_full(page))
			try_to_free_swap(page);
		VM_BUG_ON_PAGE(PageActive(page), page);
		SetPageActive(page);
		pgactivate++;
keep_locked:
		unlock_page(page);
keep:
		list_add(&page->lru, &ret_pages);
		VM_BUG_ON_PAGE(PageLRU(page) || PageUnevictable(page), page);
	}

	mem_cgroup_uncharge_list(&free_pages);
	try_to_unmap_flush();
	free_hot_cold_page_list(&free_pages, true);

	list_splice(&ret_pages, page_list);
	count_vm_events(PGACTIVATE, pgactivate);

	*ret_nr_dirty += nr_dirty;
	*ret_nr_congested += nr_congested;
	*ret_nr_unqueued_dirty += nr_unqueued_dirty;
	*ret_nr_writeback += nr_writeback;
	*ret_nr_immediate += nr_immediate;
	return nr_reclaimed;
}

unsigned long reclaim_clean_pages_from_list(struct zone *zone,
					    struct list_head *page_list)
{
	struct scan_control sc = {
		.gfp_mask = GFP_KERNEL,
		.priority = DEF_PRIORITY,
		.may_unmap = 1,
	};
	unsigned long ret, dummy1, dummy2, dummy3, dummy4, dummy5;
	struct page *page, *next;
	LIST_HEAD(clean_pages);

	list_for_each_entry_safe(page, next, page_list, lru) {
		if (page_is_file_cache(page) && !PageDirty(page) &&
		    !__PageMovable(page)) {
			ClearPageActive(page);
			list_move(&page->lru, &clean_pages);
		}
	}

	ret = shrink_page_list(&clean_pages, zone->zone_pgdat, &sc,
			TTU_UNMAP|TTU_IGNORE_ACCESS,
			&dummy1, &dummy2, &dummy3, &dummy4, &dummy5, true);
	list_splice(&clean_pages, page_list);
	mod_node_page_state(zone->zone_pgdat, NR_ISOLATED_FILE, -ret);
	return ret;
}

/* A caller should guarantee that start and end pfns are in the same zone */
void reclaim_contig_migrate_range(unsigned long start,
						unsigned long end, bool drain)
{
	/* This function is based on __alloc_contig_migrate_range */
	unsigned long nr_reclaimed;
	unsigned long pfn = start;
	struct compact_control cc = {
		.mode = MIGRATE_SYNC_LIGHT,
	};
	unsigned long total_reclaimed = 0;

	cc.nr_freepages = 0;
	cc.nr_migratepages = 0;
	cc.zone = page_zone(pfn_to_page(start));
	INIT_LIST_HEAD(&cc.freepages);
	INIT_LIST_HEAD(&cc.migratepages);

	if (drain)
		migrate_prep();

	while (pfn < end) {
		if (fatal_signal_pending(current)) {
			pr_warn_once("%s %d got fatal signal\n",
						__func__, __LINE__);
			break;
		}

		if (list_empty(&cc.migratepages)) {
			cc.nr_migratepages = 0;
			pfn = isolate_migratepages_range(&cc, pfn, end);
			if (!pfn)
				break;
		}

		nr_reclaimed = reclaim_clean_pages_from_list(cc.zone,
							&cc.migratepages);
		cc.nr_migratepages -= nr_reclaimed;
		total_reclaimed += nr_reclaimed;

		/* Skip pages not reclaimed in the above */
		if (cc.nr_migratepages)
			putback_movable_pages(&cc.migratepages);
	}
	trace_printk("%lu\n", total_reclaimed << PAGE_SHIFT);
}

/*
 * Attempt to remove the specified page from its LRU.  Only take this page
 * if it is of the appropriate PageActive status.  Pages which are being
 * freed elsewhere are also ignored.
 *
 * page:	page to consider
 * mode:	one of the LRU isolation modes defined above
 *
 * returns 0 on success, -ve errno on failure.
 */
int __isolate_lru_page(struct page *page, isolate_mode_t mode)
{
	int ret = -EINVAL;

	/* Only take pages on the LRU. */
	if (!PageLRU(page))
		return ret;

	/* Compaction should not handle unevictable pages but CMA can do so */
	if (PageUnevictable(page) && !(mode & ISOLATE_UNEVICTABLE))
		return ret;

	ret = -EBUSY;

	/*
	 * To minimise LRU disruption, the caller can indicate that it only
	 * wants to isolate pages it will be able to operate on without
	 * blocking - clean pages for the most part.
	 *
	 * ISOLATE_CLEAN means that only clean pages should be isolated. This
	 * is used by reclaim when it is cannot write to backing storage
	 *
	 * ISOLATE_ASYNC_MIGRATE is used to indicate that it only wants to pages
	 * that it is possible to migrate without blocking
	 */
	if (mode & (ISOLATE_CLEAN|ISOLATE_ASYNC_MIGRATE)) {
		/* All the caller can do on PageWriteback is block */
		if (PageWriteback(page))
			return ret;

		if (PageDirty(page)) {
			struct address_space *mapping;
			bool migrate_dirty;

			/* ISOLATE_CLEAN means only clean pages */
			if (mode & ISOLATE_CLEAN)
				return ret;

			/*
			 * Only pages without mappings or that have a
			 * ->migratepage callback are possible to migrate
			 * without blocking. However, we can be racing with
			 * truncation so it's necessary to lock the page
			 * to stabilise the mapping as truncation holds
			 * the page lock until after the page is removed
			 * from the page cache.
			 */
			if (!trylock_page(page))
				return ret;

			mapping = page_mapping(page);
			migrate_dirty = !mapping || mapping->a_ops->migratepage;
			unlock_page(page);
			if (!migrate_dirty)
				return ret;
		}
	}

	if ((mode & ISOLATE_UNMAPPED) && page_mapped(page))
		return ret;

	if (likely(get_page_unless_zero(page))) {
		/*
		 * Be careful not to clear PageLRU until after we're
		 * sure the page is not being freed elsewhere -- the
		 * page release code relies on it.
		 */
		ClearPageLRU(page);
		ret = 0;
	}

	return ret;
}


/*
 * Update LRU sizes after isolating pages. The LRU size updates must
 * be complete before mem_cgroup_update_lru_size due to a santity check.
 */
static __always_inline void update_lru_sizes(struct lruvec *lruvec,
			enum lru_list lru, unsigned long *nr_zone_taken)
{
	int zid;

	for (zid = 0; zid < MAX_NR_ZONES; zid++) {
		if (!nr_zone_taken[zid])
			continue;

		__update_lru_size(lruvec, lru, zid, -nr_zone_taken[zid]);
#ifdef CONFIG_MEMCG
		mem_cgroup_update_lru_size(lruvec, lru, zid, -nr_zone_taken[zid]);
#endif
	}

}

/*
 * zone_lru_lock is heavily contended.  Some of the functions that
 * shrink the lists perform better by taking out a batch of pages
 * and working on them outside the LRU lock.
 *
 * For pagecache intensive workloads, this function is the hottest
 * spot in the kernel (apart from copy_*_user functions).
 *
 * Appropriate locks must be held before calling this function.
 *
 * @nr_to_scan:	The number of pages to look through on the list.
 * @lruvec:	The LRU vector to pull pages from.
 * @dst:	The temp list to put pages on to.
 * @nr_scanned:	The number of pages that were scanned.
 * @sc:		The scan_control struct for this reclaim session
 * @mode:	One of the LRU isolation modes
 * @lru:	LRU list id for isolating
 *
 * returns how many pages were moved onto *@dst.
 */
static unsigned long isolate_lru_pages(unsigned long nr_to_scan,
		struct lruvec *lruvec, struct list_head *dst,
		unsigned long *nr_scanned, struct scan_control *sc,
		isolate_mode_t mode, enum lru_list lru)
{
	struct list_head *src = &lruvec->lists[lru];
	unsigned long nr_taken = 0;
	unsigned long nr_zone_taken[MAX_NR_ZONES] = { 0 };
	unsigned long nr_skipped[MAX_NR_ZONES] = { 0, };
	unsigned long scan, nr_pages;
	LIST_HEAD(pages_skipped);

	for (scan = 0; scan < nr_to_scan && nr_taken < nr_to_scan &&
					!list_empty(src);) {
		struct page *page;

		page = lru_to_page(src);
		prefetchw_prev_lru_page(page, src, flags);

		VM_BUG_ON_PAGE(!PageLRU(page), page);

		if (page_zonenum(page) > sc->reclaim_idx) {
			list_move(&page->lru, &pages_skipped);
			nr_skipped[page_zonenum(page)]++;
			continue;
		}

		/*
		 * Account for scanned and skipped separetly to avoid the pgdat
		 * being prematurely marked unreclaimable by pgdat_reclaimable.
		 */
		scan++;

		switch (__isolate_lru_page(page, mode)) {
		case 0:
			nr_pages = hpage_nr_pages(page);
			nr_taken += nr_pages;
			nr_zone_taken[page_zonenum(page)] += nr_pages;
			list_move(&page->lru, dst);
			break;

		case -EBUSY:
			/* else it is being freed elsewhere */
			list_move(&page->lru, src);
			continue;

		default:
			BUG();
		}
	}

	/*
	 * Splice any skipped pages to the start of the LRU list. Note that
	 * this disrupts the LRU order when reclaiming for lower zones but
	 * we cannot splice to the tail. If we did then the SWAP_CLUSTER_MAX
	 * scanning would soon rescan the same pages to skip and put the
	 * system at risk of premature OOM.
	 */
	if (!list_empty(&pages_skipped)) {
		int zid;
		unsigned long total_skipped = 0;

		for (zid = 0; zid < MAX_NR_ZONES; zid++) {
			if (!nr_skipped[zid])
				continue;

			__count_zid_vm_events(PGSCAN_SKIP, zid, nr_skipped[zid]);
			total_skipped += nr_skipped[zid];
		}

		/*
		 * Account skipped pages as a partial scan as the pgdat may be
		 * close to unreclaimable. If the LRU list is empty, account
		 * skipped pages as a full scan.
		 */
		scan += list_empty(src) ? total_skipped : total_skipped >> 2;

		list_splice(&pages_skipped, src);
	}
	*nr_scanned = scan;
	trace_mm_vmscan_lru_isolate(sc->reclaim_idx, sc->order, nr_to_scan, scan,
				    nr_taken, mode, is_file_lru(lru));
	update_lru_sizes(lruvec, lru, nr_zone_taken);
	return nr_taken;
}

/**
 * isolate_lru_page - tries to isolate a page from its LRU list
 * @page: page to isolate from its LRU list
 *
 * Isolates a @page from an LRU list, clears PageLRU and adjusts the
 * vmstat statistic corresponding to whatever LRU list the page was on.
 *
 * Returns 0 if the page was removed from an LRU list.
 * Returns -EBUSY if the page was not on an LRU list.
 *
 * The returned page will have PageLRU() cleared.  If it was found on
 * the active list, it will have PageActive set.  If it was found on
 * the unevictable list, it will have the PageUnevictable bit set. That flag
 * may need to be cleared by the caller before letting the page go.
 *
 * The vmstat statistic corresponding to the list on which the page was
 * found will be decremented.
 *
 * Restrictions:
 * (1) Must be called with an elevated refcount on the page. This is a
 *     fundamentnal difference from isolate_lru_pages (which is called
 *     without a stable reference).
 * (2) the lru_lock must not be held.
 * (3) interrupts must be enabled.
 */
int isolate_lru_page(struct page *page)
{
	int ret = -EBUSY;

	VM_BUG_ON_PAGE(!page_count(page), page);
	WARN_RATELIMIT(PageTail(page), "trying to isolate tail page");

	if (PageLRU(page)) {
		struct zone *zone = page_zone(page);
		struct lruvec *lruvec;

		spin_lock_irq(zone_lru_lock(zone));
		lruvec = mem_cgroup_page_lruvec(page, zone->zone_pgdat);
		if (PageLRU(page)) {
			int lru = page_lru(page);
			get_page(page);
			ClearPageLRU(page);
			del_page_from_lru_list(page, lruvec, lru);
			ret = 0;
		}
		spin_unlock_irq(zone_lru_lock(zone));
	}
	return ret;
}

/*
 * A direct reclaimer may isolate SWAP_CLUSTER_MAX pages from the LRU list and
 * then get resheduled. When there are massive number of tasks doing page
 * allocation, such sleeping direct reclaimers may keep piling up on each CPU,
 * the LRU list will go small and be scanned faster than necessary, leading to
 * unnecessary swapping, thrashing and OOM.
 */
static int too_many_isolated(struct pglist_data *pgdat, int file,
		struct scan_control *sc)
{
	unsigned long inactive, isolated;

	if (current_is_kswapd())
		return 0;

	if (!sane_reclaim(sc))
		return 0;

	if (file) {
		inactive = node_page_state(pgdat, NR_INACTIVE_FILE);
		isolated = node_page_state(pgdat, NR_ISOLATED_FILE);
	} else {
		inactive = node_page_state(pgdat, NR_INACTIVE_ANON);
		isolated = node_page_state(pgdat, NR_ISOLATED_ANON);
	}

	/*
	 * GFP_NOIO/GFP_NOFS callers are allowed to isolate more pages, so they
	 * won't get blocked by normal direct-reclaimers, forming a circular
	 * deadlock.
	 */
	if ((sc->gfp_mask & (__GFP_IO | __GFP_FS)) == (__GFP_IO | __GFP_FS))
		inactive >>= 3;

	return isolated > inactive;
}

static noinline_for_stack void
putback_inactive_pages(struct lruvec *lruvec, struct list_head *page_list)
{
	struct zone_reclaim_stat *reclaim_stat = &lruvec->reclaim_stat;
	struct pglist_data *pgdat = lruvec_pgdat(lruvec);
	LIST_HEAD(pages_to_free);

	/*
	 * Put back any unfreeable pages.
	 */
	while (!list_empty(page_list)) {
		struct page *page = lru_to_page(page_list);
		int lru;

		VM_BUG_ON_PAGE(PageLRU(page), page);
		list_del(&page->lru);
		if (unlikely(!page_evictable(page))) {
			spin_unlock_irq(&pgdat->lru_lock);
			putback_lru_page(page);
			spin_lock_irq(&pgdat->lru_lock);
			continue;
		}

		lruvec = mem_cgroup_page_lruvec(page, pgdat);

		SetPageLRU(page);
		lru = page_lru(page);
		add_page_to_lru_list(page, lruvec, lru);

		if (is_active_lru(lru)) {
			int file = is_file_lru(lru);
			int numpages = hpage_nr_pages(page);
			reclaim_stat->recent_rotated[file] += numpages;
		}
		if (put_page_testzero(page)) {
			__ClearPageLRU(page);
			__ClearPageActive(page);
			del_page_from_lru_list(page, lruvec, lru);

			if (unlikely(PageCompound(page))) {
				spin_unlock_irq(&pgdat->lru_lock);
				mem_cgroup_uncharge(page);
				(*get_compound_page_dtor(page))(page);
				spin_lock_irq(&pgdat->lru_lock);
			} else
				list_add(&page->lru, &pages_to_free);
		}
	}

	/*
	 * To save our caller's stack, now use input list for pages to free.
	 */
	list_splice(&pages_to_free, page_list);
}

/*
 * If a kernel thread (such as nfsd for loop-back mounts) services
 * a backing device by writing to the page cache it sets PF_LESS_THROTTLE.
 * In that case we should only throttle if the backing device it is
 * writing to is congested.  In other cases it is safe to throttle.
 */
static int current_may_throttle(void)
{
	return !(current->flags & PF_LESS_THROTTLE) ||
		current->backing_dev_info == NULL ||
		bdi_write_congested(current->backing_dev_info);
}

static bool inactive_reclaimable_pages(struct lruvec *lruvec,
				struct scan_control *sc, enum lru_list lru)
{
	int zid;
	struct zone *zone;
	int file = is_file_lru(lru);
	struct pglist_data *pgdat = lruvec_pgdat(lruvec);

	if (!global_reclaim(sc))
		return true;

	for (zid = sc->reclaim_idx; zid >= 0; zid--) {
		zone = &pgdat->node_zones[zid];
		if (!managed_zone(zone))
			continue;

		if (zone_page_state_snapshot(zone, NR_ZONE_LRU_BASE +
				LRU_FILE * file) >= SWAP_CLUSTER_MAX)
			return true;
	}

	return false;
}

static inline bool need_memory_boosting(struct pglist_data *pgdat);

/*
 * shrink_inactive_list() is a helper for shrink_node().  It returns the number
 * of reclaimed pages
 */
static noinline_for_stack unsigned long
shrink_inactive_list(unsigned long nr_to_scan, struct lruvec *lruvec,
		     struct scan_control *sc, enum lru_list lru)
{
	LIST_HEAD(page_list);
	unsigned long nr_scanned;
	unsigned long nr_reclaimed = 0;
	unsigned long nr_taken;
	unsigned long nr_dirty = 0;
	unsigned long nr_congested = 0;
	unsigned long nr_unqueued_dirty = 0;
	unsigned long nr_writeback = 0;
	unsigned long nr_immediate = 0;
	isolate_mode_t isolate_mode = 0;
	int file = is_file_lru(lru);
	struct pglist_data *pgdat = lruvec_pgdat(lruvec);
	struct zone_reclaim_stat *reclaim_stat = &lruvec->reclaim_stat;
	bool force_reclaim = false;
	enum ttu_flags ttu = TTU_UNMAP;

	if (!inactive_reclaimable_pages(lruvec, sc, lru))
		return 0;

	while (unlikely(too_many_isolated(pgdat, file, sc))) {
		congestion_wait(BLK_RW_ASYNC, HZ/10);

		/* We are about to die and free our memory. Return now. */
		if (fatal_signal_pending(current))
			return SWAP_CLUSTER_MAX;
	}

	lru_add_drain();

	if (!sc->may_unmap)
		isolate_mode |= ISOLATE_UNMAPPED;
	if (!sc->may_writepage)
		isolate_mode |= ISOLATE_CLEAN;

	spin_lock_irq(&pgdat->lru_lock);

	nr_taken = isolate_lru_pages(nr_to_scan, lruvec, &page_list,
				     &nr_scanned, sc, isolate_mode, lru);

	__mod_node_page_state(pgdat, NR_ISOLATED_ANON + file, nr_taken);
	reclaim_stat->recent_scanned[file] += nr_taken;

	if (global_reclaim(sc)) {
		__mod_node_page_state(pgdat, NR_PAGES_SCANNED, nr_scanned);
		if (current_is_kswapd())
			__count_vm_events(PGSCAN_KSWAPD, nr_scanned);
		else
			__count_vm_events(PGSCAN_DIRECT, nr_scanned);
	}
	spin_unlock_irq(&pgdat->lru_lock);

	if (nr_taken == 0)
		return 0;

	if (need_memory_boosting(pgdat)) {
		force_reclaim = true;
		ttu |= TTU_IGNORE_ACCESS;
	}

	nr_reclaimed = shrink_page_list(&page_list, pgdat, sc, ttu,
				&nr_dirty, &nr_unqueued_dirty, &nr_congested,
				&nr_writeback, &nr_immediate,
				force_reclaim);

	spin_lock_irq(&pgdat->lru_lock);

	if (global_reclaim(sc)) {
		if (current_is_kswapd())
			__count_vm_events(PGSTEAL_KSWAPD, nr_reclaimed);
		else
			__count_vm_events(PGSTEAL_DIRECT, nr_reclaimed);
	}

	putback_inactive_pages(lruvec, &page_list);

	__mod_node_page_state(pgdat, NR_ISOLATED_ANON + file, -nr_taken);

	spin_unlock_irq(&pgdat->lru_lock);

	mem_cgroup_uncharge_list(&page_list);
	free_hot_cold_page_list(&page_list, true);

	/*
	 * If reclaim is isolating dirty pages under writeback, it implies
	 * that the long-lived page allocation rate is exceeding the page
	 * laundering rate. Either the global limits are not being effective
	 * at throttling processes due to the page distribution throughout
	 * zones or there is heavy usage of a slow backing device. The
	 * only option is to throttle from reclaim context which is not ideal
	 * as there is no guarantee the dirtying process is throttled in the
	 * same way balance_dirty_pages() manages.
	 *
	 * Once a zone is flagged ZONE_WRITEBACK, kswapd will count the number
	 * of pages under pages flagged for immediate reclaim and stall if any
	 * are encountered in the nr_immediate check below.
	 */
	if (nr_writeback && nr_writeback == nr_taken)
		set_bit(PGDAT_WRITEBACK, &pgdat->flags);

	/*
	 * Legacy memcg will stall in page writeback so avoid forcibly
	 * stalling here.
	 */
	if (sane_reclaim(sc)) {
		/*
		 * Tag a zone as congested if all the dirty pages scanned were
		 * backed by a congested BDI and wait_iff_congested will stall.
		 */
		if (nr_dirty && nr_dirty == nr_congested)
			set_bit(PGDAT_CONGESTED, &pgdat->flags);

		/*
		 * If dirty pages are scanned that are not queued for IO, it
		 * implies that flushers are not keeping up. In this case, flag
		 * the pgdat PGDAT_DIRTY and kswapd will start writing pages from
		 * reclaim context.
		 */
		if (nr_unqueued_dirty == nr_taken)
			set_bit(PGDAT_DIRTY, &pgdat->flags);

		/*
		 * If kswapd scans pages marked marked for immediate
		 * reclaim and under writeback (nr_immediate), it implies
		 * that pages are cycling through the LRU faster than
		 * they are written so also forcibly stall.
		 */
		if (nr_immediate && current_may_throttle())
			congestion_wait(BLK_RW_ASYNC, HZ/10);
	}

	/*
	 * Stall direct reclaim for IO completions if underlying BDIs or zone
	 * is congested. Allow kswapd to continue until it starts encountering
	 * unqueued dirty pages or cycling through the LRU too quickly.
	 */
	if (!sc->hibernation_mode && !current_is_kswapd() &&
	    current_may_throttle())
		wait_iff_congested(pgdat, BLK_RW_ASYNC, HZ/10);

	trace_mm_vmscan_lru_shrink_inactive(pgdat->node_id,
			nr_scanned, nr_reclaimed,
			sc->priority, file);
	return nr_reclaimed;
}

/*
 * This moves pages from the active list to the inactive list.
 *
 * We move them the other way if the page is referenced by one or more
 * processes, from rmap.
 *
 * If the pages are mostly unmapped, the processing is fast and it is
 * appropriate to hold zone_lru_lock across the whole operation.  But if
 * the pages are mapped, the processing is slow (page_referenced()) so we
 * should drop zone_lru_lock around each page.  It's impossible to balance
 * this, so instead we remove the pages from the LRU while processing them.
 * It is safe to rely on PG_active against the non-LRU pages in here because
 * nobody will play with that bit on a non-LRU page.
 *
 * The downside is that we have to touch page->_refcount against each page.
 * But we had to alter page->flags anyway.
 */

static void move_active_pages_to_lru(struct lruvec *lruvec,
				     struct list_head *list,
				     struct list_head *pages_to_free,
				     enum lru_list lru)
{
	struct pglist_data *pgdat = lruvec_pgdat(lruvec);
	unsigned long pgmoved = 0;
	struct page *page;
	int nr_pages;

	while (!list_empty(list)) {
		page = lru_to_page(list);
		lruvec = mem_cgroup_page_lruvec(page, pgdat);

		VM_BUG_ON_PAGE(PageLRU(page), page);
		SetPageLRU(page);

		nr_pages = hpage_nr_pages(page);
		update_lru_size(lruvec, lru, page_zonenum(page), nr_pages);
		list_move(&page->lru, &lruvec->lists[lru]);
		pgmoved += nr_pages;

		if (put_page_testzero(page)) {
			__ClearPageLRU(page);
			__ClearPageActive(page);
			del_page_from_lru_list(page, lruvec, lru);

			if (unlikely(PageCompound(page))) {
				spin_unlock_irq(&pgdat->lru_lock);
				mem_cgroup_uncharge(page);
				(*get_compound_page_dtor(page))(page);
				spin_lock_irq(&pgdat->lru_lock);
			} else
				list_add(&page->lru, pages_to_free);
		}
	}

	if (!is_active_lru(lru))
		__count_vm_events(PGDEACTIVATE, pgmoved);
}

static void shrink_active_list(unsigned long nr_to_scan,
			       struct lruvec *lruvec,
			       struct scan_control *sc,
			       enum lru_list lru)
{
	unsigned long nr_taken;
	unsigned long nr_scanned;
	unsigned long vm_flags;
	LIST_HEAD(l_hold);	/* The pages which were snipped off */
	LIST_HEAD(l_active);
	LIST_HEAD(l_inactive);
	struct page *page;
	struct zone_reclaim_stat *reclaim_stat = &lruvec->reclaim_stat;
	unsigned long nr_rotated = 0;
	isolate_mode_t isolate_mode = 0;
	int file = is_file_lru(lru);
	struct pglist_data *pgdat = lruvec_pgdat(lruvec);

	lru_add_drain();

	if (!sc->may_unmap)
		isolate_mode |= ISOLATE_UNMAPPED;
	if (!sc->may_writepage)
		isolate_mode |= ISOLATE_CLEAN;

	spin_lock_irq(&pgdat->lru_lock);

	nr_taken = isolate_lru_pages(nr_to_scan, lruvec, &l_hold,
				     &nr_scanned, sc, isolate_mode, lru);

	__mod_node_page_state(pgdat, NR_ISOLATED_ANON + file, nr_taken);
	reclaim_stat->recent_scanned[file] += nr_taken;

	if (global_reclaim(sc))
		__mod_node_page_state(pgdat, NR_PAGES_SCANNED, nr_scanned);
	__count_vm_events(PGREFILL, nr_scanned);

	spin_unlock_irq(&pgdat->lru_lock);

	while (!list_empty(&l_hold)) {
		cond_resched();
		page = lru_to_page(&l_hold);
		list_del(&page->lru);

		if (unlikely(!page_evictable(page))) {
			putback_lru_page(page);
			continue;
		}

		if (unlikely(buffer_heads_over_limit)) {
			if (page_has_private(page) && trylock_page(page)) {
				if (page_has_private(page))
					try_to_release_page(page, 0);
				unlock_page(page);
			}
		}

		if (page_referenced(page, 0, sc->target_mem_cgroup,
				    &vm_flags)) {
			nr_rotated += hpage_nr_pages(page);
			/*
			 * Identify referenced, file-backed active pages and
			 * give them one more trip around the active list. So
			 * that executable code get better chances to stay in
			 * memory under moderate memory pressure.  Anon pages
			 * are not likely to be evicted by use-once streaming
			 * IO, plus JVM can create lots of anon VM_EXEC pages,
			 * so we ignore them here.
			 */
			if ((vm_flags & VM_EXEC) && page_is_file_cache(page)) {
				list_add(&page->lru, &l_active);
				continue;
			}
		}

		ClearPageActive(page);	/* we are de-activating */
		list_add(&page->lru, &l_inactive);
	}

	/*
	 * Move pages back to the lru list.
	 */
	spin_lock_irq(&pgdat->lru_lock);
	/*
	 * Count referenced pages from currently used mappings as rotated,
	 * even though only some of them are actually re-activated.  This
	 * helps balance scan pressure between file and anonymous pages in
	 * get_scan_count.
	 */
	reclaim_stat->recent_rotated[file] += nr_rotated;

	move_active_pages_to_lru(lruvec, &l_active, &l_hold, lru);
	move_active_pages_to_lru(lruvec, &l_inactive, &l_hold, lru - LRU_ACTIVE);
	__mod_node_page_state(pgdat, NR_ISOLATED_ANON + file, -nr_taken);
	spin_unlock_irq(&pgdat->lru_lock);

	mem_cgroup_uncharge_list(&l_hold);
	free_hot_cold_page_list(&l_hold, true);
}

/*
 * The inactive anon list should be small enough that the VM never has
 * to do too much work.
 *
 * The inactive file list should be small enough to leave most memory
 * to the established workingset on the scan-resistant active list,
 * but large enough to avoid thrashing the aggregate readahead window.
 *
 * Both inactive lists should also be large enough that each inactive
 * page has a chance to be referenced again before it is reclaimed.
 *
 * The inactive_ratio is the target ratio of ACTIVE to INACTIVE pages
 * on this LRU, maintained by the pageout code. A zone->inactive_ratio
 * of 3 means 3:1 or 25% of the pages are kept on the inactive list.
 *
 * total     target    max
 * memory    ratio     inactive
 * -------------------------------------
 *   10MB       1         5MB
 *  100MB       1        50MB
 *    1GB       3       250MB
 *   10GB      10       0.9GB
 *  100GB      31         3GB
 *    1TB     101        10GB
 *   10TB     320        32GB
 */
static bool inactive_list_is_low(struct lruvec *lruvec, bool file,
						struct scan_control *sc)
{
	unsigned long inactive_ratio;
	unsigned long inactive, active;
	enum lru_list inactive_lru = file * LRU_FILE;
	enum lru_list active_lru = file * LRU_FILE + LRU_ACTIVE;
	unsigned long gb;

	/*
	 * If we don't have swap space, anonymous page deactivation
	 * is pointless.
	 */
	if (!file && !total_swap_pages)
		return false;

	inactive = lruvec_lru_size(lruvec, inactive_lru, sc->reclaim_idx);
	active = lruvec_lru_size(lruvec, active_lru, sc->reclaim_idx);

	gb = (inactive + active) >> (30 - PAGE_SHIFT);
#ifdef CONFIG_FIX_INACTIVE_RATIO
	inactive_ratio = 1;
#else
	if (gb)
		inactive_ratio = int_sqrt(10 * gb);
	else
		inactive_ratio = 1;
#endif
	return inactive * inactive_ratio < active;
}

static unsigned long shrink_list(enum lru_list lru, unsigned long nr_to_scan,
				 struct lruvec *lruvec, struct scan_control *sc)
{
	if (is_active_lru(lru)) {
		if (inactive_list_is_low(lruvec, is_file_lru(lru), sc))
			shrink_active_list(nr_to_scan, lruvec, sc, lru);
		return 0;
	}

	return shrink_inactive_list(nr_to_scan, lruvec, sc, lru);
}

enum scan_balance {
	SCAN_EQUAL,
	SCAN_FRACT,
	SCAN_ANON,
	SCAN_FILE,
};

/* mem_boost throttles only kswapd's behavior */
enum mem_boost {
	NO_BOOST,
	BOOST_MID = 1,
	BOOST_HIGH = 2,
};
static int mem_boost_mode = NO_BOOST;
static unsigned long last_mode_change;
static bool memory_boosting_disabled = false;

bool is_mem_boost_high(void)
{
	return mem_boost_mode == BOOST_HIGH;
}

#define MEM_BOOST_MAX_TIME (5 * HZ) /* 5 sec */

#ifdef CONFIG_SYSFS
enum rbin_alloc_policy {
	RBIN_ALLOW = 0,
	RBIN_DENY = 1,
};

#ifdef CONFIG_RBIN
static void set_rbin_alloc_policy(enum rbin_alloc_policy val)
{
	struct zone *zone;

	if (val == RBIN_ALLOW)
		wake_ion_rbin_heap_shrink();
	for_each_populated_zone(zone) {
		atomic_set(&zone->rbin_alloc, val);
		if (val)
			wakeup_kswapd(zone, 0, gfp_zone(GFP_KERNEL));
	}
}
#else
static inline void set_rbin_alloc_policy(enum rbin_alloc_policy val) {}
#endif

void test_and_set_mem_boost_timeout(void)
{
	if ((mem_boost_mode != NO_BOOST) &&
	    time_after(jiffies, last_mode_change + MEM_BOOST_MAX_TIME)) {
		mem_boost_mode = NO_BOOST;
		set_rbin_alloc_policy(RBIN_ALLOW);
	}
}

static ssize_t mem_boost_mode_show(struct kobject *kobj,
				    struct kobj_attribute *attr, char *buf)
{
	test_and_set_mem_boost_timeout();
	return sprintf(buf, "%d\n", mem_boost_mode);
}

static ssize_t mem_boost_mode_store(struct kobject *kobj,
				     struct kobj_attribute *attr,
				     const char *buf, size_t count)
{
	int mode;
	int err;

	err = kstrtoint(buf, 10, &mode);
	if (err || mode > BOOST_HIGH || mode < NO_BOOST)
		return -EINVAL;

	mem_boost_mode = mode;
	trace_printk("memboost start\n");
	last_mode_change = jiffies;
	if (mem_boost_mode == BOOST_HIGH) {
#ifdef CONFIG_ION_RBIN_HEAP
		wake_ion_rbin_heap_prereclaim();
#endif
		set_rbin_alloc_policy(RBIN_DENY);
	}

	return count;
}

static ssize_t disable_mem_boost_show(struct kobject *kobj,
				    struct kobj_attribute *attr, char *buf)
{
	int ret;

	ret = memory_boosting_disabled ? 1 : 0;
	return sprintf(buf, "%d\n", ret);
}

static ssize_t disable_mem_boost_store(struct kobject *kobj,
				     struct kobj_attribute *attr,
				     const char *buf, size_t count)
{
	int mode;
	int err;

	err = kstrtoint(buf, 10, &mode);
	if (err || (mode != 0 && mode != 1))
		return -EINVAL;

	memory_boosting_disabled = mode ? true : false;

	return count;
}

#define MEM_BOOST_ATTR(_name) \
	static struct kobj_attribute _name##_attr = \
		__ATTR(_name, 0644, _name##_show, _name##_store)
MEM_BOOST_ATTR(mem_boost_mode);
MEM_BOOST_ATTR(disable_mem_boost);

static struct attribute *mem_boost_attrs[] = {
	&mem_boost_mode_attr.attr,
	&disable_mem_boost_attr.attr,
	NULL,
};

static struct attribute_group mem_boost_attr_group = {
	.attrs = mem_boost_attrs,
	.name = "vmscan",
};
#endif

static inline bool mem_boost_pgdat_wmark(struct pglist_data *pgdat)
{
	int z;
	struct zone *zone;
	unsigned long mark;

	for (z = 0; z < MAX_NR_ZONES; z++) {
		zone = &pgdat->node_zones[z];
		if (!managed_zone(zone))
			continue;
		mark = low_wmark_pages(zone); //TODO: low, high, or (low + high)/2
		if (zone_watermark_ok_safe(zone, 0, mark, 0))
			return true;
	}
	return false;
}

static inline bool need_memory_boosting(struct pglist_data *pgdat)
{
	bool ret;

	test_and_set_mem_boost_timeout();

	if (memory_boosting_disabled)
		return false;

	switch (mem_boost_mode) {
	case BOOST_HIGH:
		ret = true;
		break;
	case BOOST_MID:
		ret = mem_boost_pgdat_wmark(pgdat) ? false : true;
		break;
	case NO_BOOST:
	default:
		ret = false;
		break;
	}
	return ret;
}

/*
 * Determine how aggressively the anon and file LRU lists should be
 * scanned.  The relative value of each set of LRU lists is determined
 * by looking at the fraction of the pages scanned we did rotate back
 * onto the active list instead of evict.
 *
 * nr[0] = anon inactive pages to scan; nr[1] = anon active pages to scan
 * nr[2] = file inactive pages to scan; nr[3] = file active pages to scan
 */
static void get_scan_count(struct lruvec *lruvec, struct mem_cgroup *memcg,
			   struct scan_control *sc, unsigned long *nr,
			   unsigned long *lru_pages)
{
	int swappiness = mem_cgroup_swappiness(memcg);
	struct zone_reclaim_stat *reclaim_stat = &lruvec->reclaim_stat;
	u64 fraction[2];
	u64 denominator = 0;	/* gcc */
	struct pglist_data *pgdat = lruvec_pgdat(lruvec);
	unsigned long anon_prio, file_prio;
	enum scan_balance scan_balance;
	unsigned long anon, file;
	bool force_scan = false;
	unsigned long ap, fp;
	enum lru_list lru;
	bool some_scanned;
	int pass;

	/*
	 * If the zone or memcg is small, nr[l] can be 0.  This
	 * results in no scanning on this priority and a potential
	 * priority drop.  Global direct reclaim can go to the next
	 * zone and tends to have no problems. Global kswapd is for
	 * zone balancing and it needs to scan a minimum amount. When
	 * reclaiming for a memcg, a priority drop can cause high
	 * latencies, so it's better to scan a minimum amount there as
	 * well.
	 */
	if (current_is_kswapd()) {
		if (!pgdat_reclaimable(pgdat))
			force_scan = true;
		if (!mem_cgroup_online(memcg))
			force_scan = true;
	}
	if (!global_reclaim(sc))
		force_scan = true;

	/* If we have no swap space, do not bother scanning anon pages. */
	if (!sc->may_swap || mem_cgroup_get_nr_swap_pages(memcg) <= 0) {
		scan_balance = SCAN_FILE;
		goto out;
	}

	/*
	 * Global reclaim will swap to prevent OOM even with no
	 * swappiness, but memcg users want to use this knob to
	 * disable swapping for individual groups completely when
	 * using the memory controller's swap limit feature would be
	 * too expensive.
	 */
	if (!global_reclaim(sc) && !swappiness) {
		scan_balance = SCAN_FILE;
		goto out;
	}

	/*
	 * Do not apply any pressure balancing cleverness when the
	 * system is close to OOM, scan both anon and file equally
	 * (unless the swappiness setting disagrees with swapping).
	 */
	if (!sc->priority && swappiness) {
		scan_balance = SCAN_EQUAL;
		goto out;
	}

	/*
	 * Prevent the reclaimer from falling into the cache trap: as
	 * cache pages start out inactive, every cache fault will tip
	 * the scan balance towards the file LRU.  And as the file LRU
	 * shrinks, so does the window for rotation from references.
	 * This means we have a runaway feedback loop where a tiny
	 * thrashing file LRU becomes infinitely more attractive than
	 * anon pages.  Try to detect this based on file LRU size.
	 */
	if (global_reclaim(sc)) {
		unsigned long pgdatfile;
		unsigned long pgdatfree;
		int z;
		unsigned long total_high_wmark = 0;

		pgdatfree = sum_zone_node_page_state(pgdat->node_id, NR_FREE_PAGES);
		pgdatfile = node_page_state(pgdat, NR_ACTIVE_FILE) +
			   node_page_state(pgdat, NR_INACTIVE_FILE);

		for (z = 0; z < MAX_NR_ZONES; z++) {
			struct zone *zone = &pgdat->node_zones[z];
			if (!managed_zone(zone))
				continue;

			total_high_wmark += high_wmark_pages(zone);
		}

		if (unlikely(pgdatfile + pgdatfree <= total_high_wmark)) {
			scan_balance = SCAN_ANON;
			goto out;
		}
	}

	if (current_is_kswapd() && need_memory_boosting(pgdat)) {
		scan_balance = SCAN_FILE;
		goto out;
	}

	/*
	 * If there is enough inactive page cache, i.e. if the size of the
	 * inactive list is greater than that of the active list *and* the
	 * inactive list actually has some pages to scan on this priority, we
	 * do not reclaim anything from the anonymous working set right now.
	 * Without the second condition we could end up never scanning an
	 * lruvec even if it has plenty of old anonymous pages unless the
	 * system is under heavy pressure.
	 */
	if (!IS_ENABLED(CONFIG_BALANCE_ANON_FILE_RECLAIM) &&
	    !inactive_list_is_low(lruvec, true, sc) &&
	    lruvec_lru_size(lruvec, LRU_INACTIVE_FILE, sc->reclaim_idx) >> sc->priority) {
		scan_balance = SCAN_FILE;
		goto out;
	}

	scan_balance = SCAN_FRACT;

	/*
	 * With swappiness at 100, anonymous and file have the same priority.
	 * This scanning priority is essentially the inverse of IO cost.
	 */
	anon_prio = swappiness;
	file_prio = 200 - anon_prio;

	/*
	 * OK, so we have swap space and a fair amount of page cache
	 * pages.  We use the recently rotated / recently scanned
	 * ratios to determine how valuable each cache is.
	 *
	 * Because workloads change over time (and to avoid overflow)
	 * we keep these statistics as a floating average, which ends
	 * up weighing recent references more than old ones.
	 *
	 * anon in [0], file in [1]
	 */

	anon  = lruvec_lru_size(lruvec, LRU_ACTIVE_ANON, MAX_NR_ZONES) +
		lruvec_lru_size(lruvec, LRU_INACTIVE_ANON, MAX_NR_ZONES);
	file  = lruvec_lru_size(lruvec, LRU_ACTIVE_FILE, MAX_NR_ZONES) +
		lruvec_lru_size(lruvec, LRU_INACTIVE_FILE, MAX_NR_ZONES);

	spin_lock_irq(&pgdat->lru_lock);
	if (unlikely(reclaim_stat->recent_scanned[0] > anon / 4)) {
		reclaim_stat->recent_scanned[0] /= 2;
		reclaim_stat->recent_rotated[0] /= 2;
	}

	if (unlikely(reclaim_stat->recent_scanned[1] > file / 4)) {
		reclaim_stat->recent_scanned[1] /= 2;
		reclaim_stat->recent_rotated[1] /= 2;
	}

	/*
	 * The amount of pressure on anon vs file pages is inversely
	 * proportional to the fraction of recently scanned pages on
	 * each list that were recently referenced and in active use.
	 */
	ap = anon_prio * (reclaim_stat->recent_scanned[0] + 1);
	ap /= reclaim_stat->recent_rotated[0] + 1;

	fp = file_prio * (reclaim_stat->recent_scanned[1] + 1);
	fp /= reclaim_stat->recent_rotated[1] + 1;
	spin_unlock_irq(&pgdat->lru_lock);

	fraction[0] = ap;
	fraction[1] = fp;
	denominator = ap + fp + 1;
out:
	some_scanned = false;
	/* Only use force_scan on second pass. */
	for (pass = 0; !some_scanned && pass < 2; pass++) {
		*lru_pages = 0;
		for_each_evictable_lru(lru) {
			int file = is_file_lru(lru);
			unsigned long size;
			unsigned long scan;

			size = lruvec_lru_size(lruvec, lru, sc->reclaim_idx);
			scan = size >> sc->priority;

			if (!scan && pass && force_scan)
				scan = min(size, SWAP_CLUSTER_MAX);

			switch (scan_balance) {
			case SCAN_EQUAL:
				/* Scan lists relative to size */
				break;
			case SCAN_FRACT:
				/*
				 * Scan types proportional to swappiness and
				 * their relative recent reclaim efficiency.
				 */
				scan = div64_u64(scan * fraction[file],
							denominator);
				break;
			case SCAN_FILE:
			case SCAN_ANON:
				/* Scan one type exclusively */
				if ((scan_balance == SCAN_FILE) != file) {
					size = 0;
					scan = 0;
				}
				break;
			default:
				/* Look ma, no brain */
				BUG();
			}

			*lru_pages += size;
			nr[lru] = scan;

			/*
			 * Skip the second pass and don't force_scan,
			 * if we found something to scan.
			 */
			some_scanned |= !!scan;
		}
	}
}

/*
 * This is a basic per-node page freer.  Used by both kswapd and direct reclaim.
 */
static void shrink_node_memcg(struct pglist_data *pgdat, struct mem_cgroup *memcg,
			      struct scan_control *sc, unsigned long *lru_pages)
{
	struct lruvec *lruvec = mem_cgroup_lruvec(pgdat, memcg);
	unsigned long nr[NR_LRU_LISTS];
	unsigned long targets[NR_LRU_LISTS];
	unsigned long nr_to_scan;
	enum lru_list lru;
	unsigned long nr_reclaimed = 0;
	unsigned long nr_to_reclaim = sc->nr_to_reclaim;
	struct blk_plug plug;
	bool scan_adjusted;

	get_scan_count(lruvec, memcg, sc, nr, lru_pages);

	/* Record the original scan target for proportional adjustments later */
	memcpy(targets, nr, sizeof(nr));

	/*
	 * Global reclaiming within direct reclaim at DEF_PRIORITY is a normal
	 * event that can occur when there is little memory pressure e.g.
	 * multiple streaming readers/writers. Hence, we do not abort scanning
	 * when the requested number of pages are reclaimed when scanning at
	 * DEF_PRIORITY on the assumption that the fact we are direct
	 * reclaiming implies that kswapd is not keeping up and it is best to
	 * do a batch of work at once. For memcg reclaim one check is made to
	 * abort proportional reclaim if either the file or anon lru has already
	 * dropped to zero at the first pass.
	 */
	scan_adjusted = (global_reclaim(sc) && !current_is_kswapd() &&
			 sc->priority == DEF_PRIORITY);

	blk_start_plug(&plug);
	while (nr[LRU_INACTIVE_ANON] || nr[LRU_ACTIVE_FILE] ||
					nr[LRU_INACTIVE_FILE]) {
		unsigned long nr_anon, nr_file, percentage;
		unsigned long nr_scanned;

		for_each_evictable_lru(lru) {
			if (nr[lru]) {
				nr_to_scan = min(nr[lru], SWAP_CLUSTER_MAX);
				nr[lru] -= nr_to_scan;

				nr_reclaimed += shrink_list(lru, nr_to_scan,
							    lruvec, sc);
			}
		}

		cond_resched();

		if (nr_reclaimed < nr_to_reclaim || scan_adjusted)
			continue;

		/*
		 * For kswapd and memcg, reclaim at least the number of pages
		 * requested. Ensure that the anon and file LRUs are scanned
		 * proportionally what was requested by get_scan_count(). We
		 * stop reclaiming one LRU and reduce the amount scanning
		 * proportional to the original scan target.
		 */
		nr_file = nr[LRU_INACTIVE_FILE] + nr[LRU_ACTIVE_FILE];
		nr_anon = nr[LRU_INACTIVE_ANON] + nr[LRU_ACTIVE_ANON];

		/*
		 * It's just vindictive to attack the larger once the smaller
		 * has gone to zero.  And given the way we stop scanning the
		 * smaller below, this makes sure that we only make one nudge
		 * towards proportionality once we've got nr_to_reclaim.
		 */
		if (!nr_file || !nr_anon)
			break;

		if (nr_file > nr_anon) {
			unsigned long scan_target = targets[LRU_INACTIVE_ANON] +
						targets[LRU_ACTIVE_ANON] + 1;
			lru = LRU_BASE;
			percentage = nr_anon * 100 / scan_target;
		} else {
			unsigned long scan_target = targets[LRU_INACTIVE_FILE] +
						targets[LRU_ACTIVE_FILE] + 1;
			lru = LRU_FILE;
			percentage = nr_file * 100 / scan_target;
		}

		/* Stop scanning the smaller of the LRU */
		nr[lru] = 0;
		nr[lru + LRU_ACTIVE] = 0;

		/*
		 * Recalculate the other LRU scan count based on its original
		 * scan target and the percentage scanning already complete
		 */
		lru = (lru == LRU_FILE) ? LRU_BASE : LRU_FILE;
		nr_scanned = targets[lru] - nr[lru];
		nr[lru] = targets[lru] * (100 - percentage) / 100;
		nr[lru] -= min(nr[lru], nr_scanned);

		lru += LRU_ACTIVE;
		nr_scanned = targets[lru] - nr[lru];
		nr[lru] = targets[lru] * (100 - percentage) / 100;
		nr[lru] -= min(nr[lru], nr_scanned);

		scan_adjusted = true;
	}
	blk_finish_plug(&plug);
	sc->nr_reclaimed += nr_reclaimed;

	/*
	 * Even if we did not try to evict anon pages at all, we want to
	 * rebalance the anon lru active/inactive ratio.
	 */
	if (inactive_list_is_low(lruvec, false, sc))
		shrink_active_list(SWAP_CLUSTER_MAX, lruvec,
				   sc, LRU_ACTIVE_ANON);
}

/* Use reclaim/compaction for costly allocs or under memory pressure */
static bool in_reclaim_compaction(struct scan_control *sc)
{
	if (IS_ENABLED(CONFIG_COMPACTION) && sc->order &&
			(sc->order > PAGE_ALLOC_COSTLY_ORDER ||
			 sc->priority < DEF_PRIORITY - 2))
		return true;

	return false;
}

/*
 * Reclaim/compaction is used for high-order allocation requests. It reclaims
 * order-0 pages before compacting the zone. should_continue_reclaim() returns
 * true if more pages should be reclaimed such that when the page allocator
 * calls try_to_compact_zone() that it will have enough free pages to succeed.
 * It will give up earlier than that if there is difficulty reclaiming pages.
 */
static inline bool should_continue_reclaim(struct pglist_data *pgdat,
					unsigned long nr_reclaimed,
					unsigned long nr_scanned,
					struct scan_control *sc)
{
	unsigned long pages_for_compaction;
	unsigned long inactive_lru_pages;
	int z;

	/* If not in reclaim/compaction mode, stop */
	if (!in_reclaim_compaction(sc))
		return false;

	/* Consider stopping depending on scan and reclaim activity */
	if (sc->gfp_mask & __GFP_REPEAT) {
		/*
		 * For __GFP_REPEAT allocations, stop reclaiming if the
		 * full LRU list has been scanned and we are still failing
		 * to reclaim pages. This full LRU scan is potentially
		 * expensive but a __GFP_REPEAT caller really wants to succeed
		 */
		if (!nr_reclaimed && !nr_scanned)
			return false;
	} else {
		/*
		 * For non-__GFP_REPEAT allocations which can presumably
		 * fail without consequence, stop if we failed to reclaim
		 * any pages from the last SWAP_CLUSTER_MAX number of
		 * pages that were scanned. This will return to the
		 * caller faster at the risk reclaim/compaction and
		 * the resulting allocation attempt fails
		 */
		if (!nr_reclaimed)
			return false;
	}

	/*
	 * If we have not reclaimed enough pages for compaction and the
	 * inactive lists are large enough, continue reclaiming
	 */
	pages_for_compaction = compact_gap(sc->order);
	inactive_lru_pages = node_page_state(pgdat, NR_INACTIVE_FILE);
	if (get_nr_swap_pages() > 0)
		inactive_lru_pages += node_page_state(pgdat, NR_INACTIVE_ANON);
	if (sc->nr_reclaimed < pages_for_compaction &&
			inactive_lru_pages > pages_for_compaction)
		return true;

	/* If compaction would go ahead or the allocation would succeed, stop */
	for (z = 0; z <= sc->reclaim_idx; z++) {
		struct zone *zone = &pgdat->node_zones[z];
		if (!managed_zone(zone))
			continue;

		switch (compaction_suitable(zone, sc->order, 0, sc->reclaim_idx)) {
		case COMPACT_SUCCESS:
		case COMPACT_CONTINUE:
			return false;
		default:
			/* check next zone */
			;
		}
	}
	return true;
}

static bool shrink_node(pg_data_t *pgdat, struct scan_control *sc)
{
	struct reclaim_state *reclaim_state = current->reclaim_state;
	unsigned long nr_reclaimed, nr_scanned;
	bool reclaimable = false;

	do {
		struct mem_cgroup *root = sc->target_mem_cgroup;
		struct mem_cgroup_reclaim_cookie reclaim = {
			.pgdat = pgdat,
			.priority = sc->priority,
		};
		unsigned long node_lru_pages = 0;
		struct mem_cgroup *memcg;

		nr_reclaimed = sc->nr_reclaimed;
		nr_scanned = sc->nr_scanned;

		memcg = mem_cgroup_iter(root, NULL, &reclaim);
		do {
			unsigned long lru_pages;
			unsigned long reclaimed;
			unsigned long scanned;

			if (mem_cgroup_low(root, memcg)) {
				if (!sc->may_thrash)
					continue;
				mem_cgroup_events(memcg, MEMCG_LOW, 1);
			}

			reclaimed = sc->nr_reclaimed;
			scanned = sc->nr_scanned;

			shrink_node_memcg(pgdat, memcg, sc, &lru_pages);
			node_lru_pages += lru_pages;

			if (memcg)
				shrink_slab(sc->gfp_mask, pgdat->node_id,
					    memcg, sc->nr_scanned - scanned,
					    lru_pages);

			/* Record the group's reclaim efficiency */
			vmpressure(sc->gfp_mask, memcg, false,
				   sc->nr_scanned - scanned,
				   sc->nr_reclaimed - reclaimed);

			/*
			 * Direct reclaim and kswapd have to scan all memory
			 * cgroups to fulfill the overall scan target for the
			 * node.
			 *
			 * Limit reclaim, on the other hand, only cares about
			 * nr_to_reclaim pages to be reclaimed and it will
			 * retry with decreasing priority if one round over the
			 * whole hierarchy is not sufficient.
			 */
			if (!global_reclaim(sc) &&
					sc->nr_reclaimed >= sc->nr_to_reclaim) {
				mem_cgroup_iter_break(root, memcg);
				break;
			}
		} while ((memcg = mem_cgroup_iter(root, memcg, &reclaim)));

		/*
		 * Shrink the slab caches in the same proportion that
		 * the eligible LRU pages were scanned.
		 */
		if (global_reclaim(sc))
			shrink_slab(sc->gfp_mask, pgdat->node_id, NULL,
				    sc->nr_scanned - nr_scanned,
				    node_lru_pages);

		if (reclaim_state) {
			sc->nr_reclaimed += reclaim_state->reclaimed_slab;
			reclaim_state->reclaimed_slab = 0;
		}

		/* Record the subtree's reclaim efficiency */
		vmpressure(sc->gfp_mask, sc->target_mem_cgroup, true,
			   sc->nr_scanned - nr_scanned,
			   sc->nr_reclaimed - nr_reclaimed);

		if (sc->nr_reclaimed - nr_reclaimed)
			reclaimable = true;

	} while (should_continue_reclaim(pgdat, sc->nr_reclaimed - nr_reclaimed,
					 sc->nr_scanned - nr_scanned, sc));

	/*
	 * Kswapd gives up on balancing particular nodes after too
	 * many failures to reclaim anything from them and goes to
	 * sleep. On reclaim progress, reset the failure counter. A
	 * successful direct reclaim run will revive a dormant kswapd.
	 */
	if (reclaimable)
		pgdat->kswapd_failures = 0;

	return reclaimable;
}

/*
 * Returns true if compaction should go ahead for a costly-order request, or
 * the allocation would already succeed without compaction. Return false if we
 * should reclaim first.
 */
static inline bool compaction_ready(struct zone *zone, struct scan_control *sc)
{
	unsigned long watermark;
	enum compact_result suitable;

	suitable = compaction_suitable(zone, sc->order, 0, sc->reclaim_idx);
	if (suitable == COMPACT_SUCCESS)
		/* Allocation should succeed already. Don't reclaim. */
		return true;
	if (suitable == COMPACT_SKIPPED)
		/* Compaction cannot yet proceed. Do reclaim. */
		return false;

	/*
	 * Compaction is already possible, but it takes time to run and there
	 * are potentially other callers using the pages just freed. So proceed
	 * with reclaim to make a buffer of free pages available to give
	 * compaction a reasonable chance of completing and allocating the page.
	 * Note that we won't actually reclaim the whole buffer in one attempt
	 * as the target watermark in should_continue_reclaim() is lower. But if
	 * we are already above the high+gap watermark, don't reclaim at all.
	 */
	watermark = high_wmark_pages(zone) + compact_gap(sc->order);

	return zone_watermark_ok_safe(zone, 0, watermark, sc->reclaim_idx);
}

/*
 * This is the direct reclaim path, for page-allocating processes.  We only
 * try to reclaim pages from zones which will satisfy the caller's allocation
 * request.
 *
 * If a zone is deemed to be full of pinned pages then just give it a light
 * scan then give up on it.
 */
static void shrink_zones(struct zonelist *zonelist, struct scan_control *sc)
{
	struct zoneref *z;
	struct zone *zone;
	unsigned long nr_soft_reclaimed;
	unsigned long nr_soft_scanned;
	gfp_t orig_mask;
	pg_data_t *last_pgdat = NULL;

	/*
	 * If the number of buffer_heads in the machine exceeds the maximum
	 * allowed level, force direct reclaim to scan the highmem zone as
	 * highmem pages could be pinning lowmem pages storing buffer_heads
	 */
	orig_mask = sc->gfp_mask;
	if (buffer_heads_over_limit) {
		sc->gfp_mask |= __GFP_HIGHMEM;
		sc->reclaim_idx = gfp_zone(sc->gfp_mask);
	}

	for_each_zone_zonelist_nodemask(zone, z, zonelist,
					sc->reclaim_idx, sc->nodemask) {
		/*
		 * Take care memory controller reclaiming has small influence
		 * to global LRU.
		 */
		if (global_reclaim(sc)) {
			if (!cpuset_zone_allowed(zone,
						 GFP_KERNEL | __GFP_HARDWALL))
				continue;

			/*
			 * If we already have plenty of memory free for
			 * compaction in this zone, don't free any more.
			 * Even though compaction is invoked for any
			 * non-zero order, only frequent costly order
			 * reclamation is disruptive enough to become a
			 * noticeable problem, like transparent huge
			 * page allocations.
			 */
			if (IS_ENABLED(CONFIG_COMPACTION) &&
			    sc->order > PAGE_ALLOC_COSTLY_ORDER &&
			    compaction_ready(zone, sc)) {
				sc->compaction_ready = true;
				continue;
			}

			/*
			 * Shrink each node in the zonelist once. If the
			 * zonelist is ordered by zone (not the default) then a
			 * node may be shrunk multiple times but in that case
			 * the user prefers lower zones being preserved.
			 */
			if (zone->zone_pgdat == last_pgdat)
				continue;

			/*
			 * This steals pages from memory cgroups over softlimit
			 * and returns the number of reclaimed pages and
			 * scanned pages. This works for global memory pressure
			 * and balancing, not for a memcg's limit.
			 */
			nr_soft_scanned = 0;
			nr_soft_reclaimed = mem_cgroup_soft_limit_reclaim(zone->zone_pgdat,
						sc->order, sc->gfp_mask,
						&nr_soft_scanned);
			sc->nr_reclaimed += nr_soft_reclaimed;
			sc->nr_scanned += nr_soft_scanned;
			/* need some check for avoid more shrink_zone() */
		}

		/* See comment about same check for global reclaim above */
		if (zone->zone_pgdat == last_pgdat)
			continue;
		last_pgdat = zone->zone_pgdat;
		shrink_node(zone->zone_pgdat, sc);
	}

	/*
	 * Restore to original mask to avoid the impact on the caller if we
	 * promoted it to __GFP_HIGHMEM.
	 */
	sc->gfp_mask = orig_mask;
}

/*
 * This is the main entry point to direct page reclaim.
 *
 * If a full scan of the inactive list fails to free enough memory then we
 * are "out of memory" and something needs to be killed.
 *
 * If the caller is !__GFP_FS then the probability of a failure is reasonably
 * high - the zone may be full of dirty or under-writeback pages, which this
 * caller can't do much about.  We kick the writeback threads and take explicit
 * naps in the hope that some of these pages can be written.  But if the
 * allocating task holds filesystem locks which prevent writeout this might not
 * work, and the allocation attempt will fail.
 *
 * returns:	0, if no pages reclaimed
 * 		else, the number of pages reclaimed
 */
static unsigned long do_try_to_free_pages(struct zonelist *zonelist,
					  struct scan_control *sc)
{
	int initial_priority = sc->priority;
	unsigned long total_scanned = 0;
	unsigned long writeback_threshold;
retry:
	delayacct_freepages_start();

	if (global_reclaim(sc))
		__count_zid_vm_events(ALLOCSTALL, sc->reclaim_idx, 1);

	do {
		vmpressure_prio(sc->gfp_mask, sc->target_mem_cgroup,
				sc->priority);
		sc->nr_scanned = 0;
		shrink_zones(zonelist, sc);

		total_scanned += sc->nr_scanned;
		if (sc->nr_reclaimed >= sc->nr_to_reclaim)
			break;

		if (sc->compaction_ready)
			break;

		/*
		 * If we're getting trouble reclaiming, start doing
		 * writepage even in laptop mode.
		 */
		if (sc->priority < DEF_PRIORITY - 2)
			sc->may_writepage = 1;

		/*
		 * Try to write back as many pages as we just scanned.  This
		 * tends to cause slow streaming writers to write data to the
		 * disk smoothly, at the dirtying rate, which is nice.   But
		 * that's undesirable in laptop mode, where we *want* lumpy
		 * writeout.  So in laptop mode, write out the whole world.
		 */
		writeback_threshold = sc->nr_to_reclaim + sc->nr_to_reclaim / 2;
		if (total_scanned > writeback_threshold) {
			wakeup_flusher_threads(laptop_mode ? 0 : total_scanned,
						WB_REASON_TRY_TO_FREE_PAGES);
			sc->may_writepage = 1;
		}
	} while (--sc->priority >= 0);

	delayacct_freepages_end();

	if (sc->nr_reclaimed)
		return sc->nr_reclaimed;

	/* Aborted reclaim to try compaction? don't OOM, then */
	if (sc->compaction_ready)
		return 1;

	/* Untapped cgroup reserves?  Don't OOM, retry. */
	if (!sc->may_thrash) {
		sc->priority = initial_priority;
		sc->may_thrash = 1;
		goto retry;
	}

	return 0;
}

static bool allow_direct_reclaim(pg_data_t *pgdat)
{
	struct zone *zone;
	unsigned long pfmemalloc_reserve = 0;
	unsigned long free_pages = 0;
	int i;
	bool wmark_ok;

	if (pgdat->kswapd_failures >= MAX_RECLAIM_RETRIES)
		return true;

	for (i = 0; i <= ZONE_NORMAL; i++) {
		zone = &pgdat->node_zones[i];
		if (!managed_zone(zone))
			continue;

		if (!zone_reclaimable_pages(zone))
			continue;

		pfmemalloc_reserve += min_wmark_pages(zone);
		free_pages += zone_page_state(zone, NR_FREE_PAGES);
	}

	/* If there are no reserves (unexpected config) then do not throttle */
	if (!pfmemalloc_reserve)
		return true;

	wmark_ok = free_pages > pfmemalloc_reserve / 2;

	/* kswapd must be awake if processes are being throttled */
	if (!wmark_ok && waitqueue_active(&pgdat->kswapd_wait)) {
		pgdat->kswapd_classzone_idx = min(pgdat->kswapd_classzone_idx,
						(enum zone_type)ZONE_NORMAL);
		wake_up_interruptible(&pgdat->kswapd_wait);
	}

	return wmark_ok;
}

/*
 * Throttle direct reclaimers if backing storage is backed by the network
 * and the PFMEMALLOC reserve for the preferred node is getting dangerously
 * depleted. kswapd will continue to make progress and wake the processes
 * when the low watermark is reached.
 *
 * Returns true if a fatal signal was delivered during throttling. If this
 * happens, the page allocator should not consider triggering the OOM killer.
 */
static bool throttle_direct_reclaim(gfp_t gfp_mask, struct zonelist *zonelist,
					nodemask_t *nodemask)
{
	struct zoneref *z;
	struct zone *zone;
	pg_data_t *pgdat = NULL;

	/*
	 * Kernel threads should not be throttled as they may be indirectly
	 * responsible for cleaning pages necessary for reclaim to make forward
	 * progress. kjournald for example may enter direct reclaim while
	 * committing a transaction where throttling it could forcing other
	 * processes to block on log_wait_commit().
	 */
	if (current->flags & PF_KTHREAD)
		goto out;

	/*
	 * If a fatal signal is pending, this process should not throttle.
	 * It should return quickly so it can exit and free its memory
	 */
	if (fatal_signal_pending(current))
		goto out;

	/*
	 * Check if the pfmemalloc reserves are ok by finding the first node
	 * with a usable ZONE_NORMAL or lower zone. The expectation is that
	 * GFP_KERNEL will be required for allocating network buffers when
	 * swapping over the network so ZONE_HIGHMEM is unusable.
	 *
	 * Throttling is based on the first usable node and throttled processes
	 * wait on a queue until kswapd makes progress and wakes them. There
	 * is an affinity then between processes waking up and where reclaim
	 * progress has been made assuming the process wakes on the same node.
	 * More importantly, processes running on remote nodes will not compete
	 * for remote pfmemalloc reserves and processes on different nodes
	 * should make reasonable progress.
	 */
	for_each_zone_zonelist_nodemask(zone, z, zonelist,
					gfp_zone(gfp_mask), nodemask) {
		if (zone_idx(zone) > ZONE_NORMAL)
			continue;

		/* Throttle based on the first usable node */
		pgdat = zone->zone_pgdat;
		if (allow_direct_reclaim(pgdat))
			goto out;
		break;
	}

	/* If no zone was usable by the allocation flags then do not throttle */
	if (!pgdat)
		goto out;

	/* Account for the throttling */
	count_vm_event(PGSCAN_DIRECT_THROTTLE);

	/*
	 * If the caller cannot enter the filesystem, it's possible that it
	 * is due to the caller holding an FS lock or performing a journal
	 * transaction in the case of a filesystem like ext[3|4]. In this case,
	 * it is not safe to block on pfmemalloc_wait as kswapd could be
	 * blocked waiting on the same lock. Instead, throttle for up to a
	 * second before continuing.
	 */
	if (!(gfp_mask & __GFP_FS)) {
		wait_event_interruptible_timeout(pgdat->pfmemalloc_wait,
			allow_direct_reclaim(pgdat), HZ);

		goto check_pending;
	}

	/* Throttle until kswapd wakes the process */
	wait_event_killable(zone->zone_pgdat->pfmemalloc_wait,
		allow_direct_reclaim(pgdat));

check_pending:
	if (fatal_signal_pending(current))
		return true;

out:
	return false;
}

unsigned long try_to_free_pages(struct zonelist *zonelist, int order,
				gfp_t gfp_mask, nodemask_t *nodemask)
{
	unsigned long nr_reclaimed;
	struct scan_control sc = {
		.nr_to_reclaim = SWAP_CLUSTER_MAX,
		.gfp_mask = memalloc_noio_flags(gfp_mask),
		.reclaim_idx = gfp_zone(gfp_mask),
		.order = order,
		.nodemask = nodemask,
		.priority = DEF_PRIORITY,
		.may_writepage = !laptop_mode,
		.may_unmap = 1,
#ifdef CONFIG_DIRECT_RECLAIM_FILE_PAGES_ONLY
		.may_swap = 0,
#else
		.may_swap = 1,
#endif
	};

	/*
	 * Do not enter reclaim if fatal signal was delivered while throttled.
	 * 1 is returned so that the page allocator does not OOM kill at this
	 * point.
	 */
	if (throttle_direct_reclaim(sc.gfp_mask, zonelist, nodemask))
		return 1;

	trace_mm_vmscan_direct_reclaim_begin(order,
				sc.may_writepage,
				sc.gfp_mask,
				sc.reclaim_idx);
	nr_reclaimed = do_try_to_free_pages(zonelist, &sc);
	trace_mm_vmscan_direct_reclaim_end(nr_reclaimed);

	return nr_reclaimed;
}

#ifdef CONFIG_MEMCG

unsigned long mem_cgroup_shrink_node(struct mem_cgroup *memcg,
						gfp_t gfp_mask, bool noswap,
						pg_data_t *pgdat,
						unsigned long *nr_scanned)
{
	struct scan_control sc = {
		.nr_to_reclaim = SWAP_CLUSTER_MAX,
		.target_mem_cgroup = memcg,
		.may_writepage = !laptop_mode,
		.may_unmap = 1,
		.reclaim_idx = MAX_NR_ZONES - 1,
		.may_swap = !noswap,
	};
	unsigned long lru_pages;

	sc.gfp_mask = (gfp_mask & GFP_RECLAIM_MASK) |
			(GFP_HIGHUSER_MOVABLE & ~GFP_RECLAIM_MASK);

	trace_mm_vmscan_memcg_softlimit_reclaim_begin(sc.order,
						      sc.may_writepage,
						      sc.gfp_mask,
						      sc.reclaim_idx);

	/*
	 * NOTE: Although we can get the priority field, using it
	 * here is not a good idea, since it limits the pages we can scan.
	 * if we don't reclaim here, the shrink_node from balance_pgdat
	 * will pick up pages from other mem cgroup's as well. We hack
	 * the priority and make it zero.
	 */
	shrink_node_memcg(pgdat, memcg, &sc, &lru_pages);

	trace_mm_vmscan_memcg_softlimit_reclaim_end(sc.nr_reclaimed);

	*nr_scanned = sc.nr_scanned;
	return sc.nr_reclaimed;
}

unsigned long try_to_free_mem_cgroup_pages(struct mem_cgroup *memcg,
					   unsigned long nr_pages,
					   gfp_t gfp_mask,
					   bool may_swap)
{
	struct zonelist *zonelist;
	unsigned long nr_reclaimed;
	int nid;
	struct scan_control sc = {
		.nr_to_reclaim = max(nr_pages, SWAP_CLUSTER_MAX),
		.gfp_mask = (gfp_mask & GFP_RECLAIM_MASK) |
				(GFP_HIGHUSER_MOVABLE & ~GFP_RECLAIM_MASK),
		.reclaim_idx = MAX_NR_ZONES - 1,
		.target_mem_cgroup = memcg,
		.priority = DEF_PRIORITY,
		.may_writepage = !laptop_mode,
		.may_unmap = 1,
		.may_swap = may_swap,
	};

	/*
	 * Unlike direct reclaim via alloc_pages(), memcg's reclaim doesn't
	 * take care of from where we get pages. So the node where we start the
	 * scan does not need to be the current node.
	 */
	nid = mem_cgroup_select_victim_node(memcg);

	zonelist = &NODE_DATA(nid)->node_zonelists[ZONELIST_FALLBACK];

	trace_mm_vmscan_memcg_reclaim_begin(0,
					    sc.may_writepage,
					    sc.gfp_mask,
					    sc.reclaim_idx);

	current->flags |= PF_MEMALLOC;
	nr_reclaimed = do_try_to_free_pages(zonelist, &sc);
	current->flags &= ~PF_MEMALLOC;

	trace_mm_vmscan_memcg_reclaim_end(nr_reclaimed);

	return nr_reclaimed;
}
#endif

static void age_active_anon(struct pglist_data *pgdat,
				struct scan_control *sc)
{
	struct mem_cgroup *memcg;

	if (!total_swap_pages)
		return;

	memcg = mem_cgroup_iter(NULL, NULL, NULL);
	do {
		struct lruvec *lruvec = mem_cgroup_lruvec(pgdat, memcg);

		if (inactive_list_is_low(lruvec, false, sc))
			shrink_active_list(SWAP_CLUSTER_MAX, lruvec,
					   sc, LRU_ACTIVE_ANON);

		memcg = mem_cgroup_iter(NULL, memcg, NULL);
	} while (memcg);
}

#define MEM_BOOST_WMARK_SCALE_FACTOR 1
static bool zone_balanced(struct zone *zone, int order, int classzone_idx)
{
	unsigned long mark = high_wmark_pages(zone);

	if (current_is_kswapd() && need_memory_boosting(zone->zone_pgdat))
		mark *= MEM_BOOST_WMARK_SCALE_FACTOR;

	if (!zone_watermark_ok_safe(zone, order, mark, classzone_idx))
		return false;

	/*
	 * If any eligible zone is balanced then the node is not considered
	 * to be congested or dirty
	 */
	clear_bit(PGDAT_CONGESTED, &zone->zone_pgdat->flags);
	clear_bit(PGDAT_DIRTY, &zone->zone_pgdat->flags);
	clear_bit(PGDAT_WRITEBACK, &zone->zone_pgdat->flags);

	return true;
}

/*
 * Prepare kswapd for sleeping. This verifies that there are no processes
 * waiting in throttle_direct_reclaim() and that watermarks have been met.
 *
 * Returns true if kswapd is ready to sleep
 */
static bool prepare_kswapd_sleep(pg_data_t *pgdat, int order, int classzone_idx)
{
	int i;

	/*
	 * The throttled processes are normally woken up in balance_pgdat() as
	 * soon as allow_direct_reclaim() is true. But there is a potential
	 * race between when kswapd checks the watermarks and a process gets
	 * throttled. There is also a potential race if processes get
	 * throttled, kswapd wakes, a large process exits thereby balancing the
	 * zones, which causes kswapd to exit balance_pgdat() before reaching
	 * the wake up checks. If kswapd is going to sleep, no process should
	 * be sleeping on pfmemalloc_wait, so wake them now if necessary. If
	 * the wake up is premature, processes will wake kswapd and get
	 * throttled again. The difference from wake ups in balance_pgdat() is
	 * that here we are under prepare_to_wait().
	 */
	if (waitqueue_active(&pgdat->pfmemalloc_wait))
		wake_up_all(&pgdat->pfmemalloc_wait);

	/* Hopeless node, leave it to direct reclaim */
	if (pgdat->kswapd_failures >= MAX_RECLAIM_RETRIES)
		return true;

	for (i = 0; i <= classzone_idx; i++) {
		struct zone *zone = pgdat->node_zones + i;

		if (!managed_zone(zone))
			continue;

		if (!zone_balanced(zone, order, classzone_idx))
			return false;
	}

	return true;
}

/*
 * kswapd shrinks a node of pages that are at or below the highest usable
 * zone that is currently unbalanced.
 *
 * Returns true if kswapd scanned at least the requested number of pages to
 * reclaim or if the lack of progress was due to pages under writeback.
 * This is used to determine if the scanning priority needs to be raised.
 */
static bool kswapd_shrink_node(pg_data_t *pgdat,
			       struct scan_control *sc)
{
	struct zone *zone;
	int z;

	/* Reclaim a number of pages proportional to the number of zones */
	sc->nr_to_reclaim = 0;
	for (z = 0; z <= sc->reclaim_idx; z++) {
		zone = pgdat->node_zones + z;
		if (!managed_zone(zone))
			continue;

		sc->nr_to_reclaim += max(high_wmark_pages(zone), SWAP_CLUSTER_MAX);
	}

	/*
	 * Historically care was taken to put equal pressure on all zones but
	 * now pressure is applied based on node LRU order.
	 */
	shrink_node(pgdat, sc);

	/*
	 * Fragmentation may mean that the system cannot be rebalanced for
	 * high-order allocations. If twice the allocation size has been
	 * reclaimed then recheck watermarks only at order-0 to prevent
	 * excessive reclaim. Assume that a process requested a high-order
	 * can direct reclaim/compact.
	 */
	if (sc->order && sc->nr_reclaimed >= compact_gap(sc->order))
		sc->order = 0;

	return sc->nr_scanned >= sc->nr_to_reclaim;
}

/*
 * For kswapd, balance_pgdat() will reclaim pages across a node from zones
 * that are eligible for use by the caller until at least one zone is
 * balanced.
 *
 * Returns the order kswapd finished reclaiming at.
 *
 * kswapd scans the zones in the highmem->normal->dma direction.  It skips
 * zones which have free_pages > high_wmark_pages(zone), but once a zone is
 * found to have free_pages <= high_wmark_pages(zone), any page is that zone
 * or lower is eligible for reclaim until at least one usable zone is
 * balanced.
 */
static int balance_pgdat(pg_data_t *pgdat, int order, int classzone_idx)
{
	int i;
	unsigned long nr_soft_reclaimed;
	unsigned long nr_soft_scanned;
	struct zone *zone;
	struct scan_control sc = {
		.gfp_mask = GFP_KERNEL,
		.order = order,
		.priority = DEF_PRIORITY,
		.may_writepage = !laptop_mode,
		.may_unmap = 1,
		.may_swap = 1,
	};
	count_vm_event(PAGEOUTRUN);

	do {
		unsigned long nr_reclaimed = sc.nr_reclaimed;
		bool raise_priority = true;

		sc.reclaim_idx = classzone_idx;

		/*
		 * If the number of buffer_heads exceeds the maximum allowed
		 * then consider reclaiming from all zones. This has a dual
		 * purpose -- on 64-bit systems it is expected that
		 * buffer_heads are stripped during active rotation. On 32-bit
		 * systems, highmem pages can pin lowmem memory and shrinking
		 * buffers can relieve lowmem pressure. Reclaim may still not
		 * go ahead if all eligible zones for the original allocation
		 * request are balanced to avoid excessive reclaim from kswapd.
		 */
		if (buffer_heads_over_limit) {
			for (i = MAX_NR_ZONES - 1; i >= 0; i--) {
				zone = pgdat->node_zones + i;
				if (!managed_zone(zone))
					continue;

				sc.reclaim_idx = i;
				break;
			}
		}

		/*
		 * Only reclaim if there are no eligible zones. Check from
		 * high to low zone as allocations prefer higher zones.
		 * Scanning from low to high zone would allow congestion to be
		 * cleared during a very small window when a small low
		 * zone was balanced even under extreme pressure when the
		 * overall node may be congested. Note that sc.reclaim_idx
		 * is not used as buffer_heads_over_limit may have adjusted
		 * it.
		 */
		for (i = classzone_idx; i >= 0; i--) {
			zone = pgdat->node_zones + i;
			if (!managed_zone(zone))
				continue;

			if (zone_balanced(zone, sc.order, classzone_idx))
				goto out;
		}

		/*
		 * Do some background aging of the anon list, to give
		 * pages a chance to be referenced before reclaiming. All
		 * pages are rotated regardless of classzone as this is
		 * about consistent aging.
		 */
		age_active_anon(pgdat, &sc);

		/*
		 * If we're getting trouble reclaiming, start doing writepage
		 * even in laptop mode.
		 */
		if (sc.priority < DEF_PRIORITY - 2)
			sc.may_writepage = 1;

		/* Call soft limit reclaim before calling shrink_node. */
		sc.nr_scanned = 0;
		nr_soft_scanned = 0;
		nr_soft_reclaimed = mem_cgroup_soft_limit_reclaim(pgdat, sc.order,
						sc.gfp_mask, &nr_soft_scanned);
		sc.nr_reclaimed += nr_soft_reclaimed;

		/*
		 * There should be no need to raise the scanning priority if
		 * enough pages are already being scanned that that high
		 * watermark would be met at 100% efficiency.
		 */
		if (kswapd_shrink_node(pgdat, &sc))
			raise_priority = false;

		/*
		 * If the low watermark is met there is no need for processes
		 * to be throttled on pfmemalloc_wait as they should not be
		 * able to safely make forward progress. Wake them
		 */
		if (waitqueue_active(&pgdat->pfmemalloc_wait) &&
				allow_direct_reclaim(pgdat))
			wake_up_all(&pgdat->pfmemalloc_wait);

		/* Check if kswapd should be suspending */
		if (try_to_freeze() || kthread_should_stop())
			break;

		/*
		 * Raise priority if scanning rate is too low or there was no
		 * progress in reclaiming pages
		 */
		nr_reclaimed = sc.nr_reclaimed - nr_reclaimed;
		if (raise_priority || !nr_reclaimed)
			sc.priority--;
	} while (sc.priority >= 1);

	if (!sc.nr_reclaimed)
		pgdat->kswapd_failures++;

out:
	/*
	 * Return the order kswapd stopped reclaiming at as
	 * prepare_kswapd_sleep() takes it into account. If another caller
	 * entered the allocator slow path while kswapd was awake, order will
	 * remain at the higher level.
	 */
	return sc.order;
}

static void kswapd_try_to_sleep(pg_data_t *pgdat, int alloc_order, int reclaim_order,
				unsigned int classzone_idx)
{
	long remaining = 0;
	DEFINE_WAIT(wait);

	if (freezing(current) || kthread_should_stop())
		return;

	prepare_to_wait(&pgdat->kswapd_wait, &wait, TASK_INTERRUPTIBLE);

	/* Try to sleep for a short interval */
	if (prepare_kswapd_sleep(pgdat, reclaim_order, classzone_idx)) {
		/*
		 * Compaction records what page blocks it recently failed to
		 * isolate pages from and skips them in the future scanning.
		 * When kswapd is going to sleep, it is reasonable to assume
		 * that pages and compaction may succeed so reset the cache.
		 */
		reset_isolation_suitable(pgdat);

		/*
		 * We have freed the memory, now we should compact it to make
		 * allocation of the requested order possible.
		 */
		wakeup_kcompactd(pgdat, alloc_order, classzone_idx);

		remaining = schedule_timeout(HZ/10);

		/*
		 * If woken prematurely then reset kswapd_classzone_idx and
		 * order. The values will either be from a wakeup request or
		 * the previous request that slept prematurely.
		 */
		if (remaining) {
			pgdat->kswapd_classzone_idx = max(pgdat->kswapd_classzone_idx, classzone_idx);
			pgdat->kswapd_order = max(pgdat->kswapd_order, reclaim_order);
		}

		finish_wait(&pgdat->kswapd_wait, &wait);
		prepare_to_wait(&pgdat->kswapd_wait, &wait, TASK_INTERRUPTIBLE);
	}

	/*
	 * After a short sleep, check if it was a premature sleep. If not, then
	 * go fully to sleep until explicitly woken up.
	 */
	if (!remaining &&
	    prepare_kswapd_sleep(pgdat, reclaim_order, classzone_idx)) {
		trace_mm_vmscan_kswapd_sleep(pgdat->node_id);

		/*
		 * vmstat counters are not perfectly accurate and the estimated
		 * value for counters such as NR_FREE_PAGES can deviate from the
		 * true value by nr_online_cpus * threshold. To avoid the zone
		 * watermarks being breached while under pressure, we reduce the
		 * per-cpu vmstat threshold while kswapd is awake and restore
		 * them before going back to sleep.
		 */
		set_pgdat_percpu_threshold(pgdat, calculate_normal_threshold);

		if (!kthread_should_stop())
			schedule();

		set_pgdat_percpu_threshold(pgdat, calculate_pressure_threshold);
	} else {
		if (remaining)
			count_vm_event(KSWAPD_LOW_WMARK_HIT_QUICKLY);
		else
			count_vm_event(KSWAPD_HIGH_WMARK_HIT_QUICKLY);
	}
	finish_wait(&pgdat->kswapd_wait, &wait);
}

/*
 * The background pageout daemon, started as a kernel thread
 * from the init process.
 *
 * This basically trickles out pages so that we have _some_
 * free memory available even if there is no other activity
 * that frees anything up. This is needed for things like routing
 * etc, where we otherwise might have all activity going on in
 * asynchronous contexts that cannot page things out.
 *
 * If there are applications that are active memory-allocators
 * (most normal use), this basically shouldn't matter.
 */
static int kswapd(void *p)
{
	unsigned int alloc_order, reclaim_order, classzone_idx;
	pg_data_t *pgdat = (pg_data_t*)p;
	struct task_struct *tsk = current;

	struct reclaim_state reclaim_state = {
		.reclaimed_slab = 0,
	};
	const struct cpumask *cpumask = cpumask_of_node(pgdat->node_id);

	lockdep_set_current_reclaim_state(GFP_KERNEL);

	if (!cpumask_empty(cpumask))
		set_cpus_allowed_ptr(tsk, cpumask);
	current->reclaim_state = &reclaim_state;

	/*
	 * Tell the memory management that we're a "memory allocator",
	 * and that if we need more memory we should get access to it
	 * regardless (see "__alloc_pages()"). "kswapd" should
	 * never get caught in the normal page freeing logic.
	 *
	 * (Kswapd normally doesn't need memory anyway, but sometimes
	 * you need a small amount of memory in order to be able to
	 * page out something else, and this flag essentially protects
	 * us from recursively trying to free more memory as we're
	 * trying to free the first piece of memory in the first place).
	 */
	tsk->flags |= PF_MEMALLOC | PF_SWAPWRITE | PF_KSWAPD;
	set_freezable();

	pgdat->kswapd_order = alloc_order = reclaim_order = 0;
	pgdat->kswapd_classzone_idx = classzone_idx = 0;
	for ( ; ; ) {
		bool ret;

kswapd_try_sleep:
		kswapd_try_to_sleep(pgdat, alloc_order, reclaim_order,
					classzone_idx);

		/* Read the new order and classzone_idx */
		alloc_order = reclaim_order = pgdat->kswapd_order;
		classzone_idx = pgdat->kswapd_classzone_idx;
		pgdat->kswapd_order = 0;
		pgdat->kswapd_classzone_idx = 0;

		ret = try_to_freeze();
		if (kthread_should_stop())
			break;

		/*
		 * We can speed up thawing tasks if we don't call balance_pgdat
		 * after returning from the refrigerator
		 */
		if (ret)
			continue;

		/*
		 * Reclaim begins at the requested order but if a high-order
		 * reclaim fails then kswapd falls back to reclaiming for
		 * order-0. If that happens, kswapd will consider sleeping
		 * for the order it finished reclaiming at (reclaim_order)
		 * but kcompactd is woken to compact for the original
		 * request (alloc_order).
		 */
		trace_mm_vmscan_kswapd_wake(pgdat->node_id, classzone_idx,
						alloc_order);
		reclaim_order = balance_pgdat(pgdat, alloc_order, classzone_idx);
		if (reclaim_order < alloc_order)
			goto kswapd_try_sleep;

		alloc_order = reclaim_order = pgdat->kswapd_order;
		classzone_idx = pgdat->kswapd_classzone_idx;
	}

	tsk->flags &= ~(PF_MEMALLOC | PF_SWAPWRITE | PF_KSWAPD);
	current->reclaim_state = NULL;
	lockdep_clear_current_reclaim_state();

	return 0;
}

/*
 * A zone is low on free memory, so wake its kswapd task to service it.
 */
void wakeup_kswapd(struct zone *zone, int order, enum zone_type classzone_idx)
{
	pg_data_t *pgdat;
	int z;

	if (!managed_zone(zone))
		return;

	if (!cpuset_zone_allowed(zone, GFP_KERNEL | __GFP_HARDWALL))
		return;
	pgdat = zone->zone_pgdat;
	pgdat->kswapd_classzone_idx = max(pgdat->kswapd_classzone_idx, classzone_idx);
	pgdat->kswapd_order = max(pgdat->kswapd_order, order);
	if (!waitqueue_active(&pgdat->kswapd_wait))
		return;

<<<<<<< HEAD
	if (need_memory_boosting(pgdat))
		goto wakeup;
=======
	/* Hopeless node, leave it to direct reclaim */
	if (pgdat->kswapd_failures >= MAX_RECLAIM_RETRIES)
		return;
>>>>>>> c1fac76c

	/* Only wake kswapd if all zones are unbalanced */
	for (z = 0; z <= classzone_idx; z++) {
		zone = pgdat->node_zones + z;
		if (!managed_zone(zone))
			continue;

		if (zone_balanced(zone, order, classzone_idx))
			return;
	}
wakeup:
	trace_mm_vmscan_wakeup_kswapd(pgdat->node_id, zone_idx(zone), order);
	wake_up_interruptible(&pgdat->kswapd_wait);
}

#ifdef CONFIG_HIBERNATION
/*
 * Try to free `nr_to_reclaim' of memory, system-wide, and return the number of
 * freed pages.
 *
 * Rather than trying to age LRUs the aim is to preserve the overall
 * LRU order by reclaiming preferentially
 * inactive > active > active referenced > active mapped
 */
unsigned long shrink_all_memory(unsigned long nr_to_reclaim)
{
	struct reclaim_state reclaim_state;
	struct scan_control sc = {
		.nr_to_reclaim = nr_to_reclaim,
		.gfp_mask = GFP_HIGHUSER_MOVABLE,
		.reclaim_idx = MAX_NR_ZONES - 1,
		.priority = DEF_PRIORITY,
		.may_writepage = 1,
		.may_unmap = 1,
		.may_swap = 1,
		.hibernation_mode = 1,
	};
	struct zonelist *zonelist = node_zonelist(numa_node_id(), sc.gfp_mask);
	struct task_struct *p = current;
	unsigned long nr_reclaimed;

	p->flags |= PF_MEMALLOC;
	lockdep_set_current_reclaim_state(sc.gfp_mask);
	reclaim_state.reclaimed_slab = 0;
	p->reclaim_state = &reclaim_state;

	nr_reclaimed = do_try_to_free_pages(zonelist, &sc);

	p->reclaim_state = NULL;
	lockdep_clear_current_reclaim_state();
	p->flags &= ~PF_MEMALLOC;

	return nr_reclaimed;
}
#endif /* CONFIG_HIBERNATION */

/* It's optimal to keep kswapds on the same CPUs as their memory, but
   not required for correctness.  So if the last cpu in a node goes
   away, we get changed to run anywhere: as the first one comes back,
   restore their cpu bindings. */
static int cpu_callback(struct notifier_block *nfb, unsigned long action,
			void *hcpu)
{
	int nid;

	if (action == CPU_ONLINE || action == CPU_ONLINE_FROZEN) {
		for_each_node_state(nid, N_MEMORY) {
			pg_data_t *pgdat = NODE_DATA(nid);
			const struct cpumask *mask;

			mask = cpumask_of_node(pgdat->node_id);

			if (cpumask_any_and(cpu_online_mask, mask) < nr_cpu_ids)
				/* One of our CPUs online: restore mask */
				set_cpus_allowed_ptr(pgdat->kswapd, mask);
		}
	}
	return NOTIFY_OK;
}

/*
 * This kswapd start function will be called by init and node-hot-add.
 * On node-hot-add, kswapd will moved to proper cpus if cpus are hot-added.
 */
int kswapd_run(int nid)
{
	pg_data_t *pgdat = NODE_DATA(nid);
	int ret = 0;

	if (pgdat->kswapd)
		return 0;

	pgdat->kswapd = kthread_run(kswapd, pgdat, "kswapd%d", nid);
	if (IS_ERR(pgdat->kswapd)) {
		/* failure at boot is fatal */
		BUG_ON(system_state == SYSTEM_BOOTING);
		pr_err("Failed to start kswapd on node %d\n", nid);
		ret = PTR_ERR(pgdat->kswapd);
		pgdat->kswapd = NULL;
	}
	return ret;
}

/*
 * Called by memory hotplug when all memory in a node is offlined.  Caller must
 * hold mem_hotplug_begin/end().
 */
void kswapd_stop(int nid)
{
	struct task_struct *kswapd = NODE_DATA(nid)->kswapd;

	if (kswapd) {
		kthread_stop(kswapd);
		NODE_DATA(nid)->kswapd = NULL;
	}
}

static int __init kswapd_init(void)
{
	int nid;

	swap_setup();
	for_each_node_state(nid, N_MEMORY)
 		kswapd_run(nid);
	hotcpu_notifier(cpu_callback, 0);
#ifdef CONFIG_SYSFS
	if (sysfs_create_group(mm_kobj, &mem_boost_attr_group))
		pr_err("vmscan: register mem boost sysfs failed\n");
#endif
	return 0;
}

module_init(kswapd_init)

#ifdef CONFIG_NUMA
/*
 * Node reclaim mode
 *
 * If non-zero call node_reclaim when the number of free pages falls below
 * the watermarks.
 */
int node_reclaim_mode __read_mostly;

#define RECLAIM_OFF 0
#define RECLAIM_ZONE (1<<0)	/* Run shrink_inactive_list on the zone */
#define RECLAIM_WRITE (1<<1)	/* Writeout pages during reclaim */
#define RECLAIM_UNMAP (1<<2)	/* Unmap pages during reclaim */

/*
 * Priority for NODE_RECLAIM. This determines the fraction of pages
 * of a node considered for each zone_reclaim. 4 scans 1/16th of
 * a zone.
 */
#define NODE_RECLAIM_PRIORITY 4

/*
 * Percentage of pages in a zone that must be unmapped for node_reclaim to
 * occur.
 */
int sysctl_min_unmapped_ratio = 1;

/*
 * If the number of slab pages in a zone grows beyond this percentage then
 * slab reclaim needs to occur.
 */
int sysctl_min_slab_ratio = 5;

static inline unsigned long node_unmapped_file_pages(struct pglist_data *pgdat)
{
	unsigned long file_mapped = node_page_state(pgdat, NR_FILE_MAPPED);
	unsigned long file_lru = node_page_state(pgdat, NR_INACTIVE_FILE) +
		node_page_state(pgdat, NR_ACTIVE_FILE);

	/*
	 * It's possible for there to be more file mapped pages than
	 * accounted for by the pages on the file LRU lists because
	 * tmpfs pages accounted for as ANON can also be FILE_MAPPED
	 */
	return (file_lru > file_mapped) ? (file_lru - file_mapped) : 0;
}

/* Work out how many page cache pages we can reclaim in this reclaim_mode */
static unsigned long node_pagecache_reclaimable(struct pglist_data *pgdat)
{
	unsigned long nr_pagecache_reclaimable;
	unsigned long delta = 0;

	/*
	 * If RECLAIM_UNMAP is set, then all file pages are considered
	 * potentially reclaimable. Otherwise, we have to worry about
	 * pages like swapcache and node_unmapped_file_pages() provides
	 * a better estimate
	 */
	if (node_reclaim_mode & RECLAIM_UNMAP)
		nr_pagecache_reclaimable = node_page_state(pgdat, NR_FILE_PAGES);
	else
		nr_pagecache_reclaimable = node_unmapped_file_pages(pgdat);

	/* If we can't clean pages, remove dirty pages from consideration */
	if (!(node_reclaim_mode & RECLAIM_WRITE))
		delta += node_page_state(pgdat, NR_FILE_DIRTY);

	/* Watch for any possible underflows due to delta */
	if (unlikely(delta > nr_pagecache_reclaimable))
		delta = nr_pagecache_reclaimable;

	return nr_pagecache_reclaimable - delta;
}

/*
 * Try to free up some pages from this node through reclaim.
 */
static int __node_reclaim(struct pglist_data *pgdat, gfp_t gfp_mask, unsigned int order)
{
	/* Minimum pages needed in order to stay on node */
	const unsigned long nr_pages = 1 << order;
	struct task_struct *p = current;
	struct reclaim_state reclaim_state;
	struct scan_control sc = {
		.nr_to_reclaim = max(nr_pages, SWAP_CLUSTER_MAX),
		.gfp_mask = memalloc_noio_flags(gfp_mask),
		.order = order,
		.priority = NODE_RECLAIM_PRIORITY,
		.may_writepage = !!(node_reclaim_mode & RECLAIM_WRITE),
		.may_unmap = !!(node_reclaim_mode & RECLAIM_UNMAP),
		.may_swap = 1,
		.reclaim_idx = gfp_zone(gfp_mask),
	};

	cond_resched();
	/*
	 * We need to be able to allocate from the reserves for RECLAIM_UNMAP
	 * and we also need to be able to write out pages for RECLAIM_WRITE
	 * and RECLAIM_UNMAP.
	 */
	p->flags |= PF_MEMALLOC | PF_SWAPWRITE;
	lockdep_set_current_reclaim_state(sc.gfp_mask);
	reclaim_state.reclaimed_slab = 0;
	p->reclaim_state = &reclaim_state;

	if (node_pagecache_reclaimable(pgdat) > pgdat->min_unmapped_pages) {
		/*
		 * Free memory by calling shrink zone with increasing
		 * priorities until we have enough memory freed.
		 */
		do {
			shrink_node(pgdat, &sc);
		} while (sc.nr_reclaimed < nr_pages && --sc.priority >= 0);
	}

	p->reclaim_state = NULL;
	current->flags &= ~(PF_MEMALLOC | PF_SWAPWRITE);
	lockdep_clear_current_reclaim_state();
	return sc.nr_reclaimed >= nr_pages;
}

int node_reclaim(struct pglist_data *pgdat, gfp_t gfp_mask, unsigned int order)
{
	int ret;

	/*
	 * Node reclaim reclaims unmapped file backed pages and
	 * slab pages if we are over the defined limits.
	 *
	 * A small portion of unmapped file backed pages is needed for
	 * file I/O otherwise pages read by file I/O will be immediately
	 * thrown out if the node is overallocated. So we do not reclaim
	 * if less than a specified percentage of the node is used by
	 * unmapped file backed pages.
	 */
	if (node_pagecache_reclaimable(pgdat) <= pgdat->min_unmapped_pages &&
	    sum_zone_node_page_state(pgdat->node_id, NR_SLAB_RECLAIMABLE) <= pgdat->min_slab_pages)
		return NODE_RECLAIM_FULL;

	/*
	 * Do not scan if the allocation should not be delayed.
	 */
	if (!gfpflags_allow_blocking(gfp_mask) || (current->flags & PF_MEMALLOC))
		return NODE_RECLAIM_NOSCAN;

	/*
	 * Only run node reclaim on the local node or on nodes that do not
	 * have associated processors. This will favor the local processor
	 * over remote processors and spread off node memory allocations
	 * as wide as possible.
	 */
	if (node_state(pgdat->node_id, N_CPU) && pgdat->node_id != numa_node_id())
		return NODE_RECLAIM_NOSCAN;

	if (test_and_set_bit(PGDAT_RECLAIM_LOCKED, &pgdat->flags))
		return NODE_RECLAIM_NOSCAN;

	ret = __node_reclaim(pgdat, gfp_mask, order);
	clear_bit(PGDAT_RECLAIM_LOCKED, &pgdat->flags);

	if (!ret)
		count_vm_event(PGSCAN_ZONE_RECLAIM_FAILED);

	return ret;
}
#endif

/*
 * page_evictable - test whether a page is evictable
 * @page: the page to test
 *
 * Test whether page is evictable--i.e., should be placed on active/inactive
 * lists vs unevictable list.
 *
 * Reasons page might not be evictable:
 * (1) page's mapping marked unevictable
 * (2) page is part of an mlocked VMA
 *
 */
int page_evictable(struct page *page)
{
	int ret;

	/* Prevent address_space of inode and swap cache from being freed */
	rcu_read_lock();
	ret = !mapping_unevictable(page_mapping(page)) && !PageMlocked(page);
	rcu_read_unlock();
	return ret;
}

#ifdef CONFIG_SHMEM
/**
 * check_move_unevictable_pages - check pages for evictability and move to appropriate zone lru list
 * @pages:	array of pages to check
 * @nr_pages:	number of pages to check
 *
 * Checks pages for evictability and moves them to the appropriate lru list.
 *
 * This function is only used for SysV IPC SHM_UNLOCK.
 */
void check_move_unevictable_pages(struct page **pages, int nr_pages)
{
	struct lruvec *lruvec;
	struct pglist_data *pgdat = NULL;
	int pgscanned = 0;
	int pgrescued = 0;
	int i;

	for (i = 0; i < nr_pages; i++) {
		struct page *page = pages[i];
		struct pglist_data *pagepgdat = page_pgdat(page);

		pgscanned++;
		if (pagepgdat != pgdat) {
			if (pgdat)
				spin_unlock_irq(&pgdat->lru_lock);
			pgdat = pagepgdat;
			spin_lock_irq(&pgdat->lru_lock);
		}
		lruvec = mem_cgroup_page_lruvec(page, pgdat);

		if (!PageLRU(page) || !PageUnevictable(page))
			continue;

		if (page_evictable(page)) {
			enum lru_list lru = page_lru_base_type(page);

			VM_BUG_ON_PAGE(PageActive(page), page);
			ClearPageUnevictable(page);
			del_page_from_lru_list(page, lruvec, LRU_UNEVICTABLE);
			add_page_to_lru_list(page, lruvec, lru);
			pgrescued++;
		}
	}

	if (pgdat) {
		__count_vm_events(UNEVICTABLE_PGRESCUED, pgrescued);
		__count_vm_events(UNEVICTABLE_PGSCANNED, pgscanned);
		spin_unlock_irq(&pgdat->lru_lock);
	}
}
#endif /* CONFIG_SHMEM */<|MERGE_RESOLUTION|>--- conflicted
+++ resolved
@@ -3778,14 +3778,12 @@
 	if (!waitqueue_active(&pgdat->kswapd_wait))
 		return;
 
-<<<<<<< HEAD
-	if (need_memory_boosting(pgdat))
-		goto wakeup;
-=======
 	/* Hopeless node, leave it to direct reclaim */
 	if (pgdat->kswapd_failures >= MAX_RECLAIM_RETRIES)
 		return;
->>>>>>> c1fac76c
+
+	if (need_memory_boosting(pgdat))
+		goto wakeup;
 
 	/* Only wake kswapd if all zones are unbalanced */
 	for (z = 0; z <= classzone_idx; z++) {
