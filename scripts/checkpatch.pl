#!/usr/bin/env perl
# (c) 2001, Dave Jones. (the file handling bit)
# (c) 2005, Joel Schopp <jschopp@austin.ibm.com> (the ugly bit)
# (c) 2007,2008, Andy Whitcroft <apw@uk.ibm.com> (new conditions, test suite)
# (c) 2008-2010 Andy Whitcroft <apw@canonical.com>
# Licensed under the terms of the GNU GPL License version 2

use strict;
use warnings;
use POSIX;
use File::Basename;
use Cwd 'abs_path';
use Term::ANSIColor qw(:constants);

my $P = $0;
my $D = dirname(abs_path($P));

my $V = '0.32';

use Getopt::Long qw(:config no_auto_abbrev);

my $quiet = 0;
my $tree = 1;
my $chk_signoff = 1;
my $chk_patch = 1;
my $tst_only;
my $emacs = 0;
my $terse = 0;
my $showfile = 0;
my $file = 0;
my $git = 0;
my %git_commits = ();
my $check = 0;
my $check_orig = 0;
my $summary = 1;
my $mailback = 0;
my $summary_file = 0;
my $show_types = 0;
my $list_types = 0;
my $fix = 0;
my $fix_inplace = 0;
my $root;
my %debug;
my %camelcase = ();
my %use_type = ();
my @use = ();
my %ignore_type = ();
my @ignore = ();
my $help = 0;
my $configuration_file = ".checkpatch.conf";
my $max_line_length = 80;
my $ignore_perl_version = 0;
my $minimum_perl_version = 5.10.0;
my $min_conf_desc_length = 4;
my $spelling_file = "$D/spelling.txt";
my $codespell = 0;
my $codespellfile = "/usr/share/codespell/dictionary.txt";
my $conststructsfile = "$D/const_structs.checkpatch";
my $typedefsfile = "";
my $color = "auto";
my $allow_c99_comments = 1;

sub help {
	my ($exitcode) = @_;

	print << "EOM";
Usage: $P [OPTION]... [FILE]...
Version: $V

Options:
  -q, --quiet                quiet
  --no-tree                  run without a kernel tree
  --no-signoff               do not check for 'Signed-off-by' line
  --patch                    treat FILE as patchfile (default)
  --emacs                    emacs compile window format
  --terse                    one line per report
  --showfile                 emit diffed file position, not input file position
  -g, --git                  treat FILE as a single commit or git revision range
                             single git commit with:
                               <rev>
                               <rev>^
                               <rev>~n
                             multiple git commits with:
                               <rev1>..<rev2>
                               <rev1>...<rev2>
                               <rev>-<count>
                             git merges are ignored
  -f, --file                 treat FILE as regular source file
  --subjective, --strict     enable more subjective tests
  --list-types               list the possible message types
  --types TYPE(,TYPE2...)    show only these comma separated message types
  --ignore TYPE(,TYPE2...)   ignore various comma separated message types
  --show-types               show the specific message type in the output
  --max-line-length=n        set the maximum line length, if exceeded, warn
  --min-conf-desc-length=n   set the min description length, if shorter, warn
  --root=PATH                PATH to the kernel tree root
  --no-summary               suppress the per-file summary
  --mailback                 only produce a report in case of warnings/errors
  --summary-file             include the filename in summary
  --debug KEY=[0|1]          turn on/off debugging of KEY, where KEY is one of
                             'values', 'possible', 'type', and 'attr' (default
                             is all off)
  --test-only=WORD           report only warnings/errors containing WORD
                             literally
  --fix                      EXPERIMENTAL - may create horrible results
                             If correctable single-line errors exist, create
                             "<inputfile>.EXPERIMENTAL-checkpatch-fixes"
                             with potential errors corrected to the preferred
                             checkpatch style
  --fix-inplace              EXPERIMENTAL - may create horrible results
                             Is the same as --fix, but overwrites the input
                             file.  It's your fault if there's no backup or git
  --ignore-perl-version      override checking of perl version.  expect
                             runtime errors.
  --codespell                Use the codespell dictionary for spelling/typos
                             (default:/usr/share/codespell/dictionary.txt)
  --codespellfile            Use this codespell dictionary
  --typedefsfile             Read additional types from this file
  --color[=WHEN]             Use colors 'always', 'never', or only when output
                             is a terminal ('auto'). Default is 'auto'.
  -h, --help, --version      display this help and exit

When FILE is - read standard input.
EOM

	exit($exitcode);
}

sub uniq {
	my %seen;
	return grep { !$seen{$_}++ } @_;
}

sub list_types {
	my ($exitcode) = @_;

	my $count = 0;

	local $/ = undef;

	open(my $script, '<', abs_path($P)) or
	    die "$P: Can't read '$P' $!\n";

	my $text = <$script>;
	close($script);

	my @types = ();
	for ($text =~ /\b(?:(?:CHK|WARN|ERROR)\s*\(\s*"([^"]+)")/g) {
		push (@types, $_);
	}
	@types = sort(uniq(@types));
	print("#\tMessage type\n\n");
	foreach my $type (@types) {
		print(++$count . "\t" . $type . "\n");
	}

	exit($exitcode);
}

my $conf = which_conf($configuration_file);
if (-f $conf) {
	my @conf_args;
	open(my $conffile, '<', "$conf")
	    or warn "$P: Can't find a readable $configuration_file file $!\n";

	while (<$conffile>) {
		my $line = $_;

		$line =~ s/\s*\n?$//g;
		$line =~ s/^\s*//g;
		$line =~ s/\s+/ /g;

		next if ($line =~ m/^\s*#/);
		next if ($line =~ m/^\s*$/);

		my @words = split(" ", $line);
		foreach my $word (@words) {
			last if ($word =~ m/^#/);
			push (@conf_args, $word);
		}
	}
	close($conffile);
	unshift(@ARGV, @conf_args) if @conf_args;
}

# Perl's Getopt::Long allows options to take optional arguments after a space.
# Prevent --color by itself from consuming other arguments
foreach (@ARGV) {
	if ($_ eq "--color" || $_ eq "-color") {
		$_ = "--color=$color";
	}
}

GetOptions(
	'q|quiet+'	=> \$quiet,
	'tree!'		=> \$tree,
	'signoff!'	=> \$chk_signoff,
	'patch!'	=> \$chk_patch,
	'emacs!'	=> \$emacs,
	'terse!'	=> \$terse,
	'showfile!'	=> \$showfile,
	'f|file!'	=> \$file,
	'g|git!'	=> \$git,
	'subjective!'	=> \$check,
	'strict!'	=> \$check,
	'ignore=s'	=> \@ignore,
	'types=s'	=> \@use,
	'show-types!'	=> \$show_types,
	'list-types!'	=> \$list_types,
	'max-line-length=i' => \$max_line_length,
	'min-conf-desc-length=i' => \$min_conf_desc_length,
	'root=s'	=> \$root,
	'summary!'	=> \$summary,
	'mailback!'	=> \$mailback,
	'summary-file!'	=> \$summary_file,
	'fix!'		=> \$fix,
	'fix-inplace!'	=> \$fix_inplace,
	'ignore-perl-version!' => \$ignore_perl_version,
	'debug=s'	=> \%debug,
	'test-only=s'	=> \$tst_only,
	'codespell!'	=> \$codespell,
	'codespellfile=s'	=> \$codespellfile,
	'typedefsfile=s'	=> \$typedefsfile,
	'color=s'	=> \$color,
	'no-color'	=> \$color,	#keep old behaviors of -nocolor
	'nocolor'	=> \$color,	#keep old behaviors of -nocolor
	'h|help'	=> \$help,
	'version'	=> \$help
) or help(1);

help(0) if ($help);

list_types(0) if ($list_types);

$fix = 1 if ($fix_inplace);
$check_orig = $check;

my $exit = 0;

if ($^V && $^V lt $minimum_perl_version) {
	printf "$P: requires at least perl version %vd\n", $minimum_perl_version;
	if (!$ignore_perl_version) {
		exit(1);
	}
}

#if no filenames are given, push '-' to read patch from stdin
if ($#ARGV < 0) {
	push(@ARGV, '-');
}

if ($color =~ /^[01]$/) {
	$color = !$color;
} elsif ($color =~ /^always$/i) {
	$color = 1;
} elsif ($color =~ /^never$/i) {
	$color = 0;
} elsif ($color =~ /^auto$/i) {
	$color = (-t STDOUT);
} else {
	die "Invalid color mode: $color\n";
}

sub hash_save_array_words {
	my ($hashRef, $arrayRef) = @_;

	my @array = split(/,/, join(',', @$arrayRef));
	foreach my $word (@array) {
		$word =~ s/\s*\n?$//g;
		$word =~ s/^\s*//g;
		$word =~ s/\s+/ /g;
		$word =~ tr/[a-z]/[A-Z]/;

		next if ($word =~ m/^\s*#/);
		next if ($word =~ m/^\s*$/);

		$hashRef->{$word}++;
	}
}

sub hash_show_words {
	my ($hashRef, $prefix) = @_;

	if (keys %$hashRef) {
		print "\nNOTE: $prefix message types:";
		foreach my $word (sort keys %$hashRef) {
			print " $word";
		}
		print "\n";
	}
}

hash_save_array_words(\%ignore_type, \@ignore);
hash_save_array_words(\%use_type, \@use);

my $dbg_values = 0;
my $dbg_possible = 0;
my $dbg_type = 0;
my $dbg_attr = 0;
for my $key (keys %debug) {
	## no critic
	eval "\${dbg_$key} = '$debug{$key}';";
	die "$@" if ($@);
}

my $rpt_cleaners = 0;

if ($terse) {
	$emacs = 1;
	$quiet++;
}

if ($tree) {
	if (defined $root) {
		if (!top_of_kernel_tree($root)) {
			die "$P: $root: --root does not point at a valid tree\n";
		}
	} else {
		if (top_of_kernel_tree('.')) {
			$root = '.';
		} elsif ($0 =~ m@(.*)/scripts/[^/]*$@ &&
						top_of_kernel_tree($1)) {
			$root = $1;
		}
	}

	if (!defined $root) {
		print "Must be run from the top-level dir. of a kernel tree\n";
		exit(2);
	}
}

my $emitted_corrupt = 0;

our $Ident	= qr{
			[A-Za-z_][A-Za-z\d_]*
			(?:\s*\#\#\s*[A-Za-z_][A-Za-z\d_]*)*
		}x;
our $Storage	= qr{extern|static|asmlinkage};
our $Sparse	= qr{
			__user|
			__kernel|
			__force|
			__iomem|
			__must_check|
			__init_refok|
			__kprobes|
			__ref|
			__rcu|
			__private
		}x;
our $InitAttributePrefix = qr{__(?:mem|cpu|dev|net_|)};
our $InitAttributeData = qr{$InitAttributePrefix(?:initdata\b)};
our $InitAttributeConst = qr{$InitAttributePrefix(?:initconst\b)};
our $InitAttributeInit = qr{$InitAttributePrefix(?:init\b)};
our $InitAttribute = qr{$InitAttributeData|$InitAttributeConst|$InitAttributeInit};

# Notes to $Attribute:
# We need \b after 'init' otherwise 'initconst' will cause a false positive in a check
our $Attribute	= qr{
			const|
			__percpu|
			__nocast|
			__safe|
			__bitwise|
			__packed__|
			__packed2__|
			__naked|
			__maybe_unused|
			__always_unused|
			__noreturn|
			__used|
			__cold|
			__pure|
			__noclone|
			__deprecated|
			__read_mostly|
			__kprobes|
			$InitAttribute|
			____cacheline_aligned|
			____cacheline_aligned_in_smp|
			____cacheline_internodealigned_in_smp|
			__weak
		  }x;
our $Modifier;
our $Inline	= qr{inline|__always_inline|noinline|__inline|__inline__};
our $Member	= qr{->$Ident|\.$Ident|\[[^]]*\]};
our $Lval	= qr{$Ident(?:$Member)*};

our $Int_type	= qr{(?i)llu|ull|ll|lu|ul|l|u};
our $Binary	= qr{(?i)0b[01]+$Int_type?};
our $Hex	= qr{(?i)0x[0-9a-f]+$Int_type?};
our $Int	= qr{[0-9]+$Int_type?};
our $Octal	= qr{0[0-7]+$Int_type?};
our $String	= qr{"[X\t]*"};
our $Float_hex	= qr{(?i)0x[0-9a-f]+p-?[0-9]+[fl]?};
our $Float_dec	= qr{(?i)(?:[0-9]+\.[0-9]*|[0-9]*\.[0-9]+)(?:e-?[0-9]+)?[fl]?};
our $Float_int	= qr{(?i)[0-9]+e-?[0-9]+[fl]?};
our $Float	= qr{$Float_hex|$Float_dec|$Float_int};
our $Constant	= qr{$Float|$Binary|$Octal|$Hex|$Int};
our $Assignment	= qr{\*\=|/=|%=|\+=|-=|<<=|>>=|&=|\^=|\|=|=};
our $Compare    = qr{<=|>=|==|!=|<|(?<!-)>};
our $Arithmetic = qr{\+|-|\*|\/|%};
our $Operators	= qr{
			<=|>=|==|!=|
			=>|->|<<|>>|<|>|!|~|
			&&|\|\||,|\^|\+\+|--|&|\||$Arithmetic
		  }x;

our $c90_Keywords = qr{do|for|while|if|else|return|goto|continue|switch|default|case|break}x;

our $BasicType;
our $NonptrType;
our $NonptrTypeMisordered;
our $NonptrTypeWithAttr;
our $Type;
our $TypeMisordered;
our $Declare;
our $DeclareMisordered;

our $NON_ASCII_UTF8	= qr{
	[\xC2-\xDF][\x80-\xBF]               # non-overlong 2-byte
	|  \xE0[\xA0-\xBF][\x80-\xBF]        # excluding overlongs
	| [\xE1-\xEC\xEE\xEF][\x80-\xBF]{2}  # straight 3-byte
	|  \xED[\x80-\x9F][\x80-\xBF]        # excluding surrogates
	|  \xF0[\x90-\xBF][\x80-\xBF]{2}     # planes 1-3
	| [\xF1-\xF3][\x80-\xBF]{3}          # planes 4-15
	|  \xF4[\x80-\x8F][\x80-\xBF]{2}     # plane 16
}x;

our $UTF8	= qr{
	[\x09\x0A\x0D\x20-\x7E]              # ASCII
	| $NON_ASCII_UTF8
}x;

our $typeC99Typedefs = qr{(?:__)?(?:[us]_?)?int_?(?:8|16|32|64)_t};
our $typeOtherOSTypedefs = qr{(?x:
	u_(?:char|short|int|long) |          # bsd
	u(?:nchar|short|int|long)            # sysv
)};
our $typeKernelTypedefs = qr{(?x:
	(?:__)?(?:u|s|be|le)(?:8|16|32|64)|
	atomic_t
)};
our $typeTypedefs = qr{(?x:
	$typeC99Typedefs\b|
	$typeOtherOSTypedefs\b|
	$typeKernelTypedefs\b
)};

our $zero_initializer = qr{(?:(?:0[xX])?0+$Int_type?|NULL|false)\b};

our $logFunctions = qr{(?x:
	printk(?:_ratelimited|_once|_deferred_once|_deferred|)|
	(?:[a-z0-9]+_){1,2}(?:printk|emerg|alert|crit|err|warning|warn|notice|info|debug|dbg|vdbg|devel|cont|WARN)(?:_ratelimited|_once|)|
	WARN(?:_RATELIMIT|_ONCE|)|
	panic|
	MODULE_[A-Z_]+|
	seq_vprintf|seq_printf|seq_puts
)};

our $signature_tags = qr{(?xi:
	Signed-off-by:|
	Acked-by:|
	Tested-by:|
	Reviewed-by:|
	Reported-by:|
	Suggested-by:|
	To:|
	Cc:
)};

our @typeListMisordered = (
	qr{char\s+(?:un)?signed},
	qr{int\s+(?:(?:un)?signed\s+)?short\s},
	qr{int\s+short(?:\s+(?:un)?signed)},
	qr{short\s+int(?:\s+(?:un)?signed)},
	qr{(?:un)?signed\s+int\s+short},
	qr{short\s+(?:un)?signed},
	qr{long\s+int\s+(?:un)?signed},
	qr{int\s+long\s+(?:un)?signed},
	qr{long\s+(?:un)?signed\s+int},
	qr{int\s+(?:un)?signed\s+long},
	qr{int\s+(?:un)?signed},
	qr{int\s+long\s+long\s+(?:un)?signed},
	qr{long\s+long\s+int\s+(?:un)?signed},
	qr{long\s+long\s+(?:un)?signed\s+int},
	qr{long\s+long\s+(?:un)?signed},
	qr{long\s+(?:un)?signed},
);

our @typeList = (
	qr{void},
	qr{(?:(?:un)?signed\s+)?char},
	qr{(?:(?:un)?signed\s+)?short\s+int},
	qr{(?:(?:un)?signed\s+)?short},
	qr{(?:(?:un)?signed\s+)?int},
	qr{(?:(?:un)?signed\s+)?long\s+int},
	qr{(?:(?:un)?signed\s+)?long\s+long\s+int},
	qr{(?:(?:un)?signed\s+)?long\s+long},
	qr{(?:(?:un)?signed\s+)?long},
	qr{(?:un)?signed},
	qr{float},
	qr{double},
	qr{bool},
	qr{struct\s+$Ident},
	qr{union\s+$Ident},
	qr{enum\s+$Ident},
	qr{${Ident}_t},
	qr{${Ident}_handler},
	qr{${Ident}_handler_fn},
	@typeListMisordered,
);

our $C90_int_types = qr{(?x:
	long\s+long\s+int\s+(?:un)?signed|
	long\s+long\s+(?:un)?signed\s+int|
	long\s+long\s+(?:un)?signed|
	(?:(?:un)?signed\s+)?long\s+long\s+int|
	(?:(?:un)?signed\s+)?long\s+long|
	int\s+long\s+long\s+(?:un)?signed|
	int\s+(?:(?:un)?signed\s+)?long\s+long|

	long\s+int\s+(?:un)?signed|
	long\s+(?:un)?signed\s+int|
	long\s+(?:un)?signed|
	(?:(?:un)?signed\s+)?long\s+int|
	(?:(?:un)?signed\s+)?long|
	int\s+long\s+(?:un)?signed|
	int\s+(?:(?:un)?signed\s+)?long|

	int\s+(?:un)?signed|
	(?:(?:un)?signed\s+)?int
)};

our @typeListFile = ();
our @typeListWithAttr = (
	@typeList,
	qr{struct\s+$InitAttribute\s+$Ident},
	qr{union\s+$InitAttribute\s+$Ident},
);

our @modifierList = (
	qr{fastcall},
);
our @modifierListFile = ();

our @mode_permission_funcs = (
	["module_param", 3],
	["module_param_(?:array|named|string)", 4],
	["module_param_array_named", 5],
	["debugfs_create_(?:file|u8|u16|u32|u64|x8|x16|x32|x64|size_t|atomic_t|bool|blob|regset32|u32_array)", 2],
	["proc_create(?:_data|)", 2],
	["(?:CLASS|DEVICE|SENSOR|SENSOR_DEVICE|IIO_DEVICE)_ATTR", 2],
	["IIO_DEV_ATTR_[A-Z_]+", 1],
	["SENSOR_(?:DEVICE_|)ATTR_2", 2],
	["SENSOR_TEMPLATE(?:_2|)", 3],
	["__ATTR", 2],
);

#Create a search pattern for all these functions to speed up a loop below
our $mode_perms_search = "";
foreach my $entry (@mode_permission_funcs) {
	$mode_perms_search .= '|' if ($mode_perms_search ne "");
	$mode_perms_search .= $entry->[0];
}

our $mode_perms_world_writable = qr{
	S_IWUGO		|
	S_IWOTH		|
	S_IRWXUGO	|
	S_IALLUGO	|
	0[0-7][0-7][2367]
}x;

our %mode_permission_string_types = (
	"S_IRWXU" => 0700,
	"S_IRUSR" => 0400,
	"S_IWUSR" => 0200,
	"S_IXUSR" => 0100,
	"S_IRWXG" => 0070,
	"S_IRGRP" => 0040,
	"S_IWGRP" => 0020,
	"S_IXGRP" => 0010,
	"S_IRWXO" => 0007,
	"S_IROTH" => 0004,
	"S_IWOTH" => 0002,
	"S_IXOTH" => 0001,
	"S_IRWXUGO" => 0777,
	"S_IRUGO" => 0444,
	"S_IWUGO" => 0222,
	"S_IXUGO" => 0111,
);

#Create a search pattern for all these strings to speed up a loop below
our $mode_perms_string_search = "";
foreach my $entry (keys %mode_permission_string_types) {
	$mode_perms_string_search .= '|' if ($mode_perms_string_search ne "");
	$mode_perms_string_search .= $entry;
}

our $allowed_asm_includes = qr{(?x:
	irq|
	memory|
	time|
	reboot
)};
# memory.h: ARM has a custom one

# Load common spelling mistakes and build regular expression list.
my $misspellings;
my %spelling_fix;

if (open(my $spelling, '<', $spelling_file)) {
	while (<$spelling>) {
		my $line = $_;

		$line =~ s/\s*\n?$//g;
		$line =~ s/^\s*//g;

		next if ($line =~ m/^\s*#/);
		next if ($line =~ m/^\s*$/);

		my ($suspect, $fix) = split(/\|\|/, $line);

		$spelling_fix{$suspect} = $fix;
	}
	close($spelling);
} else {
	warn "No typos will be found - file '$spelling_file': $!\n";
}

if ($codespell) {
	if (open(my $spelling, '<', $codespellfile)) {
		while (<$spelling>) {
			my $line = $_;

			$line =~ s/\s*\n?$//g;
			$line =~ s/^\s*//g;

			next if ($line =~ m/^\s*#/);
			next if ($line =~ m/^\s*$/);
			next if ($line =~ m/, disabled/i);

			$line =~ s/,.*$//;

			my ($suspect, $fix) = split(/->/, $line);

			$spelling_fix{$suspect} = $fix;
		}
		close($spelling);
	} else {
		warn "No codespell typos will be found - file '$codespellfile': $!\n";
	}
}

$misspellings = join("|", sort keys %spelling_fix) if keys %spelling_fix;

sub read_words {
	my ($wordsRef, $file) = @_;

	if (open(my $words, '<', $file)) {
		while (<$words>) {
			my $line = $_;

			$line =~ s/\s*\n?$//g;
			$line =~ s/^\s*//g;

			next if ($line =~ m/^\s*#/);
			next if ($line =~ m/^\s*$/);
			if ($line =~ /\s/) {
				print("$file: '$line' invalid - ignored\n");
				next;
			}

			$$wordsRef .= '|' if ($$wordsRef ne "");
			$$wordsRef .= $line;
		}
		close($file);
		return 1;
	}

	return 0;
}

my $const_structs = "";
read_words(\$const_structs, $conststructsfile)
    or warn "No structs that should be const will be found - file '$conststructsfile': $!\n";

my $typeOtherTypedefs = "";
if (length($typedefsfile)) {
	read_words(\$typeOtherTypedefs, $typedefsfile)
	    or warn "No additional types will be considered - file '$typedefsfile': $!\n";
}
$typeTypedefs .= '|' . $typeOtherTypedefs if ($typeOtherTypedefs ne "");

sub build_types {
	my $mods = "(?x:  \n" . join("|\n  ", (@modifierList, @modifierListFile)) . "\n)";
	my $all = "(?x:  \n" . join("|\n  ", (@typeList, @typeListFile)) . "\n)";
	my $Misordered = "(?x:  \n" . join("|\n  ", @typeListMisordered) . "\n)";
	my $allWithAttr = "(?x:  \n" . join("|\n  ", @typeListWithAttr) . "\n)";
	$Modifier	= qr{(?:$Attribute|$Sparse|$mods)};
	$BasicType	= qr{
				(?:$typeTypedefs\b)|
				(?:${all}\b)
		}x;
	$NonptrType	= qr{
			(?:$Modifier\s+|const\s+)*
			(?:
				(?:typeof|__typeof__)\s*\([^\)]*\)|
				(?:$typeTypedefs\b)|
				(?:${all}\b)
			)
			(?:\s+$Modifier|\s+const)*
		  }x;
	$NonptrTypeMisordered	= qr{
			(?:$Modifier\s+|const\s+)*
			(?:
				(?:${Misordered}\b)
			)
			(?:\s+$Modifier|\s+const)*
		  }x;
	$NonptrTypeWithAttr	= qr{
			(?:$Modifier\s+|const\s+)*
			(?:
				(?:typeof|__typeof__)\s*\([^\)]*\)|
				(?:$typeTypedefs\b)|
				(?:${allWithAttr}\b)
			)
			(?:\s+$Modifier|\s+const)*
		  }x;
	$Type	= qr{
			$NonptrType
			(?:(?:\s|\*|\[\])+\s*const|(?:\s|\*\s*(?:const\s*)?|\[\])+|(?:\s*\[\s*\])+)?
			(?:\s+$Inline|\s+$Modifier)*
		  }x;
	$TypeMisordered	= qr{
			$NonptrTypeMisordered
			(?:(?:\s|\*|\[\])+\s*const|(?:\s|\*\s*(?:const\s*)?|\[\])+|(?:\s*\[\s*\])+)?
			(?:\s+$Inline|\s+$Modifier)*
		  }x;
	$Declare	= qr{(?:$Storage\s+(?:$Inline\s+)?)?$Type};
	$DeclareMisordered	= qr{(?:$Storage\s+(?:$Inline\s+)?)?$TypeMisordered};
}
build_types();

our $Typecast	= qr{\s*(\(\s*$NonptrType\s*\)){0,1}\s*};

# Using $balanced_parens, $LvalOrFunc, or $FuncArg
# requires at least perl version v5.10.0
# Any use must be runtime checked with $^V

our $balanced_parens = qr/(\((?:[^\(\)]++|(?-1))*\))/;
our $LvalOrFunc	= qr{((?:[\&\*]\s*)?$Lval)\s*($balanced_parens{0,1})\s*};
our $FuncArg = qr{$Typecast{0,1}($LvalOrFunc|$Constant|$String)};

our $declaration_macros = qr{(?x:
	(?:$Storage\s+)?(?:[A-Z_][A-Z0-9]*_){0,2}(?:DEFINE|DECLARE)(?:_[A-Z0-9]+){1,6}\s*\(|
	(?:$Storage\s+)?[HLP]?LIST_HEAD\s*\(|
	(?:$Storage\s+)?${Type}\s+uninitialized_var\s*\(
)};

sub deparenthesize {
	my ($string) = @_;
	return "" if (!defined($string));

	while ($string =~ /^\s*\(.*\)\s*$/) {
		$string =~ s@^\s*\(\s*@@;
		$string =~ s@\s*\)\s*$@@;
	}

	$string =~ s@\s+@ @g;

	return $string;
}

sub seed_camelcase_file {
	my ($file) = @_;

	return if (!(-f $file));

	local $/;

	open(my $include_file, '<', "$file")
	    or warn "$P: Can't read '$file' $!\n";
	my $text = <$include_file>;
	close($include_file);

	my @lines = split('\n', $text);

	foreach my $line (@lines) {
		next if ($line !~ /(?:[A-Z][a-z]|[a-z][A-Z])/);
		if ($line =~ /^[ \t]*(?:#[ \t]*define|typedef\s+$Type)\s+(\w*(?:[A-Z][a-z]|[a-z][A-Z])\w*)/) {
			$camelcase{$1} = 1;
		} elsif ($line =~ /^\s*$Declare\s+(\w*(?:[A-Z][a-z]|[a-z][A-Z])\w*)\s*[\(\[,;]/) {
			$camelcase{$1} = 1;
		} elsif ($line =~ /^\s*(?:union|struct|enum)\s+(\w*(?:[A-Z][a-z]|[a-z][A-Z])\w*)\s*[;\{]/) {
			$camelcase{$1} = 1;
		}
	}
}

sub is_maintained_obsolete {
	my ($filename) = @_;

	return 0 if (!$tree || !(-e "$root/scripts/get_maintainer.pl"));

	my $status = `perl $root/scripts/get_maintainer.pl --status --nom --nol --nogit --nogit-fallback -f $filename 2>&1`;

	return $status =~ /obsolete/i;
}

my $camelcase_seeded = 0;
sub seed_camelcase_includes {
	return if ($camelcase_seeded);

	my $files;
	my $camelcase_cache = "";
	my @include_files = ();

	$camelcase_seeded = 1;

	if (-e ".git") {
		my $git_last_include_commit = `git log --no-merges --pretty=format:"%h%n" -1 -- include`;
		chomp $git_last_include_commit;
		$camelcase_cache = ".checkpatch-camelcase.git.$git_last_include_commit";
	} else {
		my $last_mod_date = 0;
		$files = `find $root/include -name "*.h"`;
		@include_files = split('\n', $files);
		foreach my $file (@include_files) {
			my $date = POSIX::strftime("%Y%m%d%H%M",
						   localtime((stat $file)[9]));
			$last_mod_date = $date if ($last_mod_date < $date);
		}
		$camelcase_cache = ".checkpatch-camelcase.date.$last_mod_date";
	}

	if ($camelcase_cache ne "" && -f $camelcase_cache) {
		open(my $camelcase_file, '<', "$camelcase_cache")
		    or warn "$P: Can't read '$camelcase_cache' $!\n";
		while (<$camelcase_file>) {
			chomp;
			$camelcase{$_} = 1;
		}
		close($camelcase_file);

		return;
	}

	if (-e ".git") {
		$files = `git ls-files "include/*.h"`;
		@include_files = split('\n', $files);
	}

	foreach my $file (@include_files) {
		seed_camelcase_file($file);
	}

	if ($camelcase_cache ne "") {
		unlink glob ".checkpatch-camelcase.*";
		open(my $camelcase_file, '>', "$camelcase_cache")
		    or warn "$P: Can't write '$camelcase_cache' $!\n";
		foreach (sort { lc($a) cmp lc($b) } keys(%camelcase)) {
			print $camelcase_file ("$_\n");
		}
		close($camelcase_file);
	}
}

sub git_commit_info {
	my ($commit, $id, $desc) = @_;

	return ($id, $desc) if ((which("git") eq "") || !(-e ".git"));

	my $output = `git log --no-color --format='%H %s' -1 $commit 2>&1`;
	$output =~ s/^\s*//gm;
	my @lines = split("\n", $output);

	return ($id, $desc) if ($#lines < 0);

	if ($lines[0] =~ /^error: short SHA1 $commit is ambiguous\./) {
# Maybe one day convert this block of bash into something that returns
# all matching commit ids, but it's very slow...
#
#		echo "checking commits $1..."
#		git rev-list --remotes | grep -i "^$1" |
#		while read line ; do
#		    git log --format='%H %s' -1 $line |
#		    echo "commit $(cut -c 1-12,41-)"
#		done
	} elsif ($lines[0] =~ /^fatal: ambiguous argument '$commit': unknown revision or path not in the working tree\./) {
		$id = undef;
	} else {
		$id = substr($lines[0], 0, 12);
		$desc = substr($lines[0], 41);
	}

	return ($id, $desc);
}

$chk_signoff = 0 if ($file);

my @rawlines = ();
my @lines = ();
my @fixed = ();
my @fixed_inserted = ();
my @fixed_deleted = ();
my $fixlinenr = -1;

# If input is git commits, extract all commits from the commit expressions.
# For example, HEAD-3 means we need check 'HEAD, HEAD~1, HEAD~2'.
die "$P: No git repository found\n" if ($git && !-e ".git");

if ($git) {
	my @commits = ();
	foreach my $commit_expr (@ARGV) {
		my $git_range;
		if ($commit_expr =~ m/^(.*)-(\d+)$/) {
			$git_range = "-$2 $1";
		} elsif ($commit_expr =~ m/\.\./) {
			$git_range = "$commit_expr";
		} else {
			$git_range = "-1 $commit_expr";
		}
		my $lines = `git log --no-color --no-merges --pretty=format:'%H %s' $git_range`;
		foreach my $line (split(/\n/, $lines)) {
			$line =~ /^([0-9a-fA-F]{40,40}) (.*)$/;
			next if (!defined($1) || !defined($2));
			my $sha1 = $1;
			my $subject = $2;
			unshift(@commits, $sha1);
			$git_commits{$sha1} = $subject;
		}
	}
	die "$P: no git commits after extraction!\n" if (@commits == 0);
	@ARGV = @commits;
}

my $vname;
for my $filename (@ARGV) {
	my $FILE;
	if ($git) {
		open($FILE, '-|', "git format-patch -M --stdout -1 $filename") ||
			die "$P: $filename: git format-patch failed - $!\n";
	} elsif ($file) {
		open($FILE, '-|', "diff -u /dev/null $filename") ||
			die "$P: $filename: diff failed - $!\n";
	} elsif ($filename eq '-') {
		open($FILE, '<&STDIN');
	} else {
		open($FILE, '<', "$filename") ||
			die "$P: $filename: open failed - $!\n";
	}
	if ($filename eq '-') {
		$vname = 'Your patch';
	} elsif ($git) {
		$vname = "Commit " . substr($filename, 0, 12) . ' ("' . $git_commits{$filename} . '")';
	} else {
		$vname = $filename;
	}
	while (<$FILE>) {
		chomp;
		push(@rawlines, $_);
	}
	close($FILE);

	if ($#ARGV > 0 && $quiet == 0) {
		print '-' x length($vname) . "\n";
		print "$vname\n";
		print '-' x length($vname) . "\n";
	}

	if (!process($filename)) {
		$exit = 1;
	}
	@rawlines = ();
	@lines = ();
	@fixed = ();
	@fixed_inserted = ();
	@fixed_deleted = ();
	$fixlinenr = -1;
	@modifierListFile = ();
	@typeListFile = ();
	build_types();
}

if (!$quiet) {
	hash_show_words(\%use_type, "Used");
	hash_show_words(\%ignore_type, "Ignored");

	if ($^V lt 5.10.0) {
		print << "EOM"

NOTE: perl $^V is not modern enough to detect all possible issues.
      An upgrade to at least perl v5.10.0 is suggested.
EOM
	}
	if ($exit) {
		print << "EOM"

NOTE: If any of the errors are false positives, please report
      them to the maintainer, see CHECKPATCH in MAINTAINERS.
EOM
	}
}

exit($exit);

sub top_of_kernel_tree {
	my ($root) = @_;

	my @tree_check = (
		"COPYING", "CREDITS", "Kbuild", "MAINTAINERS", "Makefile",
		"README", "Documentation", "arch", "include", "drivers",
		"fs", "init", "ipc", "kernel", "lib", "scripts",
	);

	foreach my $check (@tree_check) {
		if (! -e $root . '/' . $check) {
			return 0;
		}
	}
	return 1;
}

sub parse_email {
	my ($formatted_email) = @_;

	my $name = "";
	my $address = "";
	my $comment = "";

	if ($formatted_email =~ /^(.*)<(\S+\@\S+)>(.*)$/) {
		$name = $1;
		$address = $2;
		$comment = $3 if defined $3;
	} elsif ($formatted_email =~ /^\s*<(\S+\@\S+)>(.*)$/) {
		$address = $1;
		$comment = $2 if defined $2;
	} elsif ($formatted_email =~ /(\S+\@\S+)(.*)$/) {
		$address = $1;
		$comment = $2 if defined $2;
		$formatted_email =~ s/$address.*$//;
		$name = $formatted_email;
		$name = trim($name);
		$name =~ s/^\"|\"$//g;
		# If there's a name left after stripping spaces and
		# leading quotes, and the address doesn't have both
		# leading and trailing angle brackets, the address
		# is invalid. ie:
		#   "joe smith joe@smith.com" bad
		#   "joe smith <joe@smith.com" bad
		if ($name ne "" && $address !~ /^<[^>]+>$/) {
			$name = "";
			$address = "";
			$comment = "";
		}
	}

	$name = trim($name);
	$name =~ s/^\"|\"$//g;
	$address = trim($address);
	$address =~ s/^\<|\>$//g;

	if ($name =~ /[^\w \-]/i) { ##has "must quote" chars
		$name =~ s/(?<!\\)"/\\"/g; ##escape quotes
		$name = "\"$name\"";
	}

	return ($name, $address, $comment);
}

sub format_email {
	my ($name, $address) = @_;

	my $formatted_email;

	$name = trim($name);
	$name =~ s/^\"|\"$//g;
	$address = trim($address);

	if ($name =~ /[^\w \-]/i) { ##has "must quote" chars
		$name =~ s/(?<!\\)"/\\"/g; ##escape quotes
		$name = "\"$name\"";
	}

	if ("$name" eq "") {
		$formatted_email = "$address";
	} else {
		$formatted_email = "$name <$address>";
	}

	return $formatted_email;
}

sub which {
	my ($bin) = @_;

	foreach my $path (split(/:/, $ENV{PATH})) {
		if (-e "$path/$bin") {
			return "$path/$bin";
		}
	}

	return "";
}

sub which_conf {
	my ($conf) = @_;

	foreach my $path (split(/:/, ".:$ENV{HOME}:.scripts")) {
		if (-e "$path/$conf") {
			return "$path/$conf";
		}
	}

	return "";
}

sub expand_tabs {
	my ($str) = @_;

	my $res = '';
	my $n = 0;
	for my $c (split(//, $str)) {
		if ($c eq "\t") {
			$res .= ' ';
			$n++;
			for (; ($n % 8) != 0; $n++) {
				$res .= ' ';
			}
			next;
		}
		$res .= $c;
		$n++;
	}

	return $res;
}
sub copy_spacing {
	(my $res = shift) =~ tr/\t/ /c;
	return $res;
}

sub line_stats {
	my ($line) = @_;

	# Drop the diff line leader and expand tabs
	$line =~ s/^.//;
	$line = expand_tabs($line);

	# Pick the indent from the front of the line.
	my ($white) = ($line =~ /^(\s*)/);

	return (length($line), length($white));
}

my $sanitise_quote = '';

sub sanitise_line_reset {
	my ($in_comment) = @_;

	if ($in_comment) {
		$sanitise_quote = '*/';
	} else {
		$sanitise_quote = '';
	}
}
sub sanitise_line {
	my ($line) = @_;

	my $res = '';
	my $l = '';

	my $qlen = 0;
	my $off = 0;
	my $c;

	# Always copy over the diff marker.
	$res = substr($line, 0, 1);

	for ($off = 1; $off < length($line); $off++) {
		$c = substr($line, $off, 1);

		# Comments we are wacking completly including the begin
		# and end, all to $;.
		if ($sanitise_quote eq '' && substr($line, $off, 2) eq '/*') {
			$sanitise_quote = '*/';

			substr($res, $off, 2, "$;$;");
			$off++;
			next;
		}
		if ($sanitise_quote eq '*/' && substr($line, $off, 2) eq '*/') {
			$sanitise_quote = '';
			substr($res, $off, 2, "$;$;");
			$off++;
			next;
		}
		if ($sanitise_quote eq '' && substr($line, $off, 2) eq '//') {
			$sanitise_quote = '//';

			substr($res, $off, 2, $sanitise_quote);
			$off++;
			next;
		}

		# A \ in a string means ignore the next character.
		if (($sanitise_quote eq "'" || $sanitise_quote eq '"') &&
		    $c eq "\\") {
			substr($res, $off, 2, 'XX');
			$off++;
			next;
		}
		# Regular quotes.
		if ($c eq "'" || $c eq '"') {
			if ($sanitise_quote eq '') {
				$sanitise_quote = $c;

				substr($res, $off, 1, $c);
				next;
			} elsif ($sanitise_quote eq $c) {
				$sanitise_quote = '';
			}
		}

		#print "c<$c> SQ<$sanitise_quote>\n";
		if ($off != 0 && $sanitise_quote eq '*/' && $c ne "\t") {
			substr($res, $off, 1, $;);
		} elsif ($off != 0 && $sanitise_quote eq '//' && $c ne "\t") {
			substr($res, $off, 1, $;);
		} elsif ($off != 0 && $sanitise_quote && $c ne "\t") {
			substr($res, $off, 1, 'X');
		} else {
			substr($res, $off, 1, $c);
		}
	}

	if ($sanitise_quote eq '//') {
		$sanitise_quote = '';
	}

	# The pathname on a #include may be surrounded by '<' and '>'.
	if ($res =~ /^.\s*\#\s*include\s+\<(.*)\>/) {
		my $clean = 'X' x length($1);
		$res =~ s@\<.*\>@<$clean>@;

	# The whole of a #error is a string.
	} elsif ($res =~ /^.\s*\#\s*(?:error|warning)\s+(.*)\b/) {
		my $clean = 'X' x length($1);
		$res =~ s@(\#\s*(?:error|warning)\s+).*@$1$clean@;
	}

	if ($allow_c99_comments && $res =~ m@(//.*$)@) {
		my $match = $1;
		$res =~ s/\Q$match\E/"$;" x length($match)/e;
	}

	return $res;
}

sub get_quoted_string {
	my ($line, $rawline) = @_;

	return "" if ($line !~ m/($String)/g);
	return substr($rawline, $-[0], $+[0] - $-[0]);
}

sub ctx_statement_block {
	my ($linenr, $remain, $off) = @_;
	my $line = $linenr - 1;
	my $blk = '';
	my $soff = $off;
	my $coff = $off - 1;
	my $coff_set = 0;

	my $loff = 0;

	my $type = '';
	my $level = 0;
	my @stack = ();
	my $p;
	my $c;
	my $len = 0;

	my $remainder;
	while (1) {
		@stack = (['', 0]) if ($#stack == -1);

		#warn "CSB: blk<$blk> remain<$remain>\n";
		# If we are about to drop off the end, pull in more
		# context.
		if ($off >= $len) {
			for (; $remain > 0; $line++) {
				last if (!defined $lines[$line]);
				next if ($lines[$line] =~ /^-/);
				$remain--;
				$loff = $len;
				$blk .= $lines[$line] . "\n";
				$len = length($blk);
				$line++;
				last;
			}
			# Bail if there is no further context.
			#warn "CSB: blk<$blk> off<$off> len<$len>\n";
			if ($off >= $len) {
				last;
			}
			if ($level == 0 && substr($blk, $off) =~ /^.\s*#\s*define/) {
				$level++;
				$type = '#';
			}
		}
		$p = $c;
		$c = substr($blk, $off, 1);
		$remainder = substr($blk, $off);

		#warn "CSB: c<$c> type<$type> level<$level> remainder<$remainder> coff_set<$coff_set>\n";

		# Handle nested #if/#else.
		if ($remainder =~ /^#\s*(?:ifndef|ifdef|if)\s/) {
			push(@stack, [ $type, $level ]);
		} elsif ($remainder =~ /^#\s*(?:else|elif)\b/) {
			($type, $level) = @{$stack[$#stack - 1]};
		} elsif ($remainder =~ /^#\s*endif\b/) {
			($type, $level) = @{pop(@stack)};
		}

		# Statement ends at the ';' or a close '}' at the
		# outermost level.
		if ($level == 0 && $c eq ';') {
			last;
		}

		# An else is really a conditional as long as its not else if
		if ($level == 0 && $coff_set == 0 &&
				(!defined($p) || $p =~ /(?:\s|\}|\+)/) &&
				$remainder =~ /^(else)(?:\s|{)/ &&
				$remainder !~ /^else\s+if\b/) {
			$coff = $off + length($1) - 1;
			$coff_set = 1;
			#warn "CSB: mark coff<$coff> soff<$soff> 1<$1>\n";
			#warn "[" . substr($blk, $soff, $coff - $soff + 1) . "]\n";
		}

		if (($type eq '' || $type eq '(') && $c eq '(') {
			$level++;
			$type = '(';
		}
		if ($type eq '(' && $c eq ')') {
			$level--;
			$type = ($level != 0)? '(' : '';

			if ($level == 0 && $coff < $soff) {
				$coff = $off;
				$coff_set = 1;
				#warn "CSB: mark coff<$coff>\n";
			}
		}
		if (($type eq '' || $type eq '{') && $c eq '{') {
			$level++;
			$type = '{';
		}
		if ($type eq '{' && $c eq '}') {
			$level--;
			$type = ($level != 0)? '{' : '';

			if ($level == 0) {
				if (substr($blk, $off + 1, 1) eq ';') {
					$off++;
				}
				last;
			}
		}
		# Preprocessor commands end at the newline unless escaped.
		if ($type eq '#' && $c eq "\n" && $p ne "\\") {
			$level--;
			$type = '';
			$off++;
			last;
		}
		$off++;
	}
	# We are truly at the end, so shuffle to the next line.
	if ($off == $len) {
		$loff = $len + 1;
		$line++;
		$remain--;
	}

	my $statement = substr($blk, $soff, $off - $soff + 1);
	my $condition = substr($blk, $soff, $coff - $soff + 1);

	#warn "STATEMENT<$statement>\n";
	#warn "CONDITION<$condition>\n";

	#print "coff<$coff> soff<$off> loff<$loff>\n";

	return ($statement, $condition,
			$line, $remain + 1, $off - $loff + 1, $level);
}

sub statement_lines {
	my ($stmt) = @_;

	# Strip the diff line prefixes and rip blank lines at start and end.
	$stmt =~ s/(^|\n)./$1/g;
	$stmt =~ s/^\s*//;
	$stmt =~ s/\s*$//;

	my @stmt_lines = ($stmt =~ /\n/g);

	return $#stmt_lines + 2;
}

sub statement_rawlines {
	my ($stmt) = @_;

	my @stmt_lines = ($stmt =~ /\n/g);

	return $#stmt_lines + 2;
}

sub statement_block_size {
	my ($stmt) = @_;

	$stmt =~ s/(^|\n)./$1/g;
	$stmt =~ s/^\s*{//;
	$stmt =~ s/}\s*$//;
	$stmt =~ s/^\s*//;
	$stmt =~ s/\s*$//;

	my @stmt_lines = ($stmt =~ /\n/g);
	my @stmt_statements = ($stmt =~ /;/g);

	my $stmt_lines = $#stmt_lines + 2;
	my $stmt_statements = $#stmt_statements + 1;

	if ($stmt_lines > $stmt_statements) {
		return $stmt_lines;
	} else {
		return $stmt_statements;
	}
}

sub ctx_statement_full {
	my ($linenr, $remain, $off) = @_;
	my ($statement, $condition, $level);

	my (@chunks);

	# Grab the first conditional/block pair.
	($statement, $condition, $linenr, $remain, $off, $level) =
				ctx_statement_block($linenr, $remain, $off);
	#print "F: c<$condition> s<$statement> remain<$remain>\n";
	push(@chunks, [ $condition, $statement ]);
	if (!($remain > 0 && $condition =~ /^\s*(?:\n[+-])?\s*(?:if|else|do)\b/s)) {
		return ($level, $linenr, @chunks);
	}

	# Pull in the following conditional/block pairs and see if they
	# could continue the statement.
	for (;;) {
		($statement, $condition, $linenr, $remain, $off, $level) =
				ctx_statement_block($linenr, $remain, $off);
		#print "C: c<$condition> s<$statement> remain<$remain>\n";
		last if (!($remain > 0 && $condition =~ /^(?:\s*\n[+-])*\s*(?:else|do)\b/s));
		#print "C: push\n";
		push(@chunks, [ $condition, $statement ]);
	}

	return ($level, $linenr, @chunks);
}

sub ctx_block_get {
	my ($linenr, $remain, $outer, $open, $close, $off) = @_;
	my $line;
	my $start = $linenr - 1;
	my $blk = '';
	my @o;
	my @c;
	my @res = ();

	my $level = 0;
	my @stack = ($level);
	for ($line = $start; $remain > 0; $line++) {
		next if ($rawlines[$line] =~ /^-/);
		$remain--;

		$blk .= $rawlines[$line];

		# Handle nested #if/#else.
		if ($lines[$line] =~ /^.\s*#\s*(?:ifndef|ifdef|if)\s/) {
			push(@stack, $level);
		} elsif ($lines[$line] =~ /^.\s*#\s*(?:else|elif)\b/) {
			$level = $stack[$#stack - 1];
		} elsif ($lines[$line] =~ /^.\s*#\s*endif\b/) {
			$level = pop(@stack);
		}

		foreach my $c (split(//, $lines[$line])) {
			##print "C<$c>L<$level><$open$close>O<$off>\n";
			if ($off > 0) {
				$off--;
				next;
			}

			if ($c eq $close && $level > 0) {
				$level--;
				last if ($level == 0);
			} elsif ($c eq $open) {
				$level++;
			}
		}

		if (!$outer || $level <= 1) {
			push(@res, $rawlines[$line]);
		}

		last if ($level == 0);
	}

	return ($level, @res);
}
sub ctx_block_outer {
	my ($linenr, $remain) = @_;

	my ($level, @r) = ctx_block_get($linenr, $remain, 1, '{', '}', 0);
	return @r;
}
sub ctx_block {
	my ($linenr, $remain) = @_;

	my ($level, @r) = ctx_block_get($linenr, $remain, 0, '{', '}', 0);
	return @r;
}
sub ctx_statement {
	my ($linenr, $remain, $off) = @_;

	my ($level, @r) = ctx_block_get($linenr, $remain, 0, '(', ')', $off);
	return @r;
}
sub ctx_block_level {
	my ($linenr, $remain) = @_;

	return ctx_block_get($linenr, $remain, 0, '{', '}', 0);
}
sub ctx_statement_level {
	my ($linenr, $remain, $off) = @_;

	return ctx_block_get($linenr, $remain, 0, '(', ')', $off);
}

sub ctx_locate_comment {
	my ($first_line, $end_line) = @_;

	# Catch a comment on the end of the line itself.
	my ($current_comment) = ($rawlines[$end_line - 1] =~ m@.*(/\*.*\*/)\s*(?:\\\s*)?$@);
	return $current_comment if (defined $current_comment);

	# Look through the context and try and figure out if there is a
	# comment.
	my $in_comment = 0;
	$current_comment = '';
	for (my $linenr = $first_line; $linenr < $end_line; $linenr++) {
		my $line = $rawlines[$linenr - 1];
		#warn "           $line\n";
		if ($linenr == $first_line and $line =~ m@^.\s*\*@) {
			$in_comment = 1;
		}
		if ($line =~ m@/\*@) {
			$in_comment = 1;
		}
		if (!$in_comment && $current_comment ne '') {
			$current_comment = '';
		}
		$current_comment .= $line . "\n" if ($in_comment);
		if ($line =~ m@\*/@) {
			$in_comment = 0;
		}
	}

	chomp($current_comment);
	return($current_comment);
}
sub ctx_has_comment {
	my ($first_line, $end_line) = @_;
	my $cmt = ctx_locate_comment($first_line, $end_line);

	##print "LINE: $rawlines[$end_line - 1 ]\n";
	##print "CMMT: $cmt\n";

	return ($cmt ne '');
}

sub raw_line {
	my ($linenr, $cnt) = @_;

	my $offset = $linenr - 1;
	$cnt++;

	my $line;
	while ($cnt) {
		$line = $rawlines[$offset++];
		next if (defined($line) && $line =~ /^-/);
		$cnt--;
	}

	return $line;
}

sub cat_vet {
	my ($vet) = @_;
	my ($res, $coded);

	$res = '';
	while ($vet =~ /([^[:cntrl:]]*)([[:cntrl:]]|$)/g) {
		$res .= $1;
		if ($2 ne '') {
			$coded = sprintf("^%c", unpack('C', $2) + 64);
			$res .= $coded;
		}
	}
	$res =~ s/$/\$/;

	return $res;
}

my $av_preprocessor = 0;
my $av_pending;
my @av_paren_type;
my $av_pend_colon;

sub annotate_reset {
	$av_preprocessor = 0;
	$av_pending = '_';
	@av_paren_type = ('E');
	$av_pend_colon = 'O';
}

sub annotate_values {
	my ($stream, $type) = @_;

	my $res;
	my $var = '_' x length($stream);
	my $cur = $stream;

	print "$stream\n" if ($dbg_values > 1);

	while (length($cur)) {
		@av_paren_type = ('E') if ($#av_paren_type < 0);
		print " <" . join('', @av_paren_type) .
				"> <$type> <$av_pending>" if ($dbg_values > 1);
		if ($cur =~ /^(\s+)/o) {
			print "WS($1)\n" if ($dbg_values > 1);
			if ($1 =~ /\n/ && $av_preprocessor) {
				$type = pop(@av_paren_type);
				$av_preprocessor = 0;
			}

		} elsif ($cur =~ /^(\(\s*$Type\s*)\)/ && $av_pending eq '_') {
			print "CAST($1)\n" if ($dbg_values > 1);
			push(@av_paren_type, $type);
			$type = 'c';

		} elsif ($cur =~ /^($Type)\s*(?:$Ident|,|\)|\(|\s*$)/) {
			print "DECLARE($1)\n" if ($dbg_values > 1);
			$type = 'T';

		} elsif ($cur =~ /^($Modifier)\s*/) {
			print "MODIFIER($1)\n" if ($dbg_values > 1);
			$type = 'T';

		} elsif ($cur =~ /^(\#\s*define\s*$Ident)(\(?)/o) {
			print "DEFINE($1,$2)\n" if ($dbg_values > 1);
			$av_preprocessor = 1;
			push(@av_paren_type, $type);
			if ($2 ne '') {
				$av_pending = 'N';
			}
			$type = 'E';

		} elsif ($cur =~ /^(\#\s*(?:undef\s*$Ident|include\b))/o) {
			print "UNDEF($1)\n" if ($dbg_values > 1);
			$av_preprocessor = 1;
			push(@av_paren_type, $type);

		} elsif ($cur =~ /^(\#\s*(?:ifdef|ifndef|if))/o) {
			print "PRE_START($1)\n" if ($dbg_values > 1);
			$av_preprocessor = 1;

			push(@av_paren_type, $type);
			push(@av_paren_type, $type);
			$type = 'E';

		} elsif ($cur =~ /^(\#\s*(?:else|elif))/o) {
			print "PRE_RESTART($1)\n" if ($dbg_values > 1);
			$av_preprocessor = 1;

			push(@av_paren_type, $av_paren_type[$#av_paren_type]);

			$type = 'E';

		} elsif ($cur =~ /^(\#\s*(?:endif))/o) {
			print "PRE_END($1)\n" if ($dbg_values > 1);

			$av_preprocessor = 1;

			# Assume all arms of the conditional end as this
			# one does, and continue as if the #endif was not here.
			pop(@av_paren_type);
			push(@av_paren_type, $type);
			$type = 'E';

		} elsif ($cur =~ /^(\\\n)/o) {
			print "PRECONT($1)\n" if ($dbg_values > 1);

		} elsif ($cur =~ /^(__attribute__)\s*\(?/o) {
			print "ATTR($1)\n" if ($dbg_values > 1);
			$av_pending = $type;
			$type = 'N';

		} elsif ($cur =~ /^(sizeof)\s*(\()?/o) {
			print "SIZEOF($1)\n" if ($dbg_values > 1);
			if (defined $2) {
				$av_pending = 'V';
			}
			$type = 'N';

		} elsif ($cur =~ /^(if|while|for)\b/o) {
			print "COND($1)\n" if ($dbg_values > 1);
			$av_pending = 'E';
			$type = 'N';

		} elsif ($cur =~/^(case)/o) {
			print "CASE($1)\n" if ($dbg_values > 1);
			$av_pend_colon = 'C';
			$type = 'N';

		} elsif ($cur =~/^(return|else|goto|typeof|__typeof__)\b/o) {
			print "KEYWORD($1)\n" if ($dbg_values > 1);
			$type = 'N';

		} elsif ($cur =~ /^(\()/o) {
			print "PAREN('$1')\n" if ($dbg_values > 1);
			push(@av_paren_type, $av_pending);
			$av_pending = '_';
			$type = 'N';

		} elsif ($cur =~ /^(\))/o) {
			my $new_type = pop(@av_paren_type);
			if ($new_type ne '_') {
				$type = $new_type;
				print "PAREN('$1') -> $type\n"
							if ($dbg_values > 1);
			} else {
				print "PAREN('$1')\n" if ($dbg_values > 1);
			}

		} elsif ($cur =~ /^($Ident)\s*\(/o) {
			print "FUNC($1)\n" if ($dbg_values > 1);
			$type = 'V';
			$av_pending = 'V';

		} elsif ($cur =~ /^($Ident\s*):(?:\s*\d+\s*(,|=|;))?/) {
			if (defined $2 && $type eq 'C' || $type eq 'T') {
				$av_pend_colon = 'B';
			} elsif ($type eq 'E') {
				$av_pend_colon = 'L';
			}
			print "IDENT_COLON($1,$type>$av_pend_colon)\n" if ($dbg_values > 1);
			$type = 'V';

		} elsif ($cur =~ /^($Ident|$Constant)/o) {
			print "IDENT($1)\n" if ($dbg_values > 1);
			$type = 'V';

		} elsif ($cur =~ /^($Assignment)/o) {
			print "ASSIGN($1)\n" if ($dbg_values > 1);
			$type = 'N';

		} elsif ($cur =~/^(;|{|})/) {
			print "END($1)\n" if ($dbg_values > 1);
			$type = 'E';
			$av_pend_colon = 'O';

		} elsif ($cur =~/^(,)/) {
			print "COMMA($1)\n" if ($dbg_values > 1);
			$type = 'C';

		} elsif ($cur =~ /^(\?)/o) {
			print "QUESTION($1)\n" if ($dbg_values > 1);
			$type = 'N';

		} elsif ($cur =~ /^(:)/o) {
			print "COLON($1,$av_pend_colon)\n" if ($dbg_values > 1);

			substr($var, length($res), 1, $av_pend_colon);
			if ($av_pend_colon eq 'C' || $av_pend_colon eq 'L') {
				$type = 'E';
			} else {
				$type = 'N';
			}
			$av_pend_colon = 'O';

		} elsif ($cur =~ /^(\[)/o) {
			print "CLOSE($1)\n" if ($dbg_values > 1);
			$type = 'N';

		} elsif ($cur =~ /^(-(?![->])|\+(?!\+)|\*|\&\&|\&)/o) {
			my $variant;

			print "OPV($1)\n" if ($dbg_values > 1);
			if ($type eq 'V') {
				$variant = 'B';
			} else {
				$variant = 'U';
			}

			substr($var, length($res), 1, $variant);
			$type = 'N';

		} elsif ($cur =~ /^($Operators)/o) {
			print "OP($1)\n" if ($dbg_values > 1);
			if ($1 ne '++' && $1 ne '--') {
				$type = 'N';
			}

		} elsif ($cur =~ /(^.)/o) {
			print "C($1)\n" if ($dbg_values > 1);
		}
		if (defined $1) {
			$cur = substr($cur, length($1));
			$res .= $type x length($1);
		}
	}

	return ($res, $var);
}

sub possible {
	my ($possible, $line) = @_;
	my $notPermitted = qr{(?:
		^(?:
			$Modifier|
			$Storage|
			$Type|
			DEFINE_\S+
		)$|
		^(?:
			goto|
			return|
			case|
			else|
			asm|__asm__|
			do|
			\#|
			\#\#|
		)(?:\s|$)|
		^(?:typedef|struct|enum)\b
	    )}x;
	warn "CHECK<$possible> ($line)\n" if ($dbg_possible > 2);
	if ($possible !~ $notPermitted) {
		# Check for modifiers.
		$possible =~ s/\s*$Storage\s*//g;
		$possible =~ s/\s*$Sparse\s*//g;
		if ($possible =~ /^\s*$/) {

		} elsif ($possible =~ /\s/) {
			$possible =~ s/\s*$Type\s*//g;
			for my $modifier (split(' ', $possible)) {
				if ($modifier !~ $notPermitted) {
					warn "MODIFIER: $modifier ($possible) ($line)\n" if ($dbg_possible);
					push(@modifierListFile, $modifier);
				}
			}

		} else {
			warn "POSSIBLE: $possible ($line)\n" if ($dbg_possible);
			push(@typeListFile, $possible);
		}
		build_types();
	} else {
		warn "NOTPOSS: $possible ($line)\n" if ($dbg_possible > 1);
	}
}

my $prefix = '';

sub show_type {
	my ($type) = @_;

	$type =~ tr/[a-z]/[A-Z]/;

	return defined $use_type{$type} if (scalar keys %use_type > 0);

	return !defined $ignore_type{$type};
}

sub report {
	my ($level, $type, $msg) = @_;

	if (!show_type($type) ||
	    (defined $tst_only && $msg !~ /\Q$tst_only\E/)) {
		return 0;
	}
	my $output = '';
	if ($color) {
		if ($level eq 'ERROR') {
			$output .= RED;
		} elsif ($level eq 'WARNING') {
			$output .= YELLOW;
		} else {
			$output .= GREEN;
		}
	}
	$output .= $prefix . $level . ':';
	if ($show_types) {
		$output .= BLUE if ($color);
		$output .= "$type:";
	}
	$output .= RESET if ($color);
	$output .= ' ' . $msg . "\n";

	if ($showfile) {
		my @lines = split("\n", $output, -1);
		splice(@lines, 1, 1);
		$output = join("\n", @lines);
	}
	$output = (split('\n', $output))[0] . "\n" if ($terse);

	push(our @report, $output);

	return 1;
}

sub report_dump {
	our @report;
}

sub fixup_current_range {
	my ($lineRef, $offset, $length) = @_;

	if ($$lineRef =~ /^\@\@ -\d+,\d+ \+(\d+),(\d+) \@\@/) {
		my $o = $1;
		my $l = $2;
		my $no = $o + $offset;
		my $nl = $l + $length;
		$$lineRef =~ s/\+$o,$l \@\@/\+$no,$nl \@\@/;
	}
}

sub fix_inserted_deleted_lines {
	my ($linesRef, $insertedRef, $deletedRef) = @_;

	my $range_last_linenr = 0;
	my $delta_offset = 0;

	my $old_linenr = 0;
	my $new_linenr = 0;

	my $next_insert = 0;
	my $next_delete = 0;

	my @lines = ();

	my $inserted = @{$insertedRef}[$next_insert++];
	my $deleted = @{$deletedRef}[$next_delete++];

	foreach my $old_line (@{$linesRef}) {
		my $save_line = 1;
		my $line = $old_line;	#don't modify the array
		if ($line =~ /^(?:\+\+\+|\-\-\-)\s+\S+/) {	#new filename
			$delta_offset = 0;
		} elsif ($line =~ /^\@\@ -\d+,\d+ \+\d+,\d+ \@\@/) {	#new hunk
			$range_last_linenr = $new_linenr;
			fixup_current_range(\$line, $delta_offset, 0);
		}

		while (defined($deleted) && ${$deleted}{'LINENR'} == $old_linenr) {
			$deleted = @{$deletedRef}[$next_delete++];
			$save_line = 0;
			fixup_current_range(\$lines[$range_last_linenr], $delta_offset--, -1);
		}

		while (defined($inserted) && ${$inserted}{'LINENR'} == $old_linenr) {
			push(@lines, ${$inserted}{'LINE'});
			$inserted = @{$insertedRef}[$next_insert++];
			$new_linenr++;
			fixup_current_range(\$lines[$range_last_linenr], $delta_offset++, 1);
		}

		if ($save_line) {
			push(@lines, $line);
			$new_linenr++;
		}

		$old_linenr++;
	}

	return @lines;
}

sub fix_insert_line {
	my ($linenr, $line) = @_;

	my $inserted = {
		LINENR => $linenr,
		LINE => $line,
	};
	push(@fixed_inserted, $inserted);
}

sub fix_delete_line {
	my ($linenr, $line) = @_;

	my $deleted = {
		LINENR => $linenr,
		LINE => $line,
	};

	push(@fixed_deleted, $deleted);
}

sub ERROR {
	my ($type, $msg) = @_;

	if (report("ERROR", $type, $msg)) {
		our $clean = 0;
		our $cnt_error++;
		return 1;
	}
	return 0;
}
sub WARN {
	my ($type, $msg) = @_;

	if (report("WARNING", $type, $msg)) {
		our $clean = 0;
		our $cnt_warn++;
		return 1;
	}
	return 0;
}
sub CHK {
	my ($type, $msg) = @_;

	if ($check && report("CHECK", $type, $msg)) {
		our $clean = 0;
		our $cnt_chk++;
		return 1;
	}
	return 0;
}

sub check_absolute_file {
	my ($absolute, $herecurr) = @_;
	my $file = $absolute;

	##print "absolute<$absolute>\n";

	# See if any suffix of this path is a path within the tree.
	while ($file =~ s@^[^/]*/@@) {
		if (-f "$root/$file") {
			##print "file<$file>\n";
			last;
		}
	}
	if (! -f _)  {
		return 0;
	}

	# It is, so see if the prefix is acceptable.
	my $prefix = $absolute;
	substr($prefix, -length($file)) = '';

	##print "prefix<$prefix>\n";
	if ($prefix ne ".../") {
		WARN("USE_RELATIVE_PATH",
		     "use relative pathname instead of absolute in changelog text\n" . $herecurr);
	}
}

sub trim {
	my ($string) = @_;

	$string =~ s/^\s+|\s+$//g;

	return $string;
}

sub ltrim {
	my ($string) = @_;

	$string =~ s/^\s+//;

	return $string;
}

sub rtrim {
	my ($string) = @_;

	$string =~ s/\s+$//;

	return $string;
}

sub string_find_replace {
	my ($string, $find, $replace) = @_;

	$string =~ s/$find/$replace/g;

	return $string;
}

sub tabify {
	my ($leading) = @_;

	my $source_indent = 8;
	my $max_spaces_before_tab = $source_indent - 1;
	my $spaces_to_tab = " " x $source_indent;

	#convert leading spaces to tabs
	1 while $leading =~ s@^([\t]*)$spaces_to_tab@$1\t@g;
	#Remove spaces before a tab
	1 while $leading =~ s@^([\t]*)( {1,$max_spaces_before_tab})\t@$1\t@g;

	return "$leading";
}

sub pos_last_openparen {
	my ($line) = @_;

	my $pos = 0;

	my $opens = $line =~ tr/\(/\(/;
	my $closes = $line =~ tr/\)/\)/;

	my $last_openparen = 0;

	if (($opens == 0) || ($closes >= $opens)) {
		return -1;
	}

	my $len = length($line);

	for ($pos = 0; $pos < $len; $pos++) {
		my $string = substr($line, $pos);
		if ($string =~ /^($FuncArg|$balanced_parens)/) {
			$pos += length($1) - 1;
		} elsif (substr($line, $pos, 1) eq '(') {
			$last_openparen = $pos;
		} elsif (index($string, '(') == -1) {
			last;
		}
	}

	return length(expand_tabs(substr($line, 0, $last_openparen))) + 1;
}

sub process {
	my $filename = shift;

	my $linenr=0;
	my $prevline="";
	my $prevrawline="";
	my $stashline="";
	my $stashrawline="";

	my $length;
	my $indent;
	my $previndent=0;
	my $stashindent=0;

	our $clean = 1;
	my $signoff = 0;
	my $is_patch = 0;
	my $in_header_lines = $file ? 0 : 1;
	my $in_commit_log = 0;		#Scanning lines before patch
	my $has_commit_log = 0;		#Encountered lines before patch
	my $commit_log_possible_stack_dump = 0;
	my $commit_log_long_line = 0;
	my $commit_log_has_diff = 0;
	my $reported_maintainer_file = 0;
	my $non_utf8_charset = 0;

	my $last_blank_line = 0;
	my $last_coalesced_string_linenr = -1;

	our @report = ();
	our $cnt_lines = 0;
	our $cnt_error = 0;
	our $cnt_warn = 0;
	our $cnt_chk = 0;

	# Trace the real file/line as we go.
	my $realfile = '';
	my $realline = 0;
	my $realcnt = 0;
	my $here = '';
	my $context_function;		#undef'd unless there's a known function
	my $in_comment = 0;
	my $comment_edge = 0;
	my $first_line = 0;
	my $p1_prefix = '';

	my $prev_values = 'E';

	# suppression flags
	my %suppress_ifbraces;
	my %suppress_whiletrailers;
	my %suppress_export;
	my $suppress_statement = 0;

	my %signatures = ();

	# Pre-scan the patch sanitizing the lines.
	# Pre-scan the patch looking for any __setup documentation.
	#
	my @setup_docs = ();
	my $setup_docs = 0;

	my $camelcase_file_seeded = 0;

	sanitise_line_reset();
	my $line;
	foreach my $rawline (@rawlines) {
		$linenr++;
		$line = $rawline;

		push(@fixed, $rawline) if ($fix);

		if ($rawline=~/^\+\+\+\s+(\S+)/) {
			$setup_docs = 0;
			if ($1 =~ m@Documentation/admin-guide/kernel-parameters.rst$@) {
				$setup_docs = 1;
			}
			#next;
		}
		if ($rawline =~ /^\@\@ -\d+(?:,\d+)? \+(\d+)(,(\d+))? \@\@/) {
			$realline=$1-1;
			if (defined $2) {
				$realcnt=$3+1;
			} else {
				$realcnt=1+1;
			}
			$in_comment = 0;

			# Guestimate if this is a continuing comment.  Run
			# the context looking for a comment "edge".  If this
			# edge is a close comment then we must be in a comment
			# at context start.
			my $edge;
			my $cnt = $realcnt;
			for (my $ln = $linenr + 1; $cnt > 0; $ln++) {
				next if (defined $rawlines[$ln - 1] &&
					 $rawlines[$ln - 1] =~ /^-/);
				$cnt--;
				#print "RAW<$rawlines[$ln - 1]>\n";
				last if (!defined $rawlines[$ln - 1]);
				if ($rawlines[$ln - 1] =~ m@(/\*|\*/)@ &&
				    $rawlines[$ln - 1] !~ m@"[^"]*(?:/\*|\*/)[^"]*"@) {
					($edge) = $1;
					last;
				}
			}
			if (defined $edge && $edge eq '*/') {
				$in_comment = 1;
			}

			# Guestimate if this is a continuing comment.  If this
			# is the start of a diff block and this line starts
			# ' *' then it is very likely a comment.
			if (!defined $edge &&
			    $rawlines[$linenr] =~ m@^.\s*(?:\*\*+| \*)(?:\s|$)@)
			{
				$in_comment = 1;
			}

			##print "COMMENT:$in_comment edge<$edge> $rawline\n";
			sanitise_line_reset($in_comment);

		} elsif ($realcnt && $rawline =~ /^(?:\+| |$)/) {
			# Standardise the strings and chars within the input to
			# simplify matching -- only bother with positive lines.
			$line = sanitise_line($rawline);
		}
		push(@lines, $line);

		if ($realcnt > 1) {
			$realcnt-- if ($line =~ /^(?:\+| |$)/);
		} else {
			$realcnt = 0;
		}

		#print "==>$rawline\n";
		#print "-->$line\n";

		if ($setup_docs && $line =~ /^\+/) {
			push(@setup_docs, $line);
		}
	}

	$prefix = '';

	$realcnt = 0;
	$linenr = 0;
	$fixlinenr = -1;
	foreach my $line (@lines) {
		$linenr++;
		$fixlinenr++;
		my $sline = $line;	#copy of $line
		$sline =~ s/$;/ /g;	#with comments as spaces

		my $rawline = $rawlines[$linenr - 1];

#extract the line range in the file after the patch is applied
		if (!$in_commit_log &&
		    $line =~ /^\@\@ -\d+(?:,\d+)? \+(\d+)(,(\d+))? \@\@(.*)/) {
			my $context = $4;
			$is_patch = 1;
			$first_line = $linenr + 1;
			$realline=$1-1;
			if (defined $2) {
				$realcnt=$3+1;
			} else {
				$realcnt=1+1;
			}
			annotate_reset();
			$prev_values = 'E';

			%suppress_ifbraces = ();
			%suppress_whiletrailers = ();
			%suppress_export = ();
			$suppress_statement = 0;
			if ($context =~ /\b(\w+)\s*\(/) {
				$context_function = $1;
			} else {
				undef $context_function;
			}
			next;

# track the line number as we move through the hunk, note that
# new versions of GNU diff omit the leading space on completely
# blank context lines so we need to count that too.
		} elsif ($line =~ /^( |\+|$)/) {
			$realline++;
			$realcnt-- if ($realcnt != 0);

			# Measure the line length and indent.
			($length, $indent) = line_stats($rawline);

			# Track the previous line.
			($prevline, $stashline) = ($stashline, $line);
			($previndent, $stashindent) = ($stashindent, $indent);
			($prevrawline, $stashrawline) = ($stashrawline, $rawline);

			#warn "line<$line>\n";

		} elsif ($realcnt == 1) {
			$realcnt--;
		}

		my $hunk_line = ($realcnt != 0);

		$here = "#$linenr: " if (!$file);
		$here = "#$realline: " if ($file);

		my $found_file = 0;
		# extract the filename as it passes
		if ($line =~ /^diff --git.*?(\S+)$/) {
			$realfile = $1;
			$realfile =~ s@^([^/]*)/@@ if (!$file);
			$in_commit_log = 0;
			$found_file = 1;
		} elsif ($line =~ /^\+\+\+\s+(\S+)/) {
			$realfile = $1;
			$realfile =~ s@^([^/]*)/@@ if (!$file);
			$in_commit_log = 0;

			$p1_prefix = $1;
			if (!$file && $tree && $p1_prefix ne '' &&
			    -e "$root/$p1_prefix") {
				WARN("PATCH_PREFIX",
				     "patch prefix '$p1_prefix' exists, appears to be a -p0 patch\n");
			}

			if ($realfile =~ m@^include/asm/@) {
				ERROR("MODIFIED_INCLUDE_ASM",
				      "do not modify files in include/asm, change architecture specific files in include/asm-<architecture>\n" . "$here$rawline\n");
			}
			$found_file = 1;
		}

#make up the handle for any error we report on this line
		if ($showfile) {
			$prefix = "$realfile:$realline: "
		} elsif ($emacs) {
			if ($file) {
				$prefix = "$filename:$realline: ";
			} else {
				$prefix = "$filename:$linenr: ";
			}
		}

		if ($found_file) {
			if (is_maintained_obsolete($realfile)) {
				WARN("OBSOLETE",
				     "$realfile is marked as 'obsolete' in the MAINTAINERS hierarchy.  No unnecessary modifications please.\n");
			}
			if ($realfile =~ m@^(?:drivers/net/|net/|drivers/staging/)@) {
				$check = 1;
			} else {
				$check = $check_orig;
			}
			next;
		}

		$here .= "FILE: $realfile:$realline:" if ($realcnt != 0);

		my $hereline = "$here\n$rawline\n";
		my $herecurr = "$here\n$rawline\n";
		my $hereprev = "$here\n$prevrawline\n$rawline\n";

		$cnt_lines++ if ($realcnt != 0);

# Check if the commit log has what seems like a diff which can confuse patch
		if ($in_commit_log && !$commit_log_has_diff &&
		    (($line =~ m@^\s+diff\b.*a/[\w/]+@ &&
		      $line =~ m@^\s+diff\b.*a/([\w/]+)\s+b/$1\b@) ||
		     $line =~ m@^\s*(?:\-\-\-\s+a/|\+\+\+\s+b/)@ ||
		     $line =~ m/^\s*\@\@ \-\d+,\d+ \+\d+,\d+ \@\@/)) {
			ERROR("DIFF_IN_COMMIT_MSG",
			      "Avoid using diff content in the commit message - patch(1) might not work\n" . $herecurr);
			$commit_log_has_diff = 1;
		}

# Check for incorrect file permissions
		if ($line =~ /^new (file )?mode.*[7531]\d{0,2}$/) {
			my $permhere = $here . "FILE: $realfile\n";
			if ($realfile !~ m@scripts/@ &&
			    $realfile !~ /\.(py|pl|awk|sh)$/) {
				ERROR("EXECUTE_PERMISSIONS",
				      "do not set execute permissions for source files\n" . $permhere);
			}
		}

# Check the patch for a signoff:
		if ($line =~ /^\s*signed-off-by:/i) {
			$signoff++;
			$in_commit_log = 0;
		}

# Check if MAINTAINERS is being updated.  If so, there's probably no need to
# emit the "does MAINTAINERS need updating?" message on file add/move/delete
		if ($line =~ /^\s*MAINTAINERS\s*\|/) {
			$reported_maintainer_file = 1;
		}

# Check signature styles
		if (!$in_header_lines &&
		    $line =~ /^(\s*)([a-z0-9_-]+by:|$signature_tags)(\s*)(.*)/i) {
			my $space_before = $1;
			my $sign_off = $2;
			my $space_after = $3;
			my $email = $4;
			my $ucfirst_sign_off = ucfirst(lc($sign_off));

			if ($sign_off !~ /$signature_tags/) {
				WARN("BAD_SIGN_OFF",
				     "Non-standard signature: $sign_off\n" . $herecurr);
			}
			if (defined $space_before && $space_before ne "") {
				if (WARN("BAD_SIGN_OFF",
					 "Do not use whitespace before $ucfirst_sign_off\n" . $herecurr) &&
				    $fix) {
					$fixed[$fixlinenr] =
					    "$ucfirst_sign_off $email";
				}
			}
			if ($sign_off =~ /-by:$/i && $sign_off ne $ucfirst_sign_off) {
				if (WARN("BAD_SIGN_OFF",
					 "'$ucfirst_sign_off' is the preferred signature form\n" . $herecurr) &&
				    $fix) {
					$fixed[$fixlinenr] =
					    "$ucfirst_sign_off $email";
				}

			}
			if (!defined $space_after || $space_after ne " ") {
				if (WARN("BAD_SIGN_OFF",
					 "Use a single space after $ucfirst_sign_off\n" . $herecurr) &&
				    $fix) {
					$fixed[$fixlinenr] =
					    "$ucfirst_sign_off $email";
				}
			}

			my ($email_name, $email_address, $comment) = parse_email($email);
			my $suggested_email = format_email(($email_name, $email_address));
			if ($suggested_email eq "") {
				ERROR("BAD_SIGN_OFF",
				      "Unrecognized email address: '$email'\n" . $herecurr);
			} else {
				my $dequoted = $suggested_email;
				$dequoted =~ s/^"//;
				$dequoted =~ s/" </ </;
				# Don't force email to have quotes
				# Allow just an angle bracketed address
				if ("$dequoted$comment" ne $email &&
				    "<$email_address>$comment" ne $email &&
				    "$suggested_email$comment" ne $email) {
					WARN("BAD_SIGN_OFF",
					     "email address '$email' might be better as '$suggested_email$comment'\n" . $herecurr);
				}
			}

# Check for duplicate signatures
			my $sig_nospace = $line;
			$sig_nospace =~ s/\s//g;
			$sig_nospace = lc($sig_nospace);
			if (defined $signatures{$sig_nospace}) {
				WARN("BAD_SIGN_OFF",
				     "Duplicate signature\n" . $herecurr);
			} else {
				$signatures{$sig_nospace} = 1;
			}
		}

# Check email subject for common tools that don't need to be mentioned
		if ($in_header_lines &&
		    $line =~ /^Subject:.*\b(?:checkpatch|sparse|smatch)\b[^:]/i) {
			WARN("EMAIL_SUBJECT",
			     "A patch subject line should describe the change not the tool that found it\n" . $herecurr);
		}

# Check for old stable address
		if ($line =~ /^\s*cc:\s*.*<?\bstable\@kernel\.org\b>?.*$/i) {
			ERROR("STABLE_ADDRESS",
			      "The 'stable' address should be 'stable\@vger.kernel.org'\n" . $herecurr);
		}

# Check for unwanted Gerrit info
		if ($in_commit_log && $line =~ /^\s*change-id:/i) {
			ERROR("GERRIT_CHANGE_ID",
			      "Remove Gerrit Change-Id's before submitting upstream.\n" . $herecurr);
		}

# Check if the commit log is in a possible stack dump
		if ($in_commit_log && !$commit_log_possible_stack_dump &&
		    ($line =~ /^\s*(?:WARNING:|BUG:)/ ||
		     $line =~ /^\s*\[\s*\d+\.\d{6,6}\s*\]/ ||
					# timestamp
		     $line =~ /^\s*\[\<[0-9a-fA-F]{8,}\>\]/)) {
					# stack dump address
			$commit_log_possible_stack_dump = 1;
		}

# Check for line lengths > 75 in commit log, warn once
		if ($in_commit_log && !$commit_log_long_line &&
		    length($line) > 75 &&
		    !($line =~ /^\s*[a-zA-Z0-9_\/\.]+\s+\|\s+\d+/ ||
					# file delta changes
		      $line =~ /^\s*(?:[\w\.\-]+\/)++[\w\.\-]+:/ ||
					# filename then :
		      $line =~ /^\s*(?:Fixes:|Link:)/i ||
					# A Fixes: or Link: line
		      $commit_log_possible_stack_dump)) {
			WARN("COMMIT_LOG_LONG_LINE",
			     "Possible unwrapped commit description (prefer a maximum 75 chars per line)\n" . $herecurr);
			$commit_log_long_line = 1;
		}

# Reset possible stack dump if a blank line is found
		if ($in_commit_log && $commit_log_possible_stack_dump &&
		    $line =~ /^\s*$/) {
			$commit_log_possible_stack_dump = 0;
		}

# Check for git id commit length and improperly formed commit descriptions
		if ($in_commit_log && !$commit_log_possible_stack_dump &&
		    $line !~ /^\s*(?:Link|Patchwork|http|https|BugLink):/i &&
		    $line !~ /^This reverts commit [0-9a-f]{7,40}/ &&
		    ($line =~ /\bcommit\s+[0-9a-f]{5,}\b/i ||
		     ($line =~ /(?:\s|^)[0-9a-f]{12,40}(?:[\s"'\(\[]|$)/i &&
		      $line !~ /[\<\[][0-9a-f]{12,40}[\>\]]/i &&
		      $line !~ /\bfixes:\s*[0-9a-f]{12,40}/i))) {
			my $init_char = "c";
			my $orig_commit = "";
			my $short = 1;
			my $long = 0;
			my $case = 1;
			my $space = 1;
			my $hasdesc = 0;
			my $hasparens = 0;
			my $id = '0123456789ab';
			my $orig_desc = "commit description";
			my $description = "";

			if ($line =~ /\b(c)ommit\s+([0-9a-f]{5,})\b/i) {
				$init_char = $1;
				$orig_commit = lc($2);
			} elsif ($line =~ /\b([0-9a-f]{12,40})\b/i) {
				$orig_commit = lc($1);
			}

			$short = 0 if ($line =~ /\bcommit\s+[0-9a-f]{12,40}/i);
			$long = 1 if ($line =~ /\bcommit\s+[0-9a-f]{41,}/i);
			$space = 0 if ($line =~ /\bcommit [0-9a-f]/i);
			$case = 0 if ($line =~ /\b[Cc]ommit\s+[0-9a-f]{5,40}[^A-F]/);
			if ($line =~ /\bcommit\s+[0-9a-f]{5,}\s+\("([^"]+)"\)/i) {
				$orig_desc = $1;
				$hasparens = 1;
			} elsif ($line =~ /\bcommit\s+[0-9a-f]{5,}\s*$/i &&
				 defined $rawlines[$linenr] &&
				 $rawlines[$linenr] =~ /^\s*\("([^"]+)"\)/) {
				$orig_desc = $1;
				$hasparens = 1;
			} elsif ($line =~ /\bcommit\s+[0-9a-f]{5,}\s+\("[^"]+$/i &&
				 defined $rawlines[$linenr] &&
				 $rawlines[$linenr] =~ /^\s*[^"]+"\)/) {
				$line =~ /\bcommit\s+[0-9a-f]{5,}\s+\("([^"]+)$/i;
				$orig_desc = $1;
				$rawlines[$linenr] =~ /^\s*([^"]+)"\)/;
				$orig_desc .= " " . $1;
				$hasparens = 1;
			}

			($id, $description) = git_commit_info($orig_commit,
							      $id, $orig_desc);

			if (defined($id) &&
			   ($short || $long || $space || $case || ($orig_desc ne $description) || !$hasparens)) {
				ERROR("GIT_COMMIT_ID",
				      "Please use git commit description style 'commit <12+ chars of sha1> (\"<title line>\")' - ie: '${init_char}ommit $id (\"$description\")'\n" . $herecurr);
			}
		}

# Check for added, moved or deleted files
		if (!$reported_maintainer_file && !$in_commit_log &&
		    ($line =~ /^(?:new|deleted) file mode\s*\d+\s*$/ ||
		     $line =~ /^rename (?:from|to) [\w\/\.\-]+\s*$/ ||
		     ($line =~ /\{\s*([\w\/\.\-]*)\s*\=\>\s*([\w\/\.\-]*)\s*\}/ &&
		      (defined($1) || defined($2))))) {
			$is_patch = 1;
			$reported_maintainer_file = 1;
			WARN("FILE_PATH_CHANGES",
			     "added, moved or deleted file(s), does MAINTAINERS need updating?\n" . $herecurr);
		}

# Check for wrappage within a valid hunk of the file
		if ($realcnt != 0 && $line !~ m{^(?:\+|-| |\\ No newline|$)}) {
			ERROR("CORRUPTED_PATCH",
			      "patch seems to be corrupt (line wrapped?)\n" .
				$herecurr) if (!$emitted_corrupt++);
		}

# UTF-8 regex found at http://www.w3.org/International/questions/qa-forms-utf-8.en.php
		if (($realfile =~ /^$/ || $line =~ /^\+/) &&
		    $rawline !~ m/^$UTF8*$/) {
			my ($utf8_prefix) = ($rawline =~ /^($UTF8*)/);

			my $blank = copy_spacing($rawline);
			my $ptr = substr($blank, 0, length($utf8_prefix)) . "^";
			my $hereptr = "$hereline$ptr\n";

			CHK("INVALID_UTF8",
			    "Invalid UTF-8, patch and commit message should be encoded in UTF-8\n" . $hereptr);
		}

# Check if it's the start of a commit log
# (not a header line and we haven't seen the patch filename)
		if ($in_header_lines && $realfile =~ /^$/ &&
		    !($rawline =~ /^\s+(?:\S|$)/ ||
		      $rawline =~ /^(?:commit\b|from\b|[\w-]+:)/i)) {
			$in_header_lines = 0;
			$in_commit_log = 1;
			$has_commit_log = 1;
		}

# Check if there is UTF-8 in a commit log when a mail header has explicitly
# declined it, i.e defined some charset where it is missing.
		if ($in_header_lines &&
		    $rawline =~ /^Content-Type:.+charset="(.+)".*$/ &&
		    $1 !~ /utf-8/i) {
			$non_utf8_charset = 1;
		}

		if ($in_commit_log && $non_utf8_charset && $realfile =~ /^$/ &&
		    $rawline =~ /$NON_ASCII_UTF8/) {
			WARN("UTF8_BEFORE_PATCH",
			    "8-bit UTF-8 used in possible commit log\n" . $herecurr);
		}

# Check for absolute kernel paths in commit message
		if ($tree && $in_commit_log) {
			while ($line =~ m{(?:^|\s)(/\S*)}g) {
				my $file = $1;

				if ($file =~ m{^(.*?)(?::\d+)+:?$} &&
				    check_absolute_file($1, $herecurr)) {
					#
				} else {
					check_absolute_file($file, $herecurr);
				}
			}
		}

# Check for various typo / spelling mistakes
		if (defined($misspellings) &&
		    ($in_commit_log || $line =~ /^(?:\+|Subject:)/i)) {
			while ($rawline =~ /(?:^|[^a-z@])($misspellings)(?:\b|$|[^a-z@])/gi) {
				my $typo = $1;
				my $typo_fix = $spelling_fix{lc($typo)};
				$typo_fix = ucfirst($typo_fix) if ($typo =~ /^[A-Z]/);
				$typo_fix = uc($typo_fix) if ($typo =~ /^[A-Z]+$/);
				my $msg_type = \&WARN;
				$msg_type = \&CHK if ($file);
				if (&{$msg_type}("TYPO_SPELLING",
						 "'$typo' may be misspelled - perhaps '$typo_fix'?\n" . $herecurr) &&
				    $fix) {
					$fixed[$fixlinenr] =~ s/(^|[^A-Za-z@])($typo)($|[^A-Za-z@])/$1$typo_fix$3/;
				}
			}
		}

# ignore non-hunk lines and lines being removed
		next if (!$hunk_line || $line =~ /^-/);

#trailing whitespace
		if ($line =~ /^\+.*\015/) {
			my $herevet = "$here\n" . cat_vet($rawline) . "\n";
			if (ERROR("DOS_LINE_ENDINGS",
				  "DOS line endings\n" . $herevet) &&
			    $fix) {
				$fixed[$fixlinenr] =~ s/[\s\015]+$//;
			}
		} elsif ($rawline =~ /^\+.*\S\s+$/ || $rawline =~ /^\+\s+$/) {
			my $herevet = "$here\n" . cat_vet($rawline) . "\n";
			if (ERROR("TRAILING_WHITESPACE",
				  "trailing whitespace\n" . $herevet) &&
			    $fix) {
				$fixed[$fixlinenr] =~ s/\s+$//;
			}

			$rpt_cleaners = 1;
		}

# Check for FSF mailing addresses.
		if ($rawline =~ /\bwrite to the Free/i ||
		    $rawline =~ /\b675\s+Mass\s+Ave/i ||
		    $rawline =~ /\b59\s+Temple\s+Pl/i ||
		    $rawline =~ /\b51\s+Franklin\s+St/i) {
			my $herevet = "$here\n" . cat_vet($rawline) . "\n";
			my $msg_type = \&ERROR;
			$msg_type = \&CHK if ($file);
			&{$msg_type}("FSF_MAILING_ADDRESS",
				     "Do not include the paragraph about writing to the Free Software Foundation's mailing address from the sample GPL notice. The FSF has changed addresses in the past, and may do so again. Linux already includes a copy of the GPL.\n" . $herevet)
		}

# check for Kconfig help text having a real description
# Only applies when adding the entry originally, after that we do not have
# sufficient context to determine whether it is indeed long enough.
		if ($realfile =~ /Kconfig/ &&
		    $line =~ /^\+\s*config\s+/) {
			my $length = 0;
			my $cnt = $realcnt;
			my $ln = $linenr + 1;
			my $f;
			my $is_start = 0;
			my $is_end = 0;
			for (; $cnt > 0 && defined $lines[$ln - 1]; $ln++) {
				$f = $lines[$ln - 1];
				$cnt-- if ($lines[$ln - 1] !~ /^-/);
				$is_end = $lines[$ln - 1] =~ /^\+/;

				next if ($f =~ /^-/);
				last if (!$file && $f =~ /^\@\@/);

				if ($lines[$ln - 1] =~ /^\+\s*(?:bool|tristate)\s*\"/) {
					$is_start = 1;
				} elsif ($lines[$ln - 1] =~ /^\+\s*(?:---)?help(?:---)?$/) {
					$length = -1;
				}

				$f =~ s/^.//;
				$f =~ s/#.*//;
				$f =~ s/^\s+//;
				next if ($f =~ /^$/);
				if ($f =~ /^\s*config\s/) {
					$is_end = 1;
					last;
				}
				$length++;
			}
			if ($is_start && $is_end && $length < $min_conf_desc_length) {
				WARN("CONFIG_DESCRIPTION",
				     "please write a paragraph that describes the config symbol fully\n" . $herecurr);
			}
			#print "is_start<$is_start> is_end<$is_end> length<$length>\n";
		}

# check for MAINTAINERS entries that don't have the right form
		if ($realfile =~ /^MAINTAINERS$/ &&
		    $rawline =~ /^\+[A-Z]:/ &&
		    $rawline !~ /^\+[A-Z]:\t\S/) {
			if (WARN("MAINTAINERS_STYLE",
				 "MAINTAINERS entries use one tab after TYPE:\n" . $herecurr) &&
			    $fix) {
				$fixed[$fixlinenr] =~ s/^(\+[A-Z]):\s*/$1:\t/;
			}
		}

# discourage the use of boolean for type definition attributes of Kconfig options
		if ($realfile =~ /Kconfig/ &&
		    $line =~ /^\+\s*\bboolean\b/) {
			WARN("CONFIG_TYPE_BOOLEAN",
			     "Use of boolean is deprecated, please use bool instead.\n" . $herecurr);
		}

		if (($realfile =~ /Makefile.*/ || $realfile =~ /Kbuild.*/) &&
		    ($line =~ /\+(EXTRA_[A-Z]+FLAGS).*/)) {
			my $flag = $1;
			my $replacement = {
				'EXTRA_AFLAGS' =>   'asflags-y',
				'EXTRA_CFLAGS' =>   'ccflags-y',
				'EXTRA_CPPFLAGS' => 'cppflags-y',
				'EXTRA_LDFLAGS' =>  'ldflags-y',
			};

			WARN("DEPRECATED_VARIABLE",
			     "Use of $flag is deprecated, please use \`$replacement->{$flag} instead.\n" . $herecurr) if ($replacement->{$flag});
		}

# check for DT compatible documentation
		if (defined $root &&
			(($realfile =~ /\.dtsi?$/ && $line =~ /^\+\s*compatible\s*=\s*\"/) ||
			 ($realfile =~ /\.[ch]$/ && $line =~ /^\+.*\.compatible\s*=\s*\"/))) {

			my @compats = $rawline =~ /\"([a-zA-Z0-9\-\,\.\+_]+)\"/g;

			my $dt_path = $root . "/Documentation/devicetree/bindings/";
			my $vp_file = $dt_path . "vendor-prefixes.txt";

			foreach my $compat (@compats) {
				my $compat2 = $compat;
				$compat2 =~ s/\,[a-zA-Z0-9]*\-/\,<\.\*>\-/;
				my $compat3 = $compat;
				$compat3 =~ s/\,([a-z]*)[0-9]*\-/\,$1<\.\*>\-/;
				`grep -Erq "$compat|$compat2|$compat3" $dt_path`;
				if ( $? >> 8 ) {
					WARN("UNDOCUMENTED_DT_STRING",
					     "DT compatible string \"$compat\" appears un-documented -- check $dt_path\n" . $herecurr);
				}

				next if $compat !~ /^([a-zA-Z0-9\-]+)\,/;
				my $vendor = $1;
				`grep -Eq "^$vendor\\b" $vp_file`;
				if ( $? >> 8 ) {
					WARN("UNDOCUMENTED_DT_STRING",
					     "DT compatible string vendor \"$vendor\" appears un-documented -- check $vp_file\n" . $herecurr);
				}
			}
		}

# check we are in a valid source file if not then ignore this hunk
		next if ($realfile !~ /\.(h|c|s|S|sh|dtsi|dts)$/);

# line length limit (with some exclusions)
#
# There are a few types of lines that may extend beyond $max_line_length:
#	logging functions like pr_info that end in a string
#	lines with a single string
#	#defines that are a single string
#
# There are 3 different line length message types:
# LONG_LINE_COMMENT	a comment starts before but extends beyond $max_linelength
# LONG_LINE_STRING	a string starts before but extends beyond $max_line_length
# LONG_LINE		all other lines longer than $max_line_length
#
# if LONG_LINE is ignored, the other 2 types are also ignored
#

		if ($line =~ /^\+/ && $length > $max_line_length) {
			my $msg_type = "LONG_LINE";

			# Check the allowed long line types first

			# logging functions that end in a string that starts
			# before $max_line_length
			if ($line =~ /^\+\s*$logFunctions\s*\(\s*(?:(?:KERN_\S+\s*|[^"]*))?($String\s*(?:|,|\)\s*;)\s*)$/ &&
			    length(expand_tabs(substr($line, 1, length($line) - length($1) - 1))) <= $max_line_length) {
				$msg_type = "";

			# lines with only strings (w/ possible termination)
			# #defines with only strings
			} elsif ($line =~ /^\+\s*$String\s*(?:\s*|,|\)\s*;)\s*$/ ||
				 $line =~ /^\+\s*#\s*define\s+\w+\s+$String$/) {
				$msg_type = "";

			# EFI_GUID is another special case
			} elsif ($line =~ /^\+.*\bEFI_GUID\s*\(/) {
				$msg_type = "";

			# Otherwise set the alternate message types

			# a comment starts before $max_line_length
			} elsif ($line =~ /($;[\s$;]*)$/ &&
				 length(expand_tabs(substr($line, 1, length($line) - length($1) - 1))) <= $max_line_length) {
				$msg_type = "LONG_LINE_COMMENT"

			# a quoted string starts before $max_line_length
			} elsif ($sline =~ /\s*($String(?:\s*(?:\\|,\s*|\)\s*;\s*))?)$/ &&
				 length(expand_tabs(substr($line, 1, length($line) - length($1) - 1))) <= $max_line_length) {
				$msg_type = "LONG_LINE_STRING"
			}

			if ($msg_type ne "" &&
			    (show_type("LONG_LINE") || show_type($msg_type))) {
				WARN($msg_type,
				     "line over $max_line_length characters\n" . $herecurr);
			}
		}

# check for adding lines without a newline.
		if ($line =~ /^\+/ && defined $lines[$linenr] && $lines[$linenr] =~ /^\\ No newline at end of file/) {
			WARN("MISSING_EOF_NEWLINE",
			     "adding a line without newline at end of file\n" . $herecurr);
		}

# Blackfin: use hi/lo macros
		if ($realfile =~ m@arch/blackfin/.*\.S$@) {
			if ($line =~ /\.[lL][[:space:]]*=.*&[[:space:]]*0x[fF][fF][fF][fF]/) {
				my $herevet = "$here\n" . cat_vet($line) . "\n";
				ERROR("LO_MACRO",
				      "use the LO() macro, not (... & 0xFFFF)\n" . $herevet);
			}
			if ($line =~ /\.[hH][[:space:]]*=.*>>[[:space:]]*16/) {
				my $herevet = "$here\n" . cat_vet($line) . "\n";
				ERROR("HI_MACRO",
				      "use the HI() macro, not (... >> 16)\n" . $herevet);
			}
		}

# check we are in a valid source file C or perl if not then ignore this hunk
		next if ($realfile !~ /\.(h|c|pl|dtsi|dts)$/);

# at the beginning of a line any tabs must come first and anything
# more than 8 must use tabs.
		if ($rawline =~ /^\+\s* \t\s*\S/ ||
		    $rawline =~ /^\+\s*        \s*/) {
			my $herevet = "$here\n" . cat_vet($rawline) . "\n";
			$rpt_cleaners = 1;
			if (ERROR("CODE_INDENT",
				  "code indent should use tabs where possible\n" . $herevet) &&
			    $fix) {
				$fixed[$fixlinenr] =~ s/^\+([ \t]+)/"\+" . tabify($1)/e;
			}
		}

# check for space before tabs.
		if ($rawline =~ /^\+/ && $rawline =~ / \t/) {
			my $herevet = "$here\n" . cat_vet($rawline) . "\n";
			if (WARN("SPACE_BEFORE_TAB",
				"please, no space before tabs\n" . $herevet) &&
			    $fix) {
				while ($fixed[$fixlinenr] =~
					   s/(^\+.*) {8,8}\t/$1\t\t/) {}
				while ($fixed[$fixlinenr] =~
					   s/(^\+.*) +\t/$1\t/) {}
			}
		}

# check for && or || at the start of a line
		if ($rawline =~ /^\+\s*(&&|\|\|)/) {
			CHK("LOGICAL_CONTINUATIONS",
			    "Logical continuations should be on the previous line\n" . $hereprev);
		}

# check indentation starts on a tab stop
		if ($^V && $^V ge 5.10.0 &&
		    $sline =~ /^\+\t+( +)(?:$c90_Keywords\b|\{\s*$|\}\s*(?:else\b|while\b|\s*$))/) {
			my $indent = length($1);
			if ($indent % 8) {
				if (WARN("TABSTOP",
					 "Statements should start on a tabstop\n" . $herecurr) &&
				    $fix) {
					$fixed[$fixlinenr] =~ s@(^\+\t+) +@$1 . "\t" x ($indent/8)@e;
				}
			}
		}

# check multi-line statement indentation matches previous line
		if ($^V && $^V ge 5.10.0 &&
		    $prevline =~ /^\+([ \t]*)((?:$c90_Keywords(?:\s+if)\s*)|(?:$Declare\s*)?(?:$Ident|\(\s*\*\s*$Ident\s*\))\s*|(?:\*\s*)*$Lval\s*=\s*$Ident\s*)\(.*(\&\&|\|\||,)\s*$/) {
			$prevline =~ /^\+(\t*)(.*)$/;
			my $oldindent = $1;
			my $rest = $2;

			my $pos = pos_last_openparen($rest);
			if ($pos >= 0) {
				$line =~ /^(\+| )([ \t]*)/;
				my $newindent = $2;

				my $goodtabindent = $oldindent .
					"\t" x ($pos / 8) .
					" "  x ($pos % 8);
				my $goodspaceindent = $oldindent . " "  x $pos;

				if ($newindent ne $goodtabindent &&
				    $newindent ne $goodspaceindent) {

					if (CHK("PARENTHESIS_ALIGNMENT",
						"Alignment should match open parenthesis\n" . $hereprev) &&
					    $fix && $line =~ /^\+/) {
						$fixed[$fixlinenr] =~
						    s/^\+[ \t]*/\+$goodtabindent/;
					}
				}
			}
		}

# check for space after cast like "(int) foo" or "(struct foo) bar"
# avoid checking a few false positives:
#   "sizeof(<type>)" or "__alignof__(<type>)"
#   function pointer declarations like "(*foo)(int) = bar;"
#   structure definitions like "(struct foo) { 0 };"
#   multiline macros that define functions
#   known attributes or the __attribute__ keyword
		if ($line =~ /^\+(.*)\(\s*$Type\s*\)([ \t]++)((?![={]|\\$|$Attribute|__attribute__))/ &&
		    (!defined($1) || $1 !~ /\b(?:sizeof|__alignof__)\s*$/)) {
			if (CHK("SPACING",
				"No space is necessary after a cast\n" . $herecurr) &&
			    $fix) {
				$fixed[$fixlinenr] =~
				    s/(\(\s*$Type\s*\))[ \t]+/$1/;
			}
		}

# Block comment styles
# Networking with an initial /*
		if ($realfile =~ m@^(drivers/net/|net/)@ &&
		    $prevrawline =~ /^\+[ \t]*\/\*[ \t]*$/ &&
		    $rawline =~ /^\+[ \t]*\*/ &&
		    $realline > 2) {
			WARN("NETWORKING_BLOCK_COMMENT_STYLE",
			     "networking block comments don't use an empty /* line, use /* Comment...\n" . $hereprev);
		}

# Block comments use * on subsequent lines
		if ($prevline =~ /$;[ \t]*$/ &&			#ends in comment
		    $prevrawline =~ /^\+.*?\/\*/ &&		#starting /*
		    $prevrawline !~ /\*\/[ \t]*$/ &&		#no trailing */
		    $rawline =~ /^\+/ &&			#line is new
		    $rawline !~ /^\+[ \t]*\*/) {		#no leading *
			WARN("BLOCK_COMMENT_STYLE",
			     "Block comments use * on subsequent lines\n" . $hereprev);
		}

# Block comments use */ on trailing lines
		if ($rawline !~ m@^\+[ \t]*\*/[ \t]*$@ &&	#trailing */
		    $rawline !~ m@^\+.*/\*.*\*/[ \t]*$@ &&	#inline /*...*/
		    $rawline !~ m@^\+.*\*{2,}/[ \t]*$@ &&	#trailing **/
		    $rawline =~ m@^\+[ \t]*.+\*\/[ \t]*$@) {	#non blank */
			WARN("BLOCK_COMMENT_STYLE",
			     "Block comments use a trailing */ on a separate line\n" . $herecurr);
		}

# Block comment * alignment
		if ($prevline =~ /$;[ \t]*$/ &&			#ends in comment
		    $line =~ /^\+[ \t]*$;/ &&			#leading comment
		    $rawline =~ /^\+[ \t]*\*/ &&		#leading *
		    (($prevrawline =~ /^\+.*?\/\*/ &&		#leading /*
		      $prevrawline !~ /\*\/[ \t]*$/) ||		#no trailing */
		     $prevrawline =~ /^\+[ \t]*\*/)) {		#leading *
			my $oldindent;
			$prevrawline =~ m@^\+([ \t]*/?)\*@;
			if (defined($1)) {
				$oldindent = expand_tabs($1);
			} else {
				$prevrawline =~ m@^\+(.*/?)\*@;
				$oldindent = expand_tabs($1);
			}
			$rawline =~ m@^\+([ \t]*)\*@;
			my $newindent = $1;
			$newindent = expand_tabs($newindent);
			if (length($oldindent) ne length($newindent)) {
				WARN("BLOCK_COMMENT_STYLE",
				     "Block comments should align the * on each line\n" . $hereprev);
			}
		}

# check for missing blank lines after struct/union declarations
# with exceptions for various attributes and macros
		if ($prevline =~ /^[\+ ]};?\s*$/ &&
		    $line =~ /^\+/ &&
		    !($line =~ /^\+\s*$/ ||
		      $line =~ /^\+\s*EXPORT_SYMBOL/ ||
		      $line =~ /^\+\s*MODULE_/i ||
		      $line =~ /^\+\s*\#\s*(?:end|elif|else)/ ||
		      $line =~ /^\+[a-z_]*init/ ||
		      $line =~ /^\+\s*(?:static\s+)?[A-Z_]*ATTR/ ||
		      $line =~ /^\+\s*DECLARE/ ||
		      $line =~ /^\+\s*__setup/)) {
			if (CHK("LINE_SPACING",
				"Please use a blank line after function/struct/union/enum declarations\n" . $hereprev) &&
			    $fix) {
				fix_insert_line($fixlinenr, "\+");
			}
		}

# check for multiple consecutive blank lines
		if ($prevline =~ /^[\+ ]\s*$/ &&
		    $line =~ /^\+\s*$/ &&
		    $last_blank_line != ($linenr - 1)) {
			if (CHK("LINE_SPACING",
				"Please don't use multiple blank lines\n" . $hereprev) &&
			    $fix) {
				fix_delete_line($fixlinenr, $rawline);
			}

			$last_blank_line = $linenr;
		}

# check for missing blank lines after declarations
		if ($sline =~ /^\+\s+\S/ &&			#Not at char 1
			# actual declarations
		    ($prevline =~ /^\+\s+$Declare\s*$Ident\s*[=,;:\[]/ ||
			# function pointer declarations
		     $prevline =~ /^\+\s+$Declare\s*\(\s*\*\s*$Ident\s*\)\s*[=,;:\[\(]/ ||
			# foo bar; where foo is some local typedef or #define
		     $prevline =~ /^\+\s+$Ident(?:\s+|\s*\*\s*)$Ident\s*[=,;\[]/ ||
			# known declaration macros
		     $prevline =~ /^\+\s+$declaration_macros/) &&
			# for "else if" which can look like "$Ident $Ident"
		    !($prevline =~ /^\+\s+$c90_Keywords\b/ ||
			# other possible extensions of declaration lines
		      $prevline =~ /(?:$Compare|$Assignment|$Operators)\s*$/ ||
			# not starting a section or a macro "\" extended line
		      $prevline =~ /(?:\{\s*|\\)$/) &&
			# looks like a declaration
		    !($sline =~ /^\+\s+$Declare\s*$Ident\s*[=,;:\[]/ ||
			# function pointer declarations
		      $sline =~ /^\+\s+$Declare\s*\(\s*\*\s*$Ident\s*\)\s*[=,;:\[\(]/ ||
			# foo bar; where foo is some local typedef or #define
		      $sline =~ /^\+\s+$Ident(?:\s+|\s*\*\s*)$Ident\s*[=,;\[]/ ||
			# known declaration macros
		      $sline =~ /^\+\s+$declaration_macros/ ||
			# start of struct or union or enum
		      $sline =~ /^\+\s+(?:union|struct|enum|typedef)\b/ ||
			# start or end of block or continuation of declaration
		      $sline =~ /^\+\s+(?:$|[\{\}\.\#\"\?\:\(\[])/ ||
			# bitfield continuation
		      $sline =~ /^\+\s+$Ident\s*:\s*\d+\s*[,;]/ ||
			# other possible extensions of declaration lines
		      $sline =~ /^\+\s+\(?\s*(?:$Compare|$Assignment|$Operators)/) &&
			# indentation of previous and current line are the same
		    (($prevline =~ /\+(\s+)\S/) && $sline =~ /^\+$1\S/)) {
			if (WARN("LINE_SPACING",
				 "Missing a blank line after declarations\n" . $hereprev) &&
			    $fix) {
				fix_insert_line($fixlinenr, "\+");
			}
		}

# check for spaces at the beginning of a line.
# Exceptions:
#  1) within comments
#  2) indented preprocessor commands
#  3) hanging labels
		if ($rawline =~ /^\+ / && $line !~ /^\+ *(?:$;|#|$Ident:)/)  {
			my $herevet = "$here\n" . cat_vet($rawline) . "\n";
			if (WARN("LEADING_SPACE",
				 "please, no spaces at the start of a line\n" . $herevet) &&
			    $fix) {
				$fixed[$fixlinenr] =~ s/^\+([ \t]+)/"\+" . tabify($1)/e;
			}
		}

# check we are in a valid C source file if not then ignore this hunk
		next if ($realfile !~ /\.(h|c)$/);

# check if this appears to be the start function declaration, save the name
		if ($sline =~ /^\+\{\s*$/ &&
		    $prevline =~ /^\+(?:(?:(?:$Storage|$Inline)\s*)*\s*$Type\s*)?($Ident)\(/) {
			$context_function = $1;
		}

# check if this appears to be the end of function declaration
		if ($sline =~ /^\+\}\s*$/) {
			undef $context_function;
		}

# check indentation of any line with a bare else
# (but not if it is a multiple line "if (foo) return bar; else return baz;")
# if the previous line is a break or return and is indented 1 tab more...
		if ($sline =~ /^\+([\t]+)(?:}[ \t]*)?else(?:[ \t]*{)?\s*$/) {
			my $tabs = length($1) + 1;
			if ($prevline =~ /^\+\t{$tabs,$tabs}break\b/ ||
			    ($prevline =~ /^\+\t{$tabs,$tabs}return\b/ &&
			     defined $lines[$linenr] &&
			     $lines[$linenr] !~ /^[ \+]\t{$tabs,$tabs}return/)) {
				WARN("UNNECESSARY_ELSE",
				     "else is not generally useful after a break or return\n" . $hereprev);
			}
		}

# check indentation of a line with a break;
# if the previous line is a goto or return and is indented the same # of tabs
		if ($sline =~ /^\+([\t]+)break\s*;\s*$/) {
			my $tabs = $1;
			if ($prevline =~ /^\+$tabs(?:goto|return)\b/) {
				WARN("UNNECESSARY_BREAK",
				     "break is not useful after a goto or return\n" . $hereprev);
			}
		}

# check for RCS/CVS revision markers
		if ($rawline =~ /^\+.*\$(Revision|Log|Id)(?:\$|)/) {
			WARN("CVS_KEYWORD",
			     "CVS style keyword markers, these will _not_ be updated\n". $herecurr);
		}

# Blackfin: don't use __builtin_bfin_[cs]sync
		if ($line =~ /__builtin_bfin_csync/) {
			my $herevet = "$here\n" . cat_vet($line) . "\n";
			ERROR("CSYNC",
			      "use the CSYNC() macro in asm/blackfin.h\n" . $herevet);
		}
		if ($line =~ /__builtin_bfin_ssync/) {
			my $herevet = "$here\n" . cat_vet($line) . "\n";
			ERROR("SSYNC",
			      "use the SSYNC() macro in asm/blackfin.h\n" . $herevet);
		}

# check for old HOTPLUG __dev<foo> section markings
		if ($line =~ /\b(__dev(init|exit)(data|const|))\b/) {
			WARN("HOTPLUG_SECTION",
			     "Using $1 is unnecessary\n" . $herecurr);
		}

# Check for potential 'bare' types
		my ($stat, $cond, $line_nr_next, $remain_next, $off_next,
		    $realline_next);
#print "LINE<$line>\n";
		if ($linenr > $suppress_statement &&
		    $realcnt && $sline =~ /.\s*\S/) {
			($stat, $cond, $line_nr_next, $remain_next, $off_next) =
				ctx_statement_block($linenr, $realcnt, 0);
			$stat =~ s/\n./\n /g;
			$cond =~ s/\n./\n /g;

#print "linenr<$linenr> <$stat>\n";
			# If this statement has no statement boundaries within
			# it there is no point in retrying a statement scan
			# until we hit end of it.
			my $frag = $stat; $frag =~ s/;+\s*$//;
			if ($frag !~ /(?:{|;)/) {
#print "skip<$line_nr_next>\n";
				$suppress_statement = $line_nr_next;
			}

			# Find the real next line.
			$realline_next = $line_nr_next;
			if (defined $realline_next &&
			    (!defined $lines[$realline_next - 1] ||
			     substr($lines[$realline_next - 1], $off_next) =~ /^\s*$/)) {
				$realline_next++;
			}

			my $s = $stat;
			$s =~ s/{.*$//s;

			# Ignore goto labels.
			if ($s =~ /$Ident:\*$/s) {

			# Ignore functions being called
			} elsif ($s =~ /^.\s*$Ident\s*\(/s) {

			} elsif ($s =~ /^.\s*else\b/s) {

			# declarations always start with types
			} elsif ($prev_values eq 'E' && $s =~ /^.\s*(?:$Storage\s+)?(?:$Inline\s+)?(?:const\s+)?((?:\s*$Ident)+?)\b(?:\s+$Sparse)?\s*\**\s*(?:$Ident|\(\*[^\)]*\))(?:\s*$Modifier)?\s*(?:;|=|,|\()/s) {
				my $type = $1;
				$type =~ s/\s+/ /g;
				possible($type, "A:" . $s);

			# definitions in global scope can only start with types
			} elsif ($s =~ /^.(?:$Storage\s+)?(?:$Inline\s+)?(?:const\s+)?($Ident)\b\s*(?!:)/s) {
				possible($1, "B:" . $s);
			}

			# any (foo ... *) is a pointer cast, and foo is a type
			while ($s =~ /\(($Ident)(?:\s+$Sparse)*[\s\*]+\s*\)/sg) {
				possible($1, "C:" . $s);
			}

			# Check for any sort of function declaration.
			# int foo(something bar, other baz);
			# void (*store_gdt)(x86_descr_ptr *);
			if ($prev_values eq 'E' && $s =~ /^(.(?:typedef\s*)?(?:(?:$Storage|$Inline)\s*)*\s*$Type\s*(?:\b$Ident|\(\*\s*$Ident\))\s*)\(/s) {
				my ($name_len) = length($1);

				my $ctx = $s;
				substr($ctx, 0, $name_len + 1, '');
				$ctx =~ s/\)[^\)]*$//;

				for my $arg (split(/\s*,\s*/, $ctx)) {
					if ($arg =~ /^(?:const\s+)?($Ident)(?:\s+$Sparse)*\s*\**\s*(:?\b$Ident)?$/s || $arg =~ /^($Ident)$/s) {

						possible($1, "D:" . $s);
					}
				}
			}

		}

#
# Checks which may be anchored in the context.
#

# Check for switch () and associated case and default
# statements should be at the same indent.
		if ($line=~/\bswitch\s*\(.*\)/) {
			my $err = '';
			my $sep = '';
			my @ctx = ctx_block_outer($linenr, $realcnt);
			shift(@ctx);
			for my $ctx (@ctx) {
				my ($clen, $cindent) = line_stats($ctx);
				if ($ctx =~ /^\+\s*(case\s+|default:)/ &&
							$indent != $cindent) {
					$err .= "$sep$ctx\n";
					$sep = '';
				} else {
					$sep = "[...]\n";
				}
			}
			if ($err ne '') {
				ERROR("SWITCH_CASE_INDENT_LEVEL",
				      "switch and case should be at the same indent\n$hereline$err");
			}
		}

# if/while/etc brace do not go on next line, unless defining a do while loop,
# or if that brace on the next line is for something else
		if ($line =~ /(.*)\b((?:if|while|for|switch|(?:[a-z_]+|)for_each[a-z_]+)\s*\(|do\b|else\b)/ && $line !~ /^.\s*\#/) {
			my $pre_ctx = "$1$2";

			my ($level, @ctx) = ctx_statement_level($linenr, $realcnt, 0);

			if ($line =~ /^\+\t{6,}/) {
				WARN("DEEP_INDENTATION",
				     "Too many leading tabs - consider code refactoring\n" . $herecurr);
			}

			my $ctx_cnt = $realcnt - $#ctx - 1;
			my $ctx = join("\n", @ctx);

			my $ctx_ln = $linenr;
			my $ctx_skip = $realcnt;

			while ($ctx_skip > $ctx_cnt || ($ctx_skip == $ctx_cnt &&
					defined $lines[$ctx_ln - 1] &&
					$lines[$ctx_ln - 1] =~ /^-/)) {
				##print "SKIP<$ctx_skip> CNT<$ctx_cnt>\n";
				$ctx_skip-- if (!defined $lines[$ctx_ln - 1] || $lines[$ctx_ln - 1] !~ /^-/);
				$ctx_ln++;
			}

			#print "realcnt<$realcnt> ctx_cnt<$ctx_cnt>\n";
			#print "pre<$pre_ctx>\nline<$line>\nctx<$ctx>\nnext<$lines[$ctx_ln - 1]>\n";

			if ($ctx !~ /{\s*/ && defined($lines[$ctx_ln - 1]) && $lines[$ctx_ln - 1] =~ /^\+\s*{/) {
				ERROR("OPEN_BRACE",
				      "that open brace { should be on the previous line\n" .
					"$here\n$ctx\n$rawlines[$ctx_ln - 1]\n");
			}
			if ($level == 0 && $pre_ctx !~ /}\s*while\s*\($/ &&
			    $ctx =~ /\)\s*\;\s*$/ &&
			    defined $lines[$ctx_ln - 1])
			{
				my ($nlength, $nindent) = line_stats($lines[$ctx_ln - 1]);
				if ($nindent > $indent) {
					WARN("TRAILING_SEMICOLON",
					     "trailing semicolon indicates no statements, indent implies otherwise\n" .
						"$here\n$ctx\n$rawlines[$ctx_ln - 1]\n");
				}
			}
		}

# Check relative indent for conditionals and blocks.
		if ($line =~ /\b(?:(?:if|while|for|(?:[a-z_]+|)for_each[a-z_]+)\s*\(|(?:do|else)\b)/ && $line !~ /^.\s*#/ && $line !~ /\}\s*while\s*/) {
			($stat, $cond, $line_nr_next, $remain_next, $off_next) =
				ctx_statement_block($linenr, $realcnt, 0)
					if (!defined $stat);
			my ($s, $c) = ($stat, $cond);

			substr($s, 0, length($c), '');

			# remove inline comments
			$s =~ s/$;/ /g;
			$c =~ s/$;/ /g;

			# Find out how long the conditional actually is.
			my @newlines = ($c =~ /\n/gs);
			my $cond_lines = 1 + $#newlines;

			# Make sure we remove the line prefixes as we have
			# none on the first line, and are going to readd them
			# where necessary.
			$s =~ s/\n./\n/gs;
			while ($s =~ /\n\s+\\\n/) {
				$cond_lines += $s =~ s/\n\s+\\\n/\n/g;
			}

			# We want to check the first line inside the block
			# starting at the end of the conditional, so remove:
			#  1) any blank line termination
			#  2) any opening brace { on end of the line
			#  3) any do (...) {
			my $continuation = 0;
			my $check = 0;
			$s =~ s/^.*\bdo\b//;
			$s =~ s/^\s*{//;
			if ($s =~ s/^\s*\\//) {
				$continuation = 1;
			}
			if ($s =~ s/^\s*?\n//) {
				$check = 1;
				$cond_lines++;
			}

			# Also ignore a loop construct at the end of a
			# preprocessor statement.
			if (($prevline =~ /^.\s*#\s*define\s/ ||
			    $prevline =~ /\\\s*$/) && $continuation == 0) {
				$check = 0;
			}

			my $cond_ptr = -1;
			$continuation = 0;
			while ($cond_ptr != $cond_lines) {
				$cond_ptr = $cond_lines;

				# If we see an #else/#elif then the code
				# is not linear.
				if ($s =~ /^\s*\#\s*(?:else|elif)/) {
					$check = 0;
				}

				# Ignore:
				#  1) blank lines, they should be at 0,
				#  2) preprocessor lines, and
				#  3) labels.
				if ($continuation ||
				    $s =~ /^\s*?\n/ ||
				    $s =~ /^\s*#\s*?/ ||
				    $s =~ /^\s*$Ident\s*:/) {
					$continuation = ($s =~ /^.*?\\\n/) ? 1 : 0;
					if ($s =~ s/^.*?\n//) {
						$cond_lines++;
					}
				}
			}

			my (undef, $sindent) = line_stats("+" . $s);
			my $stat_real = raw_line($linenr, $cond_lines);

			# Check if either of these lines are modified, else
			# this is not this patch's fault.
			if (!defined($stat_real) ||
			    $stat !~ /^\+/ && $stat_real !~ /^\+/) {
				$check = 0;
			}
			if (defined($stat_real) && $cond_lines > 1) {
				$stat_real = "[...]\n$stat_real";
			}

			#print "line<$line> prevline<$prevline> indent<$indent> sindent<$sindent> check<$check> continuation<$continuation> s<$s> cond_lines<$cond_lines> stat_real<$stat_real> stat<$stat>\n";

			if ($check && $s ne '' &&
			    (($sindent % 8) != 0 ||
			     ($sindent < $indent) ||
			     ($sindent == $indent &&
			      ($s !~ /^\s*(?:\}|\{|else\b)/)) ||
			     ($sindent > $indent + 8))) {
				WARN("SUSPECT_CODE_INDENT",
				     "suspect code indent for conditional statements ($indent, $sindent)\n" . $herecurr . "$stat_real\n");
			}
		}

		# Track the 'values' across context and added lines.
		my $opline = $line; $opline =~ s/^./ /;
		my ($curr_values, $curr_vars) =
				annotate_values($opline . "\n", $prev_values);
		$curr_values = $prev_values . $curr_values;
		if ($dbg_values) {
			my $outline = $opline; $outline =~ s/\t/ /g;
			print "$linenr > .$outline\n";
			print "$linenr > $curr_values\n";
			print "$linenr >  $curr_vars\n";
		}
		$prev_values = substr($curr_values, -1);

#ignore lines not being added
		next if ($line =~ /^[^\+]/);

# check for dereferences that span multiple lines
		if ($prevline =~ /^\+.*$Lval\s*(?:\.|->)\s*$/ &&
		    $line =~ /^\+\s*(?!\#\s*(?!define\s+|if))\s*$Lval/) {
			$prevline =~ /($Lval\s*(?:\.|->))\s*$/;
			my $ref = $1;
			$line =~ /^.\s*($Lval)/;
			$ref .= $1;
			$ref =~ s/\s//g;
			WARN("MULTILINE_DEREFERENCE",
			     "Avoid multiple line dereference - prefer '$ref'\n" . $hereprev);
		}

# check for declarations of signed or unsigned without int
		while ($line =~ m{\b($Declare)\s*(?!char\b|short\b|int\b|long\b)\s*($Ident)?\s*[=,;\[\)\(]}g) {
			my $type = $1;
			my $var = $2;
			$var = "" if (!defined $var);
			if ($type =~ /^(?:(?:$Storage|$Inline|$Attribute)\s+)*((?:un)?signed)((?:\s*\*)*)\s*$/) {
				my $sign = $1;
				my $pointer = $2;

				$pointer = "" if (!defined $pointer);

				if (WARN("UNSPECIFIED_INT",
					 "Prefer '" . trim($sign) . " int" . rtrim($pointer) . "' to bare use of '$sign" . rtrim($pointer) . "'\n" . $herecurr) &&
				    $fix) {
					my $decl = trim($sign) . " int ";
					my $comp_pointer = $pointer;
					$comp_pointer =~ s/\s//g;
					$decl .= $comp_pointer;
					$decl = rtrim($decl) if ($var eq "");
					$fixed[$fixlinenr] =~ s@\b$sign\s*\Q$pointer\E\s*$var\b@$decl$var@;
				}
			}
		}

# TEST: allow direct testing of the type matcher.
		if ($dbg_type) {
			if ($line =~ /^.\s*$Declare\s*$/) {
				ERROR("TEST_TYPE",
				      "TEST: is type\n" . $herecurr);
			} elsif ($dbg_type > 1 && $line =~ /^.+($Declare)/) {
				ERROR("TEST_NOT_TYPE",
				      "TEST: is not type ($1 is)\n". $herecurr);
			}
			next;
		}
# TEST: allow direct testing of the attribute matcher.
		if ($dbg_attr) {
			if ($line =~ /^.\s*$Modifier\s*$/) {
				ERROR("TEST_ATTR",
				      "TEST: is attr\n" . $herecurr);
			} elsif ($dbg_attr > 1 && $line =~ /^.+($Modifier)/) {
				ERROR("TEST_NOT_ATTR",
				      "TEST: is not attr ($1 is)\n". $herecurr);
			}
			next;
		}

# check for initialisation to aggregates open brace on the next line
		if ($line =~ /^.\s*{/ &&
		    $prevline =~ /(?:^|[^=])=\s*$/) {
			if (ERROR("OPEN_BRACE",
				  "that open brace { should be on the previous line\n" . $hereprev) &&
			    $fix && $prevline =~ /^\+/ && $line =~ /^\+/) {
				fix_delete_line($fixlinenr - 1, $prevrawline);
				fix_delete_line($fixlinenr, $rawline);
				my $fixedline = $prevrawline;
				$fixedline =~ s/\s*=\s*$/ = {/;
				fix_insert_line($fixlinenr, $fixedline);
				$fixedline = $line;
				$fixedline =~ s/^(.\s*)\{\s*/$1/;
				fix_insert_line($fixlinenr, $fixedline);
			}
		}

#
# Checks which are anchored on the added line.
#

# check for malformed paths in #include statements (uses RAW line)
		if ($rawline =~ m{^.\s*\#\s*include\s+[<"](.*)[">]}) {
			my $path = $1;
			if ($path =~ m{//}) {
				ERROR("MALFORMED_INCLUDE",
				      "malformed #include filename\n" . $herecurr);
			}
			if ($path =~ "^uapi/" && $realfile =~ m@\binclude/uapi/@) {
				ERROR("UAPI_INCLUDE",
				      "No #include in ...include/uapi/... should use a uapi/ path prefix\n" . $herecurr);
			}
		}

# no C99 // comments
		if ($line =~ m{//}) {
			if (ERROR("C99_COMMENTS",
				  "do not use C99 // comments\n" . $herecurr) &&
			    $fix) {
				my $line = $fixed[$fixlinenr];
				if ($line =~ /\/\/(.*)$/) {
					my $comment = trim($1);
					$fixed[$fixlinenr] =~ s@\/\/(.*)$@/\* $comment \*/@;
				}
			}
		}
		# Remove C99 comments.
		$line =~ s@//.*@@;
		$opline =~ s@//.*@@;

# EXPORT_SYMBOL should immediately follow the thing it is exporting, consider
# the whole statement.
#print "APW <$lines[$realline_next - 1]>\n";
		if (defined $realline_next &&
		    exists $lines[$realline_next - 1] &&
		    !defined $suppress_export{$realline_next} &&
		    ($lines[$realline_next - 1] =~ /EXPORT_SYMBOL.*\((.*)\)/ ||
		     $lines[$realline_next - 1] =~ /EXPORT_UNUSED_SYMBOL.*\((.*)\)/)) {
			# Handle definitions which produce identifiers with
			# a prefix:
			#   XXX(foo);
			#   EXPORT_SYMBOL(something_foo);
			my $name = $1;
			if ($stat =~ /^(?:.\s*}\s*\n)?.([A-Z_]+)\s*\(\s*($Ident)/ &&
			    $name =~ /^${Ident}_$2/) {
#print "FOO C name<$name>\n";
				$suppress_export{$realline_next} = 1;

			} elsif ($stat !~ /(?:
				\n.}\s*$|
				^.DEFINE_$Ident\(\Q$name\E\)|
				^.DECLARE_$Ident\(\Q$name\E\)|
				^.LIST_HEAD\(\Q$name\E\)|
				^.(?:$Storage\s+)?$Type\s*\(\s*\*\s*\Q$name\E\s*\)\s*\(|
				\b\Q$name\E(?:\s+$Attribute)*\s*(?:;|=|\[|\()
			    )/x) {
#print "FOO A<$lines[$realline_next - 1]> stat<$stat> name<$name>\n";
				$suppress_export{$realline_next} = 2;
			} else {
				$suppress_export{$realline_next} = 1;
			}
		}
		if (!defined $suppress_export{$linenr} &&
		    $prevline =~ /^.\s*$/ &&
		    ($line =~ /EXPORT_SYMBOL.*\((.*)\)/ ||
		     $line =~ /EXPORT_UNUSED_SYMBOL.*\((.*)\)/)) {
#print "FOO B <$lines[$linenr - 1]>\n";
			$suppress_export{$linenr} = 2;
		}
		if (defined $suppress_export{$linenr} &&
		    $suppress_export{$linenr} == 2) {
			WARN("EXPORT_SYMBOL",
			     "EXPORT_SYMBOL(foo); should immediately follow its function/variable\n" . $herecurr);
		}

# check for global initialisers.
		if ($line =~ /^\+$Type\s*$Ident(?:\s+$Modifier)*\s*=\s*($zero_initializer)\s*;/) {
			if (ERROR("GLOBAL_INITIALISERS",
				  "do not initialise globals to $1\n" . $herecurr) &&
			    $fix) {
				$fixed[$fixlinenr] =~ s/(^.$Type\s*$Ident(?:\s+$Modifier)*)\s*=\s*$zero_initializer\s*;/$1;/;
			}
		}
# check for static initialisers.
		if ($line =~ /^\+.*\bstatic\s.*=\s*($zero_initializer)\s*;/) {
			if (ERROR("INITIALISED_STATIC",
				  "do not initialise statics to $1\n" .
				      $herecurr) &&
			    $fix) {
				$fixed[$fixlinenr] =~ s/(\bstatic\s.*?)\s*=\s*$zero_initializer\s*;/$1;/;
			}
		}

# check for misordered declarations of char/short/int/long with signed/unsigned
		while ($sline =~ m{(\b$TypeMisordered\b)}g) {
			my $tmp = trim($1);
			WARN("MISORDERED_TYPE",
			     "type '$tmp' should be specified in [[un]signed] [short|int|long|long long] order\n" . $herecurr);
		}

# check for static const char * arrays.
		if ($line =~ /\bstatic\s+const\s+char\s*\*\s*(\w+)\s*\[\s*\]\s*=\s*/) {
			WARN("STATIC_CONST_CHAR_ARRAY",
			     "static const char * array should probably be static const char * const\n" .
				$herecurr);
               }

# check for static char foo[] = "bar" declarations.
		if ($line =~ /\bstatic\s+char\s+(\w+)\s*\[\s*\]\s*=\s*"/) {
			WARN("STATIC_CONST_CHAR_ARRAY",
			     "static char array declaration should probably be static const char\n" .
				$herecurr);
               }

# check for const <foo> const where <foo> is not a pointer or array type
		if ($sline =~ /\bconst\s+($BasicType)\s+const\b/) {
			my $found = $1;
			if ($sline =~ /\bconst\s+\Q$found\E\s+const\b\s*\*/) {
				WARN("CONST_CONST",
				     "'const $found const *' should probably be 'const $found * const'\n" . $herecurr);
			} elsif ($sline !~ /\bconst\s+\Q$found\E\s+const\s+\w+\s*\[/) {
				WARN("CONST_CONST",
				     "'const $found const' should probably be 'const $found'\n" . $herecurr);
			}
		}

# check for non-global char *foo[] = {"bar", ...} declarations.
		if ($line =~ /^.\s+(?:static\s+|const\s+)?char\s+\*\s*\w+\s*\[\s*\]\s*=\s*\{/) {
			WARN("STATIC_CONST_CHAR_ARRAY",
			     "char * array declaration might be better as static const\n" .
				$herecurr);
               }

# check for sizeof(foo)/sizeof(foo[0]) that could be ARRAY_SIZE(foo)
		if ($line =~ m@\bsizeof\s*\(\s*($Lval)\s*\)@) {
			my $array = $1;
			if ($line =~ m@\b(sizeof\s*\(\s*\Q$array\E\s*\)\s*/\s*sizeof\s*\(\s*\Q$array\E\s*\[\s*0\s*\]\s*\))@) {
				my $array_div = $1;
				if (WARN("ARRAY_SIZE",
					 "Prefer ARRAY_SIZE($array)\n" . $herecurr) &&
				    $fix) {
					$fixed[$fixlinenr] =~ s/\Q$array_div\E/ARRAY_SIZE($array)/;
				}
			}
		}

# check for function declarations without arguments like "int foo()"
		if ($line =~ /(\b$Type\s+$Ident)\s*\(\s*\)/) {
			if (ERROR("FUNCTION_WITHOUT_ARGS",
				  "Bad function definition - $1() should probably be $1(void)\n" . $herecurr) &&
			    $fix) {
				$fixed[$fixlinenr] =~ s/(\b($Type)\s+($Ident))\s*\(\s*\)/$2 $3(void)/;
			}
		}

# check for new typedefs, only function parameters and sparse annotations
# make sense.
		if ($line =~ /\btypedef\s/ &&
		    $line !~ /\btypedef\s+$Type\s*\(\s*\*?$Ident\s*\)\s*\(/ &&
		    $line !~ /\btypedef\s+$Type\s+$Ident\s*\(/ &&
		    $line !~ /\b$typeTypedefs\b/ &&
		    $line !~ /\b__bitwise\b/) {
			WARN("NEW_TYPEDEFS",
			     "do not add new typedefs\n" . $herecurr);
		}

# * goes on variable not on type
		# (char*[ const])
		while ($line =~ m{(\($NonptrType(\s*(?:$Modifier\b\s*|\*\s*)+)\))}g) {
			#print "AA<$1>\n";
			my ($ident, $from, $to) = ($1, $2, $2);

			# Should start with a space.
			$to =~ s/^(\S)/ $1/;
			# Should not end with a space.
			$to =~ s/\s+$//;
			# '*'s should not have spaces between.
			while ($to =~ s/\*\s+\*/\*\*/) {
			}

##			print "1: from<$from> to<$to> ident<$ident>\n";
			if ($from ne $to) {
				if (ERROR("POINTER_LOCATION",
					  "\"(foo$from)\" should be \"(foo$to)\"\n" .  $herecurr) &&
				    $fix) {
					my $sub_from = $ident;
					my $sub_to = $ident;
					$sub_to =~ s/\Q$from\E/$to/;
					$fixed[$fixlinenr] =~
					    s@\Q$sub_from\E@$sub_to@;
				}
			}
		}
		while ($line =~ m{(\b$NonptrType(\s*(?:$Modifier\b\s*|\*\s*)+)($Ident))}g) {
			#print "BB<$1>\n";
			my ($match, $from, $to, $ident) = ($1, $2, $2, $3);

			# Should start with a space.
			$to =~ s/^(\S)/ $1/;
			# Should not end with a space.
			$to =~ s/\s+$//;
			# '*'s should not have spaces between.
			while ($to =~ s/\*\s+\*/\*\*/) {
			}
			# Modifiers should have spaces.
			$to =~ s/(\b$Modifier$)/$1 /;

##			print "2: from<$from> to<$to> ident<$ident>\n";
			if ($from ne $to && $ident !~ /^$Modifier$/) {
				if (ERROR("POINTER_LOCATION",
					  "\"foo${from}bar\" should be \"foo${to}bar\"\n" .  $herecurr) &&
				    $fix) {

					my $sub_from = $match;
					my $sub_to = $match;
					$sub_to =~ s/\Q$from\E/$to/;
					$fixed[$fixlinenr] =~
					    s@\Q$sub_from\E@$sub_to@;
				}
			}
		}

# avoid BUG() or BUG_ON()
		if ($line =~ /\b(?:BUG|BUG_ON)\b/) {
			my $msg_type = \&WARN;
			$msg_type = \&CHK if ($file);
			&{$msg_type}("AVOID_BUG",
				     "Avoid crashing the kernel - try using WARN_ON & recovery code rather than BUG() or BUG_ON()\n" . $herecurr);
		}

# avoid LINUX_VERSION_CODE
		if ($line =~ /\bLINUX_VERSION_CODE\b/) {
			WARN("LINUX_VERSION_CODE",
			     "LINUX_VERSION_CODE should be avoided, code should be for the version to which it is merged\n" . $herecurr);
		}

# check for uses of printk_ratelimit
		if ($line =~ /\bprintk_ratelimit\s*\(/) {
			WARN("PRINTK_RATELIMITED",
			     "Prefer printk_ratelimited or pr_<level>_ratelimited to printk_ratelimit\n" . $herecurr);
		}

# printk should use KERN_* levels.  Note that follow on printk's on the
# same line do not need a level, so we use the current block context
# to try and find and validate the current printk.  In summary the current
# printk includes all preceding printk's which have no newline on the end.
# we assume the first bad printk is the one to report.
		if ($line =~ /\bprintk\((?!KERN_)\s*"/) {
			my $ok = 0;
			for (my $ln = $linenr - 1; $ln >= $first_line; $ln--) {
				#print "CHECK<$lines[$ln - 1]\n";
				# we have a preceding printk if it ends
				# with "\n" ignore it, else it is to blame
				if ($lines[$ln - 1] =~ m{\bprintk\(}) {
					if ($rawlines[$ln - 1] !~ m{\\n"}) {
						$ok = 1;
					}
					last;
				}
			}
			if ($ok == 0) {
				WARN("PRINTK_WITHOUT_KERN_LEVEL",
				     "printk() should include KERN_ facility level\n" . $herecurr);
			}
		}

		if ($line =~ /\bprintk\s*\(\s*KERN_([A-Z]+)/) {
			my $orig = $1;
			my $level = lc($orig);
			$level = "warn" if ($level eq "warning");
			my $level2 = $level;
			$level2 = "dbg" if ($level eq "debug");
			WARN("PREFER_PR_LEVEL",
			     "Prefer [subsystem eg: netdev]_$level2([subsystem]dev, ... then dev_$level2(dev, ... then pr_$level(...  to printk(KERN_$orig ...\n" . $herecurr);
		}

		if ($line =~ /\bpr_warning\s*\(/) {
			if (WARN("PREFER_PR_LEVEL",
				 "Prefer pr_warn(... to pr_warning(...\n" . $herecurr) &&
			    $fix) {
				$fixed[$fixlinenr] =~
				    s/\bpr_warning\b/pr_warn/;
			}
		}

		if ($line =~ /\bdev_printk\s*\(\s*KERN_([A-Z]+)/) {
			my $orig = $1;
			my $level = lc($orig);
			$level = "warn" if ($level eq "warning");
			$level = "dbg" if ($level eq "debug");
			WARN("PREFER_DEV_LEVEL",
			     "Prefer dev_$level(... to dev_printk(KERN_$orig, ...\n" . $herecurr);
		}

# ENOSYS means "bad syscall nr" and nothing else.  This will have a small
# number of false positives, but assembly files are not checked, so at
# least the arch entry code will not trigger this warning.
		if ($line =~ /\bENOSYS\b/) {
			WARN("ENOSYS",
			     "ENOSYS means 'invalid syscall nr' and nothing else\n" . $herecurr);
		}

# function brace can't be on same line, except for #defines of do while,
# or if closed on same line
		if (($line=~/$Type\s*$Ident\(.*\).*\s*{/) and
		    !($line=~/\#\s*define.*do\s\{/) and !($line=~/}/)) {
			if (ERROR("OPEN_BRACE",
				  "open brace '{' following function declarations go on the next line\n" . $herecurr) &&
			    $fix) {
				fix_delete_line($fixlinenr, $rawline);
				my $fixed_line = $rawline;
				$fixed_line =~ /(^..*$Type\s*$Ident\(.*\)\s*){(.*)$/;
				my $line1 = $1;
				my $line2 = $2;
				fix_insert_line($fixlinenr, ltrim($line1));
				fix_insert_line($fixlinenr, "\+{");
				if ($line2 !~ /^\s*$/) {
					fix_insert_line($fixlinenr, "\+\t" . trim($line2));
				}
			}
		}

# open braces for enum, union and struct go on the same line.
		if ($line =~ /^.\s*{/ &&
		    $prevline =~ /^.\s*(?:typedef\s+)?(enum|union|struct)(?:\s+$Ident)?\s*$/) {
			if (ERROR("OPEN_BRACE",
				  "open brace '{' following $1 go on the same line\n" . $hereprev) &&
			    $fix && $prevline =~ /^\+/ && $line =~ /^\+/) {
				fix_delete_line($fixlinenr - 1, $prevrawline);
				fix_delete_line($fixlinenr, $rawline);
				my $fixedline = rtrim($prevrawline) . " {";
				fix_insert_line($fixlinenr, $fixedline);
				$fixedline = $rawline;
				$fixedline =~ s/^(.\s*)\{\s*/$1\t/;
				if ($fixedline !~ /^\+\s*$/) {
					fix_insert_line($fixlinenr, $fixedline);
				}
			}
		}

# missing space after union, struct or enum definition
		if ($line =~ /^.\s*(?:typedef\s+)?(enum|union|struct)(?:\s+$Ident){1,2}[=\{]/) {
			if (WARN("SPACING",
				 "missing space after $1 definition\n" . $herecurr) &&
			    $fix) {
				$fixed[$fixlinenr] =~
				    s/^(.\s*(?:typedef\s+)?(?:enum|union|struct)(?:\s+$Ident){1,2})([=\{])/$1 $2/;
			}
		}

# Function pointer declarations
# check spacing between type, funcptr, and args
# canonical declaration is "type (*funcptr)(args...)"
		if ($line =~ /^.\s*($Declare)\((\s*)\*(\s*)($Ident)(\s*)\)(\s*)\(/) {
			my $declare = $1;
			my $pre_pointer_space = $2;
			my $post_pointer_space = $3;
			my $funcname = $4;
			my $post_funcname_space = $5;
			my $pre_args_space = $6;

# the $Declare variable will capture all spaces after the type
# so check it for a missing trailing missing space but pointer return types
# don't need a space so don't warn for those.
			my $post_declare_space = "";
			if ($declare =~ /(\s+)$/) {
				$post_declare_space = $1;
				$declare = rtrim($declare);
			}
			if ($declare !~ /\*$/ && $post_declare_space =~ /^$/) {
				WARN("SPACING",
				     "missing space after return type\n" . $herecurr);
				$post_declare_space = " ";
			}

# unnecessary space "type  (*funcptr)(args...)"
# This test is not currently implemented because these declarations are
# equivalent to
#	int  foo(int bar, ...)
# and this is form shouldn't/doesn't generate a checkpatch warning.
#
#			elsif ($declare =~ /\s{2,}$/) {
#				WARN("SPACING",
#				     "Multiple spaces after return type\n" . $herecurr);
#			}

# unnecessary space "type ( *funcptr)(args...)"
			if (defined $pre_pointer_space &&
			    $pre_pointer_space =~ /^\s/) {
				WARN("SPACING",
				     "Unnecessary space after function pointer open parenthesis\n" . $herecurr);
			}

# unnecessary space "type (* funcptr)(args...)"
			if (defined $post_pointer_space &&
			    $post_pointer_space =~ /^\s/) {
				WARN("SPACING",
				     "Unnecessary space before function pointer name\n" . $herecurr);
			}

# unnecessary space "type (*funcptr )(args...)"
			if (defined $post_funcname_space &&
			    $post_funcname_space =~ /^\s/) {
				WARN("SPACING",
				     "Unnecessary space after function pointer name\n" . $herecurr);
			}

# unnecessary space "type (*funcptr) (args...)"
			if (defined $pre_args_space &&
			    $pre_args_space =~ /^\s/) {
				WARN("SPACING",
				     "Unnecessary space before function pointer arguments\n" . $herecurr);
			}

			if (show_type("SPACING") && $fix) {
				$fixed[$fixlinenr] =~
				    s/^(.\s*)$Declare\s*\(\s*\*\s*$Ident\s*\)\s*\(/$1 . $declare . $post_declare_space . '(*' . $funcname . ')('/ex;
			}
		}

# check for spacing round square brackets; allowed:
#  1. with a type on the left -- int [] a;
#  2. at the beginning of a line for slice initialisers -- [0...10] = 5,
#  3. inside a curly brace -- = { [0...10] = 5 }
		while ($line =~ /(.*?\s)\[/g) {
			my ($where, $prefix) = ($-[1], $1);
			if ($prefix !~ /$Type\s+$/ &&
			    ($where != 0 || $prefix !~ /^.\s+$/) &&
			    $prefix !~ /[{,]\s+$/) {
				if (ERROR("BRACKET_SPACE",
					  "space prohibited before open square bracket '['\n" . $herecurr) &&
				    $fix) {
				    $fixed[$fixlinenr] =~
					s/^(\+.*?)\s+\[/$1\[/;
				}
			}
		}

# check for spaces between functions and their parentheses.
		while ($line =~ /($Ident)\s+\(/g) {
			my $name = $1;
			my $ctx_before = substr($line, 0, $-[1]);
			my $ctx = "$ctx_before$name";

			# Ignore those directives where spaces _are_ permitted.
			if ($name =~ /^(?:
				if|for|while|switch|return|case|
				volatile|__volatile__|
				__attribute__|format|__extension__|
				asm|__asm__)$/x)
			{
			# cpp #define statements have non-optional spaces, ie
			# if there is a space between the name and the open
			# parenthesis it is simply not a parameter group.
			} elsif ($ctx_before =~ /^.\s*\#\s*define\s*$/) {

			# cpp #elif statement condition may start with a (
			} elsif ($ctx =~ /^.\s*\#\s*elif\s*$/) {

			# If this whole things ends with a type its most
			# likely a typedef for a function.
			} elsif ($ctx =~ /$Type$/) {

			} else {
				if (WARN("SPACING",
					 "space prohibited between function name and open parenthesis '('\n" . $herecurr) &&
					     $fix) {
					$fixed[$fixlinenr] =~
					    s/\b$name\s+\(/$name\(/;
				}
			}
		}

# Check operator spacing.
		if (!($line=~/\#\s*include/)) {
			my $fixed_line = "";
			my $line_fixed = 0;

			my $ops = qr{
				<<=|>>=|<=|>=|==|!=|
				\+=|-=|\*=|\/=|%=|\^=|\|=|&=|
				=>|->|<<|>>|<|>|=|!|~|
				&&|\|\||,|\^|\+\+|--|&|\||\+|-|\*|\/|%|
				\?:|\?|:
			}x;
			my @elements = split(/($ops|;)/, $opline);

##			print("element count: <" . $#elements . ">\n");
##			foreach my $el (@elements) {
##				print("el: <$el>\n");
##			}

			my @fix_elements = ();
			my $off = 0;

			foreach my $el (@elements) {
				push(@fix_elements, substr($rawline, $off, length($el)));
				$off += length($el);
			}

			$off = 0;

			my $blank = copy_spacing($opline);
			my $last_after = -1;

			for (my $n = 0; $n < $#elements; $n += 2) {

				my $good = $fix_elements[$n] . $fix_elements[$n + 1];

##				print("n: <$n> good: <$good>\n");

				$off += length($elements[$n]);

				# Pick up the preceding and succeeding characters.
				my $ca = substr($opline, 0, $off);
				my $cc = '';
				if (length($opline) >= ($off + length($elements[$n + 1]))) {
					$cc = substr($opline, $off + length($elements[$n + 1]));
				}
				my $cb = "$ca$;$cc";

				my $a = '';
				$a = 'V' if ($elements[$n] ne '');
				$a = 'W' if ($elements[$n] =~ /\s$/);
				$a = 'C' if ($elements[$n] =~ /$;$/);
				$a = 'B' if ($elements[$n] =~ /(\[|\()$/);
				$a = 'O' if ($elements[$n] eq '');
				$a = 'E' if ($ca =~ /^\s*$/);

				my $op = $elements[$n + 1];

				my $c = '';
				if (defined $elements[$n + 2]) {
					$c = 'V' if ($elements[$n + 2] ne '');
					$c = 'W' if ($elements[$n + 2] =~ /^\s/);
					$c = 'C' if ($elements[$n + 2] =~ /^$;/);
					$c = 'B' if ($elements[$n + 2] =~ /^(\)|\]|;)/);
					$c = 'O' if ($elements[$n + 2] eq '');
					$c = 'E' if ($elements[$n + 2] =~ /^\s*\\$/);
				} else {
					$c = 'E';
				}

				my $ctx = "${a}x${c}";

				my $at = "(ctx:$ctx)";

				my $ptr = substr($blank, 0, $off) . "^";
				my $hereptr = "$hereline$ptr\n";

				# Pull out the value of this operator.
				my $op_type = substr($curr_values, $off + 1, 1);

				# Get the full operator variant.
				my $opv = $op . substr($curr_vars, $off, 1);

				# Ignore operators passed as parameters.
				if ($op_type ne 'V' &&
				    $ca =~ /\s$/ && $cc =~ /^\s*[,\)]/) {

#				# Ignore comments
#				} elsif ($op =~ /^$;+$/) {

				# ; should have either the end of line or a space or \ after it
				} elsif ($op eq ';') {
					if ($ctx !~ /.x[WEBC]/ &&
					    $cc !~ /^\\/ && $cc !~ /^;/) {
						if (ERROR("SPACING",
							  "space required after that '$op' $at\n" . $hereptr)) {
							$good = $fix_elements[$n] . trim($fix_elements[$n + 1]) . " ";
							$line_fixed = 1;
						}
					}

				# // is a comment
				} elsif ($op eq '//') {

				#   :   when part of a bitfield
				} elsif ($opv eq ':B') {
					# skip the bitfield test for now

				# No spaces for:
				#   ->
				} elsif ($op eq '->') {
					if ($ctx =~ /Wx.|.xW/) {
						if (ERROR("SPACING",
							  "spaces prohibited around that '$op' $at\n" . $hereptr)) {
							$good = rtrim($fix_elements[$n]) . trim($fix_elements[$n + 1]);
							if (defined $fix_elements[$n + 2]) {
								$fix_elements[$n + 2] =~ s/^\s+//;
							}
							$line_fixed = 1;
						}
					}

				# , must not have a space before and must have a space on the right.
				} elsif ($op eq ',') {
					my $rtrim_before = 0;
					my $space_after = 0;
					if ($ctx =~ /Wx./) {
						if (ERROR("SPACING",
							  "space prohibited before that '$op' $at\n" . $hereptr)) {
							$line_fixed = 1;
							$rtrim_before = 1;
						}
					}
					if ($ctx !~ /.x[WEC]/ && $cc !~ /^}/) {
						if (ERROR("SPACING",
							  "space required after that '$op' $at\n" . $hereptr)) {
							$line_fixed = 1;
							$last_after = $n;
							$space_after = 1;
						}
					}
					if ($rtrim_before || $space_after) {
						if ($rtrim_before) {
							$good = rtrim($fix_elements[$n]) . trim($fix_elements[$n + 1]);
						} else {
							$good = $fix_elements[$n] . trim($fix_elements[$n + 1]);
						}
						if ($space_after) {
							$good .= " ";
						}
					}

				# '*' as part of a type definition -- reported already.
				} elsif ($opv eq '*_') {
					#warn "'*' is part of type\n";

				# unary operators should have a space before and
				# none after.  May be left adjacent to another
				# unary operator, or a cast
				} elsif ($op eq '!' || $op eq '~' ||
					 $opv eq '*U' || $opv eq '-U' ||
					 $opv eq '&U' || $opv eq '&&U') {
					if ($ctx !~ /[WEBC]x./ && $ca !~ /(?:\)|!|~|\*|-|\&|\||\+\+|\-\-|\{)$/) {
						if (ERROR("SPACING",
							  "space required before that '$op' $at\n" . $hereptr)) {
							if ($n != $last_after + 2) {
								$good = $fix_elements[$n] . " " . ltrim($fix_elements[$n + 1]);
								$line_fixed = 1;
							}
						}
					}
					if ($op eq '*' && $cc =~/\s*$Modifier\b/) {
						# A unary '*' may be const

					} elsif ($ctx =~ /.xW/) {
						if (ERROR("SPACING",
							  "space prohibited after that '$op' $at\n" . $hereptr)) {
							$good = $fix_elements[$n] . rtrim($fix_elements[$n + 1]);
							if (defined $fix_elements[$n + 2]) {
								$fix_elements[$n + 2] =~ s/^\s+//;
							}
							$line_fixed = 1;
						}
					}

				# unary ++ and unary -- are allowed no space on one side.
				} elsif ($op eq '++' or $op eq '--') {
					if ($ctx !~ /[WEOBC]x[^W]/ && $ctx !~ /[^W]x[WOBEC]/) {
						if (ERROR("SPACING",
							  "space required one side of that '$op' $at\n" . $hereptr)) {
							$good = $fix_elements[$n] . trim($fix_elements[$n + 1]) . " ";
							$line_fixed = 1;
						}
					}
					if ($ctx =~ /Wx[BE]/ ||
					    ($ctx =~ /Wx./ && $cc =~ /^;/)) {
						if (ERROR("SPACING",
							  "space prohibited before that '$op' $at\n" . $hereptr)) {
							$good = rtrim($fix_elements[$n]) . trim($fix_elements[$n + 1]);
							$line_fixed = 1;
						}
					}
					if ($ctx =~ /ExW/) {
						if (ERROR("SPACING",
							  "space prohibited after that '$op' $at\n" . $hereptr)) {
							$good = $fix_elements[$n] . trim($fix_elements[$n + 1]);
							if (defined $fix_elements[$n + 2]) {
								$fix_elements[$n + 2] =~ s/^\s+//;
							}
							$line_fixed = 1;
						}
					}

				# << and >> may either have or not have spaces both sides
				} elsif ($op eq '<<' or $op eq '>>' or
					 $op eq '&' or $op eq '^' or $op eq '|' or
					 $op eq '+' or $op eq '-' or
					 $op eq '*' or $op eq '/' or
					 $op eq '%')
				{
					if ($check) {
						if (defined $fix_elements[$n + 2] && $ctx !~ /[EW]x[EW]/) {
							if (CHK("SPACING",
								"spaces preferred around that '$op' $at\n" . $hereptr)) {
								$good = rtrim($fix_elements[$n]) . " " . trim($fix_elements[$n + 1]) . " ";
								$fix_elements[$n + 2] =~ s/^\s+//;
								$line_fixed = 1;
							}
						} elsif (!defined $fix_elements[$n + 2] && $ctx !~ /Wx[OE]/) {
							if (CHK("SPACING",
								"space preferred before that '$op' $at\n" . $hereptr)) {
								$good = rtrim($fix_elements[$n]) . " " . trim($fix_elements[$n + 1]);
								$line_fixed = 1;
							}
						}
					} elsif ($ctx =~ /Wx[^WCE]|[^WCE]xW/) {
						if (ERROR("SPACING",
							  "need consistent spacing around '$op' $at\n" . $hereptr)) {
							$good = rtrim($fix_elements[$n]) . " " . trim($fix_elements[$n + 1]) . " ";
							if (defined $fix_elements[$n + 2]) {
								$fix_elements[$n + 2] =~ s/^\s+//;
							}
							$line_fixed = 1;
						}
					}

				# A colon needs no spaces before when it is
				# terminating a case value or a label.
				} elsif ($opv eq ':C' || $opv eq ':L') {
					if ($ctx =~ /Wx./) {
						if (ERROR("SPACING",
							  "space prohibited before that '$op' $at\n" . $hereptr)) {
							$good = rtrim($fix_elements[$n]) . trim($fix_elements[$n + 1]);
							$line_fixed = 1;
						}
					}

				# All the others need spaces both sides.
				} elsif ($ctx !~ /[EWC]x[CWE]/) {
					my $ok = 0;

					# Ignore email addresses <foo@bar>
					if (($op eq '<' &&
					     $cc =~ /^\S+\@\S+>/) ||
					    ($op eq '>' &&
					     $ca =~ /<\S+\@\S+$/))
					{
					    	$ok = 1;
					}

					# for asm volatile statements
					# ignore a colon with another
					# colon immediately before or after
					if (($op eq ':') &&
					    ($ca =~ /:$/ || $cc =~ /^:/)) {
						$ok = 1;
					}

					# messages are ERROR, but ?: are CHK
					if ($ok == 0) {
						my $msg_type = \&ERROR;
						$msg_type = \&CHK if (($op eq '?:' || $op eq '?' || $op eq ':') && $ctx =~ /VxV/);

						if (&{$msg_type}("SPACING",
								 "spaces required around that '$op' $at\n" . $hereptr)) {
							$good = rtrim($fix_elements[$n]) . " " . trim($fix_elements[$n + 1]) . " ";
							if (defined $fix_elements[$n + 2]) {
								$fix_elements[$n + 2] =~ s/^\s+//;
							}
							$line_fixed = 1;
						}
					}
				}
				$off += length($elements[$n + 1]);

##				print("n: <$n> GOOD: <$good>\n");

				$fixed_line = $fixed_line . $good;
			}

			if (($#elements % 2) == 0) {
				$fixed_line = $fixed_line . $fix_elements[$#elements];
			}

			if ($fix && $line_fixed && $fixed_line ne $fixed[$fixlinenr]) {
				$fixed[$fixlinenr] = $fixed_line;
			}


		}

# check for whitespace before a non-naked semicolon
		if ($line =~ /^\+.*\S\s+;\s*$/) {
			if (WARN("SPACING",
				 "space prohibited before semicolon\n" . $herecurr) &&
			    $fix) {
				1 while $fixed[$fixlinenr] =~
				    s/^(\+.*\S)\s+;/$1;/;
			}
		}

# check for multiple assignments
		if ($line =~ /^.\s*$Lval\s*=\s*$Lval\s*=(?!=)/) {
			CHK("MULTIPLE_ASSIGNMENTS",
			    "multiple assignments should be avoided\n" . $herecurr);
		}

## # check for multiple declarations, allowing for a function declaration
## # continuation.
## 		if ($line =~ /^.\s*$Type\s+$Ident(?:\s*=[^,{]*)?\s*,\s*$Ident.*/ &&
## 		    $line !~ /^.\s*$Type\s+$Ident(?:\s*=[^,{]*)?\s*,\s*$Type\s*$Ident.*/) {
##
## 			# Remove any bracketed sections to ensure we do not
## 			# falsly report the parameters of functions.
## 			my $ln = $line;
## 			while ($ln =~ s/\([^\(\)]*\)//g) {
## 			}
## 			if ($ln =~ /,/) {
## 				WARN("MULTIPLE_DECLARATION",
##				     "declaring multiple variables together should be avoided\n" . $herecurr);
## 			}
## 		}

#need space before brace following if, while, etc
		if (($line =~ /\(.*\)\{/ && $line !~ /\($Type\)\{/) ||
		    $line =~ /do\{/) {
			if (ERROR("SPACING",
				  "space required before the open brace '{'\n" . $herecurr) &&
			    $fix) {
				$fixed[$fixlinenr] =~ s/^(\+.*(?:do|\)))\{/$1 {/;
			}
		}

## # check for blank lines before declarations
##		if ($line =~ /^.\t+$Type\s+$Ident(?:\s*=.*)?;/ &&
##		    $prevrawline =~ /^.\s*$/) {
##			WARN("SPACING",
##			     "No blank lines before declarations\n" . $hereprev);
##		}
##

# closing brace should have a space following it when it has anything
# on the line
		if ($line =~ /}(?!(?:,|;|\)))\S/) {
			if (ERROR("SPACING",
				  "space required after that close brace '}'\n" . $herecurr) &&
			    $fix) {
				$fixed[$fixlinenr] =~
				    s/}((?!(?:,|;|\)))\S)/} $1/;
			}
		}

# check spacing on square brackets
		if ($line =~ /\[\s/ && $line !~ /\[\s*$/) {
			if (ERROR("SPACING",
				  "space prohibited after that open square bracket '['\n" . $herecurr) &&
			    $fix) {
				$fixed[$fixlinenr] =~
				    s/\[\s+/\[/;
			}
		}
		if ($line =~ /\s\]/) {
			if (ERROR("SPACING",
				  "space prohibited before that close square bracket ']'\n" . $herecurr) &&
			    $fix) {
				$fixed[$fixlinenr] =~
				    s/\s+\]/\]/;
			}
		}

# check spacing on parentheses
		if ($line =~ /\(\s/ && $line !~ /\(\s*(?:\\)?$/ &&
		    $line !~ /for\s*\(\s+;/) {
			if (ERROR("SPACING",
				  "space prohibited after that open parenthesis '('\n" . $herecurr) &&
			    $fix) {
				$fixed[$fixlinenr] =~
				    s/\(\s+/\(/;
			}
		}
		if ($line =~ /(\s+)\)/ && $line !~ /^.\s*\)/ &&
		    $line !~ /for\s*\(.*;\s+\)/ &&
		    $line !~ /:\s+\)/) {
			if (ERROR("SPACING",
				  "space prohibited before that close parenthesis ')'\n" . $herecurr) &&
			    $fix) {
				$fixed[$fixlinenr] =~
				    s/\s+\)/\)/;
			}
		}

# check unnecessary parentheses around addressof/dereference single $Lvals
# ie: &(foo->bar) should be &foo->bar and *(foo->bar) should be *foo->bar

		while ($line =~ /(?:[^&]&\s*|\*)\(\s*($Ident\s*(?:$Member\s*)+)\s*\)/g) {
			my $var = $1;
			if (CHK("UNNECESSARY_PARENTHESES",
				"Unnecessary parentheses around $var\n" . $herecurr) &&
			    $fix) {
				$fixed[$fixlinenr] =~ s/\(\s*\Q$var\E\s*\)/$var/;
			}
		}

# check for unnecessary parentheses around function pointer uses
# ie: (foo->bar)(); should be foo->bar();
# but not "if (foo->bar) (" to avoid some false positives
		if ($line =~ /(\bif\s*|)(\(\s*$Ident\s*(?:$Member\s*)+\))[ \t]*\(/ && $1 !~ /^if/) {
			my $var = $2;
			if (CHK("UNNECESSARY_PARENTHESES",
				"Unnecessary parentheses around function pointer $var\n" . $herecurr) &&
			    $fix) {
				my $var2 = deparenthesize($var);
				$var2 =~ s/\s//g;
				$fixed[$fixlinenr] =~ s/\Q$var\E/$var2/;
			}
		}

#goto labels aren't indented, allow a single space however
		if ($line=~/^.\s+[A-Za-z\d_]+:(?![0-9]+)/ and
		   !($line=~/^. [A-Za-z\d_]+:/) and !($line=~/^.\s+default:/)) {
			if (WARN("INDENTED_LABEL",
				 "labels should not be indented\n" . $herecurr) &&
			    $fix) {
				$fixed[$fixlinenr] =~
				    s/^(.)\s+/$1/;
			}
		}

# return is not a function
		if (defined($stat) && $stat =~ /^.\s*return(\s*)\(/s) {
			my $spacing = $1;
			if ($^V && $^V ge 5.10.0 &&
			    $stat =~ /^.\s*return\s*($balanced_parens)\s*;\s*$/) {
				my $value = $1;
				$value = deparenthesize($value);
				if ($value =~ m/^\s*$FuncArg\s*(?:\?|$)/) {
					ERROR("RETURN_PARENTHESES",
					      "return is not a function, parentheses are not required\n" . $herecurr);
				}
			} elsif ($spacing !~ /\s+/) {
				ERROR("SPACING",
				      "space required before the open parenthesis '('\n" . $herecurr);
			}
		}

# unnecessary return in a void function
# at end-of-function, with the previous line a single leading tab, then return;
# and the line before that not a goto label target like "out:"
		if ($sline =~ /^[ \+]}\s*$/ &&
		    $prevline =~ /^\+\treturn\s*;\s*$/ &&
		    $linenr >= 3 &&
		    $lines[$linenr - 3] =~ /^[ +]/ &&
		    $lines[$linenr - 3] !~ /^[ +]\s*$Ident\s*:/) {
			WARN("RETURN_VOID",
			     "void function return statements are not generally useful\n" . $hereprev);
               }

# if statements using unnecessary parentheses - ie: if ((foo == bar))
		if ($^V && $^V ge 5.10.0 &&
		    $line =~ /\bif\s*((?:\(\s*){2,})/) {
			my $openparens = $1;
			my $count = $openparens =~ tr@\(@\(@;
			my $msg = "";
			if ($line =~ /\bif\s*(?:\(\s*){$count,$count}$LvalOrFunc\s*($Compare)\s*$LvalOrFunc(?:\s*\)){$count,$count}/) {
				my $comp = $4;	#Not $1 because of $LvalOrFunc
				$msg = " - maybe == should be = ?" if ($comp eq "==");
				WARN("UNNECESSARY_PARENTHESES",
				     "Unnecessary parentheses$msg\n" . $herecurr);
			}
		}

# comparisons with a constant or upper case identifier on the left
#	avoid cases like "foo + BAR < baz"
#	only fix matches surrounded by parentheses to avoid incorrect
#	conversions like "FOO < baz() + 5" being "misfixed" to "baz() > FOO + 5"
		if ($^V && $^V ge 5.10.0 &&
		    $line =~ /^\+(.*)\b($Constant|[A-Z_][A-Z0-9_]*)\s*($Compare)\s*($LvalOrFunc)/) {
			my $lead = $1;
			my $const = $2;
			my $comp = $3;
			my $to = $4;
			my $newcomp = $comp;
			if ($lead !~ /(?:$Operators|\.)\s*$/ &&
			    $to !~ /^(?:Constant|[A-Z_][A-Z0-9_]*)$/ &&
			    WARN("CONSTANT_COMPARISON",
				 "Comparisons should place the constant on the right side of the test\n" . $herecurr) &&
			    $fix) {
				if ($comp eq "<") {
					$newcomp = ">";
				} elsif ($comp eq "<=") {
					$newcomp = ">=";
				} elsif ($comp eq ">") {
					$newcomp = "<";
				} elsif ($comp eq ">=") {
					$newcomp = "<=";
				}
				$fixed[$fixlinenr] =~ s/\(\s*\Q$const\E\s*$Compare\s*\Q$to\E\s*\)/($to $newcomp $const)/;
			}
		}

# Return of what appears to be an errno should normally be negative
		if ($sline =~ /\breturn(?:\s*\(+\s*|\s+)(E[A-Z]+)(?:\s*\)+\s*|\s*)[;:,]/) {
			my $name = $1;
			if ($name ne 'EOF' && $name ne 'ERROR') {
				WARN("USE_NEGATIVE_ERRNO",
				     "return of an errno should typically be negative (ie: return -$1)\n" . $herecurr);
			}
		}

# Need a space before open parenthesis after if, while etc
		if ($line =~ /\b(if|while|for|switch)\(/) {
			if (ERROR("SPACING",
				  "space required before the open parenthesis '('\n" . $herecurr) &&
			    $fix) {
				$fixed[$fixlinenr] =~
				    s/\b(if|while|for|switch)\(/$1 \(/;
			}
		}

# Check for illegal assignment in if conditional -- and check for trailing
# statements after the conditional.
		if ($line =~ /do\s*(?!{)/) {
			($stat, $cond, $line_nr_next, $remain_next, $off_next) =
				ctx_statement_block($linenr, $realcnt, 0)
					if (!defined $stat);
			my ($stat_next) = ctx_statement_block($line_nr_next,
						$remain_next, $off_next);
			$stat_next =~ s/\n./\n /g;
			##print "stat<$stat> stat_next<$stat_next>\n";

			if ($stat_next =~ /^\s*while\b/) {
				# If the statement carries leading newlines,
				# then count those as offsets.
				my ($whitespace) =
					($stat_next =~ /^((?:\s*\n[+-])*\s*)/s);
				my $offset =
					statement_rawlines($whitespace) - 1;

				$suppress_whiletrailers{$line_nr_next +
								$offset} = 1;
			}
		}
		if (!defined $suppress_whiletrailers{$linenr} &&
		    defined($stat) && defined($cond) &&
		    $line =~ /\b(?:if|while|for)\s*\(/ && $line !~ /^.\s*#/) {
			my ($s, $c) = ($stat, $cond);

			if ($c =~ /\bif\s*\(.*[^<>!=]=[^=].*/s) {
				ERROR("ASSIGN_IN_IF",
				      "do not use assignment in if condition\n" . $herecurr);
			}

			# Find out what is on the end of the line after the
			# conditional.
			substr($s, 0, length($c), '');
			$s =~ s/\n.*//g;
			$s =~ s/$;//g; 	# Remove any comments
			if (length($c) && $s !~ /^\s*{?\s*\\*\s*$/ &&
			    $c !~ /}\s*while\s*/)
			{
				# Find out how long the conditional actually is.
				my @newlines = ($c =~ /\n/gs);
				my $cond_lines = 1 + $#newlines;
				my $stat_real = '';

				$stat_real = raw_line($linenr, $cond_lines)
							. "\n" if ($cond_lines);
				if (defined($stat_real) && $cond_lines > 1) {
					$stat_real = "[...]\n$stat_real";
				}

				ERROR("TRAILING_STATEMENTS",
				      "trailing statements should be on next line\n" . $herecurr . $stat_real);
			}
		}

# Check for bitwise tests written as boolean
		if ($line =~ /
			(?:
				(?:\[|\(|\&\&|\|\|)
				\s*0[xX][0-9]+\s*
				(?:\&\&|\|\|)
			|
				(?:\&\&|\|\|)
				\s*0[xX][0-9]+\s*
				(?:\&\&|\|\||\)|\])
			)/x)
		{
			WARN("HEXADECIMAL_BOOLEAN_TEST",
			     "boolean test with hexadecimal, perhaps just 1 \& or \|?\n" . $herecurr);
		}

# if and else should not have general statements after it
		if ($line =~ /^.\s*(?:}\s*)?else\b(.*)/) {
			my $s = $1;
			$s =~ s/$;//g; 	# Remove any comments
			if ($s !~ /^\s*(?:\sif|(?:{|)\s*\\?\s*$)/) {
				ERROR("TRAILING_STATEMENTS",
				      "trailing statements should be on next line\n" . $herecurr);
			}
		}
# if should not continue a brace
		if ($line =~ /}\s*if\b/) {
			ERROR("TRAILING_STATEMENTS",
			      "trailing statements should be on next line (or did you mean 'else if'?)\n" .
				$herecurr);
		}
# case and default should not have general statements after them
		if ($line =~ /^.\s*(?:case\s*.*|default\s*):/g &&
		    $line !~ /\G(?:
			(?:\s*$;*)(?:\s*{)?(?:\s*$;*)(?:\s*\\)?\s*$|
			\s*return\s+
		    )/xg)
		{
			ERROR("TRAILING_STATEMENTS",
			      "trailing statements should be on next line\n" . $herecurr);
		}

		# Check for }<nl>else {, these must be at the same
		# indent level to be relevant to each other.
		if ($prevline=~/}\s*$/ and $line=~/^.\s*else\s*/ &&
		    $previndent == $indent) {
			if (ERROR("ELSE_AFTER_BRACE",
				  "else should follow close brace '}'\n" . $hereprev) &&
			    $fix && $prevline =~ /^\+/ && $line =~ /^\+/) {
				fix_delete_line($fixlinenr - 1, $prevrawline);
				fix_delete_line($fixlinenr, $rawline);
				my $fixedline = $prevrawline;
				$fixedline =~ s/}\s*$//;
				if ($fixedline !~ /^\+\s*$/) {
					fix_insert_line($fixlinenr, $fixedline);
				}
				$fixedline = $rawline;
				$fixedline =~ s/^(.\s*)else/$1} else/;
				fix_insert_line($fixlinenr, $fixedline);
			}
		}

		if ($prevline=~/}\s*$/ and $line=~/^.\s*while\s*/ &&
		    $previndent == $indent) {
			my ($s, $c) = ctx_statement_block($linenr, $realcnt, 0);

			# Find out what is on the end of the line after the
			# conditional.
			substr($s, 0, length($c), '');
			$s =~ s/\n.*//g;

			if ($s =~ /^\s*;/) {
				if (ERROR("WHILE_AFTER_BRACE",
					  "while should follow close brace '}'\n" . $hereprev) &&
				    $fix && $prevline =~ /^\+/ && $line =~ /^\+/) {
					fix_delete_line($fixlinenr - 1, $prevrawline);
					fix_delete_line($fixlinenr, $rawline);
					my $fixedline = $prevrawline;
					my $trailing = $rawline;
					$trailing =~ s/^\+//;
					$trailing = trim($trailing);
					$fixedline =~ s/}\s*$/} $trailing/;
					fix_insert_line($fixlinenr, $fixedline);
				}
			}
		}

#Specific variable tests
		while ($line =~ m{($Constant|$Lval)}g) {
			my $var = $1;

#gcc binary extension
			if ($var =~ /^$Binary$/) {
				if (WARN("GCC_BINARY_CONSTANT",
					 "Avoid gcc v4.3+ binary constant extension: <$var>\n" . $herecurr) &&
				    $fix) {
					my $hexval = sprintf("0x%x", oct($var));
					$fixed[$fixlinenr] =~
					    s/\b$var\b/$hexval/;
				}
			}

#CamelCase
			if ($var !~ /^$Constant$/ &&
			    $var =~ /[A-Z][a-z]|[a-z][A-Z]/ &&
#Ignore Page<foo> variants
			    $var !~ /^(?:Clear|Set|TestClear|TestSet|)Page[A-Z]/ &&
#Ignore SI style variants like nS, mV and dB (ie: max_uV, regulator_min_uA_show)
			    $var !~ /^(?:[a-z_]*?)_?[a-z][A-Z](?:_[a-z_]+)?$/ &&
#Ignore some three character SI units explicitly, like MiB and KHz
			    $var !~ /^(?:[a-z_]*?)_?(?:[KMGT]iB|[KMGT]?Hz)(?:_[a-z_]+)?$/) {
				while ($var =~ m{($Ident)}g) {
					my $word = $1;
					next if ($word !~ /[A-Z][a-z]|[a-z][A-Z]/);
					if ($check) {
						seed_camelcase_includes();
						if (!$file && !$camelcase_file_seeded) {
							seed_camelcase_file($realfile);
							$camelcase_file_seeded = 1;
						}
					}
					if (!defined $camelcase{$word}) {
						$camelcase{$word} = 1;
						CHK("CAMELCASE",
						    "Avoid CamelCase: <$word>\n" . $herecurr);
					}
				}
			}
		}

#no spaces allowed after \ in define
		if ($line =~ /\#\s*define.*\\\s+$/) {
			if (WARN("WHITESPACE_AFTER_LINE_CONTINUATION",
				 "Whitespace after \\ makes next lines useless\n" . $herecurr) &&
			    $fix) {
				$fixed[$fixlinenr] =~ s/\s+$//;
			}
		}

# warn if <asm/foo.h> is #included and <linux/foo.h> is available and includes
# itself <asm/foo.h> (uses RAW line)
		if ($tree && $rawline =~ m{^.\s*\#\s*include\s*\<asm\/(.*)\.h\>}) {
			my $file = "$1.h";
			my $checkfile = "include/linux/$file";
			if (-f "$root/$checkfile" &&
			    $realfile ne $checkfile &&
			    $1 !~ /$allowed_asm_includes/)
			{
				my $asminclude = `grep -Ec "#include\\s+<asm/$file>" $root/$checkfile`;
				if ($asminclude > 0) {
					if ($realfile =~ m{^arch/}) {
						CHK("ARCH_INCLUDE_LINUX",
						    "Consider using #include <linux/$file> instead of <asm/$file>\n" . $herecurr);
					} else {
						WARN("INCLUDE_LINUX",
						     "Use #include <linux/$file> instead of <asm/$file>\n" . $herecurr);
					}
				}
			}
		}

# multi-statement macros should be enclosed in a do while loop, grab the
# first statement and ensure its the whole macro if its not enclosed
# in a known good container
		if ($realfile !~ m@/vmlinux.lds.h$@ &&
		    $line =~ /^.\s*\#\s*define\s*$Ident(\()?/) {
			my $ln = $linenr;
			my $cnt = $realcnt;
			my ($off, $dstat, $dcond, $rest);
			my $ctx = '';
			my $has_flow_statement = 0;
			my $has_arg_concat = 0;
			($dstat, $dcond, $ln, $cnt, $off) =
				ctx_statement_block($linenr, $realcnt, 0);
			$ctx = $dstat;
			#print "dstat<$dstat> dcond<$dcond> cnt<$cnt> off<$off>\n";
			#print "LINE<$lines[$ln-1]> len<" . length($lines[$ln-1]) . "\n";

			$has_flow_statement = 1 if ($ctx =~ /\b(goto|return)\b/);
			$has_arg_concat = 1 if ($ctx =~ /\#\#/ && $ctx !~ /\#\#\s*(?:__VA_ARGS__|args)\b/);

			$dstat =~ s/^.\s*\#\s*define\s+$Ident(\([^\)]*\))?\s*//;
			my $define_args = $1;
			my $define_stmt = $dstat;
			my @def_args = ();

			if (defined $define_args && $define_args ne "") {
				$define_args = substr($define_args, 1, length($define_args) - 2);
				$define_args =~ s/\s*//g;
				@def_args = split(",", $define_args);
			}

			$dstat =~ s/$;//g;
			$dstat =~ s/\\\n.//g;
			$dstat =~ s/^\s*//s;
			$dstat =~ s/\s*$//s;

			# Flatten any parentheses and braces
			while ($dstat =~ s/\([^\(\)]*\)/1/ ||
			       $dstat =~ s/\{[^\{\}]*\}/1/ ||
			       $dstat =~ s/.\[[^\[\]]*\]/1/)
			{
			}

			# Flatten any obvious string concatentation.
			while ($dstat =~ s/($String)\s*$Ident/$1/ ||
			       $dstat =~ s/$Ident\s*($String)/$1/)
			{
			}

			# Make asm volatile uses seem like a generic function
			$dstat =~ s/\b_*asm_*\s+_*volatile_*\b/asm_volatile/g;

			my $exceptions = qr{
				$Declare|
				module_param_named|
				MODULE_PARM_DESC|
				DECLARE_PER_CPU|
				DEFINE_PER_CPU|
				__typeof__\(|
				union|
				struct|
				\.$Ident\s*=\s*|
				^\"|\"$|
				^\[
			}x;
			#print "REST<$rest> dstat<$dstat> ctx<$ctx>\n";

			$ctx =~ s/\n*$//;
			my $herectx = $here . "\n";
			my $stmt_cnt = statement_rawlines($ctx);

			for (my $n = 0; $n < $stmt_cnt; $n++) {
				$herectx .= raw_line($linenr, $n) . "\n";
			}

			if ($dstat ne '' &&
			    $dstat !~ /^(?:$Ident|-?$Constant),$/ &&			# 10, // foo(),
			    $dstat !~ /^(?:$Ident|-?$Constant);$/ &&			# foo();
			    $dstat !~ /^[!~-]?(?:$Lval|$Constant)$/ &&		# 10 // foo() // !foo // ~foo // -foo // foo->bar // foo.bar->baz
			    $dstat !~ /^'X'$/ && $dstat !~ /^'XX'$/ &&			# character constants
			    $dstat !~ /$exceptions/ &&
			    $dstat !~ /^\.$Ident\s*=/ &&				# .foo =
			    $dstat !~ /^(?:\#\s*$Ident|\#\s*$Constant)\s*$/ &&		# stringification #foo
			    $dstat !~ /^do\s*$Constant\s*while\s*$Constant;?$/ &&	# do {...} while (...); // do {...} while (...)
			    $dstat !~ /^for\s*$Constant$/ &&				# for (...)
			    $dstat !~ /^for\s*$Constant\s+(?:$Ident|-?$Constant)$/ &&	# for (...) bar()
			    $dstat !~ /^do\s*{/ &&					# do {...
			    $dstat !~ /^\(\{/ &&						# ({...
			    $ctx !~ /^.\s*#\s*define\s+TRACE_(?:SYSTEM|INCLUDE_FILE|INCLUDE_PATH)\b/)
			{
				if ($dstat =~ /^\s*if\b/) {
					ERROR("MULTISTATEMENT_MACRO_USE_DO_WHILE",
					      "Macros starting with if should be enclosed by a do - while loop to avoid possible if/else logic defects\n" . "$herectx");
				} elsif ($dstat =~ /;/) {
					ERROR("MULTISTATEMENT_MACRO_USE_DO_WHILE",
					      "Macros with multiple statements should be enclosed in a do - while loop\n" . "$herectx");
				} else {
					ERROR("COMPLEX_MACRO",
					      "Macros with complex values should be enclosed in parentheses\n" . "$herectx");
				}

			}

			# Make $define_stmt single line, comment-free, etc
			my @stmt_array = split('\n', $define_stmt);
			my $first = 1;
			$define_stmt = "";
			foreach my $l (@stmt_array) {
				$l =~ s/\\$//;
				if ($first) {
					$define_stmt = $l;
					$first = 0;
				} elsif ($l =~ /^[\+ ]/) {
					$define_stmt .= substr($l, 1);
				}
			}
			$define_stmt =~ s/$;//g;
			$define_stmt =~ s/\s+/ /g;
			$define_stmt = trim($define_stmt);

# check if any macro arguments are reused (ignore '...' and 'type')
			foreach my $arg (@def_args) {
			        next if ($arg =~ /\.\.\./);
			        next if ($arg =~ /^type$/i);
				my $tmp_stmt = $define_stmt;
				$tmp_stmt =~ s/\b(typeof|__typeof__|__builtin\w+|typecheck\s*\(\s*$Type\s*,|\#+)\s*\(*\s*$arg\s*\)*\b//g;
				$tmp_stmt =~ s/\#+\s*$arg\b//g;
				$tmp_stmt =~ s/\b$arg\s*\#\#//g;
				my $use_cnt = $tmp_stmt =~ s/\b$arg\b//g;
				if ($use_cnt > 1) {
					CHK("MACRO_ARG_REUSE",
					    "Macro argument reuse '$arg' - possible side-effects?\n" . "$herectx");
				    }
# check if any macro arguments may have other precedence issues
				if ($tmp_stmt =~ m/($Operators)?\s*\b$arg\b\s*($Operators)?/m &&
				    ((defined($1) && $1 ne ',') ||
				     (defined($2) && $2 ne ','))) {
					CHK("MACRO_ARG_PRECEDENCE",
					    "Macro argument '$arg' may be better as '($arg)' to avoid precedence issues\n" . "$herectx");
				}
			}

# check for macros with flow control, but without ## concatenation
# ## concatenation is commonly a macro that defines a function so ignore those
			if ($has_flow_statement && !$has_arg_concat) {
				my $herectx = $here . "\n";
				my $cnt = statement_rawlines($ctx);

				for (my $n = 0; $n < $cnt; $n++) {
					$herectx .= raw_line($linenr, $n) . "\n";
				}
				WARN("MACRO_WITH_FLOW_CONTROL",
				     "Macros with flow control statements should be avoided\n" . "$herectx");
			}

# check for line continuations outside of #defines, preprocessor #, and asm

		} else {
			if ($prevline !~ /^..*\\$/ &&
			    $line !~ /^\+\s*\#.*\\$/ &&		# preprocessor
			    $line !~ /^\+.*\b(__asm__|asm)\b.*\\$/ &&	# asm
			    $line =~ /^\+.*\\$/) {
				WARN("LINE_CONTINUATIONS",
				     "Avoid unnecessary line continuations\n" . $herecurr);
			}
		}

# do {} while (0) macro tests:
# single-statement macros do not need to be enclosed in do while (0) loop,
# macro should not end with a semicolon
		if ($^V && $^V ge 5.10.0 &&
		    $realfile !~ m@/vmlinux.lds.h$@ &&
		    $line =~ /^.\s*\#\s*define\s+$Ident(\()?/) {
			my $ln = $linenr;
			my $cnt = $realcnt;
			my ($off, $dstat, $dcond, $rest);
			my $ctx = '';
			($dstat, $dcond, $ln, $cnt, $off) =
				ctx_statement_block($linenr, $realcnt, 0);
			$ctx = $dstat;

			$dstat =~ s/\\\n.//g;
			$dstat =~ s/$;/ /g;

			if ($dstat =~ /^\+\s*#\s*define\s+$Ident\s*${balanced_parens}\s*do\s*{(.*)\s*}\s*while\s*\(\s*0\s*\)\s*([;\s]*)\s*$/) {
				my $stmts = $2;
				my $semis = $3;

				$ctx =~ s/\n*$//;
				my $cnt = statement_rawlines($ctx);
				my $herectx = $here . "\n";

				for (my $n = 0; $n < $cnt; $n++) {
					$herectx .= raw_line($linenr, $n) . "\n";
				}

				if (($stmts =~ tr/;/;/) == 1 &&
				    $stmts !~ /^\s*(if|while|for|switch)\b/) {
					WARN("SINGLE_STATEMENT_DO_WHILE_MACRO",
					     "Single statement macros should not use a do {} while (0) loop\n" . "$herectx");
				}
				if (defined $semis && $semis ne "") {
					WARN("DO_WHILE_MACRO_WITH_TRAILING_SEMICOLON",
					     "do {} while (0) macros should not be semicolon terminated\n" . "$herectx");
				}
			} elsif ($dstat =~ /^\+\s*#\s*define\s+$Ident.*;\s*$/) {
				$ctx =~ s/\n*$//;
				my $cnt = statement_rawlines($ctx);
				my $herectx = $here . "\n";

				for (my $n = 0; $n < $cnt; $n++) {
					$herectx .= raw_line($linenr, $n) . "\n";
				}

				WARN("TRAILING_SEMICOLON",
				     "macros should not use a trailing semicolon\n" . "$herectx");
			}
		}

# make sure symbols are always wrapped with VMLINUX_SYMBOL() ...
# all assignments may have only one of the following with an assignment:
#	.
#	ALIGN(...)
#	VMLINUX_SYMBOL(...)
		if ($realfile eq 'vmlinux.lds.h' && $line =~ /(?:(?:^|\s)$Ident\s*=|=\s*$Ident(?:\s|$))/) {
			WARN("MISSING_VMLINUX_SYMBOL",
			     "vmlinux.lds.h needs VMLINUX_SYMBOL() around C-visible symbols\n" . $herecurr);
		}

# check for redundant bracing round if etc
		if ($line =~ /(^.*)\bif\b/ && $1 !~ /else\s*$/) {
			my ($level, $endln, @chunks) =
				ctx_statement_full($linenr, $realcnt, 1);
			#print "chunks<$#chunks> linenr<$linenr> endln<$endln> level<$level>\n";
			#print "APW: <<$chunks[1][0]>><<$chunks[1][1]>>\n";
			if ($#chunks > 0 && $level == 0) {
				my @allowed = ();
				my $allow = 0;
				my $seen = 0;
				my $herectx = $here . "\n";
				my $ln = $linenr - 1;
				for my $chunk (@chunks) {
					my ($cond, $block) = @{$chunk};

					# If the condition carries leading newlines, then count those as offsets.
					my ($whitespace) = ($cond =~ /^((?:\s*\n[+-])*\s*)/s);
					my $offset = statement_rawlines($whitespace) - 1;

					$allowed[$allow] = 0;
					#print "COND<$cond> whitespace<$whitespace> offset<$offset>\n";

					# We have looked at and allowed this specific line.
					$suppress_ifbraces{$ln + $offset} = 1;

					$herectx .= "$rawlines[$ln + $offset]\n[...]\n";
					$ln += statement_rawlines($block) - 1;

					substr($block, 0, length($cond), '');

					$seen++ if ($block =~ /^\s*{/);

					#print "cond<$cond> block<$block> allowed<$allowed[$allow]>\n";
					if (statement_lines($cond) > 1) {
						#print "APW: ALLOWED: cond<$cond>\n";
						$allowed[$allow] = 1;
					}
					if ($block =~/\b(?:if|for|while)\b/) {
						#print "APW: ALLOWED: block<$block>\n";
						$allowed[$allow] = 1;
					}
					if (statement_block_size($block) > 1) {
						#print "APW: ALLOWED: lines block<$block>\n";
						$allowed[$allow] = 1;
					}
					$allow++;
				}
				if ($seen) {
					my $sum_allowed = 0;
					foreach (@allowed) {
						$sum_allowed += $_;
					}
					if ($sum_allowed == 0) {
						WARN("BRACES",
						     "braces {} are not necessary for any arm of this statement\n" . $herectx);
					} elsif ($sum_allowed != $allow &&
						 $seen != $allow) {
						CHK("BRACES",
						    "braces {} should be used on all arms of this statement\n" . $herectx);
					}
				}
			}
		}
		if (!defined $suppress_ifbraces{$linenr - 1} &&
					$line =~ /\b(if|while|for|else)\b/) {
			my $allowed = 0;

			# Check the pre-context.
			if (substr($line, 0, $-[0]) =~ /(\}\s*)$/) {
				#print "APW: ALLOWED: pre<$1>\n";
				$allowed = 1;
			}

			my ($level, $endln, @chunks) =
				ctx_statement_full($linenr, $realcnt, $-[0]);

			# Check the condition.
			my ($cond, $block) = @{$chunks[0]};
			#print "CHECKING<$linenr> cond<$cond> block<$block>\n";
			if (defined $cond) {
				substr($block, 0, length($cond), '');
			}
			if (statement_lines($cond) > 1) {
				#print "APW: ALLOWED: cond<$cond>\n";
				$allowed = 1;
			}
			if ($block =~/\b(?:if|for|while)\b/) {
				#print "APW: ALLOWED: block<$block>\n";
				$allowed = 1;
			}
			if (statement_block_size($block) > 1) {
				#print "APW: ALLOWED: lines block<$block>\n";
				$allowed = 1;
			}
			# Check the post-context.
			if (defined $chunks[1]) {
				my ($cond, $block) = @{$chunks[1]};
				if (defined $cond) {
					substr($block, 0, length($cond), '');
				}
				if ($block =~ /^\s*\{/) {
					#print "APW: ALLOWED: chunk-1 block<$block>\n";
					$allowed = 1;
				}
			}
			if ($level == 0 && $block =~ /^\s*\{/ && !$allowed) {
				my $herectx = $here . "\n";
				my $cnt = statement_rawlines($block);

				for (my $n = 0; $n < $cnt; $n++) {
					$herectx .= raw_line($linenr, $n) . "\n";
				}

				WARN("BRACES",
				     "braces {} are not necessary for single statement blocks\n" . $herectx);
			}
		}

# check for single line unbalanced braces
		if ($sline =~ /^.\s*\}\s*else\s*$/ ||
		    $sline =~ /^.\s*else\s*\{\s*$/) {
			CHK("BRACES", "Unbalanced braces around else statement\n" . $herecurr);
		}

# check for unnecessary blank lines around braces
		if (($line =~ /^.\s*}\s*$/ && $prevrawline =~ /^.\s*$/)) {
			if (CHK("BRACES",
				"Blank lines aren't necessary before a close brace '}'\n" . $hereprev) &&
			    $fix && $prevrawline =~ /^\+/) {
				fix_delete_line($fixlinenr - 1, $prevrawline);
			}
		}
		if (($rawline =~ /^.\s*$/ && $prevline =~ /^..*{\s*$/)) {
			if (CHK("BRACES",
				"Blank lines aren't necessary after an open brace '{'\n" . $hereprev) &&
			    $fix) {
				fix_delete_line($fixlinenr, $rawline);
			}
		}

# no volatiles please
		my $asm_volatile = qr{\b(__asm__|asm)\s+(__volatile__|volatile)\b};
		if ($line =~ /\bvolatile\b/ && $line !~ /$asm_volatile/) {
			WARN("VOLATILE",
			     "Use of volatile is usually wrong: see Documentation/process/volatile-considered-harmful.rst\n" . $herecurr);
		}

# Check for user-visible strings broken across lines, which breaks the ability
# to grep for the string.  Make exceptions when the previous string ends in a
# newline (multiple lines in one string constant) or '\t', '\r', ';', or '{'
# (common in inline assembly) or is a octal \123 or hexadecimal \xaf value
		if ($line =~ /^\+\s*$String/ &&
		    $prevline =~ /"\s*$/ &&
		    $prevrawline !~ /(?:\\(?:[ntr]|[0-7]{1,3}|x[0-9a-fA-F]{1,2})|;\s*|\{\s*)"\s*$/) {
			if (WARN("SPLIT_STRING",
				 "quoted string split across lines\n" . $hereprev) &&
				     $fix &&
				     $prevrawline =~ /^\+.*"\s*$/ &&
				     $last_coalesced_string_linenr != $linenr - 1) {
				my $extracted_string = get_quoted_string($line, $rawline);
				my $comma_close = "";
				if ($rawline =~ /\Q$extracted_string\E(\s*\)\s*;\s*$|\s*,\s*)/) {
					$comma_close = $1;
				}

				fix_delete_line($fixlinenr - 1, $prevrawline);
				fix_delete_line($fixlinenr, $rawline);
				my $fixedline = $prevrawline;
				$fixedline =~ s/"\s*$//;
				$fixedline .= substr($extracted_string, 1) . trim($comma_close);
				fix_insert_line($fixlinenr - 1, $fixedline);
				$fixedline = $rawline;
				$fixedline =~ s/\Q$extracted_string\E\Q$comma_close\E//;
				if ($fixedline !~ /\+\s*$/) {
					fix_insert_line($fixlinenr, $fixedline);
				}
				$last_coalesced_string_linenr = $linenr;
			}
		}

# check for missing a space in a string concatenation
		if ($prevrawline =~ /[^\\]\w"$/ && $rawline =~ /^\+[\t ]+"\w/) {
			WARN('MISSING_SPACE',
			     "break quoted strings at a space character\n" . $hereprev);
		}

# check for an embedded function name in a string when the function is known
# This does not work very well for -f --file checking as it depends on patch
# context providing the function name or a single line form for in-file
# function declarations
		if ($line =~ /^\+.*$String/ &&
		    defined($context_function) &&
		    get_quoted_string($line, $rawline) =~ /\b$context_function\b/ &&
		    length(get_quoted_string($line, $rawline)) != (length($context_function) + 2)) {
			WARN("EMBEDDED_FUNCTION_NAME",
			     "Prefer using '\"%s...\", __func__' to using '$context_function', this function's name, in a string\n" . $herecurr);
		}

# check for spaces before a quoted newline
		if ($rawline =~ /^.*\".*\s\\n/) {
			if (WARN("QUOTED_WHITESPACE_BEFORE_NEWLINE",
				 "unnecessary whitespace before a quoted newline\n" . $herecurr) &&
			    $fix) {
				$fixed[$fixlinenr] =~ s/^(\+.*\".*)\s+\\n/$1\\n/;
			}

		}

# concatenated string without spaces between elements
		if ($line =~ /$String[A-Z_]/ || $line =~ /[A-Za-z0-9_]$String/) {
			CHK("CONCATENATED_STRING",
			    "Concatenated strings should use spaces between elements\n" . $herecurr);
		}

# uncoalesced string fragments
		if ($line =~ /$String\s*"/) {
			WARN("STRING_FRAGMENTS",
			     "Consecutive strings are generally better as a single string\n" . $herecurr);
		}

# check for non-standard and hex prefixed decimal printf formats
		my $show_L = 1;	#don't show the same defect twice
		my $show_Z = 1;
		while ($line =~ /(?:^|")([X\t]*)(?:"|$)/g) {
			my $string = substr($rawline, $-[1], $+[1] - $-[1]);
			$string =~ s/%%/__/g;
			# check for %L
			if ($show_L && $string =~ /%[\*\d\.\$]*L([diouxX])/) {
				WARN("PRINTF_L",
				     "\%L$1 is non-standard C, use %ll$1\n" . $herecurr);
				$show_L = 0;
			}
			# check for %Z
			if ($show_Z && $string =~ /%[\*\d\.\$]*Z([diouxX])/) {
				WARN("PRINTF_Z",
				     "%Z$1 is non-standard C, use %z$1\n" . $herecurr);
				$show_Z = 0;
			}
			# check for 0x<decimal>
			if ($string =~ /0x%[\*\d\.\$\Llzth]*[diou]/) {
				ERROR("PRINTF_0XDECIMAL",
				      "Prefixing 0x with decimal output is defective\n" . $herecurr);
			}
		}

# check for line continuations in quoted strings with odd counts of "
		if ($rawline =~ /\\$/ && $rawline =~ tr/"/"/ % 2) {
			WARN("LINE_CONTINUATIONS",
			     "Avoid line continuations in quoted strings\n" . $herecurr);
		}

# warn about #if 0
		if ($line =~ /^.\s*\#\s*if\s+0\b/) {
			CHK("REDUNDANT_CODE",
			    "if this code is redundant consider removing it\n" .
				$herecurr);
		}

# check for needless "if (<foo>) fn(<foo>)" uses
		if ($prevline =~ /\bif\s*\(\s*($Lval)\s*\)/) {
			my $tested = quotemeta($1);
			my $expr = '\s*\(\s*' . $tested . '\s*\)\s*;';
			if ($line =~ /\b(kfree|usb_free_urb|debugfs_remove(?:_recursive)?|(?:kmem_cache|mempool|dma_pool)_destroy)$expr/) {
				my $func = $1;
				if (WARN('NEEDLESS_IF',
					 "$func(NULL) is safe and this check is probably not required\n" . $hereprev) &&
				    $fix) {
					my $do_fix = 1;
					my $leading_tabs = "";
					my $new_leading_tabs = "";
					if ($lines[$linenr - 2] =~ /^\+(\t*)if\s*\(\s*$tested\s*\)\s*$/) {
						$leading_tabs = $1;
					} else {
						$do_fix = 0;
					}
					if ($lines[$linenr - 1] =~ /^\+(\t+)$func\s*\(\s*$tested\s*\)\s*;\s*$/) {
						$new_leading_tabs = $1;
						if (length($leading_tabs) + 1 ne length($new_leading_tabs)) {
							$do_fix = 0;
						}
					} else {
						$do_fix = 0;
					}
					if ($do_fix) {
						fix_delete_line($fixlinenr - 1, $prevrawline);
						$fixed[$fixlinenr] =~ s/^\+$new_leading_tabs/\+$leading_tabs/;
					}
				}
			}
		}

# check for unnecessary "Out of Memory" messages
		if ($line =~ /^\+.*\b$logFunctions\s*\(/ &&
		    $prevline =~ /^[ \+]\s*if\s*\(\s*(\!\s*|NULL\s*==\s*)?($Lval)(\s*==\s*NULL\s*)?\s*\)/ &&
		    (defined $1 || defined $3) &&
		    $linenr > 3) {
			my $testval = $2;
			my $testline = $lines[$linenr - 3];

			my ($s, $c) = ctx_statement_block($linenr - 3, $realcnt, 0);
#			print("line: <$line>\nprevline: <$prevline>\ns: <$s>\nc: <$c>\n\n\n");

			if ($s =~ /(?:^|\n)[ \+]\s*(?:$Type\s*)?\Q$testval\E\s*=\s*(?:\([^\)]*\)\s*)?\s*(?:devm_)?(?:[kv][czm]alloc(?:_node|_array)?\b|kstrdup|kmemdup|(?:dev_)?alloc_skb)/) {
				WARN("OOM_MESSAGE",
				     "Possible unnecessary 'out of memory' message\n" . $hereprev);
			}
		}

# check for logging functions with KERN_<LEVEL>
		if ($line !~ /printk(?:_ratelimited|_once)?\s*\(/ &&
		    $line =~ /\b$logFunctions\s*\(.*\b(KERN_[A-Z]+)\b/) {
			my $level = $1;
			if (WARN("UNNECESSARY_KERN_LEVEL",
				 "Possible unnecessary $level\n" . $herecurr) &&
			    $fix) {
				$fixed[$fixlinenr] =~ s/\s*$level\s*//;
			}
		}

# check for logging continuations
		if ($line =~ /\bprintk\s*\(\s*KERN_CONT\b|\bpr_cont\s*\(/) {
			WARN("LOGGING_CONTINUATION",
			     "Avoid logging continuation uses where feasible\n" . $herecurr);
		}

# check for mask then right shift without a parentheses
		if ($^V && $^V ge 5.10.0 &&
		    $line =~ /$LvalOrFunc\s*\&\s*($LvalOrFunc)\s*>>/ &&
		    $4 !~ /^\&/) { # $LvalOrFunc may be &foo, ignore if so
			WARN("MASK_THEN_SHIFT",
			     "Possible precedence defect with mask then right shift - may need parentheses\n" . $herecurr);
		}

# check for pointer comparisons to NULL
		if ($^V && $^V ge 5.10.0) {
			while ($line =~ /\b$LvalOrFunc\s*(==|\!=)\s*NULL\b/g) {
				my $val = $1;
				my $equal = "!";
				$equal = "" if ($4 eq "!=");
				if (CHK("COMPARISON_TO_NULL",
					"Comparison to NULL could be written \"${equal}${val}\"\n" . $herecurr) &&
					    $fix) {
					$fixed[$fixlinenr] =~ s/\b\Q$val\E\s*(?:==|\!=)\s*NULL\b/$equal$val/;
				}
			}
		}

# check for bad placement of section $InitAttribute (e.g.: __initdata)
		if ($line =~ /(\b$InitAttribute\b)/) {
			my $attr = $1;
			if ($line =~ /^\+\s*static\s+(?:const\s+)?(?:$attr\s+)?($NonptrTypeWithAttr)\s+(?:$attr\s+)?($Ident(?:\[[^]]*\])?)\s*[=;]/) {
				my $ptr = $1;
				my $var = $2;
				if ((($ptr =~ /\b(union|struct)\s+$attr\b/ &&
				      ERROR("MISPLACED_INIT",
					    "$attr should be placed after $var\n" . $herecurr)) ||
				     ($ptr !~ /\b(union|struct)\s+$attr\b/ &&
				      WARN("MISPLACED_INIT",
					   "$attr should be placed after $var\n" . $herecurr))) &&
				    $fix) {
					$fixed[$fixlinenr] =~ s/(\bstatic\s+(?:const\s+)?)(?:$attr\s+)?($NonptrTypeWithAttr)\s+(?:$attr\s+)?($Ident(?:\[[^]]*\])?)\s*([=;])\s*/"$1" . trim(string_find_replace($2, "\\s*$attr\\s*", " ")) . " " . trim(string_find_replace($3, "\\s*$attr\\s*", "")) . " $attr" . ("$4" eq ";" ? ";" : " = ")/e;
				}
			}
		}

# check for $InitAttributeData (ie: __initdata) with const
		if ($line =~ /\bconst\b/ && $line =~ /($InitAttributeData)/) {
			my $attr = $1;
			$attr =~ /($InitAttributePrefix)(.*)/;
			my $attr_prefix = $1;
			my $attr_type = $2;
			if (ERROR("INIT_ATTRIBUTE",
				  "Use of const init definition must use ${attr_prefix}initconst\n" . $herecurr) &&
			    $fix) {
				$fixed[$fixlinenr] =~
				    s/$InitAttributeData/${attr_prefix}initconst/;
			}
		}

# check for $InitAttributeConst (ie: __initconst) without const
		if ($line !~ /\bconst\b/ && $line =~ /($InitAttributeConst)/) {
			my $attr = $1;
			if (ERROR("INIT_ATTRIBUTE",
				  "Use of $attr requires a separate use of const\n" . $herecurr) &&
			    $fix) {
				my $lead = $fixed[$fixlinenr] =~
				    /(^\+\s*(?:static\s+))/;
				$lead = rtrim($1);
				$lead = "$lead " if ($lead !~ /^\+$/);
				$lead = "${lead}const ";
				$fixed[$fixlinenr] =~ s/(^\+\s*(?:static\s+))/$lead/;
			}
		}

# check for __read_mostly with const non-pointer (should just be const)
		if ($line =~ /\b__read_mostly\b/ &&
		    $line =~ /($Type)\s*$Ident/ && $1 !~ /\*\s*$/ && $1 =~ /\bconst\b/) {
			if (ERROR("CONST_READ_MOSTLY",
				  "Invalid use of __read_mostly with const type\n" . $herecurr) &&
			    $fix) {
				$fixed[$fixlinenr] =~ s/\s+__read_mostly\b//;
			}
		}

# don't use __constant_<foo> functions outside of include/uapi/
		if ($realfile !~ m@^include/uapi/@ &&
		    $line =~ /(__constant_(?:htons|ntohs|[bl]e(?:16|32|64)_to_cpu|cpu_to_[bl]e(?:16|32|64)))\s*\(/) {
			my $constant_func = $1;
			my $func = $constant_func;
			$func =~ s/^__constant_//;
			if (WARN("CONSTANT_CONVERSION",
				 "$constant_func should be $func\n" . $herecurr) &&
			    $fix) {
				$fixed[$fixlinenr] =~ s/\b$constant_func\b/$func/g;
			}
		}

# prefer usleep_range over udelay
		if ($line =~ /\budelay\s*\(\s*(\d+)\s*\)/) {
			my $delay = $1;
			# ignore udelay's < 10, however
			if (! ($delay < 10) ) {
				CHK("USLEEP_RANGE",
				    "usleep_range is preferred over udelay; see Documentation/timers/timers-howto.txt\n" . $herecurr);
			}
			if ($delay > 2000) {
				WARN("LONG_UDELAY",
				     "long udelay - prefer mdelay; see arch/arm/include/asm/delay.h\n" . $herecurr);
			}
		}

# warn about unexpectedly long msleep's
		if ($line =~ /\bmsleep\s*\((\d+)\);/) {
			if ($1 < 20) {
				WARN("MSLEEP",
				     "msleep < 20ms can sleep for up to 20ms; see Documentation/timers/timers-howto.txt\n" . $herecurr);
			}
		}

# check for comparisons of jiffies
		if ($line =~ /\bjiffies\s*$Compare|$Compare\s*jiffies\b/) {
			WARN("JIFFIES_COMPARISON",
			     "Comparing jiffies is almost always wrong; prefer time_after, time_before and friends\n" . $herecurr);
		}

# check for comparisons of get_jiffies_64()
		if ($line =~ /\bget_jiffies_64\s*\(\s*\)\s*$Compare|$Compare\s*get_jiffies_64\s*\(\s*\)/) {
			WARN("JIFFIES_COMPARISON",
			     "Comparing get_jiffies_64() is almost always wrong; prefer time_after64, time_before64 and friends\n" . $herecurr);
		}

# warn about #ifdefs in C files
#		if ($line =~ /^.\s*\#\s*if(|n)def/ && ($realfile =~ /\.c$/)) {
#			print "#ifdef in C files should be avoided\n";
#			print "$herecurr";
#			$clean = 0;
#		}

# warn about spacing in #ifdefs
		if ($line =~ /^.\s*\#\s*(ifdef|ifndef|elif)\s\s+/) {
			if (ERROR("SPACING",
				  "exactly one space required after that #$1\n" . $herecurr) &&
			    $fix) {
				$fixed[$fixlinenr] =~
				    s/^(.\s*\#\s*(ifdef|ifndef|elif))\s{2,}/$1 /;
			}

		}

# check for spinlock_t definitions without a comment.
		if ($line =~ /^.\s*(struct\s+mutex|spinlock_t)\s+\S+;/ ||
		    $line =~ /^.\s*(DEFINE_MUTEX)\s*\(/) {
			my $which = $1;
			if (!ctx_has_comment($first_line, $linenr)) {
				CHK("UNCOMMENTED_DEFINITION",
				    "$1 definition without comment\n" . $herecurr);
			}
		}
# check for memory barriers without a comment.

		my $barriers = qr{
			mb|
			rmb|
			wmb|
			read_barrier_depends
		}x;
		my $barrier_stems = qr{
			mb__before_atomic|
			mb__after_atomic|
			store_release|
			load_acquire|
			store_mb|
			(?:$barriers)
		}x;
		my $all_barriers = qr{
			(?:$barriers)|
			smp_(?:$barrier_stems)|
			virt_(?:$barrier_stems)
		}x;

		if ($line =~ /\b(?:$all_barriers)\s*\(/) {
			if (!ctx_has_comment($first_line, $linenr)) {
				WARN("MEMORY_BARRIER",
				     "memory barrier without comment\n" . $herecurr);
			}
		}

		my $underscore_smp_barriers = qr{__smp_(?:$barrier_stems)}x;

		if ($realfile !~ m@^include/asm-generic/@ &&
		    $realfile !~ m@/barrier\.h$@ &&
		    $line =~ m/\b(?:$underscore_smp_barriers)\s*\(/ &&
		    $line !~ m/^.\s*\#\s*define\s+(?:$underscore_smp_barriers)\s*\(/) {
			WARN("MEMORY_BARRIER",
			     "__smp memory barriers shouldn't be used outside barrier.h and asm-generic\n" . $herecurr);
		}

# check for waitqueue_active without a comment.
		if ($line =~ /\bwaitqueue_active\s*\(/) {
			if (!ctx_has_comment($first_line, $linenr)) {
				WARN("WAITQUEUE_ACTIVE",
				     "waitqueue_active without comment\n" . $herecurr);
			}
		}

# check of hardware specific defines
		if ($line =~ m@^.\s*\#\s*if.*\b(__i386__|__powerpc64__|__sun__|__s390x__)\b@ && $realfile !~ m@include/asm-@) {
			CHK("ARCH_DEFINES",
			    "architecture specific defines should be avoided\n" .  $herecurr);
		}

# check that the storage class is not after a type
		if ($line =~ /\b($Type)\s+($Storage)\b/) {
			WARN("STORAGE_CLASS",
			     "storage class '$2' should be located before type '$1'\n" . $herecurr);
		}
# Check that the storage class is at the beginning of a declaration
		if ($line =~ /\b$Storage\b/ &&
		    $line !~ /^.\s*$Storage/ &&
		    $line =~ /^.\s*(.+?)\$Storage\s/ &&
		    $1 !~ /[\,\)]\s*$/) {
			WARN("STORAGE_CLASS",
			     "storage class should be at the beginning of the declaration\n" . $herecurr);
		}

# check the location of the inline attribute, that it is between
# storage class and type.
		if ($line =~ /\b$Type\s+$Inline\b/ ||
		    $line =~ /\b$Inline\s+$Storage\b/) {
			ERROR("INLINE_LOCATION",
			      "inline keyword should sit between storage class and type\n" . $herecurr);
		}

# Check for __inline__ and __inline, prefer inline
		if ($realfile !~ m@\binclude/uapi/@ &&
		    $line =~ /\b(__inline__|__inline)\b/) {
			if (WARN("INLINE",
				 "plain inline is preferred over $1\n" . $herecurr) &&
			    $fix) {
				$fixed[$fixlinenr] =~ s/\b(__inline__|__inline)\b/inline/;

			}
		}

# Check for __attribute__ packed, prefer __packed
		if ($realfile !~ m@\binclude/uapi/@ &&
		    $line =~ /\b__attribute__\s*\(\s*\(.*\bpacked\b/) {
			WARN("PREFER_PACKED",
			     "__packed is preferred over __attribute__((packed))\n" . $herecurr);
		}

# Check for __attribute__ aligned, prefer __aligned
		if ($realfile !~ m@\binclude/uapi/@ &&
		    $line =~ /\b__attribute__\s*\(\s*\(.*aligned/) {
			WARN("PREFER_ALIGNED",
			     "__aligned(size) is preferred over __attribute__((aligned(size)))\n" . $herecurr);
		}

# Check for __attribute__ format(printf, prefer __printf
		if ($realfile !~ m@\binclude/uapi/@ &&
		    $line =~ /\b__attribute__\s*\(\s*\(\s*format\s*\(\s*printf/) {
			if (WARN("PREFER_PRINTF",
				 "__printf(string-index, first-to-check) is preferred over __attribute__((format(printf, string-index, first-to-check)))\n" . $herecurr) &&
			    $fix) {
				$fixed[$fixlinenr] =~ s/\b__attribute__\s*\(\s*\(\s*format\s*\(\s*printf\s*,\s*(.*)\)\s*\)\s*\)/"__printf(" . trim($1) . ")"/ex;

			}
		}

# Check for __attribute__ format(scanf, prefer __scanf
		if ($realfile !~ m@\binclude/uapi/@ &&
		    $line =~ /\b__attribute__\s*\(\s*\(\s*format\s*\(\s*scanf\b/) {
			if (WARN("PREFER_SCANF",
				 "__scanf(string-index, first-to-check) is preferred over __attribute__((format(scanf, string-index, first-to-check)))\n" . $herecurr) &&
			    $fix) {
				$fixed[$fixlinenr] =~ s/\b__attribute__\s*\(\s*\(\s*format\s*\(\s*scanf\s*,\s*(.*)\)\s*\)\s*\)/"__scanf(" . trim($1) . ")"/ex;
			}
		}

# Check for __attribute__ weak, or __weak declarations (may have link issues)
		if ($^V && $^V ge 5.10.0 &&
		    $line =~ /(?:$Declare|$DeclareMisordered)\s*$Ident\s*$balanced_parens\s*(?:$Attribute)?\s*;/ &&
		    ($line =~ /\b__attribute__\s*\(\s*\(.*\bweak\b/ ||
		     $line =~ /\b__weak\b/)) {
			ERROR("WEAK_DECLARATION",
			      "Using weak declarations can have unintended link defects\n" . $herecurr);
		}

# check for c99 types like uint8_t used outside of uapi/ and tools/
		if ($realfile !~ m@\binclude/uapi/@ &&
		    $realfile !~ m@\btools/@ &&
		    $line =~ /\b($Declare)\s*$Ident\s*[=;,\[]/) {
			my $type = $1;
			if ($type =~ /\b($typeC99Typedefs)\b/) {
				$type = $1;
				my $kernel_type = 'u';
				$kernel_type = 's' if ($type =~ /^_*[si]/);
				$type =~ /(\d+)/;
				$kernel_type .= $1;
				if (CHK("PREFER_KERNEL_TYPES",
					"Prefer kernel type '$kernel_type' over '$type'\n" . $herecurr) &&
				    $fix) {
					$fixed[$fixlinenr] =~ s/\b$type\b/$kernel_type/;
				}
			}
		}

# check for cast of C90 native int or longer types constants
		if ($line =~ /(\(\s*$C90_int_types\s*\)\s*)($Constant)\b/) {
			my $cast = $1;
			my $const = $2;
			if (WARN("TYPECAST_INT_CONSTANT",
				 "Unnecessary typecast of c90 int constant\n" . $herecurr) &&
			    $fix) {
				my $suffix = "";
				my $newconst = $const;
				$newconst =~ s/${Int_type}$//;
				$suffix .= 'U' if ($cast =~ /\bunsigned\b/);
				if ($cast =~ /\blong\s+long\b/) {
					$suffix .= 'LL';
				} elsif ($cast =~ /\blong\b/) {
					$suffix .= 'L';
				}
				$fixed[$fixlinenr] =~ s/\Q$cast\E$const\b/$newconst$suffix/;
			}
		}

# check for sizeof(&)
		if ($line =~ /\bsizeof\s*\(\s*\&/) {
			WARN("SIZEOF_ADDRESS",
			     "sizeof(& should be avoided\n" . $herecurr);
		}

# check for sizeof without parenthesis
		if ($line =~ /\bsizeof\s+((?:\*\s*|)$Lval|$Type(?:\s+$Lval|))/) {
			if (WARN("SIZEOF_PARENTHESIS",
				 "sizeof $1 should be sizeof($1)\n" . $herecurr) &&
			    $fix) {
				$fixed[$fixlinenr] =~ s/\bsizeof\s+((?:\*\s*|)$Lval|$Type(?:\s+$Lval|))/"sizeof(" . trim($1) . ")"/ex;
			}
		}

# check for struct spinlock declarations
		if ($line =~ /^.\s*\bstruct\s+spinlock\s+\w+\s*;/) {
			WARN("USE_SPINLOCK_T",
			     "struct spinlock should be spinlock_t\n" . $herecurr);
		}

# check for seq_printf uses that could be seq_puts
		if ($sline =~ /\bseq_printf\s*\(.*"\s*\)\s*;\s*$/) {
			my $fmt = get_quoted_string($line, $rawline);
			$fmt =~ s/%%//g;
			if ($fmt !~ /%/) {
				if (WARN("PREFER_SEQ_PUTS",
					 "Prefer seq_puts to seq_printf\n" . $herecurr) &&
				    $fix) {
					$fixed[$fixlinenr] =~ s/\bseq_printf\b/seq_puts/;
				}
			}
		}

		# check for vsprintf extension %p<foo> misuses
		if ($^V && $^V ge 5.10.0 &&
		    defined $stat &&
		    $stat =~ /^\+(?![^\{]*\{\s*).*\b(\w+)\s*\(.*$String\s*,/s &&
		    $1 !~ /^_*volatile_*$/) {
			my $bad_extension = "";
			my $lc = $stat =~ tr@\n@@;
			$lc = $lc + $linenr;
		        for (my $count = $linenr; $count <= $lc; $count++) {
				my $fmt = get_quoted_string($lines[$count - 1], raw_line($count, 0));
				$fmt =~ s/%%//g;
<<<<<<< HEAD
				if ($fmt =~ /(\%[\*\d\.]*p(?![\WFfSsBKRraEhMmIiUDdgVCbGNO]).)/) {
=======
				if ($fmt =~ /(\%[\*\d\.]*p(?![\WFfSsBKRraEhMmIiUDdgVCbGNOx]).)/) {
>>>>>>> a0ccc147
					$bad_extension = $1;
					last;
				}
			}
			if ($bad_extension ne "") {
				my $stat_real = raw_line($linenr, 0);
				for (my $count = $linenr + 1; $count <= $lc; $count++) {
					$stat_real = $stat_real . "\n" . raw_line($count, 0);
				}
				WARN("VSPRINTF_POINTER_EXTENSION",
				     "Invalid vsprintf pointer extension '$bad_extension'\n" . "$here\n$stat_real\n");
			}
		}

# Check for misused memsets
		if ($^V && $^V ge 5.10.0 &&
		    defined $stat &&
		    $stat =~ /^\+(?:.*?)\bmemset\s*\(\s*$FuncArg\s*,\s*$FuncArg\s*\,\s*$FuncArg\s*\)/) {

			my $ms_addr = $2;
			my $ms_val = $7;
			my $ms_size = $12;

			if ($ms_size =~ /^(0x|)0$/i) {
				ERROR("MEMSET",
				      "memset to 0's uses 0 as the 2nd argument, not the 3rd\n" . "$here\n$stat\n");
			} elsif ($ms_size =~ /^(0x|)1$/i) {
				WARN("MEMSET",
				     "single byte memset is suspicious. Swapped 2nd/3rd argument?\n" . "$here\n$stat\n");
			}
		}

# Check for memcpy(foo, bar, ETH_ALEN) that could be ether_addr_copy(foo, bar)
#		if ($^V && $^V ge 5.10.0 &&
#		    defined $stat &&
#		    $stat =~ /^\+(?:.*?)\bmemcpy\s*\(\s*$FuncArg\s*,\s*$FuncArg\s*\,\s*ETH_ALEN\s*\)/) {
#			if (WARN("PREFER_ETHER_ADDR_COPY",
#				 "Prefer ether_addr_copy() over memcpy() if the Ethernet addresses are __aligned(2)\n" . "$here\n$stat\n") &&
#			    $fix) {
#				$fixed[$fixlinenr] =~ s/\bmemcpy\s*\(\s*$FuncArg\s*,\s*$FuncArg\s*\,\s*ETH_ALEN\s*\)/ether_addr_copy($2, $7)/;
#			}
#		}

# Check for memcmp(foo, bar, ETH_ALEN) that could be ether_addr_equal*(foo, bar)
#		if ($^V && $^V ge 5.10.0 &&
#		    defined $stat &&
#		    $stat =~ /^\+(?:.*?)\bmemcmp\s*\(\s*$FuncArg\s*,\s*$FuncArg\s*\,\s*ETH_ALEN\s*\)/) {
#			WARN("PREFER_ETHER_ADDR_EQUAL",
#			     "Prefer ether_addr_equal() or ether_addr_equal_unaligned() over memcmp()\n" . "$here\n$stat\n")
#		}

# check for memset(foo, 0x0, ETH_ALEN) that could be eth_zero_addr
# check for memset(foo, 0xFF, ETH_ALEN) that could be eth_broadcast_addr
#		if ($^V && $^V ge 5.10.0 &&
#		    defined $stat &&
#		    $stat =~ /^\+(?:.*?)\bmemset\s*\(\s*$FuncArg\s*,\s*$FuncArg\s*\,\s*ETH_ALEN\s*\)/) {
#
#			my $ms_val = $7;
#
#			if ($ms_val =~ /^(?:0x|)0+$/i) {
#				if (WARN("PREFER_ETH_ZERO_ADDR",
#					 "Prefer eth_zero_addr over memset()\n" . "$here\n$stat\n") &&
#				    $fix) {
#					$fixed[$fixlinenr] =~ s/\bmemset\s*\(\s*$FuncArg\s*,\s*$FuncArg\s*,\s*ETH_ALEN\s*\)/eth_zero_addr($2)/;
#				}
#			} elsif ($ms_val =~ /^(?:0xff|255)$/i) {
#				if (WARN("PREFER_ETH_BROADCAST_ADDR",
#					 "Prefer eth_broadcast_addr() over memset()\n" . "$here\n$stat\n") &&
#				    $fix) {
#					$fixed[$fixlinenr] =~ s/\bmemset\s*\(\s*$FuncArg\s*,\s*$FuncArg\s*,\s*ETH_ALEN\s*\)/eth_broadcast_addr($2)/;
#				}
#			}
#		}

# typecasts on min/max could be min_t/max_t
		if ($^V && $^V ge 5.10.0 &&
		    defined $stat &&
		    $stat =~ /^\+(?:.*?)\b(min|max)\s*\(\s*$FuncArg\s*,\s*$FuncArg\s*\)/) {
			if (defined $2 || defined $7) {
				my $call = $1;
				my $cast1 = deparenthesize($2);
				my $arg1 = $3;
				my $cast2 = deparenthesize($7);
				my $arg2 = $8;
				my $cast;

				if ($cast1 ne "" && $cast2 ne "" && $cast1 ne $cast2) {
					$cast = "$cast1 or $cast2";
				} elsif ($cast1 ne "") {
					$cast = $cast1;
				} else {
					$cast = $cast2;
				}
				WARN("MINMAX",
				     "$call() should probably be ${call}_t($cast, $arg1, $arg2)\n" . "$here\n$stat\n");
			}
		}

# check usleep_range arguments
		if ($^V && $^V ge 5.10.0 &&
		    defined $stat &&
		    $stat =~ /^\+(?:.*?)\busleep_range\s*\(\s*($FuncArg)\s*,\s*($FuncArg)\s*\)/) {
			my $min = $1;
			my $max = $7;
			if ($min eq $max) {
				WARN("USLEEP_RANGE",
				     "usleep_range should not use min == max args; see Documentation/timers/timers-howto.txt\n" . "$here\n$stat\n");
			} elsif ($min =~ /^\d+$/ && $max =~ /^\d+$/ &&
				 $min > $max) {
				WARN("USLEEP_RANGE",
				     "usleep_range args reversed, use min then max; see Documentation/timers/timers-howto.txt\n" . "$here\n$stat\n");
			}
		}

# check for naked sscanf
		if ($^V && $^V ge 5.10.0 &&
		    defined $stat &&
		    $line =~ /\bsscanf\b/ &&
		    ($stat !~ /$Ident\s*=\s*sscanf\s*$balanced_parens/ &&
		     $stat !~ /\bsscanf\s*$balanced_parens\s*(?:$Compare)/ &&
		     $stat !~ /(?:$Compare)\s*\bsscanf\s*$balanced_parens/)) {
			my $lc = $stat =~ tr@\n@@;
			$lc = $lc + $linenr;
			my $stat_real = raw_line($linenr, 0);
		        for (my $count = $linenr + 1; $count <= $lc; $count++) {
				$stat_real = $stat_real . "\n" . raw_line($count, 0);
			}
			WARN("NAKED_SSCANF",
			     "unchecked sscanf return value\n" . "$here\n$stat_real\n");
		}

# check for simple sscanf that should be kstrto<foo>
		if ($^V && $^V ge 5.10.0 &&
		    defined $stat &&
		    $line =~ /\bsscanf\b/) {
			my $lc = $stat =~ tr@\n@@;
			$lc = $lc + $linenr;
			my $stat_real = raw_line($linenr, 0);
		        for (my $count = $linenr + 1; $count <= $lc; $count++) {
				$stat_real = $stat_real . "\n" . raw_line($count, 0);
			}
			if ($stat_real =~ /\bsscanf\b\s*\(\s*$FuncArg\s*,\s*("[^"]+")/) {
				my $format = $6;
				my $count = $format =~ tr@%@%@;
				if ($count == 1 &&
				    $format =~ /^"\%(?i:ll[udxi]|[udxi]ll|ll|[hl]h?[udxi]|[udxi][hl]h?|[hl]h?|[udxi])"$/) {
					WARN("SSCANF_TO_KSTRTO",
					     "Prefer kstrto<type> to single variable sscanf\n" . "$here\n$stat_real\n");
				}
			}
		}

# check for new externs in .h files.
		if ($realfile =~ /\.h$/ &&
		    $line =~ /^\+\s*(extern\s+)$Type\s*$Ident\s*\(/s) {
			if (CHK("AVOID_EXTERNS",
				"extern prototypes should be avoided in .h files\n" . $herecurr) &&
			    $fix) {
				$fixed[$fixlinenr] =~ s/(.*)\bextern\b\s*(.*)/$1$2/;
			}
		}

# check for new externs in .c files.
		if ($realfile =~ /\.c$/ && defined $stat &&
		    $stat =~ /^.\s*(?:extern\s+)?$Type\s+($Ident)(\s*)\(/s)
		{
			my $function_name = $1;
			my $paren_space = $2;

			my $s = $stat;
			if (defined $cond) {
				substr($s, 0, length($cond), '');
			}
			if ($s =~ /^\s*;/ &&
			    $function_name ne 'uninitialized_var')
			{
				WARN("AVOID_EXTERNS",
				     "externs should be avoided in .c files\n" .  $herecurr);
			}

			if ($paren_space =~ /\n/) {
				WARN("FUNCTION_ARGUMENTS",
				     "arguments for function declarations should follow identifier\n" . $herecurr);
			}

		} elsif ($realfile =~ /\.c$/ && defined $stat &&
		    $stat =~ /^.\s*extern\s+/)
		{
			WARN("AVOID_EXTERNS",
			     "externs should be avoided in .c files\n" .  $herecurr);
		}

# check for function declarations that have arguments without identifier names
		if (defined $stat &&
		    $stat =~ /^.\s*(?:extern\s+)?$Type\s*$Ident\s*\(\s*([^{]+)\s*\)\s*;/s &&
		    $1 ne "void") {
			my $args = trim($1);
			while ($args =~ m/\s*($Type\s*(?:$Ident|\(\s*\*\s*$Ident?\s*\)\s*$balanced_parens)?)/g) {
				my $arg = trim($1);
				if ($arg =~ /^$Type$/ && $arg !~ /enum\s+$Ident$/) {
					WARN("FUNCTION_ARGUMENTS",
					     "function definition argument '$arg' should also have an identifier name\n" . $herecurr);
				}
			}
		}

# check for function definitions
		if ($^V && $^V ge 5.10.0 &&
		    defined $stat &&
		    $stat =~ /^.\s*(?:$Storage\s+)?$Type\s*($Ident)\s*$balanced_parens\s*{/s) {
			$context_function = $1;

# check for multiline function definition with misplaced open brace
			my $ok = 0;
			my $cnt = statement_rawlines($stat);
			my $herectx = $here . "\n";
			for (my $n = 0; $n < $cnt; $n++) {
				my $rl = raw_line($linenr, $n);
				$herectx .=  $rl . "\n";
				$ok = 1 if ($rl =~ /^[ \+]\{/);
				$ok = 1 if ($rl =~ /\{/ && $n == 0);
				last if $rl =~ /^[ \+].*\{/;
			}
			if (!$ok) {
				ERROR("OPEN_BRACE",
				      "open brace '{' following function definitions go on the next line\n" . $herectx);
			}
		}

# checks for new __setup's
		if ($rawline =~ /\b__setup\("([^"]*)"/) {
			my $name = $1;

			if (!grep(/$name/, @setup_docs)) {
				CHK("UNDOCUMENTED_SETUP",
				    "__setup appears un-documented -- check Documentation/admin-guide/kernel-parameters.rst\n" . $herecurr);
			}
		}

# check for pointless casting of kmalloc return
		if ($line =~ /\*\s*\)\s*[kv][czm]alloc(_node){0,1}\b/) {
			WARN("UNNECESSARY_CASTS",
			     "unnecessary cast may hide bugs, see http://c-faq.com/malloc/mallocnocast.html\n" . $herecurr);
		}

# alloc style
# p = alloc(sizeof(struct foo), ...) should be p = alloc(sizeof(*p), ...)
		if ($^V && $^V ge 5.10.0 &&
		    $line =~ /\b($Lval)\s*\=\s*(?:$balanced_parens)?\s*([kv][mz]alloc(?:_node)?)\s*\(\s*(sizeof\s*\(\s*struct\s+$Lval\s*\))/) {
			CHK("ALLOC_SIZEOF_STRUCT",
			    "Prefer $3(sizeof(*$1)...) over $3($4...)\n" . $herecurr);
		}

# check for k[mz]alloc with multiplies that could be kmalloc_array/kcalloc
		if ($^V && $^V ge 5.10.0 &&
		    defined $stat &&
		    $stat =~ /^\+\s*($Lval)\s*\=\s*(?:$balanced_parens)?\s*(k[mz]alloc)\s*\(\s*($FuncArg)\s*\*\s*($FuncArg)\s*,/) {
			my $oldfunc = $3;
			my $a1 = $4;
			my $a2 = $10;
			my $newfunc = "kmalloc_array";
			$newfunc = "kcalloc" if ($oldfunc eq "kzalloc");
			my $r1 = $a1;
			my $r2 = $a2;
			if ($a1 =~ /^sizeof\s*\S/) {
				$r1 = $a2;
				$r2 = $a1;
			}
			if ($r1 !~ /^sizeof\b/ && $r2 =~ /^sizeof\s*\S/ &&
			    !($r1 =~ /^$Constant$/ || $r1 =~ /^[A-Z_][A-Z0-9_]*$/)) {
				my $ctx = '';
				my $herectx = $here . "\n";
				my $cnt = statement_rawlines($stat);
				for (my $n = 0; $n < $cnt; $n++) {
					$herectx .= raw_line($linenr, $n) . "\n";
				}
				if (WARN("ALLOC_WITH_MULTIPLY",
					 "Prefer $newfunc over $oldfunc with multiply\n" . $herectx) &&
				    $cnt == 1 &&
				    $fix) {
					$fixed[$fixlinenr] =~ s/\b($Lval)\s*\=\s*(?:$balanced_parens)?\s*(k[mz]alloc)\s*\(\s*($FuncArg)\s*\*\s*($FuncArg)/$1 . ' = ' . "$newfunc(" . trim($r1) . ', ' . trim($r2)/e;
				}
			}
		}

# check for krealloc arg reuse
		if ($^V && $^V ge 5.10.0 &&
		    $line =~ /\b($Lval)\s*\=\s*(?:$balanced_parens)?\s*krealloc\s*\(\s*\1\s*,/) {
			WARN("KREALLOC_ARG_REUSE",
			     "Reusing the krealloc arg is almost always a bug\n" . $herecurr);
		}

# check for alloc argument mismatch
		if ($line =~ /\b(kcalloc|kmalloc_array)\s*\(\s*sizeof\b/) {
			WARN("ALLOC_ARRAY_ARGS",
			     "$1 uses number as first arg, sizeof is generally wrong\n" . $herecurr);
		}

# check for multiple semicolons
		if ($line =~ /;\s*;\s*$/) {
			if (WARN("ONE_SEMICOLON",
				 "Statements terminations use 1 semicolon\n" . $herecurr) &&
			    $fix) {
				$fixed[$fixlinenr] =~ s/(\s*;\s*){2,}$/;/g;
			}
		}

# check for #defines like: 1 << <digit> that could be BIT(digit), it is not exported to uapi
		if ($realfile !~ m@^include/uapi/@ &&
		    $line =~ /#\s*define\s+\w+\s+\(?\s*1\s*([ulUL]*)\s*\<\<\s*(?:\d+|$Ident)\s*\)?/) {
			my $ull = "";
			$ull = "_ULL" if (defined($1) && $1 =~ /ll/i);
			if (CHK("BIT_MACRO",
				"Prefer using the BIT$ull macro\n" . $herecurr) &&
			    $fix) {
				$fixed[$fixlinenr] =~ s/\(?\s*1\s*[ulUL]*\s*<<\s*(\d+|$Ident)\s*\)?/BIT${ull}($1)/;
			}
		}

# check for #if defined CONFIG_<FOO> || defined CONFIG_<FOO>_MODULE
		if ($line =~ /^\+\s*#\s*if\s+defined(?:\s*\(?\s*|\s+)(CONFIG_[A-Z_]+)\s*\)?\s*\|\|\s*defined(?:\s*\(?\s*|\s+)\1_MODULE\s*\)?\s*$/) {
			my $config = $1;
			if (WARN("PREFER_IS_ENABLED",
				 "Prefer IS_ENABLED(<FOO>) to CONFIG_<FOO> || CONFIG_<FOO>_MODULE\n" . $herecurr) &&
			    $fix) {
				$fixed[$fixlinenr] = "\+#if IS_ENABLED($config)";
			}
		}

# check for case / default statements not preceded by break/fallthrough/switch
		if ($line =~ /^.\s*(?:case\s+(?:$Ident|$Constant)\s*|default):/) {
			my $has_break = 0;
			my $has_statement = 0;
			my $count = 0;
			my $prevline = $linenr;
			while ($prevline > 1 && ($file || $count < 3) && !$has_break) {
				$prevline--;
				my $rline = $rawlines[$prevline - 1];
				my $fline = $lines[$prevline - 1];
				last if ($fline =~ /^\@\@/);
				next if ($fline =~ /^\-/);
				next if ($fline =~ /^.(?:\s*(?:case\s+(?:$Ident|$Constant)[\s$;]*|default):[\s$;]*)*$/);
				$has_break = 1 if ($rline =~ /fall[\s_-]*(through|thru)/i);
				next if ($fline =~ /^.[\s$;]*$/);
				$has_statement = 1;
				$count++;
				$has_break = 1 if ($fline =~ /\bswitch\b|\b(?:break\s*;[\s$;]*$|return\b|goto\b|continue\b)/);
			}
			if (!$has_break && $has_statement) {
				WARN("MISSING_BREAK",
				     "Possible switch case/default not preceded by break or fallthrough comment\n" . $herecurr);
			}
		}

# check for switch/default statements without a break;
		if ($^V && $^V ge 5.10.0 &&
		    defined $stat &&
		    $stat =~ /^\+[$;\s]*(?:case[$;\s]+\w+[$;\s]*:[$;\s]*|)*[$;\s]*\bdefault[$;\s]*:[$;\s]*;/g) {
			my $ctx = '';
			my $herectx = $here . "\n";
			my $cnt = statement_rawlines($stat);
			for (my $n = 0; $n < $cnt; $n++) {
				$herectx .= raw_line($linenr, $n) . "\n";
			}
			WARN("DEFAULT_NO_BREAK",
			     "switch default: should use break\n" . $herectx);
		}

# check for gcc specific __FUNCTION__
		if ($line =~ /\b__FUNCTION__\b/) {
			if (WARN("USE_FUNC",
				 "__func__ should be used instead of gcc specific __FUNCTION__\n"  . $herecurr) &&
			    $fix) {
				$fixed[$fixlinenr] =~ s/\b__FUNCTION__\b/__func__/g;
			}
		}

# check for uses of __DATE__, __TIME__, __TIMESTAMP__
		while ($line =~ /\b(__(?:DATE|TIME|TIMESTAMP)__)\b/g) {
			ERROR("DATE_TIME",
			      "Use of the '$1' macro makes the build non-deterministic\n" . $herecurr);
		}

# check for use of yield()
		if ($line =~ /\byield\s*\(\s*\)/) {
			WARN("YIELD",
			     "Using yield() is generally wrong. See yield() kernel-doc (sched/core.c)\n"  . $herecurr);
		}

# check for comparisons against true and false
		if ($line =~ /\+\s*(.*?)\b(true|false|$Lval)\s*(==|\!=)\s*(true|false|$Lval)\b(.*)$/i) {
			my $lead = $1;
			my $arg = $2;
			my $test = $3;
			my $otype = $4;
			my $trail = $5;
			my $op = "!";

			($arg, $otype) = ($otype, $arg) if ($arg =~ /^(?:true|false)$/i);

			my $type = lc($otype);
			if ($type =~ /^(?:true|false)$/) {
				if (("$test" eq "==" && "$type" eq "true") ||
				    ("$test" eq "!=" && "$type" eq "false")) {
					$op = "";
				}

				CHK("BOOL_COMPARISON",
				    "Using comparison to $otype is error prone\n" . $herecurr);

## maybe suggesting a correct construct would better
##				    "Using comparison to $otype is error prone.  Perhaps use '${lead}${op}${arg}${trail}'\n" . $herecurr);

			}
		}

# check for semaphores initialized locked
		if ($line =~ /^.\s*sema_init.+,\W?0\W?\)/) {
			WARN("CONSIDER_COMPLETION",
			     "consider using a completion\n" . $herecurr);
		}

# recommend kstrto* over simple_strto* and strict_strto*
		if ($line =~ /\b((simple|strict)_(strto(l|ll|ul|ull)))\s*\(/) {
			WARN("CONSIDER_KSTRTO",
			     "$1 is obsolete, use k$3 instead\n" . $herecurr);
		}

# check for __initcall(), use device_initcall() explicitly or more appropriate function please
		if ($line =~ /^.\s*__initcall\s*\(/) {
			WARN("USE_DEVICE_INITCALL",
			     "please use device_initcall() or more appropriate function instead of __initcall() (see include/linux/init.h)\n" . $herecurr);
		}

# check for various structs that are normally const (ops, kgdb, device_tree)
# and avoid what seem like struct definitions 'struct foo {'
		if ($line !~ /\bconst\b/ &&
		    $line =~ /\bstruct\s+($const_structs)\b(?!\s*\{)/) {
			WARN("CONST_STRUCT",
			     "struct $1 should normally be const\n" . $herecurr);
		}

# use of NR_CPUS is usually wrong
# ignore definitions of NR_CPUS and usage to define arrays as likely right
		if ($line =~ /\bNR_CPUS\b/ &&
		    $line !~ /^.\s*\s*#\s*if\b.*\bNR_CPUS\b/ &&
		    $line !~ /^.\s*\s*#\s*define\b.*\bNR_CPUS\b/ &&
		    $line !~ /^.\s*$Declare\s.*\[[^\]]*NR_CPUS[^\]]*\]/ &&
		    $line !~ /\[[^\]]*\.\.\.[^\]]*NR_CPUS[^\]]*\]/ &&
		    $line !~ /\[[^\]]*NR_CPUS[^\]]*\.\.\.[^\]]*\]/)
		{
			WARN("NR_CPUS",
			     "usage of NR_CPUS is often wrong - consider using cpu_possible(), num_possible_cpus(), for_each_possible_cpu(), etc\n" . $herecurr);
		}

# Use of __ARCH_HAS_<FOO> or ARCH_HAVE_<BAR> is wrong.
		if ($line =~ /\+\s*#\s*define\s+((?:__)?ARCH_(?:HAS|HAVE)\w*)\b/) {
			ERROR("DEFINE_ARCH_HAS",
			      "#define of '$1' is wrong - use Kconfig variables or standard guards instead\n" . $herecurr);
		}

# likely/unlikely comparisons similar to "(likely(foo) > 0)"
		if ($^V && $^V ge 5.10.0 &&
		    $line =~ /\b((?:un)?likely)\s*\(\s*$FuncArg\s*\)\s*$Compare/) {
			WARN("LIKELY_MISUSE",
			     "Using $1 should generally have parentheses around the comparison\n" . $herecurr);
		}

# whine mightly about in_atomic
		if ($line =~ /\bin_atomic\s*\(/) {
			if ($realfile =~ m@^drivers/@) {
				ERROR("IN_ATOMIC",
				      "do not use in_atomic in drivers\n" . $herecurr);
			} elsif ($realfile !~ m@^kernel/@) {
				WARN("IN_ATOMIC",
				     "use of in_atomic() is incorrect outside core kernel code\n" . $herecurr);
			}
		}

# whine about ACCESS_ONCE
		if ($^V && $^V ge 5.10.0 &&
		    $line =~ /\bACCESS_ONCE\s*$balanced_parens\s*(=(?!=))?\s*($FuncArg)?/) {
			my $par = $1;
			my $eq = $2;
			my $fun = $3;
			$par =~ s/^\(\s*(.*)\s*\)$/$1/;
			if (defined($eq)) {
				if (WARN("PREFER_WRITE_ONCE",
					 "Prefer WRITE_ONCE(<FOO>, <BAR>) over ACCESS_ONCE(<FOO>) = <BAR>\n" . $herecurr) &&
				    $fix) {
					$fixed[$fixlinenr] =~ s/\bACCESS_ONCE\s*\(\s*\Q$par\E\s*\)\s*$eq\s*\Q$fun\E/WRITE_ONCE($par, $fun)/;
				}
			} else {
				if (WARN("PREFER_READ_ONCE",
					 "Prefer READ_ONCE(<FOO>) over ACCESS_ONCE(<FOO>)\n" . $herecurr) &&
				    $fix) {
					$fixed[$fixlinenr] =~ s/\bACCESS_ONCE\s*\(\s*\Q$par\E\s*\)/READ_ONCE($par)/;
				}
			}
		}

# check for mutex_trylock_recursive usage
		if ($line =~ /mutex_trylock_recursive/) {
			ERROR("LOCKING",
			      "recursive locking is bad, do not use this ever.\n" . $herecurr);
		}

# check for lockdep_set_novalidate_class
		if ($line =~ /^.\s*lockdep_set_novalidate_class\s*\(/ ||
		    $line =~ /__lockdep_no_validate__\s*\)/ ) {
			if ($realfile !~ m@^kernel/lockdep@ &&
			    $realfile !~ m@^include/linux/lockdep@ &&
			    $realfile !~ m@^drivers/base/core@) {
				ERROR("LOCKDEP",
				      "lockdep_no_validate class is reserved for device->mutex.\n" . $herecurr);
			}
		}

		if ($line =~ /debugfs_create_\w+.*\b$mode_perms_world_writable\b/ ||
		    $line =~ /DEVICE_ATTR.*\b$mode_perms_world_writable\b/) {
			WARN("EXPORTED_WORLD_WRITABLE",
			     "Exporting world writable files is usually an error. Consider more restrictive permissions.\n" . $herecurr);
		}

# Mode permission misuses where it seems decimal should be octal
# This uses a shortcut match to avoid unnecessary uses of a slow foreach loop
		if ($^V && $^V ge 5.10.0 &&
		    defined $stat &&
		    $line =~ /$mode_perms_search/) {
			foreach my $entry (@mode_permission_funcs) {
				my $func = $entry->[0];
				my $arg_pos = $entry->[1];

				my $lc = $stat =~ tr@\n@@;
				$lc = $lc + $linenr;
				my $stat_real = raw_line($linenr, 0);
				for (my $count = $linenr + 1; $count <= $lc; $count++) {
					$stat_real = $stat_real . "\n" . raw_line($count, 0);
				}

				my $skip_args = "";
				if ($arg_pos > 1) {
					$arg_pos--;
					$skip_args = "(?:\\s*$FuncArg\\s*,\\s*){$arg_pos,$arg_pos}";
				}
				my $test = "\\b$func\\s*\\(${skip_args}($FuncArg(?:\\|\\s*$FuncArg)*)\\s*[,\\)]";
				if ($stat =~ /$test/) {
					my $val = $1;
					$val = $6 if ($skip_args ne "");
					if (($val =~ /^$Int$/ && $val !~ /^$Octal$/) ||
					    ($val =~ /^$Octal$/ && length($val) ne 4)) {
						ERROR("NON_OCTAL_PERMISSIONS",
						      "Use 4 digit octal (0777) not decimal permissions\n" . "$here\n" . $stat_real);
					}
					if ($val =~ /^$Octal$/ && (oct($val) & 02)) {
						ERROR("EXPORTED_WORLD_WRITABLE",
						      "Exporting writable files is usually an error. Consider more restrictive permissions.\n" . "$here\n" . $stat_real);
					}
				}
			}
		}

# check for uses of S_<PERMS> that could be octal for readability
		if ($line =~ /\b$mode_perms_string_search\b/) {
			my $val = "";
			my $oval = "";
			my $to = 0;
			my $curpos = 0;
			my $lastpos = 0;
			while ($line =~ /\b(($mode_perms_string_search)\b(?:\s*\|\s*)?\s*)/g) {
				$curpos = pos($line);
				my $match = $2;
				my $omatch = $1;
				last if ($lastpos > 0 && ($curpos - length($omatch) != $lastpos));
				$lastpos = $curpos;
				$to |= $mode_permission_string_types{$match};
				$val .= '\s*\|\s*' if ($val ne "");
				$val .= $match;
				$oval .= $omatch;
			}
			$oval =~ s/^\s*\|\s*//;
			$oval =~ s/\s*\|\s*$//;
			my $octal = sprintf("%04o", $to);
			if (WARN("SYMBOLIC_PERMS",
				 "Symbolic permissions '$oval' are not preferred. Consider using octal permissions '$octal'.\n" . $herecurr) &&
			    $fix) {
				$fixed[$fixlinenr] =~ s/$val/$octal/;
			}
		}

# validate content of MODULE_LICENSE against list from include/linux/module.h
		if ($line =~ /\bMODULE_LICENSE\s*\(\s*($String)\s*\)/) {
			my $extracted_string = get_quoted_string($line, $rawline);
			my $valid_licenses = qr{
						GPL|
						GPL\ v2|
						GPL\ and\ additional\ rights|
						Dual\ BSD/GPL|
						Dual\ MIT/GPL|
						Dual\ MPL/GPL|
						Proprietary
					}x;
			if ($extracted_string !~ /^"(?:$valid_licenses)"$/x) {
				WARN("MODULE_LICENSE",
				     "unknown module license " . $extracted_string . "\n" . $herecurr);
			}
		}
	}

	# If we have no input at all, then there is nothing to report on
	# so just keep quiet.
	if ($#rawlines == -1) {
		exit(0);
	}

	# In mailback mode only produce a report in the negative, for
	# things that appear to be patches.
	if ($mailback && ($clean == 1 || !$is_patch)) {
		exit(0);
	}

	# This is not a patch, and we are are in 'no-patch' mode so
	# just keep quiet.
	if (!$chk_patch && !$is_patch) {
		exit(0);
	}

	if (!$is_patch && $file !~ /cover-letter\.patch$/) {
		ERROR("NOT_UNIFIED_DIFF",
		      "Does not appear to be a unified-diff format patch\n");
	}
	if ($is_patch && $has_commit_log && $chk_signoff && $signoff == 0) {
		ERROR("MISSING_SIGN_OFF",
		      "Missing Signed-off-by: line(s)\n");
	}

	print report_dump();
	if ($summary && !($clean == 1 && $quiet == 1)) {
		print "$filename " if ($summary_file);
		print "total: $cnt_error errors, $cnt_warn warnings, " .
			(($check)? "$cnt_chk checks, " : "") .
			"$cnt_lines lines checked\n";
	}

	if ($quiet == 0) {
		# If there were any defects found and not already fixing them
		if (!$clean and !$fix) {
			print << "EOM"

NOTE: For some of the reported defects, checkpatch may be able to
      mechanically convert to the typical style using --fix or --fix-inplace.
EOM
		}
		# If there were whitespace errors which cleanpatch can fix
		# then suggest that.
		if ($rpt_cleaners) {
			$rpt_cleaners = 0;
			print << "EOM"

NOTE: Whitespace errors detected.
      You may wish to use scripts/cleanpatch or scripts/cleanfile
EOM
		}
	}

	if ($clean == 0 && $fix &&
	    ("@rawlines" ne "@fixed" ||
	     $#fixed_inserted >= 0 || $#fixed_deleted >= 0)) {
		my $newfile = $filename;
		$newfile .= ".EXPERIMENTAL-checkpatch-fixes" if (!$fix_inplace);
		my $linecount = 0;
		my $f;

		@fixed = fix_inserted_deleted_lines(\@fixed, \@fixed_inserted, \@fixed_deleted);

		open($f, '>', $newfile)
		    or die "$P: Can't open $newfile for write\n";
		foreach my $fixed_line (@fixed) {
			$linecount++;
			if ($file) {
				if ($linecount > 3) {
					$fixed_line =~ s/^\+//;
					print $f $fixed_line . "\n";
				}
			} else {
				print $f $fixed_line . "\n";
			}
		}
		close($f);

		if (!$quiet) {
			print << "EOM";

Wrote EXPERIMENTAL --fix correction(s) to '$newfile'

Do _NOT_ trust the results written to this file.
Do _NOT_ submit these changes without inspecting them for correctness.

This EXPERIMENTAL file is simply a convenience to help rewrite patches.
No warranties, expressed or implied...
EOM
		}
	}

	if ($quiet == 0) {
		print "\n";
		if ($clean == 1) {
			print "$vname has no obvious style problems and is ready for submission.\n";
		} else {
			print "$vname has style problems, please review.\n";
		}
	}
	return $clean;
}<|MERGE_RESOLUTION|>--- conflicted
+++ resolved
@@ -5737,11 +5737,7 @@
 		        for (my $count = $linenr; $count <= $lc; $count++) {
 				my $fmt = get_quoted_string($lines[$count - 1], raw_line($count, 0));
 				$fmt =~ s/%%//g;
-<<<<<<< HEAD
-				if ($fmt =~ /(\%[\*\d\.]*p(?![\WFfSsBKRraEhMmIiUDdgVCbGNO]).)/) {
-=======
 				if ($fmt =~ /(\%[\*\d\.]*p(?![\WFfSsBKRraEhMmIiUDdgVCbGNOx]).)/) {
->>>>>>> a0ccc147
 					$bad_extension = $1;
 					last;
 				}
