/*
 *  linux/init/main.c
 *
 *  Copyright (C) 1991, 1992  Linus Torvalds
 *
 *  GK 2/5/95  -  Changed to support mounting root fs via NFS
 *  Added initrd & change_root: Werner Almesberger & Hans Lermen, Feb '96
 *  Moan early if gcc is old, avoiding bogus kernels - Paul Gortmaker, May '96
 *  Simplified starting of init:  Michael A. Griffith <grif@acm.org>
 */

#define DEBUG		/* Enable initcall_debug */

#include <linux/types.h>
#include <linux/module.h>
#include <linux/proc_fs.h>
#include <linux/kernel.h>
#include <linux/syscalls.h>
#include <linux/stackprotector.h>
#include <linux/string.h>
#include <linux/ctype.h>
#include <linux/delay.h>
#include <linux/ioport.h>
#include <linux/init.h>
#include <linux/initrd.h>
#include <linux/bootmem.h>
#include <linux/acpi.h>
#include <linux/tty.h>
#include <linux/percpu.h>
#include <linux/kmod.h>
#include <linux/vmalloc.h>
#include <linux/kernel_stat.h>
#include <linux/start_kernel.h>
#include <linux/security.h>
#include <linux/smp.h>
#include <linux/profile.h>
#include <linux/rcupdate.h>
#include <linux/moduleparam.h>
#include <linux/kallsyms.h>
#include <linux/writeback.h>
#include <linux/cpu.h>
#include <linux/cpuset.h>
#include <linux/cgroup.h>
#include <linux/efi.h>
#include <linux/tick.h>
#include <linux/interrupt.h>
#include <linux/taskstats_kern.h>
#include <linux/delayacct.h>
#include <linux/unistd.h>
#include <linux/rmap.h>
#include <linux/mempolicy.h>
#include <linux/key.h>
#include <linux/buffer_head.h>
#include <linux/page_ext.h>
#include <linux/debug_locks.h>
#include <linux/debugobjects.h>
#include <linux/lockdep.h>
#include <linux/kmemleak.h>
#include <linux/pid_namespace.h>
#include <linux/device.h>
#include <linux/kthread.h>
#include <linux/sched.h>
#include <linux/signal.h>
#include <linux/idr.h>
#include <linux/kgdb.h>
#include <linux/ftrace.h>
#include <linux/async.h>
#include <linux/kmemcheck.h>
#include <linux/sfi.h>
#include <linux/shmem_fs.h>
#include <linux/slab.h>
#include <linux/perf_event.h>
#include <linux/ptrace.h>
#include <linux/blkdev.h>
#include <linux/elevator.h>
#include <linux/sched_clock.h>
#include <linux/context_tracking.h>
#include <linux/random.h>
#include <linux/list.h>
#include <linux/integrity.h>
#include <linux/proc_ns.h>
#include <linux/io.h>
#include <linux/kaiser.h>

#include <asm/io.h>
#include <asm/bugs.h>
#include <asm/setup.h>
#include <asm/sections.h>
#include <asm/cacheflush.h>

#ifdef CONFIG_SEC_EXT
#include <linux/sec_ext.h>
#endif

#ifdef CONFIG_UH
#include <linux/uh.h>
#endif
#ifdef CONFIG_UH_RKP
#include <linux/rkp.h>
#endif

static int kernel_init(void *);

extern void init_IRQ(void);
extern void fork_init(void);
extern void radix_tree_init(void);

int rkp_support_large_memory;
EXPORT_SYMBOL(rkp_support_large_memory);

#ifdef CONFIG_UH_RKP
extern struct vm_struct *vmlist;
#endif

#ifdef CONFIG_PTRACK_DEBUG
extern void ptrack_init(void);
#endif

#ifdef CONFIG_DEFERRED_INITCALLS
extern initcall_t __deferred_initcall_start[], __deferred_initcall_end[];

/* call deferred init routines */
static void __ref do_deferred_initcalls(struct work_struct *work)
{
	initcall_t *call;
	static bool already_run;

	if (already_run) {
		pr_warn("%s() has already run\n", __func__);
		return;
	}

	already_run = true;

	pr_err("Running %s()\n", __func__);

	for (call = __deferred_initcall_start;
			call < __deferred_initcall_end; call++)
		do_one_initcall(*call);

	free_initmem();
}

static DECLARE_WORK(deferred_initcall_work, do_deferred_initcalls);
#endif

/*
 * Debug helper: via this flag we know that we are in 'early bootup code'
 * where only the boot processor is running with IRQ disabled.  This means
 * two things - IRQ must not be enabled before the flag is cleared and some
 * operations which are not allowed with IRQ disabled are allowed while the
 * flag is set.
 */
bool early_boot_irqs_disabled __read_mostly;

enum system_states system_state __read_mostly;
EXPORT_SYMBOL(system_state);

/*
 * Boot command-line arguments
 */
#define MAX_INIT_ARGS CONFIG_INIT_ENV_ARG_LIMIT
#define MAX_INIT_ENVS CONFIG_INIT_ENV_ARG_LIMIT

extern void time_init(void);
/* Default late time init is NULL. archs can override this later. */
void (*__initdata late_time_init)(void);

/* Untouched command line saved by arch-specific code. */
char __initdata boot_command_line[COMMAND_LINE_SIZE];
/* Untouched saved command line (eg. for /proc) */
char *saved_command_line;
/* Command line for parameter parsing */
static char *static_command_line;
/* Command line for per-initcall parameter parsing */
static char *initcall_command_line;

static char *execute_command;
static char *ramdisk_execute_command;

/*
 * Used to generate warnings if static_key manipulation functions are used
 * before jump_label_init is called.
 */
bool static_key_initialized __read_mostly;
EXPORT_SYMBOL_GPL(static_key_initialized);

/*
 * If set, this is an indication to the drivers that reset the underlying
 * device before going ahead with the initialization otherwise driver might
 * rely on the BIOS and skip the reset operation.
 *
 * This is useful if kernel is booting in an unreliable environment.
 * For ex. kdump situation where previous kernel has crashed, BIOS has been
 * skipped and devices will be in unknown state.
 */
unsigned int reset_devices;
EXPORT_SYMBOL(reset_devices);

static int __init set_reset_devices(char *str)
{
	reset_devices = 1;
	return 1;
}

__setup("reset_devices", set_reset_devices);

static const char *argv_init[MAX_INIT_ARGS+2] = { "init", NULL, };
const char *envp_init[MAX_INIT_ENVS+2] = { "HOME=/", "TERM=linux", NULL, };
static const char *panic_later, *panic_param;

extern const struct obs_kernel_param __setup_start[], __setup_end[];

static bool __init obsolete_checksetup(char *line)
{
	const struct obs_kernel_param *p;
	bool had_early_param = false;

	p = __setup_start;
	do {
		int n = strlen(p->str);
		if (parameqn(line, p->str, n)) {
			if (p->early) {
				/* Already done in parse_early_param?
				 * (Needs exact match on param part).
				 * Keep iterating, as we can have early
				 * params and __setups of same names 8( */
				if (line[n] == '\0' || line[n] == '=')
					had_early_param = true;
			} else if (!p->setup_func) {
				pr_warn("Parameter %s is obsolete, ignored\n",
					p->str);
				return true;
			} else if (p->setup_func(line + n))
				return true;
		}
		p++;
	} while (p < __setup_end);

	return had_early_param;
}

/*
 * This should be approx 2 Bo*oMips to start (note initial shift), and will
 * still work even if initially too large, it will just take slightly longer
 */
unsigned long loops_per_jiffy = (1<<12);
EXPORT_SYMBOL(loops_per_jiffy);

static int __init debug_kernel(char *str)
{
	console_loglevel = CONSOLE_LOGLEVEL_DEBUG;
	return 0;
}

static int __init quiet_kernel(char *str)
{
	console_loglevel = CONSOLE_LOGLEVEL_QUIET;
	return 0;
}

early_param("debug", debug_kernel);
early_param("quiet", quiet_kernel);

static int __init loglevel(char *str)
{
	int newlevel;

	/*
	 * Only update loglevel value when a correct setting was passed,
	 * to prevent blind crashes (when loglevel being set to 0) that
	 * are quite hard to debug
	 */
	if (get_option(&str, &newlevel)) {
		console_loglevel = newlevel;
		return 0;
	}

	return -EINVAL;
}

early_param("loglevel", loglevel);

/* Change NUL term back to "=", to make "param" the whole string. */
static int __init repair_env_string(char *param, char *val,
				    const char *unused, void *arg)
{
	if (val) {
		/* param=val or param="val"? */
		if (val == param+strlen(param)+1)
			val[-1] = '=';
		else if (val == param+strlen(param)+2) {
			val[-2] = '=';
			memmove(val-1, val, strlen(val)+1);
			val--;
		} else
			BUG();
	}
	return 0;
}

/* Anything after -- gets handed straight to init. */
static int __init set_init_arg(char *param, char *val,
			       const char *unused, void *arg)
{
	unsigned int i;

	if (panic_later)
		return 0;

	repair_env_string(param, val, unused, NULL);

	for (i = 0; argv_init[i]; i++) {
		if (i == MAX_INIT_ARGS) {
			panic_later = "init";
			panic_param = param;
			return 0;
		}
	}
	argv_init[i] = param;
	return 0;
}

/*
 * Unknown boot options get handed to init, unless they look like
 * unused parameters (modprobe will find them in /proc/cmdline).
 */
static int __init unknown_bootoption(char *param, char *val,
				     const char *unused, void *arg)
{
	repair_env_string(param, val, unused, NULL);

	/* Handle obsolete-style parameters */
	if (obsolete_checksetup(param))
		return 0;

	/* Unused module parameter. */
	if (strchr(param, '.') && (!val || strchr(param, '.') < val))
		return 0;

	if (panic_later)
		return 0;

	if (val) {
		/* Environment option */
		unsigned int i;
		for (i = 0; envp_init[i]; i++) {
			if (i == MAX_INIT_ENVS) {
				panic_later = "env";
				panic_param = param;
			}
			if (!strncmp(param, envp_init[i], val - param))
				break;
		}
		envp_init[i] = param;
	} else {
		/* Command line option */
		unsigned int i;
		for (i = 0; argv_init[i]; i++) {
			if (i == MAX_INIT_ARGS) {
				panic_later = "init";
				panic_param = param;
			}
		}
		argv_init[i] = param;
	}
	return 0;
}

static int __init init_setup(char *str)
{
	unsigned int i;

	execute_command = str;
	/*
	 * In case LILO is going to boot us with default command line,
	 * it prepends "auto" before the whole cmdline which makes
	 * the shell think it should execute a script with such name.
	 * So we ignore all arguments entered _before_ init=... [MJ]
	 */
	for (i = 1; i < MAX_INIT_ARGS; i++)
		argv_init[i] = NULL;
	return 1;
}
__setup("init=", init_setup);

static int __init rdinit_setup(char *str)
{
	unsigned int i;

	ramdisk_execute_command = str;
	/* See "auto" comment in init_setup */
	for (i = 1; i < MAX_INIT_ARGS; i++)
		argv_init[i] = NULL;
	return 1;
}
__setup("rdinit=", rdinit_setup);

#ifndef CONFIG_SMP
static const unsigned int setup_max_cpus = NR_CPUS;
static inline void setup_nr_cpu_ids(void) { }
static inline void smp_prepare_cpus(unsigned int maxcpus) { }
#endif

/*
 * We need to store the untouched command line for future reference.
 * We also need to store the touched command line since the parameter
 * parsing is performed in place, and we should allow a component to
 * store reference of name/value for future reference.
 */
static void __init setup_command_line(char *command_line)
{
	saved_command_line =
		memblock_virt_alloc(strlen(boot_command_line) + 1, 0);
	initcall_command_line =
		memblock_virt_alloc(strlen(boot_command_line) + 1, 0);
	static_command_line = memblock_virt_alloc(strlen(command_line) + 1, 0);
	strcpy(saved_command_line, boot_command_line);
	strcpy(static_command_line, command_line);
}

/*
 * We need to finalize in a non-__init function or else race conditions
 * between the root thread and the init thread may cause start_kernel to
 * be reaped by free_initmem before the root thread has proceeded to
 * cpu_idle.
 *
 * gcc-3.4 accidentally inlines this function, so use noinline.
 */

static __initdata DECLARE_COMPLETION(kthreadd_done);

static noinline void __ref rest_init(void)
{
	int pid;

	rcu_scheduler_starting();
	/*
	 * We need to spawn init first so that it obtains pid 1, however
	 * the init task will end up wanting to create kthreads, which, if
	 * we schedule it before we create kthreadd, will OOPS.
	 */
	kernel_thread(kernel_init, NULL, CLONE_FS);
	numa_default_policy();
	pid = kernel_thread(kthreadd, NULL, CLONE_FS | CLONE_FILES);
	rcu_read_lock();
	kthreadd_task = find_task_by_pid_ns(pid, &init_pid_ns);
	rcu_read_unlock();
	complete(&kthreadd_done);

	/*
	 * The boot idle thread must execute schedule()
	 * at least once to get things moving:
	 */
	init_idle_bootup_task(current);
	schedule_preempt_disabled();
	/* Call into cpu_idle with preempt disabled */
	cpu_startup_entry(CPUHP_ONLINE);
}

#ifdef CONFIG_RKP_KDP
RKP_RO_AREA int is_boot_recovery = 0;
#endif
/* Check for early params. */
static int __init do_early_param(char *param, char *val,
				 const char *unused, void *arg)
{
	const struct obs_kernel_param *p;

	for (p = __setup_start; p < __setup_end; p++) {
		if ((p->early && parameq(param, p->str)) ||
		    (strcmp(param, "console") == 0 &&
		     strcmp(p->str, "earlycon") == 0)
		) {
			if (p->setup_func(val) != 0)
				pr_warn("Malformed early option '%s'\n", param);
		}
	}
	/* We accept everything at this stage. */
#ifdef CONFIG_RKP_KDP
	if ((strncmp(param, "bootmode", 9) == 0)) {
			//printk("\n RKP22 In Recovery Mode= %d\n",*val);
			if ((strncmp(val, "2", 2) == 0)) {
				is_boot_recovery = 1;
			}
	}
#endif

	return 0;
}

void __init parse_early_options(char *cmdline)
{
	parse_args("early options", cmdline, NULL, 0, 0, 0, NULL,
		   do_early_param);
}

/* Arch code calls this early on, or if not, just before other parsing. */
void __init parse_early_param(void)
{
	static int done __initdata;
	static char tmp_cmdline[COMMAND_LINE_SIZE] __initdata;

	if (done)
		return;

	/* All fall through to do_early_param. */
	strlcpy(tmp_cmdline, boot_command_line, COMMAND_LINE_SIZE);
	parse_early_options(tmp_cmdline);
	done = 1;
}

void __init __weak smp_setup_processor_id(void)
{
}

# if THREAD_SIZE >= PAGE_SIZE
void __init __weak thread_stack_cache_init(void)
{
}
#endif

/*
 * Set up kernel memory allocators
 */
static void __init mm_init(void)
{
	/*
	 * page_ext requires contiguous pages,
	 * bigger than MAX_ORDER unless SPARSEMEM.
	 */
	page_ext_init_flatmem();
	mem_init();
	kmem_cache_init();
	percpu_init_late();
	pgtable_init();
	vmalloc_init();
	ioremap_huge_init();
<<<<<<< HEAD
#ifdef CONFIG_PTRACK_DEBUG
	ptrack_init();
#endif
}

#ifdef CONFIG_UH_RKP
#ifdef CONFIG_UH_RKP_6G
__attribute__((section(".rkp.bitmap"))) u8 rkp_pgt_bitmap_arr[0x30000] = {0};
__attribute__((section(".rkp.dblmap"))) u8 rkp_map_bitmap_arr[0x30000] = {0};
#else
__attribute__((section(".rkp.bitmap"))) u8 rkp_pgt_bitmap_arr[0x20000] = {0};
__attribute__((section(".rkp.dblmap"))) u8 rkp_map_bitmap_arr[0x20000] = {0};
#endif
u8 rkp_started; /* 0 initialized by c standard */

static void __init rkp_init(void)
{
	struct vm_struct *p;
	rkp_init_t init;

	init.magic = RKP_INIT_MAGIC;
	init.vmalloc_start = VMALLOC_START;
	init.vmalloc_end = (u64)high_memory;
	init.init_mm_pgd = (u64)__pa(swapper_pg_dir);
	init.id_map_pgd = (u64)__pa(idmap_pg_dir);
	init.zero_pg_addr = __pa(empty_zero_page);
	init.rkp_pgt_bitmap = (u64)__pa(rkp_pgt_bitmap);
	init.rkp_dbl_bitmap = (u64)__pa(rkp_map_bitmap);
	init.rkp_bitmap_size = RKP_PGT_BITMAP_LEN;
	init.no_fimc_verify = 1;
	init.fimc_phys_addr = 0;

	for (p = vmlist; p; p = p->next) {
		if (p->addr == (void *)FIMC_LIB_START_VA) {
			init.fimc_phys_addr = (u64)(p->phys_addr);
			break;
		}
	}
	init._text = (u64)_text;
	init._etext = (u64)_etext;
	init.extra_memory_addr = RKP_EXTRA_MEM_START;
	init.extra_memory_size = RKP_EXTRA_MEM_SIZE;
	//init.physmap_addr
	init._srodata = (u64)__start_rodata;
	init._erodata = (u64)__end_rodata;
	init.large_memory = rkp_support_large_memory;

	uh_call(UH_APP_RKP, RKP_START, (u64)&init, (u64)kimage_voffset, 0, 0);
	rkp_started = 1;
}
#endif
#ifdef CONFIG_RKP_KDP

void kdp_init(void)
{
	kdp_init_t cred;

	cred.credSize 	= sizeof(struct cred);
	cred.sp_size	= rkp_get_task_sec_size();
	cred.pgd_mm 	= offsetof(struct mm_struct,pgd);
	cred.uid_cred	= offsetof(struct cred,uid);
	cred.euid_cred	= offsetof(struct cred,euid);
	cred.gid_cred	= offsetof(struct cred,gid);
	cred.egid_cred	= offsetof(struct cred,egid);

	cred.bp_pgd_cred 	= offsetof(struct cred,bp_pgd);
	cred.bp_task_cred 	= offsetof(struct cred,bp_task);
	cred.type_cred 		= offsetof(struct cred,type);
	cred.security_cred 	= offsetof(struct cred,security);
	cred.usage_cred 	= offsetof(struct cred,use_cnt);

	cred.cred_task  	= offsetof(struct task_struct,cred);
	cred.mm_task 		= offsetof(struct task_struct,mm);
	cred.pid_task		= offsetof(struct task_struct,pid);
	cred.rp_task		= offsetof(struct task_struct,real_parent);
	cred.comm_task 		= offsetof(struct task_struct,comm);

	cred.bp_cred_secptr 	= rkp_get_offset_bp_cred();

	cred.task_threadinfo = offsetof(struct thread_info,task);
	uh_call(UH_APP_RKP, 0x40, (u64)&cred, 0, 0, 0);
=======
	kaiser_init();
>>>>>>> a779add5
}
#endif /*CONFIG_RKP_KDP*/

asmlinkage __visible void __init start_kernel(void)
{
	char *command_line;
	char *after_dashes;

	set_task_stack_end_magic(&init_task);
	smp_setup_processor_id();
	debug_objects_early_init();

	/*
	 * Set up the the initial canary ASAP:
	 */
	boot_init_stack_canary();

	cgroup_init_early();

	local_irq_disable();
	early_boot_irqs_disabled = true;

/*
 * Interrupts are still disabled. Do necessary setups, then
 * enable them
 */
	boot_cpu_init();
	page_address_init();
	pr_notice("%s", linux_banner);
	setup_arch(&command_line);
	mm_init_cpumask(&init_mm);
	setup_command_line(command_line);
	setup_nr_cpu_ids();
	setup_per_cpu_areas();
	boot_cpu_state_init();
	smp_prepare_boot_cpu();	/* arch-specific boot-cpu hooks */

	build_all_zonelists(NULL, NULL);
	page_alloc_init();

	pr_notice("Kernel command line: %s\n", boot_command_line);
	parse_early_param();
	after_dashes = parse_args("Booting kernel",
				  static_command_line, __start___param,
				  __stop___param - __start___param,
				  -1, -1, NULL, &unknown_bootoption);
	if (!IS_ERR_OR_NULL(after_dashes))
		parse_args("Setting init args", after_dashes, NULL, 0, -1, -1,
			   NULL, set_init_arg);

	jump_label_init();

	/*
	 * These use large bootmem allocations and must precede
	 * kmem_cache_init()
	 */
	setup_log_buf(0);
	pidhash_init();
	vfs_caches_init_early();
	sort_main_extable();
	trap_init();
	mm_init();
#ifdef CONFIG_UH
	uh_init();
#ifdef CONFIG_UH_RKP
	rkp_init();
#ifdef CONFIG_RKP_KDP
	rkp_cred_enable = 1;
#endif /*CONFIG_RKP_KDP*/
#endif
#endif

	/*
	 * Set up the scheduler prior starting any interrupts (such as the
	 * timer interrupt). Full topology setup happens at smp_init()
	 * time - but meanwhile we still have a functioning scheduler.
	 */
	sched_init();
	/*
	 * Disable preemption - early bootup scheduling is extremely
	 * fragile until we cpu_idle() for the first time.
	 */
	preempt_disable();
	if (WARN(!irqs_disabled(),
		 "Interrupts were enabled *very* early, fixing it\n"))
		local_irq_disable();
	idr_init_cache();
	rcu_init();

	/* trace_printk() and trace points may be used after this */
	trace_init();

	context_tracking_init();
	radix_tree_init();
	/* init some links before init_ISA_irqs() */
	early_irq_init();
	init_IRQ();
	tick_init();
	rcu_init_nohz();
	init_timers();
	hrtimers_init();
	softirq_init();
	timekeeping_init();
	time_init();
	sched_clock_postinit();
	printk_nmi_init();
	perf_event_init();
	profile_init();
	call_function_init();
	WARN(!irqs_disabled(), "Interrupts were enabled early\n");
	early_boot_irqs_disabled = false;
	local_irq_enable();

	kmem_cache_init_late();

	/*
	 * HACK ALERT! This is early. We're enabling the console before
	 * we've done PCI setups etc, and console_init() must be aware of
	 * this. But we do want output early, in case something goes wrong.
	 */
	console_init();
	if (panic_later)
		panic("Too many boot %s vars at `%s'", panic_later,
		      panic_param);

	lockdep_info();

	/*
	 * Need to run this when irqs are enabled, because it wants
	 * to self-test [hard/soft]-irqs on/off lock inversion bugs
	 * too:
	 */
	locking_selftest();

#ifdef CONFIG_BLK_DEV_INITRD
	if (initrd_start && !initrd_below_start_ok &&
	    page_to_pfn(virt_to_page((void *)initrd_start)) < min_low_pfn) {
		pr_crit("initrd overwritten (0x%08lx < 0x%08lx) - disabling it.\n",
		    page_to_pfn(virt_to_page((void *)initrd_start)),
		    min_low_pfn);
		initrd_start = 0;
	}
#endif
	page_ext_init();
	debug_objects_mem_init();
	kmemleak_init();
	setup_per_cpu_pageset();
	numa_policy_init();
	if (late_time_init)
		late_time_init();
	sched_clock_init();
	calibrate_delay();
	pidmap_init();
	anon_vma_init();
	acpi_early_init();
#ifdef CONFIG_X86
	if (efi_enabled(EFI_RUNTIME_SERVICES))
		efi_enter_virtual_mode();
#endif
#ifdef CONFIG_X86_ESPFIX64
	/* Should be run before the first non-init thread is created */
	init_espfix_bsp();
#endif
	thread_stack_cache_init();
#ifdef CONFIG_RKP_KDP
	if (rkp_cred_enable) 
		kdp_init();
#endif /*CONFIG_RKP_KDP*/
	cred_init();
	fork_init();
	proc_caches_init();
	buffer_init();
	key_init();
	security_init();
#ifdef CONFIG_RKP_KDP
	if (rkp_cred_enable) 
		uh_call(UH_APP_RKP, 0x51, (u64)__rkp_ro_start, 0, 0, 0);
#endif /*CONFIG_RKP_KDP*/
	dbg_late_init();
	vfs_caches_init();
	signals_init();
	/* rootfs populating might need page-writeback */
	page_writeback_init();
	proc_root_init();
	nsfs_init();
	cpuset_init();
	cgroup_init();
	taskstats_init_early();
	delayacct_init();

	check_bugs();

	acpi_subsystem_init();
	sfi_init_late();

	if (efi_enabled(EFI_RUNTIME_SERVICES)) {
		efi_late_init();
		efi_free_boot_services();
	}

	ftrace_init();

	/* Do the rest non-__init'ed, we're now alive */
	rest_init();
}

/* Call all constructor functions linked into the kernel. */
static void __init do_ctors(void)
{
#ifdef CONFIG_CONSTRUCTORS
	ctor_fn_t *fn = (ctor_fn_t *) __ctors_start;

	for (; fn < (ctor_fn_t *) __ctors_end; fn++)
		(*fn)();
#endif
}

bool initcall_debug;
core_param(initcall_debug, initcall_debug, bool, 0644);

#ifdef CONFIG_KALLSYMS
struct blacklist_entry {
	struct list_head next;
	char *buf;
};

static __initdata_or_module LIST_HEAD(blacklisted_initcalls);

static int __init initcall_blacklist(char *str)
{
	char *str_entry;
	struct blacklist_entry *entry;

	/* str argument is a comma-separated list of functions */
	do {
		str_entry = strsep(&str, ",");
		if (str_entry) {
			pr_debug("blacklisting initcall %s\n", str_entry);
			entry = alloc_bootmem(sizeof(*entry));
			entry->buf = alloc_bootmem(strlen(str_entry) + 1);
			strcpy(entry->buf, str_entry);
			list_add(&entry->next, &blacklisted_initcalls);
		}
	} while (str_entry);

	return 0;
}

static bool __init_or_module initcall_blacklisted(initcall_t fn)
{
	struct blacklist_entry *entry;
	char fn_name[KSYM_SYMBOL_LEN];
	unsigned long addr;

	if (list_empty(&blacklisted_initcalls))
		return false;

	addr = (unsigned long) dereference_function_descriptor(fn);
	sprint_symbol_no_offset(fn_name, addr);

	/*
	 * fn will be "function_name [module_name]" where [module_name] is not
	 * displayed for built-in init functions.  Strip off the [module_name].
	 */
	strreplace(fn_name, ' ', '\0');

	list_for_each_entry(entry, &blacklisted_initcalls, next) {
		if (!strcmp(fn_name, entry->buf)) {
			pr_debug("initcall %s blacklisted\n", fn_name);
			return true;
		}
	}

	return false;
}
#else
static int __init initcall_blacklist(char *str)
{
	pr_warn("initcall_blacklist requires CONFIG_KALLSYMS\n");
	return 0;
}

static bool __init_or_module initcall_blacklisted(initcall_t fn)
{
	return false;
}
#endif
__setup("initcall_blacklist=", initcall_blacklist);

static int __init_or_module do_one_initcall_debug(initcall_t fn)
{
	ktime_t calltime, delta, rettime;
	unsigned long long duration;
	int ret;

	printk(KERN_DEBUG "calling  %pF @ %i\n", fn, task_pid_nr(current));
	calltime = ktime_get();
	ret = fn();
	rettime = ktime_get();
	delta = ktime_sub(rettime, calltime);
	duration = (unsigned long long) ktime_to_ns(delta) >> 10;
	printk(KERN_DEBUG "initcall %pF returned %d after %lld usecs\n",
		 fn, ret, duration);

	return ret;
}

int __init_or_module do_one_initcall(initcall_t fn)
{
	int count = preempt_count();
	int ret;
	char msgbuf[64];

	if (initcall_blacklisted(fn))
		return -EPERM;

	if (initcall_debug)
		ret = do_one_initcall_debug(fn);
	else
		ret = fn();

	msgbuf[0] = 0;

	if (preempt_count() != count) {
		sprintf(msgbuf, "preemption imbalance ");
		preempt_count_set(count);
	}
	if (irqs_disabled()) {
		strlcat(msgbuf, "disabled interrupts ", sizeof(msgbuf));
		local_irq_enable();
	}
	WARN(msgbuf[0], "initcall %pF returned with %s\n", fn, msgbuf);

	add_latent_entropy();
	return ret;
}


extern initcall_t __initcall_start[];
extern initcall_t __initcall0_start[];
extern initcall_t __initcall1_start[];
extern initcall_t __initcall2_start[];
extern initcall_t __initcall3_start[];
extern initcall_t __initcall4_start[];
extern initcall_t __initcall5_start[];
extern initcall_t __initcall6_start[];
extern initcall_t __initcall7_start[];
extern initcall_t __initcall_end[];

static initcall_t *initcall_levels[] __initdata = {
	__initcall0_start,
	__initcall1_start,
	__initcall2_start,
	__initcall3_start,
	__initcall4_start,
	__initcall5_start,
	__initcall6_start,
	__initcall7_start,
	__initcall_end,
};

/* Keep these in sync with initcalls in include/linux/init.h */
static char *initcall_level_names[] __initdata = {
	"early",
	"core",
	"postcore",
	"arch",
	"subsys",
	"fs",
	"device",
	"late",
};

static void __init do_initcall_level(int level)
{
	initcall_t *fn;

	strcpy(initcall_command_line, saved_command_line);
	parse_args(initcall_level_names[level],
		   initcall_command_line, __start___param,
		   __stop___param - __start___param,
		   level, level,
		   NULL, &repair_env_string);

	for (fn = initcall_levels[level]; fn < initcall_levels[level+1]; fn++)
		do_one_initcall(*fn);

#ifdef CONFIG_SEC_BOOTSTAT
	sec_bootstat_add_initcall(initcall_level_names[level]);
#endif

}

static void __init do_initcalls(void)
{
	int level;

	for (level = 0; level < ARRAY_SIZE(initcall_levels) - 1; level++)
		do_initcall_level(level);
}

/*
 * Ok, the machine is now initialized. None of the devices
 * have been touched yet, but the CPU subsystem is up and
 * running, and memory and process management works.
 *
 * Now we can finally start doing some real work..
 */
static void __init do_basic_setup(void)
{
	cpuset_init_smp();
	shmem_init();
	driver_init();
	init_irq_proc();
	do_ctors();
	usermodehelper_enable();
	do_initcalls();
}

static void __init do_pre_smp_initcalls(void)
{
	initcall_t *fn;

	for (fn = __initcall_start; fn < __initcall0_start; fn++)
		do_one_initcall(*fn);
}

/*
 * This function requests modules which should be loaded by default and is
 * called twice right after initrd is mounted and right before init is
 * exec'd.  If such modules are on either initrd or rootfs, they will be
 * loaded before control is passed to userland.
 */
void __init load_default_modules(void)
{
	load_default_elevator_module();
}

static int run_init_process(const char *init_filename)
{
	argv_init[0] = init_filename;
	return do_execve(getname_kernel(init_filename),
		(const char __user *const __user *)argv_init,
		(const char __user *const __user *)envp_init);
}

static int try_to_run_init_process(const char *init_filename)
{
	int ret;

	ret = run_init_process(init_filename);

	if (ret && ret != -ENOENT) {
		pr_err("Starting init: %s exists but couldn't execute it (error %d)\n",
		       init_filename, ret);
	}

	return ret;
}

static noinline void __init kernel_init_freeable(void);

#ifdef CONFIG_DEBUG_RODATA
static bool rodata_enabled = true;
static int __init set_debug_rodata(char *str)
{
	return strtobool(str, &rodata_enabled);
}
__setup("rodata=", set_debug_rodata);

static void mark_readonly(void)
{
	if (rodata_enabled)
		mark_rodata_ro();
	else
		pr_info("Kernel memory protection disabled.\n");
}
#else
static inline void mark_readonly(void)
{
	pr_warn("This architecture does not have kernel memory protection.\n");
}
#endif

#ifdef CONFIG_SEC_GPIO_DVS
extern void gpio_dvs_check_initgpio(void);
#endif

static int __ref kernel_init(void *unused)
{
	int ret;

	kernel_init_freeable();
#ifdef CONFIG_SEC_GPIO_DVS
	/************************ Caution !!! ****************************/
	/* This function must be located in appropriate INIT position
	 * in accordance with the specification of each BB vendor.
	 */
	/************************ Caution !!! ****************************/
	pr_info("%s: GPIO DVS: check init gpio\n", __func__);
	gpio_dvs_check_initgpio();
#endif /* CONFIG_SEC_GPIO_DVS */
	/* need to finish all async __init code before freeing the memory */
	async_synchronize_full();
#ifndef CONFIG_DEFERRED_INITCALLS
	free_initmem();
#endif
	mark_readonly();
	system_state = SYSTEM_RUNNING;
	numa_default_policy();

	rcu_end_inkernel_boot();

	if (ramdisk_execute_command) {
		ret = run_init_process(ramdisk_execute_command);
		if (!ret) {
#ifdef CONFIG_DEFERRED_INITCALLS

			schedule_work(&deferred_initcall_work);
#endif
			return 0;
		}
		pr_err("Failed to execute %s (error %d)\n",
		       ramdisk_execute_command, ret);
	}

	/*
	 * We try each of these until one succeeds.
	 *
	 * The Bourne shell can be used instead of init if we are
	 * trying to recover a really broken machine.
	 */
	if (execute_command) {
		ret = run_init_process(execute_command);
		if (!ret)
			return 0;
		panic("Requested init %s failed (error %d).",
		      execute_command, ret);
	}
	if (!try_to_run_init_process("/sbin/init") ||
	    !try_to_run_init_process("/etc/init") ||
	    !try_to_run_init_process("/bin/init") ||
	    !try_to_run_init_process("/bin/sh"))
		return 0;

	panic("No working init found.  Try passing init= option to kernel. "
	      "See Linux Documentation/init.txt for guidance.");
}

static noinline void __init kernel_init_freeable(void)
{
	/*
	 * Wait until kthreadd is all set-up.
	 */
	wait_for_completion(&kthreadd_done);

	/* Now the scheduler is fully set up and can do blocking allocations */
	gfp_allowed_mask = __GFP_BITS_MASK;

	/*
	 * init can allocate pages on any node
	 */
	set_mems_allowed(node_states[N_MEMORY]);
	/*
	 * init can run on any cpu.
	 */
	set_cpus_allowed_ptr(current, cpu_all_mask);

	cad_pid = task_pid(current);

	smp_prepare_cpus(setup_max_cpus);

	do_pre_smp_initcalls();
	lockup_detector_init();

	smp_init();
	sched_init_smp();

	page_alloc_init_late();

	do_basic_setup();

	/* Open the /dev/console on the rootfs, this should never fail */
	if (sys_open((const char __user *) "/dev/console", O_RDWR, 0) < 0)
		pr_err("Warning: unable to open an initial console.\n");

	(void) sys_dup(0);
	(void) sys_dup(0);
	/*
	 * check if there is an early userspace init.  If yes, let it do all
	 * the work
	 */

	if (!ramdisk_execute_command)
		ramdisk_execute_command = "/init";

	if (sys_access((const char __user *) ramdisk_execute_command, 0) != 0) {
		ramdisk_execute_command = NULL;
		prepare_namespace();
	}

	/*
	 * Ok, we have completed the initial bootup, and
	 * we're essentially up and running. Get rid of the
	 * initmem segments and start the user-mode stuff..
	 *
	 * rootfs is available now, try loading the public keys
	 * and default modules
	 */

	integrity_load_keys();
	load_default_modules();
}<|MERGE_RESOLUTION|>--- conflicted
+++ resolved
@@ -536,7 +536,7 @@
 	pgtable_init();
 	vmalloc_init();
 	ioremap_huge_init();
-<<<<<<< HEAD
+	kaiser_init();
 #ifdef CONFIG_PTRACK_DEBUG
 	ptrack_init();
 #endif
@@ -618,9 +618,6 @@
 
 	cred.task_threadinfo = offsetof(struct thread_info,task);
 	uh_call(UH_APP_RKP, 0x40, (u64)&cred, 0, 0, 0);
-=======
-	kaiser_init();
->>>>>>> a779add5
 }
 #endif /*CONFIG_RKP_KDP*/
 
@@ -786,7 +783,7 @@
 #endif
 	thread_stack_cache_init();
 #ifdef CONFIG_RKP_KDP
-	if (rkp_cred_enable) 
+	if (rkp_cred_enable)
 		kdp_init();
 #endif /*CONFIG_RKP_KDP*/
 	cred_init();
@@ -796,7 +793,7 @@
 	key_init();
 	security_init();
 #ifdef CONFIG_RKP_KDP
-	if (rkp_cred_enable) 
+	if (rkp_cred_enable)
 		uh_call(UH_APP_RKP, 0x51, (u64)__rkp_ro_start, 0, 0, 0);
 #endif /*CONFIG_RKP_KDP*/
 	dbg_late_init();
