--- conflicted
+++ resolved
@@ -540,89 +540,7 @@
 #ifdef CONFIG_PTRACK_DEBUG
 	ptrack_init();
 #endif
-<<<<<<< HEAD
-}
-
-#ifdef CONFIG_UH_RKP
-#ifdef CONFIG_UH_RKP_6G
-__attribute__((section(".rkp.bitmap"))) u8 rkp_pgt_bitmap_arr[0x30000] = {0};
-__attribute__((section(".rkp.dblmap"))) u8 rkp_map_bitmap_arr[0x30000] = {0};
-#else
-__attribute__((section(".rkp.bitmap"))) u8 rkp_pgt_bitmap_arr[0x20000] = {0};
-__attribute__((section(".rkp.dblmap"))) u8 rkp_map_bitmap_arr[0x20000] = {0};
-#endif
-u8 rkp_started; /* 0 initialized by c standard */
-
-static void __init rkp_init(void)
-{
-	struct vm_struct *p;
-	rkp_init_t init;
-
-	init.magic = RKP_INIT_MAGIC;
-	init.vmalloc_start = VMALLOC_START;
-	init.vmalloc_end = (u64)high_memory;
-	init.init_mm_pgd = (u64)__pa(swapper_pg_dir);
-	init.id_map_pgd = (u64)__pa(idmap_pg_dir);
-	init.zero_pg_addr = __pa(empty_zero_page);
-	init.rkp_pgt_bitmap = (u64)__pa(rkp_pgt_bitmap);
-	init.rkp_dbl_bitmap = (u64)__pa(rkp_map_bitmap);
-	init.rkp_bitmap_size = RKP_PGT_BITMAP_LEN;
-	init.no_fimc_verify = 1;
-	init.fimc_phys_addr = 0;
-
-	for (p = vmlist; p; p = p->next) {
-		if (p->addr == (void *)FIMC_LIB_START_VA) {
-			init.fimc_phys_addr = (u64)(p->phys_addr);
-			break;
-		}
-	}
-	init._text = (u64)_text;
-	init._etext = (u64)_etext;
-	init.extra_memory_addr = RKP_EXTRA_MEM_START;
-	init.extra_memory_size = RKP_EXTRA_MEM_SIZE;
-	//init.physmap_addr
-	init._srodata = (u64)__start_rodata;
-	init._erodata = (u64)__end_rodata;
-	init.large_memory = rkp_support_large_memory;
-
-	uh_call(UH_APP_RKP, RKP_START, (u64)&init, (u64)kimage_voffset, 0, 0);
-	rkp_started = 1;
-}
-#endif
-#ifdef CONFIG_RKP_KDP
-
-void kdp_init(void)
-{
-	kdp_init_t cred;
-
-	cred.credSize 	= sizeof(struct cred);
-	cred.sp_size	= rkp_get_task_sec_size();
-	cred.pgd_mm 	= offsetof(struct mm_struct,pgd);
-	cred.uid_cred	= offsetof(struct cred,uid);
-	cred.euid_cred	= offsetof(struct cred,euid);
-	cred.gid_cred	= offsetof(struct cred,gid);
-	cred.egid_cred	= offsetof(struct cred,egid);
-
-	cred.bp_pgd_cred 	= offsetof(struct cred,bp_pgd);
-	cred.bp_task_cred 	= offsetof(struct cred,bp_task);
-	cred.type_cred 		= offsetof(struct cred,type);
-	cred.security_cred 	= offsetof(struct cred,security);
-	cred.usage_cred 	= offsetof(struct cred,use_cnt);
-
-	cred.cred_task  	= offsetof(struct task_struct,cred);
-	cred.mm_task 		= offsetof(struct task_struct,mm);
-	cred.pid_task		= offsetof(struct task_struct,pid);
-	cred.rp_task		= offsetof(struct task_struct,real_parent);
-	cred.comm_task 		= offsetof(struct task_struct,comm);
-
-	cred.bp_cred_secptr 	= rkp_get_offset_bp_cred();
-
-	cred.task_threadinfo = offsetof(struct thread_info,task);
-	uh_call(UH_APP_RKP, 0x40, (u64)&cred, 0, 0, 0);
-=======
->>>>>>> b8d92d4c
-}
-#endif /*CONFIG_RKP_KDP*/
+}
 
 #ifdef CONFIG_UH_RKP
 #ifdef CONFIG_UH_RKP_6G
