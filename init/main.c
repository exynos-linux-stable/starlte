--- conflicted
+++ resolved
@@ -537,7 +537,7 @@
 	pgtable_init();
 	vmalloc_init();
 	ioremap_huge_init();
-<<<<<<< HEAD
+	kaiser_init();
 #ifdef CONFIG_PTRACK_DEBUG
 	ptrack_init();
 #endif
@@ -619,9 +619,6 @@
 
 	cred.task_threadinfo = offsetof(struct thread_info,task);
 	uh_call(UH_APP_RKP, 0x40, (u64)&cred, 0, 0, 0);
-=======
-	kaiser_init();
->>>>>>> b4b8cc32
 }
 #endif /*CONFIG_RKP_KDP*/
 
@@ -787,7 +784,7 @@
 #endif
 	thread_stack_cache_init();
 #ifdef CONFIG_RKP_KDP
-	if (rkp_cred_enable) 
+	if (rkp_cred_enable)
 		kdp_init();
 #endif /*CONFIG_RKP_KDP*/
 	cred_init();
@@ -797,7 +794,7 @@
 	key_init();
 	security_init();
 #ifdef CONFIG_RKP_KDP
-	if (rkp_cred_enable) 
+	if (rkp_cred_enable)
 		uh_call(UH_APP_RKP, 0x51, (u64)__rkp_ro_start, 0, 0, 0);
 #endif /*CONFIG_RKP_KDP*/
 	dbg_late_init();
